--- conflicted
+++ resolved
@@ -7,10 +7,6 @@
     "xcopy-msbuild": "16.3.0-alpha"
   },
   "msbuild-sdks": {
-<<<<<<< HEAD
-    "Microsoft.DotNet.Arcade.Sdk": "5.0.0-beta.19558.11"
-=======
     "Microsoft.DotNet.Arcade.Sdk": "5.0.0-beta.19561.8"
->>>>>>> f828d261
   }
 }