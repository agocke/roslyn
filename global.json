--- conflicted
+++ resolved
@@ -1,31 +1,18 @@
 {
   "sdk": {
-<<<<<<< HEAD
-    "version": "6.0.104",
-=======
     "version": "7.0.100-preview.2.22153.17",
->>>>>>> 79aefe0a
     "allowPrerelease": true,
-    "rollForward": "disable"
+    "rollForward": "latestPatch"
   },
   "tools": {
-<<<<<<< HEAD
-    "dotnet": "6.0.104",
-=======
     "dotnet": "7.0.100-preview.2.22153.17",
->>>>>>> 79aefe0a
     "vs": {
       "version": "16.10"
     },
     "xcopy-msbuild": "16.10.0-preview2"
   },
   "msbuild-sdks": {
-<<<<<<< HEAD
-    "Microsoft.DotNet.Arcade.Sdk": "6.0.0-beta.22218.4",
-    "Microsoft.DotNet.Helix.Sdk": "6.0.0-beta.22218.4"
-=======
     "Microsoft.DotNet.Arcade.Sdk": "7.0.0-beta.22225.6",
     "Microsoft.DotNet.Helix.Sdk": "7.0.0-beta.22225.6"
->>>>>>> 79aefe0a
   }
 }