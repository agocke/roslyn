﻿// Copyright (c) Microsoft.  All Rights Reserved.  Licensed under the Apache License, Version 2.0.  See License.txt in the project root for license information.

#if NET46

using System;
using System.Collections.Generic;
using System.Collections.Immutable;
using System.IO;
using System.Linq;
using System.Reflection;
using System.Threading;
using Microsoft.CodeAnalysis;
using Microsoft.CodeAnalysis.CodeGen;
using Microsoft.CodeAnalysis.Emit;
using Microsoft.CodeAnalysis.Test.Utilities;
using Roslyn.Test.Utilities;
using Roslyn.Utilities;
using static Roslyn.Test.Utilities.RuntimeEnvironmentUtilities;

namespace Roslyn.Test.Utilities.Desktop
{
    public sealed class DesktopRuntimeEnvironment : IDisposable, IRuntimeEnvironment, IInternalRuntimeEnvironment
    {
        private sealed class RuntimeData : IDisposable
        {
            internal RuntimeAssemblyManager Manager { get; }
            internal AppDomain AppDomain { get; }
            internal bool PeverifyRequested { get; set; }
            internal bool ExecuteRequested { get; set; }
            internal bool Disposed { get; set; }
            internal int ConflictCount { get; set; }

            internal RuntimeData(RuntimeAssemblyManager manager, AppDomain appDomain)
            {
                Manager = manager;
                AppDomain = appDomain;
            }

            public void Dispose()
            {
                if (Disposed)
                {
                    return;
                }

                Manager.Dispose();

                // A workaround for known bug DevDiv 369979 - don't unload the AppDomain if we may have loaded a module
                var safeToUnload = !(Manager.ContainsNetModules() && (PeverifyRequested || ExecuteRequested));
                if (safeToUnload && AppDomain != null)
                {
                    AppDomain.Unload(AppDomain);
                }

                Disposed = true;
            }
        }

        private sealed class EmitData
        {
            internal RuntimeData RuntimeData;

            internal RuntimeAssemblyManager Manager => RuntimeData?.Manager;

            // All of the <see cref="ModuleData"/> created for this Emit
            internal List<ModuleData> AllModuleData;

            // Main module for this emit
            internal ModuleData MainModule;
            internal ImmutableArray<byte> MainModulePdb;

            internal ImmutableArray<Diagnostic> Diagnostics;

            internal EmitData()
            {
            }
        }

        /// <summary>
        /// Profiling demonstrates the creation of AppDomains take up a significant amount of time in the
        /// test run time.  Hence we re-use them so long as there are no conflicts with the existing loaded
        /// modules.
        /// </summary>
        private static readonly List<RuntimeData> s_runtimeDataCache = new List<RuntimeData>();
        private const int MaxCachedRuntimeData = 5;

        private EmitData _emitData;
        private bool _disposed;
        private readonly CompilationTestData _testData = new CompilationTestData();
        private readonly IEnumerable<ModuleData> _additionalDependencies;

        public DesktopRuntimeEnvironment(IEnumerable<ModuleData> additionalDependencies = null)
        {
            _additionalDependencies = additionalDependencies;
        }

        private RuntimeData CreateAndInitializeRuntimeData(IEnumerable<ModuleData> compilationDependencies, ModuleDataId mainModuleId)
        {
            var allModules = compilationDependencies;
            if (_additionalDependencies != null)
            {
                allModules = allModules.Concat(_additionalDependencies);
            }

            allModules = allModules.ToArray();

            var runtimeData = GetOrCreateRuntimeData(allModules);

            // Many prominent assemblys like mscorlib are already in the RuntimeAssemblyManager.  Only
            // add in the delta values to reduce serialization overhead going across AppDomains.
            var manager = runtimeData.Manager;
            var missingList = manager
                .GetMissing(allModules.Select(x => new RuntimeModuleDataId(x.Id)).ToList())
                .Select(x => x.Id);
            var deltaList = allModules
                .Where(x => missingList.Contains(x.Id))
                .Select(x => new RuntimeModuleData(x))
                .ToList();
            manager.AddModuleData(deltaList);
            manager.AddMainModuleMvid(mainModuleId.Mvid);

            return runtimeData;
        }

        private static RuntimeData GetOrCreateRuntimeData(IEnumerable<ModuleData> modules)
        {
            var data = TryGetCachedRuntimeData(modules);
            if (data != null)
            {
                return data;
            }

            return CreateRuntimeData();
        }

        private static RuntimeData TryGetCachedRuntimeData(IEnumerable<ModuleData> modules)
        {
            lock (s_runtimeDataCache)
            {
                var i = 0;
                while (i < s_runtimeDataCache.Count)
                {
                    var data = s_runtimeDataCache[i];
                    var manager = data.Manager;
                    if (!manager.HasConflicts(modules.Select(x => new RuntimeModuleDataId(x.Id)).ToList()))
                    {
                        s_runtimeDataCache.RemoveAt(i);
                        return data;
                    }

                    data.ConflictCount++;
                    if (data.ConflictCount > 5)
                    {
                        // Once a RuntimeAssemblyManager is proven to have conflicts it's likely subsequent runs
                        // will also have conflicts.  Take it out of the cache.
                        data.Dispose();
                        s_runtimeDataCache.RemoveAt(i);
                    }
                    else
                    {
                        i++;
                    }
                }
            }

            return null;
        }

        private static RuntimeData CreateRuntimeData()
        {
            AppDomain appDomain = null;
            try
            {
                var appDomainProxyType = typeof(RuntimeAssemblyManager);
                var thisAssembly = appDomainProxyType.Assembly;
                appDomain = AppDomainUtils.Create("HostedRuntimeEnvironment");
                var manager = (RuntimeAssemblyManager)appDomain.CreateInstanceAndUnwrap(thisAssembly.FullName, appDomainProxyType.FullName);
                return new RuntimeData(manager, appDomain);
            }
            catch
            {
                if (appDomain != null)
                {
                    AppDomain.Unload(appDomain);
                }
                throw;
            }
        }

        public void Emit(
            Compilation mainCompilation,
            IEnumerable<ResourceDescription> manifestResources,
            EmitOptions emitOptions,
            bool usePdbForDebugging = false)
        {
            _testData.Methods.Clear();

            var diagnostics = DiagnosticBag.GetInstance();
            var dependencies = new List<ModuleData>();
            var mainOutput = EmitCompilation(mainCompilation, manifestResources, dependencies, diagnostics, _testData, emitOptions);

            _emitData = new EmitData();
            _emitData.Diagnostics = diagnostics.ToReadOnlyAndFree();

            if (mainOutput.HasValue)
            {
                var mainImage = mainOutput.Value.Assembly;
                var mainPdb = mainOutput.Value.Pdb;
                _emitData.MainModule = new ModuleData(
                    mainCompilation.Assembly.Identity,
                    mainCompilation.Options.OutputKind,
                    mainImage,
                    pdb: usePdbForDebugging ? mainPdb : default(ImmutableArray<byte>),
                    inMemoryModule: true);
                _emitData.MainModulePdb = mainPdb;
                _emitData.AllModuleData = dependencies;

                // We need to add the main module so that it gets checked against already loaded assembly names.
                // If an assembly is loaded directly via PEVerify(image) another assembly of the same full name
                // can't be loaded as a dependency (via Assembly.ReflectionOnlyLoad) in the same domain.
                _emitData.AllModuleData.Insert(0, _emitData.MainModule);
                _emitData.RuntimeData = CreateAndInitializeRuntimeData(dependencies, _emitData.MainModule.Id);
            }
            else
            {
                DumpAssemblyData(dependencies, out var dumpDir);

                // This method MUST throw if compilation did not succeed.  If compilation succeeded and there were errors, that is bad.
                // Please see KevinH if you intend to change this behavior as many tests expect the Exception to indicate failure.
                throw new EmitException(_emitData.Diagnostics, dumpDir);
            }
        }

        public int Execute(string moduleName, string[] args, string expectedOutput)
        {
            try
            {
                var emitData = GetEmitData();
                emitData.RuntimeData.ExecuteRequested = true;
                var resultCode = emitData.Manager.Execute(moduleName, args, expectedOutput?.Length, out var output);

                if (expectedOutput != null && expectedOutput.Trim() != output.Trim())
                {
                    GetEmitData().Manager.DumpAssemblyData(out var dumpDir);
                    throw new ExecutionException(expectedOutput, output, dumpDir);
                }

                return resultCode;
            }
            catch (TargetInvocationException tie)
            {
                if (_emitData.Manager == null)
                {
                    throw;
                }

                _emitData.Manager.DumpAssemblyData(out var dumpDir);
                throw new ExecutionException(tie.InnerException, dumpDir);
            }
        }

        private EmitData GetEmitData()
        {
            if (_emitData == null)
            {
                throw new InvalidOperationException("You must call Emit before calling this method.");
            }

            return _emitData;
        }

        public ImmutableArray<Diagnostic> GetDiagnostics()
        {
            return GetEmitData().Diagnostics;
        }

        public ImmutableArray<byte> GetMainImage()
        {
            return GetEmitData().MainModule.Image;
        }

        public ImmutableArray<byte> GetMainPdb()
        {
            return GetEmitData().MainModulePdb;
        }

        public IList<ModuleData> GetAllModuleData()
        {
            return GetEmitData().AllModuleData;
        }

        public void Verify(Verification verification)
        {
            // Verification is only done on windows desktop 
            if (!ExecutionConditionUtil.IsWindowsDesktop)
            {
                return;
            }

            if (verification == Verification.Skipped)
            {
                return;
            }

            var shouldSucceed = verification == Verification.Passes;
            var emitData = GetEmitData();
            try
            {
                emitData.RuntimeData.PeverifyRequested = true;
                emitData.Manager.PeVerifyModules(new[] { emitData.MainModule.FullName }, throwOnError: true);
                if (!shouldSucceed)
                {
                    throw new Exception("Verification succeeded unexpectedly");
                }
            }
            catch (RuntimePeVerifyException ex)
            {
                if (shouldSucceed)
                {
<<<<<<< HEAD
                    throw new Exception("Verification failed", ex);
=======
                    throw new Exception($"Verification failed: {ex.Message}");
>>>>>>> 83d18908
                }
            }
        }

        public string[] VerifyModules(string[] modulesToVerify)
        {
            var emitData = GetEmitData();
            emitData.RuntimeData.PeverifyRequested = true;
            return emitData.Manager.PeVerifyModules(modulesToVerify, throwOnError: false);
        }

        public SortedSet<string> GetMemberSignaturesFromMetadata(string fullyQualifiedTypeName, string memberName)
        {
            var emitData = GetEmitData();
            var searchIds = emitData.AllModuleData.Select(x => new RuntimeModuleDataId(x.Id)).ToList();
            return GetEmitData().Manager.GetMemberSignaturesFromMetadata(fullyQualifiedTypeName, memberName, searchIds);
        }

        void IDisposable.Dispose()
        {
            if (_disposed)
            {
                return;
            }

            if (_emitData != null)
            {
                lock (s_runtimeDataCache)
                {
                    if (_emitData.RuntimeData != null && s_runtimeDataCache.Count < MaxCachedRuntimeData)
                    {
                        s_runtimeDataCache.Add(_emitData.RuntimeData);
                        _emitData.RuntimeData = null;
                    }
                }

                if (_emitData.RuntimeData != null)
                {
                    _emitData.RuntimeData.Dispose();
                }

                _emitData = null;
            }

            _disposed = true;
        }

        CompilationTestData IInternalRuntimeEnvironment.GetCompilationTestData()
        {
            if (_testData.Module == null)
            {
                throw new InvalidOperationException("You must call Emit before calling GetCompilationTestData.");
            }
            return _testData;
        }

        private static readonly object s_consoleGuard = new object();

        internal static void Capture(Action action, int expectedLength, out string output, out string errorOutput)
        {
            TextWriter errorOutputWriter = new CappedStringWriter(expectedLength);
            TextWriter outputWriter = new CappedStringWriter(expectedLength);

            lock (s_consoleGuard)
            {
                TextWriter originalOut = Console.Out;
                TextWriter originalError = Console.Error;
                try
                {
                    Console.SetOut(outputWriter);
                    Console.SetError(errorOutputWriter);
                    action();
                }
                finally
                {
                    Console.SetOut(originalOut);
                    Console.SetError(originalError);
                }
            }

            output = outputWriter.ToString();
            errorOutput = errorOutputWriter.ToString();
        }

        public void CaptureOutput(Action action, int expectedLength, out string output, out string errorOutput) =>
            Capture(action, expectedLength, out output, out errorOutput);
    }
}
#endif<|MERGE_RESOLUTION|>--- conflicted
+++ resolved
@@ -317,11 +317,7 @@
             {
                 if (shouldSucceed)
                 {
-<<<<<<< HEAD
                     throw new Exception("Verification failed", ex);
-=======
-                    throw new Exception($"Verification failed: {ex.Message}");
->>>>>>> 83d18908
                 }
             }
         }
