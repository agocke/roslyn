﻿// Copyright (c) Microsoft.  All Rights Reserved.  Licensed under the Apache License, Version 2.0.  See License.txt in the project root for license information.

using System;
using Xunit;
using Xunit.Sdk;

namespace Microsoft.CodeAnalysis.Test.Utilities
{
    public enum CompilerFeature
    {
        Async,
        Dynamic,
        ExpressionBody,
        Determinism,
        Iterator,
        LocalFunctions,
        Params,
        Var,
        Tuples,
        RefLocalsReturns,
        ReadOnlyReferences,
        OutVar,
        Patterns,
        DefaultLiteral,
        AsyncMain,
        IOperation,
        Dataflow,
        NonTrailingNamedArgs,
        PrivateProtected,
        PEVerifyCompat,
        RefConditionalOperator,
        TupleEquality,
        StackAllocInitializer,
<<<<<<< HEAD
        AsyncStreams,
=======
        NullCoalescingAssignment,
>>>>>>> d681f7f5
    }
}<|MERGE_RESOLUTION|>--- conflicted
+++ resolved
@@ -31,10 +31,7 @@
         RefConditionalOperator,
         TupleEquality,
         StackAllocInitializer,
-<<<<<<< HEAD
+        NullCoalescingAssignment,
         AsyncStreams,
-=======
-        NullCoalescingAssignment,
->>>>>>> d681f7f5
     }
 }