﻿// Copyright (c) Microsoft.  All Rights Reserved.  Licensed under the Apache License, Version 2.0.  See License.txt in the project root for license information.

namespace Microsoft.CodeAnalysis.Test.Utilities
{
    public static class Traits
    {
        public const string Editor = nameof(Editor);
        public static class Editors
        {
            public const string KeyProcessors = nameof(KeyProcessors);
            public const string KeyProcessorProviders = nameof(KeyProcessorProviders);
            public const string Preview = nameof(Preview);
        }

        public const string Feature = nameof(Feature);
        public static class Features
        {
            public const string AddMissingTokens = nameof(AddMissingTokens);
            public const string AddMissingReference = nameof(AddMissingReference);
            public const string Adornments = nameof(Adornments);
            public const string AsyncLazy = nameof(AsyncLazy);
            public const string AutomaticEndConstructCorrection = nameof(AutomaticEndConstructCorrection);
            public const string AutomaticCompletion = nameof(AutomaticCompletion);
            public const string BlockCommentEditing = nameof(BlockCommentEditing);
            public const string BraceHighlighting = nameof(BraceHighlighting);
            public const string BraceMatching = nameof(BraceMatching);
            public const string Build = nameof(Build);
            public const string CallHierarchy = nameof(CallHierarchy);
            public const string CaseCorrection = nameof(CaseCorrection);
            public const string ChangeSignature = nameof(ChangeSignature);
            public const string Classification = nameof(Classification);
            public const string ClassView = nameof(ClassView);
            public const string CodeActionsAddConstructorParametersFromMembers = "CodeActions.AddConstructorParametersFromMembers";
            public const string CodeActionsAddDocCommentNodes = "CodeActions.AddDocCommentParamNodes";
            public const string CodeActionsAddAwait = "CodeActions.AddAwait";
            public const string CodeActionsAddRequiredParentheses = "CodeActions.AddRequiredParentheses";
            public const string CodeActionsUpdateProjectToAllowUnsafe = "CodeActions.UpdateProjectToAllowUnsafe";
            public const string CodeActionsUpgradeProject = "CodeActions.UpgradeProject";
            public const string CodeActionsAddAccessibilityModifiers = "CodeActions.AddAccessibilityModifiers";
            public const string CodeActionsAddAnonymousTypeMemberName = "CodeActions.AddAnonymousTypeMemberName";
            public const string CodeActionsAddBraces = "CodeActions.AddBraces";
            public const string CodeActionsAddFileBanner = "CodeActions.AddFileBanner";
            public const string CodeActionsAddImport = "CodeActions.AddImport";
            public const string CodeActionsAddMissingReference = "CodeActions.AddMissingReference";
            public const string CodeActionsAddNew = "CodeActions.AddNew";
            public const string CodeActionsAddObsoleteAttribute = "CodeActions.AddObsoleteAttribute";
            public const string CodeActionsAddOverload = "CodeActions.AddOverloads";
            public const string CodeActionsAddParameter = "CodeActions.AddParameter";
            public const string CodeActionsAddParenthesesAroundConditionalExpressionInInterpolatedString = "CodeActions.AddParenthesesAroundConditionalExpressionInInterpolatedString";
            public const string CodeActionsAddShadows = "CodeActions.AddShadows";
            public const string CodeActionsAliasAmbiguousType = "CodeActions.AliasAmbiguousType";
            public const string CodeActionsChangeToAsync = "CodeActions.ChangeToAsync";
            public const string CodeActionsChangeToIEnumerable = "CodeActions.ChangeToIEnumerable";
            public const string CodeActionsChangeToYield = "CodeActions.ChangeToYield";
            public const string CodeActionsConvertAnonymousTypeToClass = "CodeActions.ConvertAnonymousTypeToClass";
            public const string CodeActionsConvertAnonymousTypeToTuple = "CodeActions.ConvertAnonymousTypeToTuple";
            public const string CodeActionsConvertNumericLiteral = "CodeActions.ConvertNumericLiteral";
            public const string CodeActionsConvertLocalFunctionToMethod = "CodeActions.ConvertLocalFunctionToMethod";
            public const string CodeActionsConvertToInterpolatedString = "CodeActions.ConvertToInterpolatedString";
            public const string CodeActionsConvertToIterator = "CodeActions.ConvertToIterator";
            public const string CodeActionsConvertForToForEach = "CodeActions.ConvertForToForEach";
            public const string CodeActionsConvertForEachToFor = "CodeActions.ConvertForEachToFor";
            public const string CodeActionsConvertIfToSwitch = "CodeActions.ConvertIfToSwitch";
            public const string CodeActionsConvertTupleToStruct = "CodeActions.ConvertTupleToStruct";
            public const string CodeActionsConvertQueryToForEach = "CodeActions.ConvertQueryToForEach";
            public const string CodeActionsConvertForEachToQuery = "CodeActions.ConvertForEachToQuery";
            public const string CodeActionsCorrectExitContinue = "CodeActions.CorrectExitContinue";
            public const string CodeActionsCorrectFunctionReturnType = "CodeActions.CorrectFunctionReturnType";
            public const string CodeActionsCorrectNextControlVariable = "CodeActions.CorrectNextControlVariable";
            public const string CodeActionsDeclareAsNullable = "CodeActions.DeclareAsNullable";
            public const string CodeActionsGenerateConstructor = "CodeActions.GenerateConstructor";
            public const string CodeActionsGenerateConstructorFromMembers = "CodeActions.GenerateConstructorFromMembers";
            public const string CodeActionsGenerateDefaultConstructors = "CodeActions.GenerateDefaultConstructors";
            public const string CodeActionsGenerateEndConstruct = "CodeActions.GenerateEndConstruct";
            public const string CodeActionsGenerateEnumMember = "CodeActions.GenerateEnumMember";
            public const string CodeActionsGenerateEvent = "CodeActions.GenerateEvent";
            public const string CodeActionsGenerateEqualsAndGetHashCode = "CodeActions.GenerateEqualsAndGetHashCodeFromMembers";
            public const string CodeActionsGenerateLocal = "CodeActions.GenerateLocal";
            public const string CodeActionsGenerateVariable = "CodeActions.GenerateVariable";
            public const string CodeActionsGenerateMethod = "CodeActions.GenerateMethod";
            public const string CodeActionsGenerateOverrides = "CodeActions.GenerateOverrides";
            public const string CodeActionsGenerateType = "CodeActions.GenerateType";
            public const string CodeActionsExtractInterface = "CodeActions.ExtractInterface";
            public const string CodeActionsExtractMethod = "CodeActions.ExtractMethod";
            public const string CodeActionsFixAllOccurrences = "CodeActions.FixAllOccurrences";
            public const string CodeActionsFullyQualify = "CodeActions.FullyQualify";
            public const string CodeActionsImplementAbstractClass = "CodeActions.ImplementAbstractClass";
            public const string CodeActionsImplementInterface = "CodeActions.ImplementInterface";
            public const string CodeActionsInitializeParameter = "CodeActions.InitializeParameter";
            public const string CodeActionsInlineDeclaration = "CodeActions.InlineDeclaration";
            public const string CodeActionsInlineTemporary = "CodeActions.InlineTemporary";
            public const string CodeActionsInlineTypeCheck = "CodeActions.InlineTypeCheck";
            public const string CodeActionsInsertBraces = "CodeActions.InsertBraces";
            public const string CodeActionsInsertMissingCast = "CodeActions.InsertMissingCast";
            public const string CodeActionsInsertMissingTokens = "CodeActions.InsertMissingTokens";
            public const string CodeActionsIntroduceUsingStatement = "CodeActions.IntroduceUsingStatement";
            public const string CodeActionsIntroduceVariable = "CodeActions.IntroduceVariable";
            public const string CodeActionsInvertConditional = "CodeActions.InvertConditional";
            public const string CodeActionsInvertIf = "CodeActions.InvertIf";
            public const string CodeActionsInvertLogical = "CodeActions.InvertLogical";
            public const string CodeActionsInvokeDelegateWithConditionalAccess = "CodeActions.InvokeDelegateWithConditionalAccess";
            public const string CodeActionsLambdaSimplifier = "CodeActions.LambdaSimplifier";
            public const string CodeActionsMakeFieldReadonly = "CodeActions.MakeFieldReadonly";
            public const string CodeActionsMakeMethodAsynchronous = "CodeActions.MakeMethodAsynchronous";
            public const string CodeActionsMakeMethodSynchronous = "CodeActions.MakeMethodSynchronous";
<<<<<<< HEAD
            public const string CodeActionsMakeRefStruct = "CodeActions.MakeRefStruct";
=======
            public const string CodeActionsMergeConsecutiveIfStatements = "CodeActions.MergeConsecutiveIfStatements";
            public const string CodeActionsMergeNestedIfStatements = "CodeActions.MergeNestedIfStatements";
>>>>>>> 8f0df20a
            public const string CodeActionsMoveDeclarationNearReference = "CodeActions.MoveDeclarationNearReference";
            public const string CodeActionsMoveToTopOfFile = "CodeActions.MoveToTopOfFile";
            public const string CodeActionsMoveType = "CodeActions.MoveType";
            public const string CodeActionsOrderModifiers = "CodeActions.OrderModifiers";
            public const string CodeActionsPopulateSwitch = "CodeActions.PopulateSwitch";
            public const string CodeActionsPullMemberUp = "CodeActions.PullMemberUp";
            public const string CodeActionsQualifyMemberAccess = "CodeActions.QualifyMemberAccess";
            public const string CodeActionsReplaceDefaultLiteral = "CodeActions.ReplaceDefaultLiteral";
            public const string CodeActionsReplaceDocCommentTextWithTag = "CodeActions.ReplaceDocCommentTextWithTag";
            public const string CodeActionsReplaceMethodWithProperty = "CodeActions.ReplaceMethodWithProperty";
            public const string CodeActionsReplacePropertyWithMethods = "CodeActions.ReplacePropertyWithMethods";
            public const string CodeActionsRemoveByVal = "CodeActions.RemoveByVal";
            public const string CodeActionsRemoveDocCommentNode = "CodeActions.RemoveDocCommentNode";
            public const string CodeActionsRemoveUnnecessaryCast = "CodeActions.RemoveUnnecessaryCast";
            public const string CodeActionsRemoveUnnecessaryParentheses = "CodeActions.RemoveUnnecessaryParentheses";
            public const string CodeActionsRemoveUnusedValues = "CodeActions.RemoveUnusedValues";
            public const string CodeActionsRemoveUnusedLocalFunction = "CodeActions.RemoveUnusedLocalFunction";
            public const string CodeActionsRemoveUnusedMembers = "CodeActions.RemoveUnusedMembers";
            public const string CodeActionsRemoveUnusedParameters = "CodeActions.RemoveUnusedParameters";
            public const string CodeActionsRemoveUnusedVariable = "CodeActions.RemoveUnusedVariable";
            public const string CodeActionsRemoveUnnecessaryImports = "CodeActions.RemoveUnnecessaryImports";
            public const string CodeActionsRemoveUnreachableCode = "CodeActions.RemoveUnreachableCode";
            public const string CodeActionsResolveConflictMarker = "CodeActions.ResolveConflictMarker";
            public const string CodeActionsSimplifyThisOrMe = "CodeActions.SimplifyThisOrMe";
            public const string CodeActionsSimplifyTypeNames = "CodeActions.SimplifyTypeNames";
            public const string CodeActionsSpellcheck = "CodeActions.Spellcheck";
            public const string CodeActionsSplitIntoConsecutiveIfStatements = "CodeActions.SplitIntoConsecutiveIfStatements";
            public const string CodeActionsSplitIntoNestedIfStatements = "CodeActions.SplitIntoNestedIfStatements";
            public const string CodeActionsSuppression = "CodeActions.Suppression";
            public const string CodeActionsSyncNamespace = "CodeActions.SyncNamespace";
            public const string CodeActionsUseInterpolatedVerbatimString = "CodeActions.UseInterpolatedVerbatimString";
            public const string CodeActionsUseAutoProperty = "CodeActions.UseAutoProperty";
            public const string CodeActionsUseCoalesceExpression = "CodeActions.UseCoalesceExpression";
            public const string CodeActionsUseCollectionInitializer = "CodeActions.UseCollectionInitializer";
            public const string CodeActionsUseCompoundAssignment = "CodeActions.UseCompoundAssignment";
            public const string CodeActionsUseConditionalExpression = "CodeActions.UseConditionalExpression";
            public const string CodeActionsUseDeconstruction = "CodeActions.UseDeconstruction";
            public const string CodeActionsUseDefaultLiteral = "CodeActions.UseDefaultLiteral";
            public const string CodeActionsUseIndexOperator = "CodeActions.UseIndexOperator";
            public const string CodeActionsUseInferredMemberName = "CodeActions.UseInferredMemberName";
            public const string CodeActionsUseExpressionBody = "CodeActions.UseExpressionBody";
            public const string CodeActionsUseImplicitType = "CodeActions.UseImplicitType";
            public const string CodeActionsUseExplicitType = "CodeActions.UseExplicitType";
            public const string CodeActionsUseExplicitTypeForConst = "CodeActions.UseExplicitTypeForConst";
            public const string CodeActionsUseExplicitTupleName = "CodeActions.UseExplicitTupleName";
            public const string CodeActionsUseFrameworkType = "CodeActions.UseFrameworkType";
            public const string CodeActionsUseIsNullCheck = "CodeActions.UseIsNullCheck";
            public const string CodeActionsUseLocalFunction = "CodeActions.UseLocalFunction";
            public const string CodeActionsUseNullPropagation = "CodeActions.UseNullPropagation";
            public const string CodeActionsUseNamedArguments = "CodeActions.UseNamedArguments";
            public const string CodeActionsNameTupleElement = "CodeActions.NameTupleElement";
            public const string CodeActionsUseObjectInitializer = "CodeActions.UseObjectInitializer";
            public const string CodeActionsUseRangeOperator = "CodeActions.UseRangeOperator";
            public const string CodeActionsUseThrowExpression = "CodeActions.UseThrowExpression";
            public const string CodeActionsWrapping = "CodeActions.Wrapping";
            public const string CodeCleanup = nameof(CodeCleanup);
            public const string CodeGeneration = nameof(CodeGeneration);
            public const string CodeGenerationSortDeclarations = "CodeGeneration.SortDeclarations";
            public const string CodeLens = nameof(CodeLens);
            public const string CodeModel = nameof(CodeModel);
            public const string CodeModelEvents = "CodeModel.Events";
            public const string CodeModelMethodXml = "CodeModel.MethodXml";
            public const string CommentSelection = nameof(CommentSelection);
            public const string Completion = nameof(Completion);
            public const string ConvertAutoPropertyToFullProperty = nameof(ConvertAutoPropertyToFullProperty);
            public const string DebuggingBreakpoints = "Debugging.Breakpoints";
            public const string DebuggingDataTips = "Debugging.DataTips";
            public const string DebuggingIntelliSense = "Debugging.IntelliSense";
            public const string DebuggingLocationName = "Debugging.LocationName";
            public const string DebuggingNameResolver = "Debugging.NameResolver";
            public const string DebuggingProximityExpressions = "Debugging.ProximityExpressions";
            public const string Diagnostics = nameof(Diagnostics);
            public const string DocCommentFormatting = nameof(DocCommentFormatting);
            public const string DocumentationComments = nameof(DocumentationComments);
            public const string EditorConfig = nameof(EditorConfig);
            public const string EncapsulateField = nameof(EncapsulateField);
            public const string EndConstructGeneration = nameof(EndConstructGeneration);
            public const string ErrorList = nameof(ErrorList);
            public const string ErrorSquiggles = nameof(ErrorSquiggles);
            public const string EventHookup = nameof(EventHookup);
            public const string Expansion = nameof(Expansion);
            public const string AddAwait = "Refactoring.AddAwait";
            public const string AddMissingImports = "Refactoring.AddMissingImports";
            public const string ExtractInterface = "Refactoring.ExtractInterface";
            public const string ExtractMethod = "Refactoring.ExtractMethod";
            public const string F1Help = nameof(F1Help);
            public const string FindReferences = nameof(FindReferences);
            public const string FixIncorrectTokens = nameof(FixIncorrectTokens);
            public const string FixInterpolatedVerbatimString = nameof(FixInterpolatedVerbatimString);
            public const string Formatting = nameof(Formatting);
            public const string GoToDefinition = nameof(GoToDefinition);
            public const string GoToImplementation = nameof(GoToImplementation);
            public const string GoToAdjacentMember = nameof(GoToAdjacentMember);
            public const string Interactive = nameof(Interactive);
            public const string InteractiveHost = nameof(InteractiveHost);
            public const string KeywordHighlighting = nameof(KeywordHighlighting);
            public const string KeywordRecommending = nameof(KeywordRecommending);
            public const string LineCommit = nameof(LineCommit);
            public const string LineSeparators = nameof(LineSeparators);
            public const string LinkedFileDiffMerging = nameof(LinkedFileDiffMerging);
            public const string MetadataAsSource = nameof(MetadataAsSource);
            public const string MSBuildWorkspace = nameof(MSBuildWorkspace);
            public const string NamingStyle = nameof(NamingStyle);
            public const string NavigableSymbols = nameof(NavigableSymbols);
            public const string NavigateTo = nameof(NavigateTo);
            public const string NavigationBar = nameof(NavigationBar);
            public const string NetCore = nameof(NetCore);
            public const string NormalizeModifiersOrOperators = nameof(NormalizeModifiersOrOperators);
            public const string ObjectBrowser = nameof(ObjectBrowser);
            public const string Options = nameof(Options);
            public const string Organizing = nameof(Organizing);
            public const string Outlining = nameof(Outlining);
            public const string Packaging = nameof(Packaging);
            public const string PasteTracking = nameof(PasteTracking);
            public const string Peek = nameof(Peek);
            public const string Progression = nameof(Progression);
            public const string ProjectSystemShims = nameof(ProjectSystemShims);
            public const string QuickInfo = nameof(QuickInfo);
            public const string ReduceTokens = nameof(ReduceTokens);
            public const string ReferenceHighlighting = nameof(ReferenceHighlighting);
            public const string RemoteHost = nameof(RemoteHost);
            public const string RemoveUnnecessaryLineContinuation = nameof(RemoveUnnecessaryLineContinuation);
            public const string Rename = nameof(Rename);
            public const string RenameTracking = nameof(RenameTracking);
            public const string RQName = nameof(RQName);
            public const string SignatureHelp = nameof(SignatureHelp);
            public const string Simplification = nameof(Simplification);
            public const string SmartIndent = nameof(SmartIndent);
            public const string SmartTokenFormatting = nameof(SmartTokenFormatting);
            public const string Snippets = nameof(Snippets);
            public const string SplitStringLiteral = nameof(SplitStringLiteral);
            public const string SuggestionTags = nameof(SuggestionTags);
            public const string TextStructureNavigator = nameof(TextStructureNavigator);
            public const string TodoComments = nameof(TodoComments);
            public const string TypeInferenceService = nameof(TypeInferenceService);
            public const string Venus = nameof(Venus);
            public const string ValidateFormatString = nameof(ValidateFormatString);
            public const string ValidateRegexString = nameof(ValidateRegexString);
            public const string VsLanguageBlock = nameof(VsLanguageBlock);
            public const string VsNavInfo = nameof(VsNavInfo);
            public const string WinForms = nameof(WinForms);
            public const string Workspace = nameof(Workspace);
            public const string XmlTagCompletion = nameof(XmlTagCompletion);
        }

        public const string Environment = nameof(Environment);
        public static class Environments
        {
            public const string VSProductInstall = nameof(VSProductInstall);
        }
    }
}<|MERGE_RESOLUTION|>--- conflicted
+++ resolved
@@ -103,12 +103,9 @@
             public const string CodeActionsMakeFieldReadonly = "CodeActions.MakeFieldReadonly";
             public const string CodeActionsMakeMethodAsynchronous = "CodeActions.MakeMethodAsynchronous";
             public const string CodeActionsMakeMethodSynchronous = "CodeActions.MakeMethodSynchronous";
-<<<<<<< HEAD
             public const string CodeActionsMakeRefStruct = "CodeActions.MakeRefStruct";
-=======
             public const string CodeActionsMergeConsecutiveIfStatements = "CodeActions.MergeConsecutiveIfStatements";
             public const string CodeActionsMergeNestedIfStatements = "CodeActions.MergeNestedIfStatements";
->>>>>>> 8f0df20a
             public const string CodeActionsMoveDeclarationNearReference = "CodeActions.MoveDeclarationNearReference";
             public const string CodeActionsMoveToTopOfFile = "CodeActions.MoveToTopOfFile";
             public const string CodeActionsMoveType = "CodeActions.MoveType";
