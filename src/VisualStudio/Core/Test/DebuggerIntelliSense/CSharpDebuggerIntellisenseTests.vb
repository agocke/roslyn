--- conflicted
+++ resolved
@@ -118,12 +118,7 @@
             End Using
         End Function
 
-<<<<<<< HEAD
-        <ConditionalWpfFact(GetType(x86)), Trait(Traits.Feature, Traits.Features.DebuggingIntelliSense)>
-=======
-        <WpfFact(Skip:="https://github.com/dotnet/roslyn/issues/48870")>
-        <Trait(Traits.Feature, Traits.Features.DebuggingIntelliSense)>
->>>>>>> a16a9a08
+        <WpfFact, Trait(Traits.Feature, Traits.Features.DebuggingIntelliSense)>
         Public Async Function ExecutedUnexecutedLocals() As Task
             Dim text = <Workspace>
                            <Project Language="C#" CommonReferences="true">
@@ -394,12 +389,7 @@
             End Using
         End Function
 
-<<<<<<< HEAD
-        <ConditionalWpfFact(GetType(x86)), Trait(Traits.Feature, Traits.Features.DebuggingIntelliSense)>
-=======
-        <WpfFact(Skip:="https://github.com/dotnet/roslyn/issues/48870")>
-        <Trait(Traits.Feature, Traits.Features.DebuggingIntelliSense)>
->>>>>>> a16a9a08
+        <WpfFact, Trait(Traits.Feature, Traits.Features.DebuggingIntelliSense)>
         Public Async Function InstructionPointerInForeach() As Task
             Dim text = <Workspace>
                            <Project Language="C#" CommonReferences="true">
