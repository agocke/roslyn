--- conflicted
+++ resolved
@@ -667,11 +667,7 @@
             Public Sub Reanalyze(workspace As Workspace, projectIds As IEnumerable(Of ProjectId), documentIds As IEnumerable(Of DocumentId), highPriority As Boolean) Implements IDiagnosticAnalyzerService.Reanalyze
             End Sub
 
-<<<<<<< HEAD
-            Public Function GetDiagnosticsForSpanAsync(document As TextDocument, range As TextSpan?, shouldIncludeDiagnostic As Func(Of String, Boolean), includeCompilerDiagnostics As Boolean, Optional includeSuppressedDiagnostics As Boolean = False, Optional priority As ICodeActionRequestPriorityProvider = Nothing, Optional addOperationScope As Func(Of String, IDisposable) = Nothing, Optional diagnosticKinds As DiagnosticKind = DiagnosticKind.All, Optional isExplicit As Boolean = False, Optional cancellationToken As CancellationToken = Nothing) As Task(Of ImmutableArray(Of DiagnosticData)) Implements IDiagnosticAnalyzerService.GetDiagnosticsForSpanAsync
-=======
             Public Function GetDiagnosticsForSpanAsync(document As TextDocument, range As TextSpan?, shouldIncludeDiagnostic As Func(Of String, Boolean), includeCompilerDiagnostics As Boolean, includeSuppressedDiagnostics As Boolean, priority As ICodeActionRequestPriorityProvider, addOperationScope As Func(Of String, IDisposable), diagnosticKinds As DiagnosticKind, isExplicit As Boolean, cancellationToken As CancellationToken) As Task(Of ImmutableArray(Of DiagnosticData)) Implements IDiagnosticAnalyzerService.GetDiagnosticsForSpanAsync
->>>>>>> d7a4cad2
                 Return SpecializedTasks.EmptyImmutableArray(Of DiagnosticData)
             End Function
 
@@ -703,11 +699,7 @@
                 Throw New NotImplementedException()
             End Function
 
-<<<<<<< HEAD
-            Public Function TryGetDiagnosticsForSpanAsync(document As TextDocument, range As TextSpan, shouldIncludeDiagnostic As Func(Of String, Boolean), Optional includeSuppressedDiagnostics As Boolean = False, Optional priority As ICodeActionRequestPriorityProvider = Nothing, Optional diagnosticKinds As DiagnosticKind = DiagnosticKind.All, Optional isExplicit As Boolean = False, Optional cancellationToken As CancellationToken = Nothing) As Task(Of (diagnostics As ImmutableArray(Of DiagnosticData), upToDate As Boolean)) Implements IDiagnosticAnalyzerService.TryGetDiagnosticsForSpanAsync
-=======
             Public Function TryGetDiagnosticsForSpanAsync(document As TextDocument, range As TextSpan, shouldIncludeDiagnostic As Func(Of String, Boolean), includeSuppressedDiagnostics As Boolean, priority As ICodeActionRequestPriorityProvider, diagnosticKinds As DiagnosticKind, isExplicit As Boolean, cancellationToken As CancellationToken) As Task(Of (diagnostics As ImmutableArray(Of DiagnosticData), upToDate As Boolean)) Implements IDiagnosticAnalyzerService.TryGetDiagnosticsForSpanAsync
->>>>>>> d7a4cad2
                 Return Task.FromResult((ImmutableArray(Of DiagnosticData).Empty, False))
             End Function
         End Class
