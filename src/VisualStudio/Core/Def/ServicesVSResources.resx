<?xml version="1.0" encoding="utf-8"?>
<root>
  <!-- 
    Microsoft ResX Schema 
    
    Version 2.0
    
    The primary goals of this format is to allow a simple XML format 
    that is mostly human readable. The generation and parsing of the 
    various data types are done through the TypeConverter classes 
    associated with the data types.
    
    Example:
    
    ... ado.net/XML headers & schema ...
    <resheader name="resmimetype">text/microsoft-resx</resheader>
    <resheader name="version">2.0</resheader>
    <resheader name="reader">System.Resources.ResXResourceReader, System.Windows.Forms, ...</resheader>
    <resheader name="writer">System.Resources.ResXResourceWriter, System.Windows.Forms, ...</resheader>
    <data name="Name1"><value>this is my long string</value><comment>this is a comment</comment></data>
    <data name="Color1" type="System.Drawing.Color, System.Drawing">Blue</data>
    <data name="Bitmap1" mimetype="application/x-microsoft.net.object.binary.base64">
        <value>[base64 mime encoded serialized .NET Framework object]</value>
    </data>
    <data name="Icon1" type="System.Drawing.Icon, System.Drawing" mimetype="application/x-microsoft.net.object.bytearray.base64">
        <value>[base64 mime encoded string representing a byte array form of the .NET Framework object]</value>
        <comment>This is a comment</comment>
    </data>
                
    There are any number of "resheader" rows that contain simple 
    name/value pairs.
    
    Each data row contains a name, and value. The row also contains a 
    type or mimetype. Type corresponds to a .NET class that support 
    text/value conversion through the TypeConverter architecture. 
    Classes that don't support this are serialized and stored with the 
    mimetype set.
    
    The mimetype is used for serialized objects, and tells the 
    ResXResourceReader how to depersist the object. This is currently not 
    extensible. For a given mimetype the value must be set accordingly:
    
    Note - application/x-microsoft.net.object.binary.base64 is the format 
    that the ResXResourceWriter will generate, however the reader can 
    read any of the formats listed below.
    
    mimetype: application/x-microsoft.net.object.binary.base64
    value   : The object must be serialized with 
            : System.Runtime.Serialization.Formatters.Binary.BinaryFormatter
            : and then encoded with base64 encoding.
    
    mimetype: application/x-microsoft.net.object.soap.base64
    value   : The object must be serialized with 
            : System.Runtime.Serialization.Formatters.Soap.SoapFormatter
            : and then encoded with base64 encoding.

    mimetype: application/x-microsoft.net.object.bytearray.base64
    value   : The object must be serialized into a byte array 
            : using a System.ComponentModel.TypeConverter
            : and then encoded with base64 encoding.
    -->
  <xsd:schema id="root" xmlns="" xmlns:xsd="http://www.w3.org/2001/XMLSchema" xmlns:msdata="urn:schemas-microsoft-com:xml-msdata">
    <xsd:import namespace="http://www.w3.org/XML/1998/namespace" />
    <xsd:element name="root" msdata:IsDataSet="true">
      <xsd:complexType>
        <xsd:choice maxOccurs="unbounded">
          <xsd:element name="metadata">
            <xsd:complexType>
              <xsd:sequence>
                <xsd:element name="value" type="xsd:string" minOccurs="0" />
              </xsd:sequence>
              <xsd:attribute name="name" use="required" type="xsd:string" />
              <xsd:attribute name="type" type="xsd:string" />
              <xsd:attribute name="mimetype" type="xsd:string" />
              <xsd:attribute ref="xml:space" />
            </xsd:complexType>
          </xsd:element>
          <xsd:element name="assembly">
            <xsd:complexType>
              <xsd:attribute name="alias" type="xsd:string" />
              <xsd:attribute name="name" type="xsd:string" />
            </xsd:complexType>
          </xsd:element>
          <xsd:element name="data">
            <xsd:complexType>
              <xsd:sequence>
                <xsd:element name="value" type="xsd:string" minOccurs="0" msdata:Ordinal="1" />
                <xsd:element name="comment" type="xsd:string" minOccurs="0" msdata:Ordinal="2" />
              </xsd:sequence>
              <xsd:attribute name="name" type="xsd:string" use="required" msdata:Ordinal="1" />
              <xsd:attribute name="type" type="xsd:string" msdata:Ordinal="3" />
              <xsd:attribute name="mimetype" type="xsd:string" msdata:Ordinal="4" />
              <xsd:attribute ref="xml:space" />
            </xsd:complexType>
          </xsd:element>
          <xsd:element name="resheader">
            <xsd:complexType>
              <xsd:sequence>
                <xsd:element name="value" type="xsd:string" minOccurs="0" msdata:Ordinal="1" />
              </xsd:sequence>
              <xsd:attribute name="name" type="xsd:string" use="required" />
            </xsd:complexType>
          </xsd:element>
        </xsd:choice>
      </xsd:complexType>
    </xsd:element>
  </xsd:schema>
  <resheader name="resmimetype">
    <value>text/microsoft-resx</value>
  </resheader>
  <resheader name="version">
    <value>2.0</value>
  </resheader>
  <resheader name="reader">
    <value>System.Resources.ResXResourceReader, System.Windows.Forms, Version=4.0.0.0, Culture=neutral, PublicKeyToken=b77a5c561934e089</value>
  </resheader>
  <resheader name="writer">
    <value>System.Resources.ResXResourceWriter, System.Windows.Forms, Version=4.0.0.0, Culture=neutral, PublicKeyToken=b77a5c561934e089</value>
  </resheader>
  <data name="Element_is_not_valid" xml:space="preserve">
    <value>Element is not valid.</value>
  </data>
  <data name="You_must_select_at_least_one_member" xml:space="preserve">
    <value>You must select at least one member.</value>
  </data>
  <data name="Name_conflicts_with_an_existing_type_name" xml:space="preserve">
    <value>Name conflicts with an existing type name.</value>
  </data>
  <data name="Name_is_not_a_valid_0_identifier" xml:space="preserve">
    <value>Name is not a valid {0} identifier.</value>
  </data>
  <data name="Illegal_characters_in_path" xml:space="preserve">
    <value>Illegal characters in path.</value>
  </data>
  <data name="File_name_must_have_the_0_extension" xml:space="preserve">
    <value>File name must have the "{0}" extension.</value>
  </data>
  <data name="Debugger" xml:space="preserve">
    <value>Debugger</value>
  </data>
  <data name="Determining_breakpoint_location" xml:space="preserve">
    <value>Determining breakpoint location...</value>
  </data>
  <data name="Determining_autos" xml:space="preserve">
    <value>Determining autos...</value>
  </data>
  <data name="Resolving_breakpoint_location" xml:space="preserve">
    <value>Resolving breakpoint location...</value>
  </data>
  <data name="Validating_breakpoint_location" xml:space="preserve">
    <value>Validating breakpoint location...</value>
  </data>
  <data name="Getting_DataTip_text" xml:space="preserve">
    <value>Getting DataTip text...</value>
  </data>
  <data name="Preview_unavailable" xml:space="preserve">
    <value>Preview unavailable</value>
  </data>
  <data name="Overrides_" xml:space="preserve">
    <value>Overrides</value>
  </data>
  <data name="Overridden_By" xml:space="preserve">
    <value>Overridden By</value>
  </data>
  <data name="Inherits_" xml:space="preserve">
    <value>Inherits</value>
  </data>
  <data name="Inherited_By" xml:space="preserve">
    <value>Inherited By</value>
  </data>
  <data name="Implements_" xml:space="preserve">
    <value>Implements</value>
  </data>
  <data name="Implemented_By" xml:space="preserve">
    <value>Implemented By</value>
  </data>
  <data name="Maximum_number_of_documents_are_open" xml:space="preserve">
    <value>Maximum number of documents are open.</value>
  </data>
  <data name="Failed_to_create_document_in_miscellaneous_files_project" xml:space="preserve">
    <value>Failed to create document in miscellaneous files project.</value>
  </data>
  <data name="Invalid_access" xml:space="preserve">
    <value>Invalid access.</value>
  </data>
  <data name="The_following_references_were_not_found_0_Please_locate_and_add_them_manually" xml:space="preserve">
    <value>The following references were not found. {0}Please locate and add them manually.</value>
  </data>
  <data name="End_position_must_be_start_position" xml:space="preserve">
    <value>End position must be &gt;= start position</value>
  </data>
  <data name="Not_a_valid_value" xml:space="preserve">
    <value>Not a valid value</value>
  </data>
  <data name="given_workspace_doesn_t_support_undo" xml:space="preserve">
    <value>given workspace doesn't support undo</value>
  </data>
  <data name="Add_a_reference_to_0" xml:space="preserve">
    <value>Add a reference to '{0}'</value>
  </data>
  <data name="Event_type_is_invalid" xml:space="preserve">
    <value>Event type is invalid</value>
  </data>
  <data name="Can_t_find_where_to_insert_member" xml:space="preserve">
    <value>Can't find where to insert member</value>
  </data>
  <data name="Can_t_rename_other_elements" xml:space="preserve">
    <value>Can't rename 'other' elements</value>
  </data>
  <data name="Unknown_rename_type" xml:space="preserve">
    <value>Unknown rename type</value>
  </data>
  <data name="IDs_are_not_supported_for_this_symbol_type" xml:space="preserve">
    <value>IDs are not supported for this symbol type.</value>
  </data>
  <data name="Can_t_create_a_node_id_for_this_symbol_kind_colon_0" xml:space="preserve">
    <value>Can't create a node id for this symbol kind: '{0}'</value>
  </data>
  <data name="Project_References" xml:space="preserve">
    <value>Project References</value>
  </data>
  <data name="Base_Types" xml:space="preserve">
    <value>Base Types</value>
  </data>
  <data name="Miscellaneous_Files" xml:space="preserve">
    <value>Miscellaneous Files</value>
  </data>
  <data name="Could_not_find_project_0" xml:space="preserve">
    <value>Could not find project '{0}'</value>
  </data>
  <data name="Could_not_find_location_of_folder_on_disk" xml:space="preserve">
    <value>Could not find location of folder on disk</value>
  </data>
  <data name="Assembly" xml:space="preserve">
    <value>Assembly </value>
  </data>
  <data name="Exceptions_colon" xml:space="preserve">
    <value>Exceptions:</value>
  </data>
  <data name="Member_of_0" xml:space="preserve">
    <value>Member of {0}</value>
  </data>
  <data name="Parameters_colon1" xml:space="preserve">
    <value>Parameters:</value>
  </data>
  <data name="Project" xml:space="preserve">
    <value>Project </value>
  </data>
  <data name="Remarks_colon" xml:space="preserve">
    <value>Remarks:</value>
  </data>
  <data name="Returns_colon" xml:space="preserve">
    <value>Returns:</value>
  </data>
  <data name="Summary_colon" xml:space="preserve">
    <value>Summary:</value>
  </data>
  <data name="Type_Parameters_colon" xml:space="preserve">
    <value>Type Parameters:</value>
  </data>
  <data name="File_already_exists" xml:space="preserve">
    <value>File already exists</value>
  </data>
  <data name="File_path_cannot_use_reserved_keywords" xml:space="preserve">
    <value>File path cannot use reserved keywords</value>
  </data>
  <data name="DocumentPath_is_illegal" xml:space="preserve">
    <value>DocumentPath is illegal</value>
  </data>
  <data name="Project_Path_is_illegal" xml:space="preserve">
    <value>Project Path is illegal</value>
  </data>
  <data name="Path_cannot_have_empty_filename" xml:space="preserve">
    <value>Path cannot have empty filename</value>
  </data>
  <data name="The_given_DocumentId_did_not_come_from_the_Visual_Studio_workspace" xml:space="preserve">
    <value>The given DocumentId did not come from the Visual Studio workspace.</value>
  </data>
  <data name="Project_colon_0_1_Use_the_dropdown_to_view_and_switch_to_other_projects_this_file_may_belong_to" xml:space="preserve">
    <value>Project: {0} ({1})

Use the dropdown to view and switch to other projects this file may belong to.</value>
  </data>
  <data name="_0_Use_the_dropdown_to_view_and_navigate_to_other_items_in_this_file" xml:space="preserve">
    <value>{0}

Use the dropdown to view and navigate to other items in this file.</value>
  </data>
  <data name="Project_colon_0_Use_the_dropdown_to_view_and_switch_to_other_projects_this_file_may_belong_to" xml:space="preserve">
    <value>Project: {0}

Use the dropdown to view and switch to other projects this file may belong to.</value>
  </data>
  <data name="AnalyzerChangedOnDisk" xml:space="preserve">
    <value>AnalyzerChangedOnDisk</value>
  </data>
  <data name="The_analyzer_assembly_0_has_changed_Diagnostics_may_be_incorrect_until_Visual_Studio_is_restarted" xml:space="preserve">
    <value>The analyzer assembly '{0}' has changed. Diagnostics may be incorrect until Visual Studio is restarted.</value>
  </data>
  <data name="CSharp_VB_Diagnostics_Table_Data_Source" xml:space="preserve">
    <value>C#/VB Diagnostics Table Data Source</value>
  </data>
  <data name="CSharp_VB_Todo_List_Table_Data_Source" xml:space="preserve">
    <value>C#/VB Todo List Table Data Source</value>
  </data>
  <data name="Cancel" xml:space="preserve">
    <value>Cancel</value>
  </data>
  <data name="Deselect_All" xml:space="preserve">
    <value>_Deselect All</value>
  </data>
  <data name="Extract_Interface" xml:space="preserve">
    <value>Extract Interface</value>
  </data>
  <data name="Generated_name_colon" xml:space="preserve">
    <value>Generated name:</value>
  </data>
  <data name="New_file_name_colon" xml:space="preserve">
    <value>New _file name:</value>
  </data>
  <data name="New_interface_name_colon" xml:space="preserve">
    <value>New _interface name:</value>
  </data>
  <data name="OK" xml:space="preserve">
    <value>OK</value>
  </data>
  <data name="Select_All" xml:space="preserve">
    <value>_Select All</value>
  </data>
  <data name="Select_public_members_to_form_interface" xml:space="preserve">
    <value>Select public _members to form interface</value>
  </data>
  <data name="Access_colon" xml:space="preserve">
    <value>_Access:</value>
  </data>
  <data name="Add_to_existing_file" xml:space="preserve">
    <value>Add to _existing file</value>
  </data>
  <data name="Add_to_current_file" xml:space="preserve">
    <value>Add to _current file</value>
  </data>
  <data name="Change_Signature" xml:space="preserve">
    <value>Change Signature</value>
  </data>
  <data name="Create_new_file" xml:space="preserve">
    <value>_Create new file</value>
  </data>
  <data name="Default_" xml:space="preserve">
    <value>Default</value>
  </data>
  <data name="File_Name_colon" xml:space="preserve">
    <value>File Name:</value>
  </data>
  <data name="Generate_Type" xml:space="preserve">
    <value>Generate Type</value>
  </data>
  <data name="Kind_colon" xml:space="preserve">
    <value>_Kind:</value>
  </data>
  <data name="Location_colon" xml:space="preserve">
    <value>Location:</value>
  </data>
  <data name="Select_destination" xml:space="preserve">
    <value>Select destination</value>
  </data>
  <data name="Modifier" xml:space="preserve">
    <value>Modifier</value>
  </data>
  <data name="Name_colon1" xml:space="preserve">
    <value>Name:</value>
  </data>
  <data name="Parameter" xml:space="preserve">
    <value>Parameter</value>
  </data>
  <data name="Parameters_colon2" xml:space="preserve">
    <value>Parameters:</value>
  </data>
  <data name="Preview_method_signature_colon" xml:space="preserve">
    <value>Preview method signature:</value>
  </data>
  <data name="Preview_reference_changes" xml:space="preserve">
    <value>Preview reference changes</value>
  </data>
  <data name="Project_colon" xml:space="preserve">
    <value>_Project:</value>
  </data>
  <data name="Type" xml:space="preserve">
    <value>Type</value>
  </data>
  <data name="Type_Details_colon" xml:space="preserve">
    <value>Type Details:</value>
  </data>
  <data name="Re_move" xml:space="preserve">
    <value>Re_move</value>
  </data>
  <data name="Restore" xml:space="preserve">
    <value>_Restore</value>
  </data>
  <data name="More_about_0" xml:space="preserve">
    <value>More about {0}</value>
  </data>
  <data name="Navigation_must_be_performed_on_the_foreground_thread" xml:space="preserve">
    <value>Navigation must be performed on the foreground thread.</value>
  </data>
  <data name="bracket_plus_bracket" xml:space="preserve">
    <value>[+] </value>
  </data>
  <data name="bracket_bracket" xml:space="preserve">
    <value>[-] </value>
  </data>
  <data name="Reference_to_0_in_project_1" xml:space="preserve">
    <value>Reference to '{0}' in project '{1}'</value>
  </data>
  <data name="Unknown1" xml:space="preserve">
    <value>&lt;Unknown&gt;</value>
  </data>
  <data name="Analyzer_reference_to_0_in_project_1" xml:space="preserve">
    <value>Analyzer reference to '{0}' in project '{1}'</value>
  </data>
  <data name="Project_reference_to_0_in_project_1" xml:space="preserve">
    <value>Project reference to '{0}' in project '{1}'</value>
  </data>
  <data name="AnalyzerDependencyConflict" xml:space="preserve">
    <value>AnalyzerDependencyConflict</value>
  </data>
  <data name="Analyzer_assemblies_0_and_1_both_have_identity_2_but_different_contents_Only_one_will_be_loaded_and_analyzers_using_these_assemblies_may_not_run_correctly" xml:space="preserve">
    <value>Analyzer assemblies '{0}' and '{1}' both have identity '{2}' but different contents. Only one will be loaded and analyzers using these assemblies may not run correctly.</value>
  </data>
  <data name="_0_references" xml:space="preserve">
    <value>{0} references</value>
  </data>
  <data name="_1_reference" xml:space="preserve">
    <value>1 reference</value>
  </data>
  <data name="_0_encountered_an_error_and_has_been_disabled" xml:space="preserve">
    <value>'{0}' encountered an error and has been disabled.</value>
  </data>
  <data name="Enable" xml:space="preserve">
    <value>Enable</value>
  </data>
  <data name="Enable_and_ignore_future_errors" xml:space="preserve">
    <value>Enable and ignore future errors</value>
  </data>
  <data name="No_Changes" xml:space="preserve">
    <value>No Changes</value>
  </data>
  <data name="Current_block" xml:space="preserve">
    <value>Current block</value>
  </data>
  <data name="Determining_current_block" xml:space="preserve">
    <value>Determining current block.</value>
  </data>
  <data name="IntelliSense" xml:space="preserve">
    <value>IntelliSense</value>
  </data>
  <data name="CSharp_VB_Build_Table_Data_Source" xml:space="preserve">
    <value>C#/VB Build Table Data Source</value>
  </data>
  <data name="MissingAnalyzerReference" xml:space="preserve">
    <value>MissingAnalyzerReference</value>
  </data>
  <data name="Analyzer_assembly_0_depends_on_1_but_it_was_not_found_Analyzers_may_not_run_correctly_unless_the_missing_assembly_is_added_as_an_analyzer_reference_as_well" xml:space="preserve">
    <value>Analyzer assembly '{0}' depends on '{1}' but it was not found. Analyzers may not run correctly unless the missing assembly is added as an analyzer reference as well.</value>
  </data>
  <data name="Suppress_diagnostics" xml:space="preserve">
    <value>Suppress diagnostics</value>
  </data>
  <data name="Computing_suppressions_fix" xml:space="preserve">
    <value>Computing suppressions fix...</value>
  </data>
  <data name="Applying_suppressions_fix" xml:space="preserve">
    <value>Applying suppressions fix...</value>
  </data>
  <data name="Remove_suppressions" xml:space="preserve">
    <value>Remove suppressions</value>
  </data>
  <data name="Computing_remove_suppressions_fix" xml:space="preserve">
    <value>Computing remove suppressions fix...</value>
  </data>
  <data name="Applying_remove_suppressions_fix" xml:space="preserve">
    <value>Applying remove suppressions fix...</value>
  </data>
  <data name="This_workspace_only_supports_opening_documents_on_the_UI_thread" xml:space="preserve">
    <value>This workspace only supports opening documents on the UI thread.</value>
  </data>
  <data name="This_workspace_does_not_support_updating_Visual_Basic_compilation_options" xml:space="preserve">
    <value>This workspace does not support updating Visual Basic compilation options.</value>
  </data>
  <data name="This_workspace_does_not_support_updating_Visual_Basic_parse_options" xml:space="preserve">
    <value>This workspace does not support updating Visual Basic parse options.</value>
  </data>
  <data name="Synchronize_0" xml:space="preserve">
    <value>Synchronize {0}</value>
  </data>
  <data name="Synchronizing_with_0" xml:space="preserve">
    <value>Synchronizing with {0}...</value>
  </data>
  <data name="Visual_Studio_has_suspended_some_advanced_features_to_improve_performance" xml:space="preserve">
    <value>Visual Studio has suspended some advanced features to improve performance.</value>
  </data>
  <data name="Installing_0" xml:space="preserve">
    <value>Installing '{0}'</value>
  </data>
  <data name="Installing_0_completed" xml:space="preserve">
    <value>Installing '{0}' completed</value>
  </data>
  <data name="Package_install_failed_colon_0" xml:space="preserve">
    <value>Package install failed: {0}</value>
  </data>
  <data name="Unknown2" xml:space="preserve">
    <value>&lt;Unknown&gt;</value>
  </data>
  <data name="No" xml:space="preserve">
    <value>No</value>
  </data>
  <data name="Yes" xml:space="preserve">
    <value>Yes</value>
  </data>
  <data name="Choose_a_Symbol_Specification_and_a_Naming_Style" xml:space="preserve">
    <value>Choose a Symbol Specification and a Naming Style.</value>
  </data>
  <data name="Enter_a_title_for_this_Naming_Rule" xml:space="preserve">
    <value>Enter a title for this Naming Rule.</value>
  </data>
  <data name="Enter_a_title_for_this_Naming_Style" xml:space="preserve">
    <value>Enter a title for this Naming Style.</value>
  </data>
  <data name="Enter_a_title_for_this_Symbol_Specification" xml:space="preserve">
    <value>Enter a title for this Symbol Specification.</value>
  </data>
  <data name="Accessibilities_can_match_any" xml:space="preserve">
    <value>Accessibilities (can match any)</value>
  </data>
  <data name="Capitalization_colon" xml:space="preserve">
    <value>Capitalization:</value>
  </data>
  <data name="all_lower" xml:space="preserve">
    <value>all lower</value>
  </data>
  <data name="ALL_UPPER" xml:space="preserve">
    <value>ALL UPPER</value>
  </data>
  <data name="camel_Case_Name" xml:space="preserve">
    <value>camel Case Name</value>
  </data>
  <data name="First_word_upper" xml:space="preserve">
    <value>First word upper</value>
  </data>
  <data name="Pascal_Case_Name" xml:space="preserve">
    <value>Pascal Case Name</value>
  </data>
  <data name="Severity_colon" xml:space="preserve">
    <value>Severity:</value>
  </data>
  <data name="Modifiers_must_match_all" xml:space="preserve">
    <value>Modifiers (must match all)</value>
  </data>
  <data name="Name_colon2" xml:space="preserve">
    <value>Name:</value>
  </data>
  <data name="Naming_Rule" xml:space="preserve">
    <value>Naming Rule</value>
  </data>
  <data name="Naming_Style" xml:space="preserve">
    <value>Naming Style</value>
  </data>
  <data name="Naming_Style_colon" xml:space="preserve">
    <value>Naming Style:</value>
  </data>
  <data name="Naming_Rules_allow_you_to_define_how_particular_sets_of_symbols_should_be_named_and_how_incorrectly_named_symbols_should_be_handled" xml:space="preserve">
    <value>Naming Rules allow you to define how particular sets of symbols should be named and how incorrectly-named symbols should be handled.</value>
  </data>
  <data name="The_first_matching_top_level_Naming_Rule_is_used_by_default_when_naming_a_symbol_while_any_special_cases_are_handled_by_a_matching_child_rule" xml:space="preserve">
    <value>The first matching top-level Naming Rule is used by default when naming a symbol, while any special cases are handled by a matching child rule.</value>
  </data>
  <data name="Naming_Style_Title_colon" xml:space="preserve">
    <value>Naming Style Title:</value>
  </data>
  <data name="Parent_Rule_colon" xml:space="preserve">
    <value>Parent Rule:</value>
  </data>
  <data name="Required_Prefix_colon" xml:space="preserve">
    <value>Required Prefix:</value>
  </data>
  <data name="Required_Suffix_colon" xml:space="preserve">
    <value>Required Suffix:</value>
  </data>
  <data name="Sample_Identifier_colon" xml:space="preserve">
    <value>Sample Identifier:</value>
  </data>
  <data name="Symbol_Kinds_can_match_any" xml:space="preserve">
    <value>Symbol Kinds (can match any)</value>
  </data>
  <data name="Symbol_Specification" xml:space="preserve">
    <value>Symbol Specification</value>
  </data>
  <data name="Symbol_Specification_colon" xml:space="preserve">
    <value>Symbol Specification:</value>
  </data>
  <data name="Symbol_Specification_Title_colon" xml:space="preserve">
    <value>Symbol Specification Title:</value>
  </data>
  <data name="Word_Separator_colon" xml:space="preserve">
    <value>Word Separator:</value>
  </data>
  <data name="example" xml:space="preserve">
    <value>example</value>
    <comment>IdentifierWord_Example and IdentifierWord_Identifier are combined (with prefixes, suffixes, and word separators) into an example identifier name in the NamingStyle UI.</comment>
  </data>
  <data name="identifier" xml:space="preserve">
    <value>identifier</value>
    <comment>IdentifierWord_Example and IdentifierWord_Identifier are combined (with prefixes, suffixes, and word separators) into an example identifier name in the NamingStyle UI.</comment>
  </data>
  <data name="Install_0" xml:space="preserve">
    <value>Install '{0}'</value>
  </data>
  <data name="Uninstalling_0" xml:space="preserve">
    <value>Uninstalling '{0}'</value>
  </data>
  <data name="Uninstalling_0_completed" xml:space="preserve">
    <value>Uninstalling '{0}' completed</value>
  </data>
  <data name="Uninstall_0" xml:space="preserve">
    <value>Uninstall '{0}'</value>
  </data>
  <data name="Package_uninstall_failed_colon_0" xml:space="preserve">
    <value>Package uninstall failed: {0}</value>
  </data>
  <data name="Error_encountered_while_loading_the_project_Some_project_features_such_as_full_solution_analysis_for_the_failed_project_and_projects_that_depend_on_it_have_been_disabled" xml:space="preserve">
    <value>Error encountered while loading the project. Some project features, such as full solution analysis for the failed project and projects that depend on it, have been disabled.</value>
  </data>
  <data name="Project_loading_failed" xml:space="preserve">
    <value>Project loading failed.</value>
  </data>
  <data name="To_see_what_caused_the_issue_please_try_below_1_Close_Visual_Studio_long_paragraph_follows" xml:space="preserve">
    <value>To see what caused the issue, please try below.

1. Close Visual Studio
2. Open a Visual Studio Developer Command Prompt
3. Set environment variable “TraceDesignTime” to true (set TraceDesignTime=true)
4. Delete .vs directory/.suo file
5. Restart VS from the command prompt you set the environment variable (devenv)
6. Open the solution
7. Check '{0}' and look for the failed tasks (FAILED)</value>
  </data>
  <data name="Additional_information_colon" xml:space="preserve">
    <value>Additional information:</value>
  </data>
  <data name="Installing_0_failed_Additional_information_colon_1" xml:space="preserve">
    <value>Installing '{0}' failed.

Additional information: {1}</value>
  </data>
  <data name="Uninstalling_0_failed_Additional_information_colon_1" xml:space="preserve">
    <value>Uninstalling '{0}' failed.

Additional information: {1}</value>
  </data>
  <data name="Move_0_below_1" xml:space="preserve">
    <value>Move {0} below {1}</value>
    <comment>{0} and {1} are parameter descriptions</comment>
  </data>
  <data name="Move_0_above_1" xml:space="preserve">
    <value>Move {0} above {1}</value>
    <comment>{0} and {1} are parameter descriptions</comment>
  </data>
  <data name="Remove_0" xml:space="preserve">
    <value>Remove {0}</value>
    <comment>{0} is a parameter description</comment>
  </data>
  <data name="Restore_0" xml:space="preserve">
    <value>Restore {0}</value>
    <comment>{0} is a parameter description</comment>
  </data>
  <data name="Re_enable" xml:space="preserve">
    <value>Re-enable</value>
  </data>
  <data name="Learn_more" xml:space="preserve">
    <value>Learn more</value>
  </data>
  <data name="Build_plus_live_analysis_NuGet_package" xml:space="preserve">
    <value>Build + live analysis (NuGet package)</value>
  </data>
  <data name="Live_analysis_VSIX_extension" xml:space="preserve">
    <value>Live analysis (VSIX extension)</value>
  </data>
  <data name="Prefer_framework_type" xml:space="preserve">
    <value>Prefer framework type</value>
  </data>
  <data name="Prefer_predefined_type" xml:space="preserve">
    <value>Prefer predefined type</value>
  </data>
  <data name="Copy_to_Clipboard" xml:space="preserve">
    <value>Copy to Clipboard</value>
  </data>
  <data name="Close" xml:space="preserve">
    <value>Close</value>
  </data>
  <data name="Unknown_parameters" xml:space="preserve">
    <value>&lt;Unknown Parameters&gt;</value>
  </data>
  <data name="End_of_inner_exception_stack" xml:space="preserve">
    <value>--- End of inner exception stack trace ---</value>
  </data>
  <data name="For_locals_parameters_and_members" xml:space="preserve">
    <value>For locals, parameters and members</value>
  </data>
  <data name="For_member_access_expressions" xml:space="preserve">
    <value>For member access expressions</value>
  </data>
  <data name="Prefer_object_initializer" xml:space="preserve">
    <value>Prefer object initializer</value>
  </data>
  <data name="Expression_preferences_colon" xml:space="preserve">
    <value>Expression preferences:</value>
  </data>
  <data name="Block_Structure_Guides" xml:space="preserve">
    <value>Block Structure Guides</value>
  </data>
  <data name="Outlining" xml:space="preserve">
    <value>Outlining</value>
  </data>
  <data name="Show_guides_for_code_level_constructs" xml:space="preserve">
    <value>Show guides for code level constructs</value>
  </data>
  <data name="Show_guides_for_comments_and_preprocessor_regions" xml:space="preserve">
    <value>Show guides for comments and preprocessor regions</value>
  </data>
  <data name="Show_guides_for_declaration_level_constructs" xml:space="preserve">
    <value>Show guides for declaration level constructs</value>
  </data>
  <data name="Show_outlining_for_code_level_constructs" xml:space="preserve">
    <value>Show outlining for code level constructs</value>
  </data>
  <data name="Show_outlining_for_comments_and_preprocessor_regions" xml:space="preserve">
    <value>Show outlining for comments and preprocessor regions</value>
  </data>
  <data name="Show_outlining_for_declaration_level_constructs" xml:space="preserve">
    <value>Show outlining for declaration level constructs</value>
  </data>
  <data name="Variable_preferences_colon" xml:space="preserve">
    <value>Variable preferences:</value>
  </data>
  <data name="Prefer_inlined_variable_declaration" xml:space="preserve">
    <value>Prefer inlined variable declaration</value>
  </data>
  <data name="Use_expression_body_for_methods" xml:space="preserve">
    <value>Use expression body for methods</value>
  </data>
  <data name="Code_block_preferences_colon" xml:space="preserve">
    <value>Code block preferences:</value>
  </data>
  <data name="Use_expression_body_for_accessors" xml:space="preserve">
    <value>Use expression body for accessors</value>
  </data>
  <data name="Use_expression_body_for_constructors" xml:space="preserve">
    <value>Use expression body for constructors</value>
  </data>
  <data name="Use_expression_body_for_indexers" xml:space="preserve">
    <value>Use expression body for indexers</value>
  </data>
  <data name="Use_expression_body_for_operators" xml:space="preserve">
    <value>Use expression body for operators</value>
  </data>
  <data name="Use_expression_body_for_properties" xml:space="preserve">
    <value>Use expression body for properties</value>
  </data>
  <data name="Some_naming_rules_are_incomplete_Please_complete_or_remove_them" xml:space="preserve">
    <value>Some naming rules are incomplete. Please complete or remove them.</value>
  </data>
  <data name="Manage_specifications" xml:space="preserve">
    <value>Manage specifications</value>
  </data>
  <data name="Manage_naming_styles" xml:space="preserve">
    <value>Manage naming styles</value>
  </data>
  <data name="Reorder" xml:space="preserve">
    <value>Reorder</value>
  </data>
  <data name="Severity" xml:space="preserve">
    <value>Severity</value>
  </data>
  <data name="Specification" xml:space="preserve">
    <value>Specification</value>
  </data>
  <data name="Required_Style" xml:space="preserve">
    <value>Required Style</value>
  </data>
  <data name="This_item_cannot_be_deleted_because_it_is_used_by_an_existing_Naming_Rule" xml:space="preserve">
    <value>This item cannot be deleted because it is used by an existing Naming Rule.</value>
  </data>
  <data name="Prefer_collection_initializer" xml:space="preserve">
    <value>Prefer collection initializer</value>
  </data>
  <data name="Prefer_coalesce_expression" xml:space="preserve">
    <value>Prefer coalesce expression</value>
  </data>
  <data name="Collapse_regions_when_collapsing_to_definitions" xml:space="preserve">
    <value>Collapse #regions when collapsing to definitions</value>
  </data>
  <data name="Prefer_null_propagation" xml:space="preserve">
    <value>Prefer null propagation</value>
  </data>
  <data name="Prefer_explicit_tuple_name" xml:space="preserve">
    <value>Prefer explicit tuple name</value>
  </data>
  <data name="Description" xml:space="preserve">
    <value>Description</value>
  </data>
  <data name="Preference" xml:space="preserve">
    <value>Preference</value>
  </data>
  <data name="Implement_Interface_or_Abstract_Class" xml:space="preserve">
    <value>Implement Interface or Abstract Class</value>
  </data>
  <data name="For_a_given_symbol_only_the_topmost_rule_with_a_matching_Specification_will_be_applied_Violation_of_that_rules_Required_Style_will_be_reported_at_the_chosen_Severity_level" xml:space="preserve">
    <value>For a given symbol, only the topmost rule with a matching 'Specification' will be applied. Violation of that rule's 'Required Style' will be reported at the chosen 'Severity' level.</value>
  </data>
  <data name="at_the_end" xml:space="preserve">
    <value>at the end</value>
  </data>
  <data name="When_inserting_properties_events_and_methods_place_them" xml:space="preserve">
    <value>When inserting properties, events and methods, place them:</value>
  </data>
  <data name="with_other_members_of_the_same_kind" xml:space="preserve">
    <value>with other members of the same kind</value>
  </data>
  <data name="Prefer_braces" xml:space="preserve">
    <value>Prefer braces</value>
  </data>
  <data name="Over_colon" xml:space="preserve">
    <value>Over:</value>
  </data>
  <data name="Prefer_colon" xml:space="preserve">
    <value>Prefer:</value>
  </data>
  <data name="or" xml:space="preserve">
    <value>or</value>
  </data>
  <data name="built_in_types" xml:space="preserve">
    <value>built-in types</value>
  </data>
  <data name="everywhere_else" xml:space="preserve">
    <value>everywhere else</value>
  </data>
  <data name="type_is_apparent_from_assignment_expression" xml:space="preserve">
    <value>type is apparent from assignment expression</value>
  </data>
  <data name="Move_down" xml:space="preserve">
    <value>Move down</value>
  </data>
  <data name="Move_up" xml:space="preserve">
    <value>Move up</value>
  </data>
  <data name="Remove" xml:space="preserve">
    <value>Remove</value>
  </data>
  <data name="Pick_members" xml:space="preserve">
    <value>Pick members</value>
  </data>
  <data name="Unfortunately_a_process_used_by_Visual_Studio_has_encountered_an_unrecoverable_error_We_recommend_saving_your_work_and_then_closing_and_restarting_Visual_Studio" xml:space="preserve">
    <value>Unfortunately, a process used by Visual Studio has encountered an unrecoverable error.  We recommend saving your work, and then closing and restarting Visual Studio.</value>
  </data>
  <data name="analyzer_Prefer_auto_properties" xml:space="preserve">
    <value>Prefer auto properties</value>
  </data>
  <data name="Add_a_symbol_specification" xml:space="preserve">
    <value>Add a symbol specification</value>
  </data>
  <data name="Remove_symbol_specification" xml:space="preserve">
    <value>Remove symbol specification</value>
  </data>
  <data name="Add_item" xml:space="preserve">
    <value>Add item</value>
  </data>
  <data name="Edit_item" xml:space="preserve">
    <value>Edit item</value>
  </data>
  <data name="Remove_item" xml:space="preserve">
    <value>Remove item</value>
  </data>
  <data name="Add_a_naming_rule" xml:space="preserve">
    <value>Add a naming rule</value>
  </data>
  <data name="Remove_naming_rule" xml:space="preserve">
    <value>Remove naming rule</value>
  </data>
  <data name="VisualStudioWorkspace_TryApplyChanges_cannot_be_called_from_a_background_thread" xml:space="preserve">
    <value>VisualStudioWorkspace.TryApplyChanges cannot be called from a background thread.</value>
  </data>
  <data name="codegen_prefer_auto_properties" xml:space="preserve">
    <value>prefer auto properties</value>
  </data>
  <data name="prefer_throwing_properties" xml:space="preserve">
    <value>prefer throwing properties</value>
  </data>
  <data name="When_generating_properties" xml:space="preserve">
    <value>When generating properties:</value>
  </data>
  <data name="Options" xml:space="preserve">
    <value>Options</value>
  </data>
  <data name="Install_Microsoft_recommended_Roslyn_analyzers_which_provide_additional_diagnostics_and_fixes_for_common_API_design_security_performance_and_reliability_issues" xml:space="preserve">
    <value>Install Microsoft-recommended Roslyn analyzers, which provide additional diagnostics and fixes for common API design, security, performance, and reliability issues</value>
  </data>
  <data name="Never_show_this_again" xml:space="preserve">
    <value>Never show this again</value>
  </data>
  <data name="Prefer_simple_default_expression" xml:space="preserve">
    <value>Prefer simple 'default' expression</value>
  </data>
  <data name="Prefer_inferred_tuple_names" xml:space="preserve">
    <value>Prefer inferred tuple element names</value>
  </data>
  <data name="Prefer_inferred_anonymous_type_member_names" xml:space="preserve">
    <value>Prefer inferred anonymous type member names</value>
  </data>
  <data name="Preview_pane" xml:space="preserve">
    <value>Preview pane</value>
  </data>
  <data name="Analysis" xml:space="preserve">
    <value>Analysis</value>
  </data>
  <data name="Fade_out_unreachable_code" xml:space="preserve">
    <value>Fade out unreachable code</value>
  </data>
  <data name="Fading" xml:space="preserve">
    <value>Fading</value>
  </data>
  <data name="Prefer_local_function_over_anonymous_function" xml:space="preserve">
    <value>Prefer local function over anonymous function</value>
  </data>
  <data name="Keep_all_parentheses_in_colon" xml:space="preserve">
    <value>Keep all parentheses in:</value>
  </data>
  <data name="In_other_operators" xml:space="preserve">
    <value>In other operators</value>
  </data>
  <data name="Never_if_unnecessary" xml:space="preserve">
    <value>Never if unnecessary</value>
  </data>
  <data name="Always_for_clarity" xml:space="preserve">
    <value>Always for clarity</value>
  </data>
  <data name="Parentheses_preferences_colon" xml:space="preserve">
    <value>Parentheses preferences:</value>
  </data>
  <data name="ModuleHasBeenUnloaded" xml:space="preserve">
    <value>Module has been unloaded.</value>
  </data>
  <data name="Prefer_deconstructed_variable_declaration" xml:space="preserve">
    <value>Prefer deconstructed variable declaration</value>
  </data>
  <data name="External_reference_found" xml:space="preserve">
    <value>External reference found</value>
  </data>
  <data name="No_references_found_to_0" xml:space="preserve">
    <value>No references found to '{0}'</value>
  </data>
  <data name="Search_found_no_results" xml:space="preserve">
    <value>Search found no results</value>
  </data>
  <data name="Sync_Class_View" xml:space="preserve">
    <value>Sync Class View</value>
  </data>
  <data name="Reset_Visual_Studio_default_keymapping" xml:space="preserve">
    <value>Reset Visual Studio default keymapping</value>
  </data>
  <data name="Enable_navigation_to_decompiled_sources" xml:space="preserve">
    <value>Enable navigation to decompiled sources</value>
  </data>
  <data name="Colorize_regular_expressions" xml:space="preserve">
    <value>Colorize regular expressions</value>
  </data>
  <data name="Highlight_related_components_under_cursor" xml:space="preserve">
    <value>Highlight related components under cursor</value>
  </data>
  <data name="Regular_Expressions" xml:space="preserve">
    <value>Regular Expressions</value>
  </data>
  <data name="Report_invalid_regular_expressions" xml:space="preserve">
    <value>Report invalid regular expressions</value>
  </data>
  <data name="Code_style_header_use_editor_config" xml:space="preserve">
    <value>Your .editorconfig file might override the local settings configured on this page which only apply to your machine. To configure these settings to travel with your solution use EditorConfig files. More info</value>
  </data>
  <data name="Modifier_preferences_colon" xml:space="preserve">
    <value>Modifier preferences:</value>
  </data>
  <data name="Prefer_readonly_fields" xml:space="preserve">
    <value>Prefer readonly fields</value>
  </data>
  <data name="Analyzing_0" xml:space="preserve">
    <value>Analyzing '{0}'</value>
  </data>
  <data name="Prefer_conditional_expression_over_if_with_assignments" xml:space="preserve">
    <value>Prefer conditional expression over 'if' with assignments</value>
  </data>
  <data name="Prefer_conditional_expression_over_if_with_returns" xml:space="preserve">
    <value>Prefer conditional expression over 'if' with returns</value>
  </data>
  <data name="Apply_0_keymapping_scheme" xml:space="preserve">
    <value>Apply '{0}' keymapping scheme</value>
  </data>
  <data name="We_notice_you_suspended_0_Reset_keymappings_to_continue_to_navigate_and_refactor" xml:space="preserve">
    <value>We notice you suspended '{0}'. Reset keymappings to continue to navigate and refactor.</value>
  </data>
  <data name="Use_expression_body_for_lambdas" xml:space="preserve">
    <value>Use expression body for lambdas</value>
  </data>
  <data name="Prefer_compound_assignments" xml:space="preserve">
    <value>Prefer compound assignments</value>
  </data>
  <data name="Generate_dot_editorconfig_file_from_settings" xml:space="preserve">
    <value>Generate .editorconfig file from settings</value>
  </data>
  <data name="Save_dot_editorconfig_file" xml:space="preserve">
    <value>Save .editorconfig file</value>
  </data>
  <data name="Kind" xml:space="preserve">
    <value>Kind</value>
  </data>
  <data name="Prefer_index_operator" xml:space="preserve">
    <value>Prefer index operator</value>
  </data>
  <data name="Prefer_range_operator" xml:space="preserve">
    <value>Prefer range operator</value>
  </data>
  <data name="All_methods" xml:space="preserve">
    <value>All methods</value>
  </data>
  <data name="Avoid_expression_statements_that_implicitly_ignore_value" xml:space="preserve">
    <value>Avoid expression statements that implicitly ignore value</value>
  </data>
  <data name="Avoid_unused_parameters" xml:space="preserve">
    <value>Avoid unused parameters</value>
  </data>
  <data name="Avoid_unused_value_assignments" xml:space="preserve">
    <value>Avoid unused value assignments</value>
  </data>
  <data name="Parameter_name_contains_invalid_characters" xml:space="preserve">
    <value>Parameter name contains invalid character(s).</value>
  </data>
  <data name="Parameter_preferences_colon" xml:space="preserve">
    <value>Parameter preferences:</value>
  </data>
  <data name="Parameter_type_contains_invalid_characters" xml:space="preserve">
    <value>Parameter type contains invalid character(s).</value>
  </data>
  <data name="Non_public_methods" xml:space="preserve">
    <value>Non-public methods</value>
  </data>
  <data name="Unused_value_is_explicitly_assigned_to_an_unused_local" xml:space="preserve">
    <value>Unused value is explicitly assigned to an unused local</value>
  </data>
  <data name="Unused_value_is_explicitly_assigned_to_discard" xml:space="preserve">
    <value>Unused value is explicitly assigned to discard</value>
  </data>
  <data name="Value_assigned_here_is_never_used" xml:space="preserve">
    <value>Value assigned here is never used</value>
  </data>
  <data name="Value_returned_by_invocation_is_implicitly_ignored" xml:space="preserve">
    <value>Value returned by invocation is implicitly ignored</value>
  </data>
  <data name="Back" xml:space="preserve">
    <value>Back</value>
  </data>
  <data name="Finish" xml:space="preserve">
    <value>Finish</value>
  </data>
  <data name="Interface_cannot_have_field" xml:space="preserve">
    <value>Interface cannot have field.</value>
  </data>
  <data name="Make_abstract" xml:space="preserve">
    <value>Make abstract</value>
  </data>
  <data name="Members" xml:space="preserve">
    <value>Members</value>
  </data>
  <data name="Namespace_0" xml:space="preserve">
    <value>Namespace: '{0}'</value>
  </data>
  <data name="Pull_Members_Up" xml:space="preserve">
    <value>Pull Members Up</value>
  </data>
  <data name="Additional_changes_are_needed_to_complete_the_refactoring_Review_changes_below" xml:space="preserve">
    <value>Additional changes are needed to complete the refactoring. Review changes below.</value>
  </data>
  <data name="Select_Dependents" xml:space="preserve">
    <value>Select _Dependents</value>
  </data>
  <data name="Select_destination_and_members_to_pull_up" xml:space="preserve">
    <value>Select destination and members to pull up.</value>
  </data>
  <data name="Select_members_colon" xml:space="preserve">
    <value>Select members:</value>
  </data>
  <data name="Select_Public" xml:space="preserve">
    <value>Select _Public</value>
  </data>
  <data name="_0_will_be_changed_to_abstract" xml:space="preserve">
    <value>'{0}' will be changed to abstract.</value>
  </data>
  <data name="_0_will_be_changed_to_non_static" xml:space="preserve">
    <value>'{0}' will be changed to non-static.</value>
  </data>
  <data name="_0_will_be_changed_to_public" xml:space="preserve">
    <value>'{0}' will be changed to public.</value>
  </data>
  <data name="Calculating_dependents" xml:space="preserve">
    <value>Calculating dependents...</value>
  </data>
  <data name="Select_destination_colon" xml:space="preserve">
    <value>Select destination:</value>
  </data>
  <data name="Use_expression_body_for_local_functions" xml:space="preserve">
    <value>Use expression body for local functions</value>
  </data>
  <data name="Allow_colon" xml:space="preserve">
    <value>Allow:</value>
  </data>
  <data name="Make_0_abstract" xml:space="preserve">
    <value>Make '{0}' abstract</value>
  </data>
  <data name="Review_Changes" xml:space="preserve">
    <value>Review Changes</value>
  </data>
  <data name="Select_member" xml:space="preserve">
    <value>Select member</value>
  </data>
  <data name="Prefer_static_local_functions" xml:space="preserve">
    <value>Prefer static local functions</value>
  </data>
  <data name="Prefer_simple_using_statement" xml:space="preserve">
    <value>Prefer simple 'using' statement</value>
  </data>
  <data name="Show_completion_list" xml:space="preserve">
    <value>Show completion list</value>
  </data>
  <data name="Move_to_namespace" xml:space="preserve">
    <value>Move to Namespace</value>
  </data>
  <data name="Namespace" xml:space="preserve">
    <value>Namespace</value>
  </data>
  <data name="Target_Namespace_colon" xml:space="preserve">
    <value>Target Namespace:</value>
  </data>
  <data name="This_is_an_invalid_namespace" xml:space="preserve">
    <value>This is an invalid namespace</value>
  </data>
  <data name="A_new_namespace_will_be_created" xml:space="preserve">
    <value>A new namespace will be created</value>
  </data>
  <data name="A_type_and_name_must_be_provided" xml:space="preserve">
    <value>A type and name must be provided.</value>
  </data>
  <data name="Rename_0_to_1" xml:space="preserve">
    <value>Rename {0} to {1}</value>
  </data>
  <data name="NamingSpecification_CSharp_Class" xml:space="preserve">
    <value>class</value>
    <comment>{Locked} This string can be found under "Tools | Options | Text Editor | C# | Code Style | Naming | Manage Specifications | + | Symbol kinds". All of the "NamingSpecification_CSharp_*" strings represent language constructs, and some of them are also actual keywords (including this one).</comment>
  </data>
  <data name="NamingSpecification_CSharp_Delegate" xml:space="preserve">
    <value>delegate</value>
    <comment>{Locked} This string can be found under "Tools | Options | Text Editor | C# | Code Style | Naming | Manage Specifications | + | Symbol kinds". All of the "NamingSpecification_CSharp_*" strings represent language constructs, and some of them are also actual keywords (including this one).</comment>
  </data>
  <data name="NamingSpecification_CSharp_Enum" xml:space="preserve">
    <value>enum</value>
    <comment>{Locked} This string can be found under "Tools | Options | Text Editor | C# | Code Style | Naming | Manage Specifications | + | Symbol kinds". All of the "NamingSpecification_CSharp_*" strings represent language constructs, and some of them are also actual keywords (including this one).</comment>
  </data>
  <data name="NamingSpecification_CSharp_Event" xml:space="preserve">
    <value>event</value>
    <comment>{Locked} This string can be found under "Tools | Options | Text Editor | C# | Code Style | Naming | Manage Specifications | + | Symbol kinds". All of the "NamingSpecification_CSharp_*" strings represent language constructs, and some of them are also actual keywords (including this one).</comment>
  </data>
  <data name="NamingSpecification_CSharp_Field" xml:space="preserve">
    <value>field</value>
    <comment>This string can be found under "Tools | Options | Text Editor | C# | Code Style | Naming | Manage Specifications | + | Symbol kinds". All of the "NamingSpecification_CSharp_*" strings represent language constructs, and some of them are also actual keywords (NOT this one). Refers to the C# programming language concept of a "field" (which stores data).</comment>
  </data>
  <data name="NamingSpecification_CSharp_Interface" xml:space="preserve">
    <value>interface</value>
    <comment>{Locked} This string can be found under "Tools | Options | Text Editor | C# | Code Style | Naming | Manage Specifications | + | Symbol kinds". All of the "NamingSpecification_CSharp_*" strings represent language constructs, and some of them are also actual keywords (including this one).</comment>
  </data>
  <data name="NamingSpecification_CSharp_Local" xml:space="preserve">
    <value>local</value>
    <comment>This string can be found under "Tools | Options | Text Editor | C# | Code Style | Naming | Manage Specifications | + | Symbol kinds". All of the "NamingSpecification_CSharp_*" strings represent language constructs, and some of them are also actual keywords (NOT this one). Refers to the C# language concept of a "local variable".</comment>
  </data>
  <data name="NamingSpecification_CSharp_LocalFunction" xml:space="preserve">
    <value>local function</value>
    <comment>This string can be found under "Tools | Options | Text Editor | C# | Code Style | Naming | Manage Specifications | + | Symbol kinds". All of the "NamingSpecification_CSharp_*" strings represent language constructs, and some of them are also actual keywords (NOT this one). Refers to the C# language concept of a "local function" that exists locally within another function.</comment>
  </data>
  <data name="NamingSpecification_CSharp_Method" xml:space="preserve">
    <value>method</value>
    <comment>This string can be found under "Tools | Options | Text Editor | C# | Code Style | Naming | Manage Specifications | + | Symbol kinds". All of the "NamingSpecification_CSharp_*" strings represent language constructs, and some of them are also actual keywords (NOT this one). Refers to the C# language concept of a "method" that can be called by other code.</comment>
  </data>
  <data name="NamingSpecification_CSharp_Namespace" xml:space="preserve">
    <value>namespace</value>
    <comment>{Locked} This string can be found under "Tools | Options | Text Editor | C# | Code Style | Naming | Manage Specifications | + | Symbol kinds". All of the "NamingSpecification_CSharp_*" strings represent language constructs, and some of them are also actual keywords (including this one).</comment>
  </data>
  <data name="NamingSpecification_CSharp_Parameter" xml:space="preserve">
    <value>parameter</value>
    <comment>This string can be found under "Tools | Options | Text Editor | C# | Code Style | Naming | Manage Specifications | + | Symbol kinds". All of the "NamingSpecification_CSharp_*" strings represent language constructs, and some of them are also actual keywords (NOT this one). Refers to the C# language concept of a "parameter" being passed to a method.</comment>
  </data>
  <data name="NamingSpecification_CSharp_Property" xml:space="preserve">
    <value>property</value>
    <comment>This string can be found under "Tools | Options | Text Editor | C# | Code Style | Naming | Manage Specifications | + | Symbol kinds". All of the "NamingSpecification_CSharp_*" strings represent language constructs, and some of them are also actual keywords (NOT this one). Refers to the C# language concept of a "property" (which allows for the retrieval of data).</comment>
  </data>
  <data name="NamingSpecification_CSharp_Struct" xml:space="preserve">
    <value>struct</value>
    <comment>{Locked} This string can be found under "Tools | Options | Text Editor | C# | Code Style | Naming | Manage Specifications | + | Symbol kinds". All of the "NamingSpecification_CSharp_*" strings represent language constructs, and some of them are also actual keywords (including this one).</comment>
  </data>
  <data name="NamingSpecification_CSharp_TypeParameter" xml:space="preserve">
    <value>type parameter</value>
    <comment>This string can be found under "Tools | Options | Text Editor | C# | Code Style | Naming | Manage Specifications | + | Symbol kinds". All of the "NamingSpecification_CSharp_*" strings represent language constructs, and some of them are also actual keywords (NOT this one). Refers to the C# language concept of a "type parameter".</comment>
  </data>
  <data name="NamingSpecification_VisualBasic_Class" xml:space="preserve">
    <value>Class</value>
    <comment>{Locked} This string can be found under "Tools | Options | Text Editor | Basic | Code Style | Naming | Manage Specifications | + | Symbol kinds". All of the "NamingSpecification_VisualBasic_*" strings represent language constructs, and some of them are also actual keywords (including this one).</comment>
  </data>
  <data name="NamingSpecification_VisualBasic_Delegate" xml:space="preserve">
    <value>Delegate</value>
    <comment>{Locked} This string can be found under "Tools | Options | Text Editor | Basic | Code Style | Naming | Manage Specifications | + | Symbol kinds". All of the "NamingSpecification_VisualBasic_*" strings represent language constructs, and some of them are also actual keywords (including this one).</comment>
  </data>
  <data name="NamingSpecification_VisualBasic_Enum" xml:space="preserve">
    <value>Enum</value>
    <comment>{Locked} This string can be found under "Tools | Options | Text Editor | Basic | Code Style | Naming | Manage Specifications | + | Symbol kinds". All of the "NamingSpecification_VisualBasic_*" strings represent language constructs, and some of them are also actual keywords (including this one).</comment>
  </data>
  <data name="NamingSpecification_VisualBasic_Event" xml:space="preserve">
    <value>Event</value>
    <comment>{Locked} This string can be found under "Tools | Options | Text Editor | Basic | Code Style | Naming | Manage Specifications | + | Symbol kinds". All of the "NamingSpecification_VisualBasic_*" strings represent language constructs, and some of them are also actual keywords (including this one).</comment>
  </data>
  <data name="NamingSpecification_VisualBasic_Field" xml:space="preserve">
    <value>Field</value>
    <comment>This string can be found under "Tools | Options | Text Editor | Basic | Code Style | Naming | Manage Specifications | + | Symbol kinds". All of the "NamingSpecification_VisualBasic_*" strings represent language constructs, and some of them are also actual keywords (NOT this one). Refers to the Visual Basic language concept of a "field" (which stores data).</comment>
  </data>
  <data name="NamingSpecification_VisualBasic_Interface" xml:space="preserve">
    <value>Interface</value>
    <comment>{Locked} This string can be found under "Tools | Options | Text Editor | Basic | Code Style | Naming | Manage Specifications | + | Symbol kinds". All of the "NamingSpecification_VisualBasic_*" strings represent language constructs, and some of them are also actual keywords (including this one).</comment>
  </data>
  <data name="NamingSpecification_VisualBasic_Local" xml:space="preserve">
    <value>Local</value>
    <comment>This string can be found under "Tools | Options | Text Editor | Basic | Code Style | Naming | Manage Specifications | + | Symbol kinds". All of the "NamingSpecification_VisualBasic_*" strings represent language constructs, and some of them are also actual keywords (NOT this one). Refers to the Visual Basic language concept of a "local variable".</comment>
  </data>
  <data name="NamingSpecification_VisualBasic_Method" xml:space="preserve">
    <value>Method</value>
    <comment>This string can be found under "Tools | Options | Text Editor | Basic | Code Style | Naming | Manage Specifications | + | Symbol kinds". All of the "NamingSpecification_VisualBasic_*" strings represent language constructs, and some of them are also actual keywords (NOT this one). Refers to the Visual Basic language concept of a "method".</comment>
  </data>
  <data name="NamingSpecification_VisualBasic_Module" xml:space="preserve">
    <value>Module</value>
    <comment>{Locked} This string can be found under "Tools | Options | Text Editor | Basic | Code Style | Naming | Manage Specifications | + | Symbol kinds". All of the "NamingSpecification_VisualBasic_*" strings represent language constructs, and some of them are also actual keywords (including this one).</comment>
  </data>
  <data name="NamingSpecification_VisualBasic_Namespace" xml:space="preserve">
    <value>Namespace</value>
    <comment>{Locked} This string can be found under "Tools | Options | Text Editor | Basic | Code Style | Naming | Manage Specifications | + | Symbol kinds". All of the "NamingSpecification_VisualBasic_*" strings represent language constructs, and some of them are also actual keywords (including this one).</comment>
  </data>
  <data name="NamingSpecification_VisualBasic_Parameter" xml:space="preserve">
    <value>Parameter</value>
    <comment>This string can be found under "Tools | Options | Text Editor | Basic | Code Style | Naming | Manage Specifications | + | Symbol kinds". All of the "NamingSpecification_VisualBasic_*" strings represent language constructs, and some of them are also actual keywords (NOT this one). Refers to the Visual Basic language concept of a "parameter" which can be passed to a method.</comment>
  </data>
  <data name="NamingSpecification_VisualBasic_Property" xml:space="preserve">
    <value>Property</value>
    <comment>{Locked} This string can be found under "Tools | Options | Text Editor | Basic | Code Style | Naming | Manage Specifications | + | Symbol kinds". All of the "NamingSpecification_VisualBasic_*" strings represent language constructs, and some of them are also actual keywords (including this one).</comment>
  </data>
  <data name="NamingSpecification_VisualBasic_Structure" xml:space="preserve">
    <value>Structure</value>
    <comment>{Locked} This string can be found under "Tools | Options | Text Editor | Basic | Code Style | Naming | Manage Specifications | + | Symbol kinds". All of the "NamingSpecification_VisualBasic_*" strings represent language constructs, and some of them are also actual keywords (including this one).</comment>
  </data>
  <data name="NamingSpecification_VisualBasic_TypeParameter" xml:space="preserve">
    <value>Type Parameter</value>
    <comment>This string can be found under "Tools | Options | Text Editor | Basic | Code Style | Naming | Manage Specifications | + | Symbol kinds". All of the "NamingSpecification_VisualBasic_*" strings represent language constructs, and some of them are also actual keywords (NOT this one). Refers to the Visual Basic language concept of a "type parameter".</comment>
  </data>
  <data name="Containing_member" xml:space="preserve">
    <value>Containing Member</value>
  </data>
  <data name="Containing_type" xml:space="preserve">
    <value>Containing Type</value>
  </data>
  <data name="Running_low_priority_background_processes" xml:space="preserve">
    <value>Running low priority background processes</value>
  </data>
  <data name="Evaluating_0_tasks_in_queue" xml:space="preserve">
    <value>Evaluating ({0} tasks in queue)</value>
  </data>
  <data name="Paused_0_tasks_in_queue" xml:space="preserve">
    <value>Paused ({0} tasks in queue)</value>
  </data>
  <data name="Naming_rules" xml:space="preserve">
    <value>Naming rules</value>
  </data>
  <data name="Updating_severity" xml:space="preserve">
    <value>Updating severity</value>
  </data>
  <data name="Prefer_System_HashCode_in_GetHashCode" xml:space="preserve">
    <value>Prefer 'System.HashCode' in 'GetHashCode'</value>
  </data>
  <data name="Requires_System_HashCode_be_present_in_project" xml:space="preserve">
    <value>Requires 'System.HashCode' be present in project</value>
  </data>
  <data name="Run_Code_Analysis_on_0" xml:space="preserve">
    <value>Run Code Analysis on {0}</value>
  </data>
  <data name="Running_code_analysis_for_0" xml:space="preserve">
    <value>Running code analysis for '{0}'...</value>
  </data>
  <data name="Running_code_analysis_for_Solution" xml:space="preserve">
    <value>Running code analysis for Solution...</value>
  </data>
  <data name="Code_analysis_completed_for_0" xml:space="preserve">
    <value>Code analysis completed for '{0}'.</value>
  </data>
  <data name="Code_analysis_completed_for_Solution" xml:space="preserve">
    <value>Code analysis completed for Solution.</value>
  </data>
  <data name="Code_analysis_terminated_before_completion_for_0" xml:space="preserve">
    <value>Code analysis terminated before completion for '{0}'.</value>
  </data>
  <data name="Code_analysis_terminated_before_completion_for_Solution" xml:space="preserve">
    <value>Code analysis terminated before completion for Solution.</value>
  </data>
  <data name="Background_analysis_scope_colon" xml:space="preserve">
    <value>Background analysis scope:</value>
  </data>
  <data name="Current_document" xml:space="preserve">
    <value>Current document</value>
  </data>
  <data name="Open_documents" xml:space="preserve">
    <value>Open documents</value>
  </data>
  <data name="Entire_solution" xml:space="preserve">
    <value>Entire solution</value>
  </data>
  <data name="Edit" xml:space="preserve">
    <value>_Edit</value>
  </data>
  <data name="Edit_0" xml:space="preserve">
    <value>Edit {0}</value>
    <comment>{0} is a parameter description</comment>
  </data>
  <data name="Parameter_Details" xml:space="preserve">
    <value>Parameter Details</value>
  </data>
  <data name="Add" xml:space="preserve">
    <value>_Add</value>
    <comment>Adding an element to a list</comment>
  </data>
  <data name="Callsite" xml:space="preserve">
    <value>Call site</value>
  </data>
  <data name="Add_Parameter" xml:space="preserve">
    <value>Add Parameter</value>
  </data>
  <data name="Call_site_value" xml:space="preserve">
    <value>Call site value:</value>
  </data>
  <data name="Parameter_Name" xml:space="preserve">
    <value>Parameter name:</value>
  </data>
  <data name="Type_Name" xml:space="preserve">
    <value>Type name:</value>
  </data>
  <data name="You_must_change_the_signature" xml:space="preserve">
    <value>You must change the signature</value>
    <comment>"signature" here means the definition of a method</comment>
  </data>
  <data name="Added_Parameter" xml:space="preserve">
    <value>Added parameter.</value>
  </data>
  <data name="Inserting_call_site_value_0" xml:space="preserve">
    <value>Inserting call site value '{0}'</value>
  </data>
  <data name="Index" xml:space="preserve">
    <value>Index</value>
    <comment>Index of parameter in original signature</comment>
  </data>
  <data name="IntroduceUndefinedTodoVariables" xml:space="preserve">
    <value>Introduce undefined TODO variables</value>
    <comment>"TODO" is an indicator that more work should be done at the location where the TODO is inserted</comment>
  </data>
  <data name="Omit_only_for_optional_parameters" xml:space="preserve">
    <value>Omit (only for optional parameters)</value>
  </data>
  <data name="Optional_with_default_value_colon" xml:space="preserve">
    <value>Optional with default value:</value>
  </data>
  <data name="Parameter_kind" xml:space="preserve">
    <value>Parameter kind</value>
  </data>
  <data name="Required" xml:space="preserve">
    <value>Required</value>
  </data>
  <data name="Use_named_argument" xml:space="preserve">
    <value>Use named argument</value>
    <comment>"argument" is a programming term for a value passed to a function</comment>
  </data>
  <data name="Value_to_inject_at_call_sites" xml:space="preserve">
    <value>Value to inject at call sites</value>
  </data>
  <data name="Value_colon" xml:space="preserve">
    <value>Value:</value>
  </data>
  <data name="Editor_Color_Scheme" xml:space="preserve">
    <value>Editor Color Scheme</value>
  </data>
  <data name="Visual_Studio_2019" xml:space="preserve">
    <value>Visual Studio 2019</value>
  </data>
  <data name="Visual_Studio_2017" xml:space="preserve">
    <value>Visual Studio 2017</value>
  </data>
  <data name="Editor_color_scheme_options_are_only_available_when_using_a_color_theme_bundled_with_Visual_Studio_The_color_theme_can_be_configured_from_the_Environment_General_options_page" xml:space="preserve">
    <value>Editor color scheme options are only available when using a color theme bundled with Visual Studio. The color theme can be configured from the Environment &gt; General options page.</value>
  </data>
  <data name="Some_color_scheme_colors_are_being_overridden_by_changes_made_in_the_Environment_Fonts_and_Colors_options_page_Choose_Use_Defaults_in_the_Fonts_and_Colors_page_to_revert_all_customizations" xml:space="preserve">
    <value>Some color scheme colors are being overridden by changes made in the Environment &gt; Fonts and Colors options page. Choose `Use Defaults` in the Fonts and Colors page to revert all customizations.</value>
  </data>
  <data name="Prefer_simplified_boolean_expressions" xml:space="preserve">
    <value>Prefer simplified boolean expressions</value>
  </data>
  <data name="All_sources" xml:space="preserve">
    <value>All sources</value>
  </data>
  <data name="Entire_repository" xml:space="preserve">
    <value>Entire repository</value>
  </data>
  <data name="Indexed_in_organization" xml:space="preserve">
    <value>Indexed in organization</value>
  </data>
  <data name="Indexed_in_repo" xml:space="preserve">
    <value>Indexed in repo</value>
  </data>
  <data name="Item_origin" xml:space="preserve">
    <value>Item origin</value>
  </data>
  <data name="Loaded_items" xml:space="preserve">
    <value>Loaded items</value>
  </data>
  <data name="Loaded_solution" xml:space="preserve">
    <value>Loaded solution</value>
  </data>
  <data name="Local" xml:space="preserve">
    <value>Local</value>
  </data>
  <data name="Local_metadata" xml:space="preserve">
    <value>Local metadata</value>
  </data>
  <data name="Other" xml:space="preserve">
    <value>Others</value>
  </data>
  <data name="Repository" xml:space="preserve">
    <value>Repository</value>
  </data>
  <data name="Type_name_has_a_syntax_error" xml:space="preserve">
    <value>Type name has a syntax error</value>
    <comment>"Type" is the programming language concept</comment>
  </data>
  <data name="Type_name_is_not_recognized" xml:space="preserve">
    <value>Type name is not recognized</value>
    <comment>"Type" is the programming language concept</comment>
  </data>
  <data name="Type_name_is_recognized" xml:space="preserve">
    <value>Type name is recognized</value>
    <comment>"Type" is the programming language concept</comment>
  </data>
  <data name="Please_enter_a_type_name" xml:space="preserve">
    <value>Please enter a type name</value>
    <comment>"Type" is the programming language concept</comment>
  </data>
  <data name="Enter_a_call_site_value_or_choose_a_different_value_injection_kind" xml:space="preserve">
    <value>Enter a call site value or choose a different value injection kind</value>
  </data>
  <data name="Optional_parameters_must_provide_a_default_value" xml:space="preserve">
    <value>Optional parameters must provide a default value</value>
  </data>
  <data name="Parameter_information" xml:space="preserve">
    <value>Parameter information</value>
  </data>
  <data name="Infer_from_context" xml:space="preserve">
    <value>Infer from context</value>
  </data>
  <data name="None" xml:space="preserve">
    <value>None</value>
  </data>
  <data name="Warning_colon_duplicate_parameter_name" xml:space="preserve">
    <value>Warning: duplicate parameter name</value>
  </data>
  <data name="Warning_colon_type_does_not_bind" xml:space="preserve">
    <value>Warning: type does not bind</value>
  </data>
  <data name="Display_inline_parameter_name_hints" xml:space="preserve">
    <value>Disp_lay inline parameter name hints</value>
  </data>
  <data name="Current_parameter" xml:space="preserve">
    <value>Current parameter</value>
  </data>
  <data name="Bitness32" xml:space="preserve">
    <value>32-bit</value>
  </data>
  <data name="Bitness64" xml:space="preserve">
    <value>64-bit</value>
  </data>
  <data name="Extract_Base_Class" xml:space="preserve">
    <value>Extract Base Class</value>
  </data>
  <data name="This_file_is_autogenerated_by_0_and_cannot_be_edited" xml:space="preserve">
    <value>This file is auto-generated by the generator '{0}' and cannot be edited.</value>
  </data>
  <data name="generated_by_0_suffix" xml:space="preserve">
    <value>[generated by {0}]</value>
    <comment>{0} is the name of a generator.</comment>
  </data>
  <data name="generated_suffix" xml:space="preserve">
    <value>[generated]</value>
  </data>
  <data name="The_generator_0_that_generated_this_file_has_been_removed_from_the_project" xml:space="preserve">
    <value>The generator '{0}' that generated this file has been removed from the project; this file is no longer being included in your project.</value>
  </data>
  <data name="The_generator_0_that_generated_this_file_has_stopped_generating_this_file" xml:space="preserve">
    <value>The generator '{0}' that generated this file has stopped generating this file; this file is no longer being included in your project.</value>
  </data>
  <data name="Comments" xml:space="preserve">
    <value>Comments</value>
  </data>
  <data name="Inline_Hints_experimental" xml:space="preserve">
    <value>Inline Hints (experimental)</value>
  </data>
  <data name="Show_hints_for_everything_else" xml:space="preserve">
    <value>Show hints for everything else</value>
  </data>
  <data name="Show_hints_for_literals" xml:space="preserve">
    <value>Show hints for literals</value>
  </data>
  <data name="Suppress_hints_when_parameter_name_matches_the_method_s_intent" xml:space="preserve">
    <value>Suppress hints when parameter name matches the method's intent</value>
  </data>
  <data name="Suppress_hints_when_parameter_names_differ_only_by_suffix" xml:space="preserve">
    <value>Suppress hints when parameter names differ only by suffix</value>
  </data>
  <data name="Display_inline_type_hints" xml:space="preserve">
    <value>Display inline type hints</value>
  </data>
  <data name="Show_hints_for_lambda_parameter_types" xml:space="preserve">
    <value>Show hints for lambda parameter types</value>
  </data>
  <data name="Show_hints_for_implicit_object_creation" xml:space="preserve">
    <value>Show hints for implicit object creation</value>
  </data>
  <data name="Show_hints_for_variables_with_inferred_types" xml:space="preserve">
    <value>Show hints for variables with inferred types</value>
  </data>
  <data name="Color_hints" xml:space="preserve">
    <value>Color hints</value>
  </data>
  <data name="Display_all_hints_while_pressing_Alt_F1" xml:space="preserve">
    <value>Display all hints while pressing Alt+F1</value>
  </data>
  <data name="Enable_pull_diagnostics_experimental_requires_restart" xml:space="preserve">
    <value>Enable 'pull' diagnostics (experimental, requires restart)</value>
  </data>
  <data name="Enable_Razor_pull_diagnostics_experimental_requires_restart" xml:space="preserve">
    <value>Enable Razor 'pull' diagnostics (experimental, requires restart)</value>
  </data>
  <data name="CSharp_Visual_Basic_Diagnostics_Language_Client" xml:space="preserve">
    <value>C#/Visual Basic Diagnostics Language Client</value>
  </data>
  <data name="New_Type_Name_colon" xml:space="preserve">
    <value>New Type Name:</value>
  </data>
  <data name="Format_document" xml:space="preserve">
    <value>Format document</value>
  </data>
  <data name="New_line_preferences_experimental_colon" xml:space="preserve">
    <value>New line preferences (experimental):</value>
  </data>
  <data name="Require_colon" xml:space="preserve">
    <value>Require:</value>
  </data>
  <data name="Allow_multiple_blank_lines" xml:space="preserve">
    <value>Allow multiple blank lines</value>
  </data>
  <data name="Allow_statement_immediately_after_block" xml:space="preserve">
    <value>Allow statement immediately after block</value>
  </data>
  <data name="Symbols_without_references" xml:space="preserve">
    <value>Symbols without references</value>
  </data>
  <data name="Tab_twice_to_insert_arguments" xml:space="preserve">
    <value>Tab twice to insert arguments (experimental)</value>
  </data>
  <data name="Apply" xml:space="preserve">
    <value>Apply</value>
  </data>
  <data name="Remove_All" xml:space="preserve">
    <value>Remove All</value>
  </data>
  <data name="Action" xml:space="preserve">
    <value>Action</value>
    <comment>Action to perform on an unused reference, such as remove or keep</comment>
  </data>
  <data name="Assemblies" xml:space="preserve">
    <value>Assemblies</value>
  </data>
  <data name="Choose_which_action_you_would_like_to_perform_on_the_unused_references" xml:space="preserve">
    <value>Choose which action you would like to perform on the unused references.</value>
  </data>
  <data name="Keep" xml:space="preserve">
    <value>Keep</value>
  </data>
  <data name="Packages" xml:space="preserve">
    <value>Packages</value>
  </data>
  <data name="Projects" xml:space="preserve">
    <value>Projects</value>
  </data>
  <data name="Reference" xml:space="preserve">
    <value>Reference</value>
  </data>
  <data name="Enable_all_features_in_opened_files_from_source_generators_experimental" xml:space="preserve">
    <value>Enable all features in opened files from source generators (experimental)</value>
  </data>
  <data name="Remove_Unused_References" xml:space="preserve">
    <value>Remove Unused References</value>
  </data>
  <data name="Analyzing_project_references" xml:space="preserve">
    <value>Analyzing project references...</value>
  </data>
  <data name="Updating_project_references" xml:space="preserve">
    <value>Updating project references...</value>
  </data>
  <data name="No_unused_references_were_found" xml:space="preserve">
    <value>No unused references were found.</value>
  </data>
  <data name="Show_Remove_Unused_References_command_in_Solution_Explorer_experimental" xml:space="preserve">
    <value>Show "Remove Unused References" command in Solution Explorer (experimental)</value>
  </data>
  <data name="Enable_file_logging_for_diagnostics" xml:space="preserve">
    <value>Enable file logging for diagnostics (logged in '%Temp%\Roslyn' folder)</value>
  </data>
  <data name="Skip_analyzers_for_implicitly_triggered_builds" xml:space="preserve">
    <value>Skip analyzers for implicitly triggered builds</value>
  </data>
  <data name="This_action_cannot_be_undone_Do_you_wish_to_continue" xml:space="preserve">
    <value>This action cannot be undone. Do you wish to continue?</value>
  </data>
  <data name="Show_inheritance_margin" xml:space="preserve">
    <value>Show inheritance margin</value>
  </data>
  <data name="Inheritance_Margin_experimental" xml:space="preserve">
    <value>Inheritance Margin (experimental)</value>
  </data>
  <data name="Analyzers" xml:space="preserve">
    <value>Analyzers</value>
  </data>
  <data name="Carriage_Return_Newline_rn" xml:space="preserve">
    <value>Carriage Return + Newline (\r\n)</value>
  </data>
  <data name="Carriage_Return_r" xml:space="preserve">
    <value>Carriage Return (\r)</value>
  </data>
  <data name="Category" xml:space="preserve">
    <value>Category</value>
  </data>
  <data name="Code_Style" xml:space="preserve">
    <value>Code Style</value>
  </data>
  <data name="Disabled" xml:space="preserve">
    <value>Disabled</value>
  </data>
  <data name="Enabled" xml:space="preserve">
    <value>Enabled</value>
  </data>
  <data name="Error" xml:space="preserve">
    <value>Error</value>
  </data>
  <data name="Whitespace" xml:space="preserve">
    <value>Whitespace</value>
  </data>
  <data name="Id" xml:space="preserve">
    <value>Id</value>
  </data>
  <data name="Newline_n" xml:space="preserve">
    <value>Newline (\\n)</value>
  </data>
  <data name="Refactoring_Only" xml:space="preserve">
    <value>Refactoring Only</value>
  </data>
  <data name="Suggestion" xml:space="preserve">
    <value>Suggestion</value>
  </data>
  <data name="Title" xml:space="preserve">
    <value>Title</value>
  </data>
  <data name="Value" xml:space="preserve">
    <value>Value</value>
  </data>
  <data name="Warning" xml:space="preserve">
    <value>Warning</value>
  </data>
  <data name="Search_Settings" xml:space="preserve">
    <value>Search Settings</value>
  </data>
  <data name="Multiple_members_are_inherited" xml:space="preserve">
    <value>Multiple members are inherited</value>
  </data>
  <data name="_0_is_inherited" xml:space="preserve">
    <value>'{0}' is inherited</value>
  </data>
  <data name="Navigate_to_0" xml:space="preserve">
    <value>Navigate to '{0}'</value>
  </data>
  <data name="Multiple_members_are_inherited_on_line_0" xml:space="preserve">
    <value>Multiple members are inherited on line {0}</value>
    <comment>Line number info is needed for accessibility purpose.</comment>
  </data>
  <data name="Implemented_members" xml:space="preserve">
    <value>Implemented members</value>
  </data>
  <data name="Implementing_members" xml:space="preserve">
    <value>Implementing members</value>
  </data>
  <data name="Overriding_members" xml:space="preserve">
    <value>Overriding members</value>
  </data>
  <data name="Overridden_members" xml:space="preserve">
    <value>Overridden members</value>
  </data>
<<<<<<< HEAD
  <data name="Default_Current_Document" xml:space="preserve">
    <value>Default (Current Document)</value>
    <comment>This text is a menu command</comment>
  </data>
  <data name="Default_Entire_Solution" xml:space="preserve">
    <value>Default (Entire Solution)</value>
    <comment>This text is a menu command</comment>
  </data>
  <data name="Default_Open_Documents" xml:space="preserve">
    <value>Default (Open Documents)</value>
    <comment>This text is a menu command</comment>
=======
  <data name="Value_Tracking" xml:space="preserve">
    <value>Value Tracking</value>
    <comment>Title of the "Value Tracking" tool window. "Value" is the variable/symbol and "Tracking" is the action the tool is doing to follow where the value can originate from.</comment>
  </data>
  <data name="Calculating" xml:space="preserve">
    <value>Calculating...</value>
    <comment>Used in UI to represent progress in the context of loading items. </comment>
  </data>
  <data name="Derived_types" xml:space="preserve">
    <value>Derived types</value>
  </data>
  <data name="Implemented_interfaces" xml:space="preserve">
    <value>Implemented interfaces</value>
  </data>
  <data name="Implementing_types" xml:space="preserve">
    <value>Implementing types</value>
  </data>
  <data name="Inherited_interfaces" xml:space="preserve">
    <value>Inherited interfaces</value>
  </data>
  <data name="Select_an_appropriate_symbol_to_start_value_tracking" xml:space="preserve">
    <value>Select an appropriate symbol to start value tracking</value>
  </data>
  <data name="Namespace_declarations" xml:space="preserve">
    <value>Namespace declarations</value>
  </data>
  <data name="Error_updating_suppressions_0" xml:space="preserve">
    <value>Error updating suppressions: {0}</value>
  </data>
  <data name="Underline_reassigned_variables" xml:space="preserve">
    <value>Underline reassigned variables</value>
  </data>
  <data name="Analyzer_Defaults" xml:space="preserve">
    <value>Analyzer Defaults</value>
  </data>
  <data name="Location" xml:space="preserve">
    <value>Location</value>
  </data>
  <data name="Visual_Studio_Settings" xml:space="preserve">
    <value>Visual Studio Settings</value>
  </data>
  <data name="Sync_Namespaces" xml:space="preserve">
    <value>Sync Namespaces</value>
    <comment>"Namespaces" is the programming language concept</comment>
  </data>
  <data name="Updating_namspaces" xml:space="preserve">
    <value>Updating namespaces...</value>
    <comment>"namespaces" is the programming language concept</comment>
  </data>
  <data name="Namespaces_have_been_updated" xml:space="preserve">
    <value>Namespaces have been updated.</value>
    <comment>"Namespaces" is the programming language concept</comment>
  </data>
  <data name="No_namespaces_needed_updating" xml:space="preserve">
    <value>No namespaces needed updating.</value>
    <comment>"Namespaces" is the programming language concept</comment>
  </data>
  <data name="Run_code_analysis_in_separate_process_requires_restart" xml:space="preserve">
    <value>Run code analysis in separate process (requires restart)</value>
  </data>
  <data name="Compute_Quick_Actions_asynchronously_experimental" xml:space="preserve">
    <value>Compute Quick Actions asynchronously (experimental, requires restart)</value>
  </data>
  <data name="Quick_Actions" xml:space="preserve">
    <value>Quick Actions</value>
  </data>
  <data name="Language_client_initialization_failed" xml:space="preserve">
    <value>{0} failed to initialize. Status = {1}. Exception = {2}</value>
    <comment>{0} is the language server name.  Status is the status of the initialization.  Exception is the exception encountered during initialization.</comment>
>>>>>>> 4c2b07f6
  </data>
</root><|MERGE_RESOLUTION|>--- conflicted
+++ resolved
@@ -1724,7 +1724,76 @@
   <data name="Overridden_members" xml:space="preserve">
     <value>Overridden members</value>
   </data>
-<<<<<<< HEAD
+  <data name="Value_Tracking" xml:space="preserve">
+    <value>Value Tracking</value>
+    <comment>Title of the "Value Tracking" tool window. "Value" is the variable/symbol and "Tracking" is the action the tool is doing to follow where the value can originate from.</comment>
+  </data>
+  <data name="Calculating" xml:space="preserve">
+    <value>Calculating...</value>
+    <comment>Used in UI to represent progress in the context of loading items. </comment>
+  </data>
+  <data name="Derived_types" xml:space="preserve">
+    <value>Derived types</value>
+  </data>
+  <data name="Implemented_interfaces" xml:space="preserve">
+    <value>Implemented interfaces</value>
+  </data>
+  <data name="Implementing_types" xml:space="preserve">
+    <value>Implementing types</value>
+  </data>
+  <data name="Inherited_interfaces" xml:space="preserve">
+    <value>Inherited interfaces</value>
+  </data>
+  <data name="Select_an_appropriate_symbol_to_start_value_tracking" xml:space="preserve">
+    <value>Select an appropriate symbol to start value tracking</value>
+  </data>
+  <data name="Namespace_declarations" xml:space="preserve">
+    <value>Namespace declarations</value>
+  </data>
+  <data name="Error_updating_suppressions_0" xml:space="preserve">
+    <value>Error updating suppressions: {0}</value>
+  </data>
+  <data name="Underline_reassigned_variables" xml:space="preserve">
+    <value>Underline reassigned variables</value>
+  </data>
+  <data name="Analyzer_Defaults" xml:space="preserve">
+    <value>Analyzer Defaults</value>
+  </data>
+  <data name="Location" xml:space="preserve">
+    <value>Location</value>
+  </data>
+  <data name="Visual_Studio_Settings" xml:space="preserve">
+    <value>Visual Studio Settings</value>
+  </data>
+  <data name="Sync_Namespaces" xml:space="preserve">
+    <value>Sync Namespaces</value>
+    <comment>"Namespaces" is the programming language concept</comment>
+  </data>
+  <data name="Updating_namspaces" xml:space="preserve">
+    <value>Updating namespaces...</value>
+    <comment>"namespaces" is the programming language concept</comment>
+  </data>
+  <data name="Namespaces_have_been_updated" xml:space="preserve">
+    <value>Namespaces have been updated.</value>
+    <comment>"Namespaces" is the programming language concept</comment>
+  </data>
+  <data name="No_namespaces_needed_updating" xml:space="preserve">
+    <value>No namespaces needed updating.</value>
+    <comment>"Namespaces" is the programming language concept</comment>
+  </data>
+  <data name="Run_code_analysis_in_separate_process_requires_restart" xml:space="preserve">
+    <value>Run code analysis in separate process (requires restart)</value>
+  </data>
+  <data name="Compute_Quick_Actions_asynchronously_experimental" xml:space="preserve">
+    <value>Compute Quick Actions asynchronously (experimental, requires restart)</value>
+  </data>
+  <data name="Quick_Actions" xml:space="preserve">
+    <value>Quick Actions</value>
+  </data>
+  <data name="Language_client_initialization_failed" xml:space="preserve">
+    <value>{0} failed to initialize. Status = {1}. Exception = {2}</value>
+    <comment>{0} is the language server name.  Status is the status of the initialization.  Exception is the exception encountered during initialization.</comment>
+  </data>
   <data name="Default_Current_Document" xml:space="preserve">
     <value>Default (Current Document)</value>
     <comment>This text is a menu command</comment>
@@ -1736,76 +1805,5 @@
   <data name="Default_Open_Documents" xml:space="preserve">
     <value>Default (Open Documents)</value>
     <comment>This text is a menu command</comment>
-=======
-  <data name="Value_Tracking" xml:space="preserve">
-    <value>Value Tracking</value>
-    <comment>Title of the "Value Tracking" tool window. "Value" is the variable/symbol and "Tracking" is the action the tool is doing to follow where the value can originate from.</comment>
-  </data>
-  <data name="Calculating" xml:space="preserve">
-    <value>Calculating...</value>
-    <comment>Used in UI to represent progress in the context of loading items. </comment>
-  </data>
-  <data name="Derived_types" xml:space="preserve">
-    <value>Derived types</value>
-  </data>
-  <data name="Implemented_interfaces" xml:space="preserve">
-    <value>Implemented interfaces</value>
-  </data>
-  <data name="Implementing_types" xml:space="preserve">
-    <value>Implementing types</value>
-  </data>
-  <data name="Inherited_interfaces" xml:space="preserve">
-    <value>Inherited interfaces</value>
-  </data>
-  <data name="Select_an_appropriate_symbol_to_start_value_tracking" xml:space="preserve">
-    <value>Select an appropriate symbol to start value tracking</value>
-  </data>
-  <data name="Namespace_declarations" xml:space="preserve">
-    <value>Namespace declarations</value>
-  </data>
-  <data name="Error_updating_suppressions_0" xml:space="preserve">
-    <value>Error updating suppressions: {0}</value>
-  </data>
-  <data name="Underline_reassigned_variables" xml:space="preserve">
-    <value>Underline reassigned variables</value>
-  </data>
-  <data name="Analyzer_Defaults" xml:space="preserve">
-    <value>Analyzer Defaults</value>
-  </data>
-  <data name="Location" xml:space="preserve">
-    <value>Location</value>
-  </data>
-  <data name="Visual_Studio_Settings" xml:space="preserve">
-    <value>Visual Studio Settings</value>
-  </data>
-  <data name="Sync_Namespaces" xml:space="preserve">
-    <value>Sync Namespaces</value>
-    <comment>"Namespaces" is the programming language concept</comment>
-  </data>
-  <data name="Updating_namspaces" xml:space="preserve">
-    <value>Updating namespaces...</value>
-    <comment>"namespaces" is the programming language concept</comment>
-  </data>
-  <data name="Namespaces_have_been_updated" xml:space="preserve">
-    <value>Namespaces have been updated.</value>
-    <comment>"Namespaces" is the programming language concept</comment>
-  </data>
-  <data name="No_namespaces_needed_updating" xml:space="preserve">
-    <value>No namespaces needed updating.</value>
-    <comment>"Namespaces" is the programming language concept</comment>
-  </data>
-  <data name="Run_code_analysis_in_separate_process_requires_restart" xml:space="preserve">
-    <value>Run code analysis in separate process (requires restart)</value>
-  </data>
-  <data name="Compute_Quick_Actions_asynchronously_experimental" xml:space="preserve">
-    <value>Compute Quick Actions asynchronously (experimental, requires restart)</value>
-  </data>
-  <data name="Quick_Actions" xml:space="preserve">
-    <value>Quick Actions</value>
-  </data>
-  <data name="Language_client_initialization_failed" xml:space="preserve">
-    <value>{0} failed to initialize. Status = {1}. Exception = {2}</value>
-    <comment>{0} is the language server name.  Status is the status of the initialization.  Exception is the exception encountered during initialization.</comment>
->>>>>>> 4c2b07f6
   </data>
 </root>