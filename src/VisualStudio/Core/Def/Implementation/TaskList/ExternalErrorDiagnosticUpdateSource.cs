--- conflicted
+++ resolved
@@ -335,12 +335,8 @@
         private async Task SyncBuildErrorsAndReportOnBuildCompletedAsync(DiagnosticAnalyzerService diagnosticService, InProgressState inProgressState)
         {
             var solution = inProgressState.Solution;
-<<<<<<< HEAD
-            var (allLiveErrors, pendingLiveErrorsToSync) = await inProgressState.GetLiveErrorsAsync(cancellationToken).ConfigureAwait(false);
-=======
             var cancellationToken = inProgressState.CancellationToken;
-            var (allLiveErrors, pendingLiveErrorsToSync) = inProgressState.GetLiveErrors();
->>>>>>> be878087
+            var (allLiveErrors, pendingLiveErrorsToSync) = await inProgressState.GetLiveErrorsAsync().ConfigureAwait(false);
 
             // Raise events for build only errors
             var buildErrors = GetBuildErrors().Except(allLiveErrors).GroupBy(k => k.DocumentId);
@@ -462,13 +458,8 @@
 
         private async Task SetLiveErrorsForProjectAsync(ProjectId projectId, InProgressState state)
         {
-<<<<<<< HEAD
-            var diagnostics = await state.GetLiveErrorsForProjectAsync(projectId, cancellationToken).ConfigureAwait(false);
-            await SetLiveErrorsForProjectAsync(projectId, diagnostics, cancellationToken).ConfigureAwait(false);
-=======
-            var diagnostics = state.GetLiveErrorsForProject(projectId);
+            var diagnostics = await state.GetLiveErrorsForProjectAsync(projectId).ConfigureAwait(false);
             await SetLiveErrorsForProjectAsync(projectId, diagnostics, state.CancellationToken).ConfigureAwait(false);
->>>>>>> be878087
             state.MarkLiveErrorsReported(projectId);
         }
 
@@ -705,11 +696,7 @@
             public ProjectId? TryGetLastProjectWithReportedErrors()
                 => _lastProjectWithReportedErrors;
 
-<<<<<<< HEAD
-            public async ValueTask<(ImmutableArray<DiagnosticData> allLiveErrors, ProjectErrorMap pendingLiveErrorsToSync)> GetLiveErrorsAsync(CancellationToken cancellationToken)
-=======
-            public (ImmutableArray<DiagnosticData> allLiveErrors, ProjectErrorMap pendingLiveErrorsToSync) GetLiveErrors()
->>>>>>> be878087
+            public async ValueTask<(ImmutableArray<DiagnosticData> allLiveErrors, ProjectErrorMap pendingLiveErrorsToSync)> GetLiveErrorsAsync()
             {
                 var allLiveErrorsBuilder = ImmutableArray.CreateBuilder<DiagnosticData>();
                 var pendingLiveErrorsToSyncBuilder = ImmutableDictionary.CreateBuilder<ProjectId, ImmutableArray<DiagnosticData>>();
@@ -717,7 +704,7 @@
                 {
                     CancellationToken.ThrowIfCancellationRequested();
 
-                    var errors = await GetLiveErrorsForProjectAsync(projectId, cancellationToken).ConfigureAwait(false);
+                    var errors = await GetLiveErrorsForProjectAsync(projectId).ConfigureAwait(false);
                     allLiveErrorsBuilder.AddRange(errors);
 
                     if (!_projectsWithAllLiveErrorsReported.Contains(projectId))
@@ -738,7 +725,7 @@
                 }
             }
 
-            public async ValueTask<ImmutableArray<DiagnosticData>> GetLiveErrorsForProjectAsync(ProjectId projectId, CancellationToken cancellationToken)
+            public async ValueTask<ImmutableArray<DiagnosticData>> GetLiveErrorsForProjectAsync(ProjectId projectId)
             {
                 var project = Solution.GetProject(projectId);
                 if (project == null)
@@ -751,7 +738,7 @@
                 using var _ = ArrayBuilder<DiagnosticData>.GetInstance(out var builder);
                 foreach (var (diagnostic, _) in diagnostics)
                 {
-                    if (await IsLiveAsync(project, diagnostic, cancellationToken).ConfigureAwait(false))
+                    if (await IsLiveAsync(project, diagnostic).ConfigureAwait(false))
                     {
                         builder.Add(diagnostic);
                     }
@@ -772,7 +759,7 @@
             public void AddError(ProjectId key, DiagnosticData diagnostic)
                 => AddError(_projectMap, key, diagnostic);
 
-            private async ValueTask<bool> IsLiveAsync(Project project, DiagnosticData diagnosticData, CancellationToken cancellationToken)
+            private async ValueTask<bool> IsLiveAsync(Project project, DiagnosticData diagnosticData)
             {
                 // REVIEW: current design is that we special case compiler analyzer case and we accept only document level
                 //         diagnostic as live. otherwise, we let them be build errors. we changed compiler analyzer accordingly as well
@@ -784,7 +771,7 @@
                     return false;
                 }
 
-                if (await IsSupportedLiveDiagnosticIdAsync(project, diagnosticData.Id, cancellationToken).ConfigureAwait(false))
+                if (await IsSupportedLiveDiagnosticIdAsync(project, diagnosticData.Id).ConfigureAwait(false))
                 {
                     return true;
                 }
@@ -823,25 +810,19 @@
                 }
             }
 
-            private async ValueTask<bool> IsSupportedLiveDiagnosticIdAsync(Project project, string id, CancellationToken cancellationToken)
-            {
-                var supportedLiveDiagnostics = await GetOrCreateSupportedLiveDiagnosticsAsync(project, cancellationToken).ConfigureAwait(false);
+            private async ValueTask<bool> IsSupportedLiveDiagnosticIdAsync(Project project, string id)
+            {
+                var supportedLiveDiagnostics = await GetOrCreateSupportedLiveDiagnosticsAsync(project).ConfigureAwait(false);
                 return supportedLiveDiagnostics.Contains(id);
             }
 
-            private async ValueTask<ImmutableHashSet<string>> GetOrCreateSupportedLiveDiagnosticsAsync(Project project, CancellationToken cancellationToken)
-            {
-<<<<<<< HEAD
-                var analysisScope = await _owner._analysisScopeService.GetAnalysisScopeAsync(project, cancellationToken).ConfigureAwait(false);
+            private async ValueTask<ImmutableHashSet<string>> GetOrCreateSupportedLiveDiagnosticsAsync(Project project)
+            {
+                var analysisScope = await _owner._analysisScopeService.GetAnalysisScopeAsync(project, CancellationToken).ConfigureAwait(false);
                 var fullSolutionAnalysis = analysisScope == BackgroundAnalysisScope.FullSolution;
                 if (!project.SupportsCompilation || fullSolutionAnalysis)
                 {
-=======
-                var fullSolutionAnalysis = SolutionCrawlerOptions.GetBackgroundAnalysisScope(project) == BackgroundAnalysisScope.FullSolution;
-                if (!project.SupportsCompilation || fullSolutionAnalysis)
-                {
                     // Defer to _allDiagnosticIdMap so we avoid placing FSA diagnostics in _liveDiagnosticIdMap
->>>>>>> be878087
                     return GetOrCreateSupportedDiagnosticIds(project.Id);
                 }
 
