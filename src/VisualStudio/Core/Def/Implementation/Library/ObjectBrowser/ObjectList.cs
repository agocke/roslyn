﻿// Licensed to the .NET Foundation under one or more agreements.
// The .NET Foundation licenses this file to you under the MIT license.
// See the LICENSE file in the project root for more information.

#nullable disable

using System;
using System.Collections.Immutable;
using System.Diagnostics;
using System.Threading;
using System.Threading.Tasks;
using Microsoft.CodeAnalysis;
using Microsoft.CodeAnalysis.Editor;
using Microsoft.CodeAnalysis.Editor.Shared.Utilities;
using Microsoft.CodeAnalysis.ErrorReporting;
using Microsoft.CodeAnalysis.Shared.TestHooks;
using Microsoft.VisualStudio.LanguageServices.Implementation.F1Help;
using Microsoft.VisualStudio.LanguageServices.Implementation.Library.ObjectBrowser.Lists;
using Microsoft.VisualStudio.LanguageServices.Implementation.Library.VsNavInfo;
using Microsoft.VisualStudio.Shell;
using Microsoft.VisualStudio.Shell.Interop;
using Microsoft.VisualStudio.Utilities;
using Roslyn.Utilities;

namespace Microsoft.VisualStudio.LanguageServices.Implementation.Library.ObjectBrowser
{
    internal class ObjectList : AbstractObjectList<AbstractObjectBrowserLibraryManager>
    {
        private readonly ObjectListKind _kind;
        private readonly ObjectList _parentList;
        private readonly ObjectListItem _parentListItem;
        private readonly uint _flags;
        private readonly AbstractObjectBrowserLibraryManager _manager;
        private readonly ImmutableArray<ObjectListItem> _items;

        public ObjectList(
            ObjectListKind kind,
            uint flags,
            AbstractObjectBrowserLibraryManager manager,
            ImmutableArray<ObjectListItem> items)
            : this(kind, flags, null, null, manager, items)
        {
        }

        public ObjectList(
            ObjectListKind kind,
            uint flags,
            ObjectList parentList,
            ObjectListItem parentListItem,
            AbstractObjectBrowserLibraryManager manager,
            ImmutableArray<ObjectListItem> items)
            : base(manager)
        {
            _kind = kind;
            _flags = flags;
            _parentList = parentList;
            _parentListItem = parentListItem;
            _manager = manager;

            _items = items;

            foreach (var item in _items)
            {
                item.SetParentList(this);
            }
        }

        private bool IsClassView()
            => Helpers.IsClassView(_flags);

        private ObjectListItem GetListItem(uint index)
        {
            var listItem = _items[(int)index];
            this.LibraryManager.SetActiveListItem(listItem);
            return listItem;
        }

        private string GetDisplayText(uint index, VSTREETEXTOPTIONS textOptions)
        {
            var listItem = GetListItem(index);

            switch (textOptions)
            {
                case VSTREETEXTOPTIONS.TTO_SORTTEXT:
                case VSTREETEXTOPTIONS.TTO_DISPLAYTEXT:
                    switch (_kind)
                    {
                        case ObjectListKind.BaseTypes:
                        case ObjectListKind.Hierarchy:
                        case ObjectListKind.Members:
                        case ObjectListKind.Namespaces:
                        case ObjectListKind.Projects:
                        case ObjectListKind.References:
                        case ObjectListKind.Types:
                            return listItem.DisplayText;
                    }

                    break;
            }

            return listItem.DisplayText;
        }

        protected override bool CanGoToSource(uint index, VSOBJGOTOSRCTYPE srcType)
        {
            if (srcType == VSOBJGOTOSRCTYPE.GS_DEFINITION)
            {
                if (GetListItem(index) is SymbolListItem symbolItem)
                {
                    return symbolItem.SupportsGoToDefinition;
                }
            }

            return false;
        }

        protected override bool TryGetCapabilities(out uint capabilities)
        {
            capabilities = (uint)_LIB_LISTCAPABILITIES2.LLC_ALLOWELEMENTSEARCH;
            return true;
        }

        private bool TryGetListType(out uint categoryField)
        {
            switch (_kind)
            {
                case ObjectListKind.BaseTypes:
                    categoryField = (uint)_LIB_LISTTYPE.LLT_CLASSES | (uint)_LIB_LISTTYPE.LLT_MEMBERS;
                    return true;

                case ObjectListKind.Hierarchy:
                    var parentKind = this.ParentKind;
                    categoryField = parentKind is ObjectListKind.Types or ObjectListKind.BaseTypes
                        ? (uint)_LIB_LISTTYPE.LLT_CLASSES
                        : (uint)_LIB_LISTTYPE.LLT_PACKAGE;

                    return true;

                case ObjectListKind.Members:
                    categoryField = 0;
                    return true;

                case ObjectListKind.Namespaces:
                    categoryField = (uint)_LIB_LISTTYPE.LLT_CLASSES;
                    return true;

                case ObjectListKind.Projects:
                    categoryField = (uint)_LIB_LISTTYPE.LLT_NAMESPACES | (uint)_LIB_LISTTYPE.LLT_CLASSES;

                    if (IsClassView() && this.ParentKind == ObjectListKind.None)
                    {
                        categoryField |= (uint)_LIB_LISTTYPE.LLT_HIERARCHY;
                    }

                    return true;

                case ObjectListKind.References:
                    categoryField = (uint)_LIB_LISTTYPE.LLT_NAMESPACES | (uint)_LIB_LISTTYPE.LLT_CLASSES;
                    return true;

                case ObjectListKind.Types:
                    categoryField = (uint)_LIB_LISTTYPE.LLT_MEMBERS;

                    if ((_flags & (Helpers.LLF_SEARCH_EXPAND_MEMBERS | Helpers.LLF_SEARCH_WITH_EXPANSION)) == 0)
                    {
                        categoryField |= (uint)_LIB_LISTTYPE.LLT_HIERARCHY;
                    }

                    return true;
            }

            categoryField = 0;
            return false;
        }

        private bool TryGetClassAccess(uint index, out uint categoryField)
        {
            var typeListItem = (TypeListItem)GetListItem(index);
            switch (typeListItem.Accessibility)
            {
                case Accessibility.Private:
                    categoryField = (uint)_LIBCAT_MEMBERACCESS.LCMA_PRIVATE;
                    return true;

                case Accessibility.Protected:
                    categoryField = (uint)_LIBCAT_MEMBERACCESS.LCMA_PROTECTED;
                    return true;

                case Accessibility.Internal:
                case Accessibility.ProtectedOrInternal:
                case Accessibility.ProtectedAndInternal:
                    categoryField = (uint)_LIBCAT_MEMBERACCESS.LCMA_PACKAGE;
                    return true;

                default:
                    categoryField = (uint)_LIBCAT_MEMBERACCESS.LCMA_PUBLIC;
                    return true;
            }
        }

        private bool TryGetClassType(uint index, out uint categoryField)
        {
            var typeListItem = (TypeListItem)GetListItem(index);
            switch (typeListItem.Kind)
            {
                case TypeKind.Interface:
                    categoryField = (uint)_LIBCAT_CLASSTYPE.LCCT_INTERFACE;
                    return true;

                case TypeKind.Struct:
                    categoryField = (uint)_LIBCAT_CLASSTYPE.LCCT_STRUCT;
                    return true;

                case TypeKind.Enum:
                    categoryField = (uint)_LIBCAT_CLASSTYPE.LCCT_ENUM;
                    return true;

                case TypeKind.Delegate:
                    categoryField = (uint)_LIBCAT_CLASSTYPE.LCCT_DELEGATE;
                    return true;

                case TypeKind.Class:
                    categoryField = (uint)_LIBCAT_CLASSTYPE.LCCT_CLASS;
                    return true;

                case TypeKind.Module:
                    categoryField = (uint)_LIBCAT_CLASSTYPE.LCCT_MODULE;
                    return true;

                default:
                    Debug.Fail("Unexpected type kind: " + typeListItem.Kind.ToString());
                    categoryField = 0;
                    return false;
            }
        }

        private bool TryGetMemberInheritance(uint index, out uint categoryField)
        {
            var memberListItem = (MemberListItem)GetListItem(index);
            if (memberListItem.IsInherited)
            {
                categoryField = (uint)_LIBCAT_MEMBERINHERITANCE.LCMI_INHERITED;
            }
            else
            {
                categoryField = (uint)_LIBCAT_MEMBERINHERITANCE.LCMI_IMMEDIATE;
            }

            return true;
        }

        private bool TryGetMemberAccess(uint index, out uint categoryField)
        {
            var memberListItem = (MemberListItem)GetListItem(index);
            switch (memberListItem.Accessibility)
            {
                case Accessibility.Private:
                    categoryField = (uint)_LIBCAT_MEMBERACCESS.LCMA_PRIVATE;
                    return true;

                case Accessibility.Protected:
                    categoryField = (uint)_LIBCAT_MEMBERACCESS.LCMA_PROTECTED;
                    return true;

                case Accessibility.Internal:
                case Accessibility.ProtectedOrInternal:
                case Accessibility.ProtectedAndInternal:
                    categoryField = (uint)_LIBCAT_MEMBERACCESS.LCMA_PACKAGE;
                    return true;

                default:
                    categoryField = (uint)_LIBCAT_MEMBERACCESS.LCMA_PUBLIC;
                    return true;
            }
        }

        private bool TryGetMemberType(uint index, out uint categoryField)
        {
            var memberListItem = (MemberListItem)GetListItem(index);
            switch (memberListItem.Kind)
            {
                case MemberKind.Constant:
                    categoryField = (uint)_LIBCAT_MEMBERTYPE.LCMT_CONSTANT;
                    return true;

                case MemberKind.EnumMember:
                    categoryField = (uint)_LIBCAT_MEMBERTYPE.LCMT_ENUMITEM;
                    return true;

                case MemberKind.Event:
                    categoryField = (uint)_LIBCAT_MEMBERTYPE.LCMT_EVENT;
                    return true;

                case MemberKind.Field:
                    categoryField = (uint)_LIBCAT_MEMBERTYPE.LCMT_FIELD;
                    return true;

                case MemberKind.Method:
                    categoryField = (uint)_LIBCAT_MEMBERTYPE.LCMT_METHOD;
                    return true;

                case MemberKind.Operator:
                    categoryField = (uint)_LIBCAT_MEMBERTYPE.LCMT_OPERATOR;
                    return true;

                case MemberKind.Property:
                    categoryField = (uint)_LIBCAT_MEMBERTYPE.LCMT_PROPERTY;
                    return true;

                default:
                    Debug.Fail("Unexpected member kind: " + memberListItem.Kind.ToString());
                    categoryField = 0;
                    return false;
            }
        }

        private bool TryGetPhysicalContainerType(uint index, out uint categoryField)
        {
            var listItem = GetListItem(index);
            switch (listItem.ParentListKind)
            {
                case ObjectListKind.Projects:
                    categoryField = (uint)_LIBCAT_PHYSICALCONTAINERTYPE.LCPT_PROJECT;
                    return true;

                case ObjectListKind.References:
                    categoryField = (uint)_LIBCAT_PHYSICALCONTAINERTYPE.LCPT_PROJECTREFERENCE;
                    return true;
            }

            categoryField = 0;
            return false;
        }

        private bool TryGetVisibility(uint index, out uint categoryField)
        {
            var item = GetListItem(index);
            categoryField = item.IsHidden
                ? (uint)_LIBCAT_VISIBILITY.LCV_HIDDEN
                : (uint)_LIBCAT_VISIBILITY.LCV_VISIBLE;

            return true;
        }

        protected override bool TryGetCategoryField(uint index, int category, out uint categoryField)
        {
            switch (category)
            {
                case (int)LIB_CATEGORY.LC_LISTTYPE:
                    return TryGetListType(out categoryField);

                case (int)_LIB_CATEGORY2.LC_MEMBERINHERITANCE:
                    return TryGetMemberInheritance(index, out categoryField);

                case (int)LIB_CATEGORY.LC_MEMBERACCESS:
                    return TryGetMemberAccess(index, out categoryField);

                case (int)LIB_CATEGORY.LC_MEMBERTYPE:
                    return TryGetMemberType(index, out categoryField);

                case (int)LIB_CATEGORY.LC_CLASSACCESS:
                    return TryGetClassAccess(index, out categoryField);

                case (int)LIB_CATEGORY.LC_CLASSTYPE:
                    return TryGetClassType(index, out categoryField);

                case (int)_LIB_CATEGORY2.LC_HIERARCHYTYPE:
                    if (_kind == ObjectListKind.Hierarchy)
                    {
                        categoryField = this.ParentKind == ObjectListKind.Projects
                            ? (uint)_LIBCAT_HIERARCHYTYPE.LCHT_PROJECTREFERENCES
                            : (uint)_LIBCAT_HIERARCHYTYPE.LCHT_BASESANDINTERFACES;
                    }
                    else
                    {
                        categoryField = (uint)_LIBCAT_HIERARCHYTYPE.LCHT_UNKNOWN;
                    }

                    return true;

                case (int)LIB_CATEGORY.LC_NODETYPE:
                    categoryField = 0;
                    return false;

                case (int)_LIB_CATEGORY2.LC_PHYSICALCONTAINERTYPE:
                    return TryGetPhysicalContainerType(index, out categoryField);

                case (int)LIB_CATEGORY.LC_VISIBILITY:
                    return TryGetVisibility(index, out categoryField);
            }

            throw new NotImplementedException();
        }

        protected override void GetDisplayData(uint index, ref VSTREEDISPLAYDATA data)
        {
            var item = GetListItem(index);
            data.Image = item.GlyphIndex;
            data.SelectedImage = item.GlyphIndex;

            if (item.IsHidden)
            {
                data.State |= (uint)_VSTREEDISPLAYSTATE.TDS_GRAYTEXT;
            }
        }

        protected override bool GetExpandable(uint index, uint listTypeExcluded)
        {
            switch (_kind)
            {
                case ObjectListKind.Hierarchy:
                case ObjectListKind.Namespaces:
                case ObjectListKind.Projects:
                case ObjectListKind.References:
                    return true;

                case ObjectListKind.BaseTypes:
                case ObjectListKind.Types:
                    return IsExpandableType(index);
            }

            return false;
        }

        private bool IsExpandableType(uint index)
        {
            if (GetListItem(index) is not TypeListItem typeListItem)
            {
                return false;
            }

            var compilation = typeListItem.GetCompilation(this.LibraryManager.Workspace);
            if (compilation == null)
            {
                return false;
            }

            var typeSymbol = typeListItem.ResolveTypedSymbol(compilation);

            // We never show base types for System.Object
            if (typeSymbol.SpecialType == SpecialType.System_Object)
            {
                return false;
            }

            if (typeSymbol.TypeKind == TypeKind.Module)
            {
                return false;
            }

            if (typeSymbol.TypeKind == TypeKind.Interface && typeSymbol.Interfaces.IsEmpty)
            {
                return false;
            }

            if (typeSymbol.BaseType == null)
            {
                return false;
            }

            return true;
        }

        protected override uint GetItemCount()
            => (uint)_items.Length;

        protected override IVsSimpleObjectList2 GetList(uint index, uint listType, uint flags, VSOBSEARCHCRITERIA2[] pobSrch)
        {
            var listItem = GetListItem(index);

            // We need to do a little massaging of the list type and parent item in a couple of cases.
            switch (_kind)
            {
                case ObjectListKind.Hierarchy:
                    // LLT_USESCLASSES is for displaying base classes and interfaces
                    // LLF_PROJREF is for displaying project references
                    listType = listType == (uint)_LIB_LISTTYPE.LLT_CLASSES
                        ? (uint)_LIB_LISTTYPE.LLT_USESCLASSES
                        : Helpers.LLT_PROJREF;

                    // Use the parent of this list as the parent of the new list.
                    listItem = listItem.ParentList._parentListItem;

                    break;

                case ObjectListKind.BaseTypes:
                    if (listType == (uint)_LIB_LISTTYPE.LLT_CLASSES)
                    {
                        listType = (uint)_LIB_LISTTYPE.LLT_USESCLASSES;
                    }

                    break;
            }

            var listKind = Helpers.ListTypeToObjectListKind(listType);

            if (Helpers.IsFindSymbol(flags))
            {
                var project = this.LibraryManager.GetProject(listItem.ProjectId);
                if (project == null)
                {
                    return null;
                }

                var lookInReferences = (flags & ((uint)_VSOBSEARCHOPTIONS.VSOBSO_LOOKINREFS | (uint)_VSOBSEARCHOPTIONS2.VSOBSO_LISTREFERENCES)) != 0;

                var projectAndAssemblySet = this.LibraryManager.GetAssemblySet(project, lookInReferences, CancellationToken.None);
                return this.LibraryManager.GetSearchList(listKind, flags, pobSrch, projectAndAssemblySet);
            }

            var compilation = listItem.GetCompilation(this.LibraryManager.Workspace);
            if (compilation == null)
            {
                return null;
            }

            switch (listKind)
            {
                case ObjectListKind.Types:
                    return new ObjectList(ObjectListKind.Types, flags, this, listItem, _manager, this.LibraryManager.GetTypeListItems(listItem, compilation));
                case ObjectListKind.Hierarchy:
                    return new ObjectList(ObjectListKind.Hierarchy, flags, this, listItem, _manager, this.LibraryManager.GetFolderListItems(listItem, compilation));
                case ObjectListKind.Namespaces:
                    return new ObjectList(ObjectListKind.Namespaces, flags, this, listItem, _manager, this.LibraryManager.GetNamespaceListItems(listItem, compilation));
                case ObjectListKind.Members:
                    return new ObjectList(ObjectListKind.Members, flags, this, listItem, _manager, this.LibraryManager.GetMemberListItems(listItem, compilation));
                case ObjectListKind.References:
                    return new ObjectList(ObjectListKind.References, flags, this, listItem, _manager, this.LibraryManager.GetReferenceListItems(listItem, compilation));
                case ObjectListKind.BaseTypes:
                    return new ObjectList(ObjectListKind.BaseTypes, flags, this, listItem, _manager, this.LibraryManager.GetBaseTypeListItems(listItem, compilation));
            }

            throw new NotImplementedException();
        }

        protected override object GetBrowseObject(uint index)
        {
            if (GetListItem(index) is SymbolListItem symbolListItem)
            {
                return this.LibraryManager.Workspace.GetBrowseObject(symbolListItem);
            }

            return base.GetBrowseObject(index);
        }

        protected override bool SupportsNavInfo
        {
            get { return true; }
        }

        protected override IVsNavInfo GetNavInfo(uint index)
        {
            var listItem = GetListItem(index);
            if (listItem == null)
            {
                return null;
            }

            if (listItem is ProjectListItem projectListItem)
            {
                var project = this.LibraryManager.GetProject(projectListItem.ProjectId);
                if (project != null)
                {
                    return this.LibraryManager.LibraryService.NavInfoFactory.CreateForProject(project);
                }
            }

            if (listItem is ReferenceListItem referenceListItem)
            {
                return this.LibraryManager.LibraryService.NavInfoFactory.CreateForReference(referenceListItem.MetadataReference);
            }

            if (listItem is SymbolListItem symbolListItem)
            {
                return this.LibraryManager.GetNavInfo(symbolListItem, useExpandedHierarchy: IsClassView());
            }

            return null;
        }

        protected override IVsNavInfoNode GetNavInfoNode(uint index)
        {
            var listItem = GetListItem(index);

            var name = listItem.DisplayText;
            var type = Helpers.ObjectListKindToListType(_kind);

            if (type == (uint)_LIB_LISTTYPE.LLT_USESCLASSES)
            {
                type = (uint)_LIB_LISTTYPE.LLT_CLASSES;
            }
            else if (type == Helpers.LLT_PROJREF)
            {
                type = (uint)_LIB_LISTTYPE.LLT_PACKAGE;
            }

            return new NavInfoNode(name, type);
        }

        protected override bool TryLocateNavInfoNode(IVsNavInfoNode pNavInfoNode, out uint index)
        {
            var itemCount = GetItemCount();
            index = 0xffffffffu;
            if (ErrorHandler.Failed(pNavInfoNode.get_Name(out var matchName)))
            {
                return false;
            }

            if (ErrorHandler.Failed(pNavInfoNode.get_Type(out _)))
            {
                return false;
            }

            var longestMatchedName = string.Empty;

            for (uint i = 0; i < itemCount; i++)
            {
                var name = GetText(i, VSTREETEXTOPTIONS.TTO_DISPLAYTEXT);

                if (_kind is ObjectListKind.Types or
                    ObjectListKind.Namespaces or
                    ObjectListKind.Members)
                {
                    if (string.Equals(matchName, name, StringComparison.Ordinal))
                    {
                        index = i;
                        break;
                    }
                }
                else
                {
                    if (string.Equals(matchName, name, StringComparison.Ordinal))
                    {
                        index = i;
                        break;
                    }
                    else if (_kind == ObjectListKind.Projects)
                    {
                        if (matchName.IndexOf(name, StringComparison.OrdinalIgnoreCase) >= 0)
                        {
                            if (longestMatchedName.Length < name.Length)
                            {
                                longestMatchedName = name;
                                index = i;
                            }
                        }
                    }
                }
            }

            return index != 0xffffffffu;
        }

        protected override bool SupportsDescription
        {
            get { return true; }
        }

        protected override bool TryFillDescription(uint index, _VSOBJDESCOPTIONS options, IVsObjectBrowserDescription3 description)
        {
            var listItem = GetListItem(index);

            return this.LibraryManager.TryFillDescription(listItem, description, options);
        }

        protected override bool TryGetProperty(uint index, _VSOBJLISTELEMPROPID propertyId, out object pvar)
        {
            pvar = null;

            var listItem = GetListItem(index);
            if (listItem == null)
            {
                return false;
            }

            switch (propertyId)
            {
                case _VSOBJLISTELEMPROPID.VSOBJLISTELEMPROPID_FULLNAME:
                    pvar = listItem.FullNameText;
                    return true;

                case _VSOBJLISTELEMPROPID.VSOBJLISTELEMPROPID_HELPKEYWORD:
                    if (listItem is SymbolListItem symbolListItem)
                    {
                        var project = this.LibraryManager.Workspace.CurrentSolution.GetProject(symbolListItem.ProjectId);
                        if (project != null)
                        {
                            var compilation = project
                                .GetCompilationAsync(CancellationToken.None)
                                .WaitAndGetResult_ObjectBrowser(CancellationToken.None);

                            var symbol = symbolListItem.ResolveSymbol(compilation);
                            if (symbol != null)
                            {
                                var helpContextService = project.LanguageServices.GetService<IHelpContextService>();

                                pvar = helpContextService.FormatSymbol(symbol);
                                return true;
                            }
                        }
                    }

                    return false;
            }

            return false;
        }

        protected override bool TryCountSourceItems(uint index, out IVsHierarchy hierarchy, out uint itemid, out uint items)
        {
            hierarchy = null;
            itemid = 0;
            items = 0;

            var listItem = GetListItem(index);
            if (listItem == null)
            {
                return false;
            }

            hierarchy = this.LibraryManager.Workspace.GetHierarchy(listItem.ProjectId);

            if (listItem is ProjectListItem)
            {
                itemid = (uint)VSConstants.VSITEMID.Root;
                items = 1;
                return true;
            }
            else if (listItem is SymbolListItem)
            {
                // TODO: Get itemid

                items = 1;
                return true;
            }

            return false;
        }

        protected override string GetText(uint index, VSTREETEXTOPTIONS tto)
            => GetDisplayText(index, tto);

        protected override string GetTipText(uint index, VSTREETOOLTIPTYPE eTipType)
            => null;

        protected override async Task GoToSourceAsync(uint index, VSOBJGOTOSRCTYPE srcType)
        {
            try
            {
                using var token = _manager.AsynchronousOperationListener.BeginAsyncOperation(nameof(GoToSourceAsync));
                using var context = _manager.OperationExecutor.BeginExecute(ServicesVSResources.IntelliSense, EditorFeaturesResources.Navigating, allowCancellation: true, showProgress: false);

                var cancellationToken = context.UserCancellationToken;
                if (srcType == VSOBJGOTOSRCTYPE.GS_DEFINITION &&
                    GetListItem(index) is SymbolListItem symbolItem &&
                    symbolItem.SupportsGoToDefinition)
                {
                    var project = this.LibraryManager.Workspace.CurrentSolution.GetProject(symbolItem.ProjectId);
                    var compilation = await project.GetCompilationAsync(cancellationToken).ConfigureAwait(false);
                    var symbol = symbolItem.ResolveSymbol(compilation);

                    await this.LibraryManager.Workspace.TryGoToDefinitionAsync(symbol, project, cancellationToken).ConfigureAwait(false);
                }
            }
            catch (OperationCanceledException)
            {
            }
<<<<<<< HEAD
            catch (Exception ex) when (FatalError.ReportAndCatch(ex))
=======
            catch (Exception ex) when (FatalError.ReportAndCatch(ex, ErrorSeverity.Critical))
>>>>>>> 67d940c4
            {
            }
        }

        protected override uint GetUpdateCounter()
        {
            switch (_kind)
            {
                case ObjectListKind.Projects:
                case ObjectListKind.References:
                    return _manager.PackageVersion;
                case ObjectListKind.BaseTypes:
                case ObjectListKind.Namespaces:
                case ObjectListKind.Types:
                    return _manager.ClassVersion;
                case ObjectListKind.Members:
                    return _manager.MembersVersion;
                case ObjectListKind.Hierarchy:
                    return _manager.ClassVersion | _manager.MembersVersion;

                default:
                    Debug.Fail("Unsupported object list kind: " + _kind.ToString());
                    throw new InvalidOperationException();
            }
        }

        protected override bool TryGetContextMenu(uint index, out Guid menuGuid, out int menuId)
        {
            if (GetListItem(index) == null)
            {
                menuGuid = Guid.Empty;
                menuId = 0;
                return false;
            }

            menuGuid = VsMenus.guidSHLMainMenu;

            // from vsshlids.h
            const int IDM_VS_CTXT_CV_PROJECT = 0x0432;
            const int IDM_VS_CTXT_CV_ITEM = 0x0433;
            const int IDM_VS_CTXT_CV_GROUPINGFOLDER = 0x0435;
            const int IDM_VS_CTXT_CV_MEMBER = 0x0438;

            switch (_kind)
            {
                case ObjectListKind.Projects:
                    menuId = IDM_VS_CTXT_CV_PROJECT;
                    break;
                case ObjectListKind.Members:
                    menuId = IDM_VS_CTXT_CV_MEMBER;
                    break;
                case ObjectListKind.Hierarchy:
                    menuId = IDM_VS_CTXT_CV_GROUPINGFOLDER;
                    break;
                default:
                    menuId = IDM_VS_CTXT_CV_ITEM;
                    break;
            }

            return true;
        }

        protected override bool SupportsBrowseContainers
        {
            get { return true; }
        }

        protected override bool TryFindBrowseContainer(VSCOMPONENTSELECTORDATA data, out uint index)
        {
            index = 0;
            var count = GetItemCount();

            for (uint i = 0; i < count; i++)
            {
                var listItem = GetListItem(i);

                if (data.type == VSCOMPONENTTYPE.VSCOMPONENTTYPE_ComPlus)
                {
                    if (listItem is not ReferenceListItem referenceListItem)
                    {
                        continue;
                    }

                    if (referenceListItem.MetadataReference is not PortableExecutableReference metadataReference)
                    {
                        continue;
                    }

                    if (string.Equals(data.bstrFile, metadataReference.FilePath, StringComparison.OrdinalIgnoreCase))
                    {
                        index = i;
                        return true;
                    }
                }
                else
                {
                    Debug.Assert(data.type == VSCOMPONENTTYPE.VSCOMPONENTTYPE_Project);

                    var hierarchy = this.LibraryManager.Workspace.GetHierarchy(listItem.ProjectId);
                    if (hierarchy == null)
                    {
                        continue;
                    }

                    if (this.LibraryManager.ServiceProvider.GetService(typeof(SVsSolution)) is not IVsSolution vsSolution)
                    {
                        return false;
                    }

                    if (ErrorHandler.Failed(vsSolution.GetProjrefOfProject(hierarchy, out var projectRef)))
                    {
                        return false;
                    }

                    if (data.bstrProjRef == projectRef)
                    {
                        index = i;
                        return true;
                    }
                }
            }

            return false;
        }

        protected override bool TryGetBrowseContainerData(uint index, ref VSCOMPONENTSELECTORDATA data)
        {
            var listItem = GetListItem(index);

            if (listItem is ProjectListItem projectListItem)
            {
                var hierarchy = this.LibraryManager.Workspace.GetHierarchy(projectListItem.ProjectId);
                if (hierarchy == null)
                {
                    return false;
                }

                if (this.LibraryManager.ServiceProvider.GetService(typeof(SVsSolution)) is not IVsSolution vsSolution)
                {
                    return false;
                }

                if (ErrorHandler.Failed(vsSolution.GetProjrefOfProject(hierarchy, out var projectRef)))
                {
                    return false;
                }

                var project = this.LibraryManager.Workspace.CurrentSolution.GetProject(projectListItem.ProjectId);
                if (project == null)
                {
                    return false;
                }

                data.bstrFile = project.FilePath;
                data.bstrProjRef = projectRef;
                data.bstrTitle = projectListItem.DisplayText;
                data.type = VSCOMPONENTTYPE.VSCOMPONENTTYPE_Project;
            }
            else
            {
                if (listItem is not ReferenceListItem referenceListItem)
                {
                    return false;
                }

                if (referenceListItem.MetadataReference is not PortableExecutableReference portableExecutableReference)
                {
                    return false;
                }

                var assemblyIdentity = AssemblyIdentityUtils.TryGetAssemblyIdentity(portableExecutableReference.FilePath);
                if (assemblyIdentity == null)
                {
                    return false;
                }

                data.bstrFile = portableExecutableReference.FilePath;
                data.type = VSCOMPONENTTYPE.VSCOMPONENTTYPE_ComPlus;

                data.wFileMajorVersion = (ushort)assemblyIdentity.Version.Major;
                data.wFileMinorVersion = (ushort)assemblyIdentity.Version.Minor;
                data.wFileBuildNumber = (ushort)assemblyIdentity.Version.Build;
                data.wFileRevisionNumber = (ushort)assemblyIdentity.Version.Revision;
            }

            return true;
        }

        public ObjectListKind Kind
        {
            get { return _kind; }
        }

        public ObjectListKind ParentKind
        {
            get
            {
                return _parentList != null
                    ? _parentList.Kind
                    : ObjectListKind.None;
            }
        }

        public ObjectListItem ParentListItem
        {
            get { return _parentListItem; }
        }
    }
}<|MERGE_RESOLUTION|>--- conflicted
+++ resolved
@@ -765,11 +765,7 @@
             catch (OperationCanceledException)
             {
             }
-<<<<<<< HEAD
-            catch (Exception ex) when (FatalError.ReportAndCatch(ex))
-=======
             catch (Exception ex) when (FatalError.ReportAndCatch(ex, ErrorSeverity.Critical))
->>>>>>> 67d940c4
             {
             }
         }
