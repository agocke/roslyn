﻿// Licensed to the .NET Foundation under one or more agreements.
// The .NET Foundation licenses this file to you under the MIT license.
// See the LICENSE file in the project root for more information.

using System;
using System.Collections.Generic;
using System.Collections.Immutable;
using System.Diagnostics;
using System.IO;
using System.Linq;
using System.Threading;
using System.Threading.Tasks;
using Microsoft.CodeAnalysis;
using Microsoft.CodeAnalysis.Diagnostics;
using Microsoft.CodeAnalysis.ErrorReporting;
using Microsoft.CodeAnalysis.Host;
using Microsoft.CodeAnalysis.LanguageServer;
using Microsoft.CodeAnalysis.LanguageServer.Handler;
using Microsoft.CodeAnalysis.Shared.TestHooks;
using Microsoft.CodeAnalysis.Text;
using Microsoft.ServiceHub.Framework;
using Microsoft.VisualStudio.LanguageServer.Client;
using Microsoft.VisualStudio.LanguageServer.Protocol;
using Microsoft.VisualStudio.LogHub;
using Microsoft.VisualStudio.Shell.ServiceBroker;
using Roslyn.Utilities;
using StreamJsonRpc;

using LSP = Microsoft.VisualStudio.LanguageServer.Protocol;
using VSShell = Microsoft.VisualStudio.Shell;

namespace Microsoft.VisualStudio.LanguageServices.Implementation.LanguageClient
{
    /// <summary>
    /// Defines the language server to be hooked up to an <see cref="ILanguageClient"/> using StreamJsonRpc.  This runs
    /// in proc as not all features provided by this server are available out of proc (e.g. some diagnostics).
    /// </summary>
    internal partial class InProcLanguageServer : IAsyncDisposable
    {
        /// <summary>
        /// A unique, always increasing, ID we use to identify this server in our loghub logs.  Needed so that if our
        /// server is restarted that we can have a new logstream for the new server.
        /// </summary>
        private static int s_logHubSessionId;

        /// <summary>
        /// Legacy support for LSP push diagnostics.
        ///
        /// </summary>
        private readonly IDiagnosticService? _diagnosticService;
        private readonly IAsynchronousOperationListener _listener;
        private readonly string? _clientName;
        private readonly JsonRpc _jsonRpc;
        private readonly AbstractInProcLanguageClient _languageClient;
        private readonly RequestDispatcher _requestDispatcher;
        private readonly Workspace _workspace;
        private readonly RequestExecutionQueue _queue;
        private readonly LogHubLspLogger? _logger;

        /// <summary>
        /// Legacy support for LSP push diagnostics.
        /// Work queue responsible for receiving notifications about diagnostic updates and publishing those to
        /// interested parties.
        /// </summary>
        private readonly AsyncBatchingWorkQueue<DocumentId> _diagnosticsWorkQueue;

        private VSClientCapabilities? _clientCapabilities;
        private bool _shuttingDown;
        private Task? _errorShutdownTask;

        private InProcLanguageServer(
            AbstractInProcLanguageClient languageClient,
            RequestDispatcher requestDispatcher,
            Workspace workspace,
            IDiagnosticService? diagnosticService,
            IAsynchronousOperationListenerProvider listenerProvider,
            ILspWorkspaceRegistrationService lspWorkspaceRegistrationService,
            string? clientName,
            JsonRpc jsonRpc,
            LogHubLspLogger? logger)
        {
            _languageClient = languageClient;
            _requestDispatcher = requestDispatcher;
            _workspace = workspace;
            _logger = logger;

            _jsonRpc = jsonRpc;
            _jsonRpc.AddLocalRpcTarget(this);
            _jsonRpc.StartListening();

            _diagnosticService = diagnosticService;
            _listener = listenerProvider.GetListener(FeatureAttribute.LanguageServer);
            _clientName = clientName;

            _queue = new RequestExecutionQueue(logger ?? NoOpLspLogger.Instance, lspWorkspaceRegistrationService, languageClient.Name, _languageClient.GetType().Name);
            _queue.RequestServerShutdown += RequestExecutionQueue_Errored;

            // Dedupe on DocumentId.  If we hear about the same document multiple times, we only need to process that id once.
            _diagnosticsWorkQueue = new AsyncBatchingWorkQueue<DocumentId>(
                TimeSpan.FromMilliseconds(250),
                ProcessDiagnosticUpdatedBatchAsync,
                EqualityComparer<DocumentId>.Default,
                _listener,
                _queue.CancellationToken);

            if (_diagnosticService != null)
                _diagnosticService.DiagnosticsUpdated += DiagnosticService_DiagnosticsUpdated;
        }

        public static async Task<InProcLanguageServer> CreateAsync(
            AbstractInProcLanguageClient languageClient,
            Stream inputStream,
            Stream outputStream,
            RequestDispatcher requestDispatcher,
            Workspace workspace,
            IDiagnosticService? diagnosticService,
            IAsynchronousOperationListenerProvider listenerProvider,
            ILspWorkspaceRegistrationService lspWorkspaceRegistrationService,
            VSShell.IAsyncServiceProvider? asyncServiceProvider,
            string? clientName,
            CancellationToken cancellationToken)
        {
            var jsonMessageFormatter = new JsonMessageFormatter();
            VSExtensionUtilities.AddVSExtensionConverters(jsonMessageFormatter.JsonSerializer);

            var jsonRpc = new JsonRpc(new HeaderDelimitedMessageHandler(outputStream, inputStream, jsonMessageFormatter));
            var logger = await CreateLoggerAsync(asyncServiceProvider, clientName, jsonRpc, cancellationToken).ConfigureAwait(false);

            return new InProcLanguageServer(
                languageClient,
                requestDispatcher,
                workspace,
                diagnosticService,
                listenerProvider,
                lspWorkspaceRegistrationService,
                clientName,
                jsonRpc,
                logger);
        }

        private static async Task<LogHubLspLogger?> CreateLoggerAsync(
            VSShell.IAsyncServiceProvider? asyncServiceProvider,
            string? clientName,
            JsonRpc jsonRpc,
            CancellationToken cancellationToken)
        {
            if (asyncServiceProvider == null)
                return null;

            var logName = $"Roslyn.{clientName ?? "Default"}.{Interlocked.Increment(ref s_logHubSessionId)}";
            var logId = new LogId(logName, new ServiceMoniker(typeof(InProcLanguageServer).FullName));

            var serviceContainer = await VSShell.ServiceExtensions.GetServiceAsync<SVsBrokeredServiceContainer, IBrokeredServiceContainer>(asyncServiceProvider).ConfigureAwait(false);
            var service = serviceContainer.GetFullAccessServiceBroker();

            var configuration = await TraceConfiguration.CreateTraceConfigurationInstanceAsync(service, cancellationToken).ConfigureAwait(false);
            var traceSource = await configuration.RegisterLogSourceAsync(logId, new LogHub.LoggerOptions(), cancellationToken).ConfigureAwait(false);

            traceSource.Switch.Level = SourceLevels.ActivityTracing | SourceLevels.Information;

            // Associate this trace source with the jsonrpc conduit.  This ensures that we can associate logs we report
            // with our callers and the operations they are performing.
            jsonRpc.ActivityTracingStrategy = new CorrelationManagerTracingStrategy { TraceSource = traceSource };

            return new LogHubLspLogger(configuration, traceSource);
        }

        public bool HasShutdownStarted => _shuttingDown;

        /// <summary>
        /// Handle the LSP initialize request by storing the client capabilities and responding with the server
        /// capabilities.  The specification assures that the initialize request is sent only once.
        /// </summary>
        [JsonRpcMethod(Methods.InitializeName, UseSingleObjectParameterDeserialization = true)]
        public Task<InitializeResult> InitializeAsync(InitializeParams initializeParams, CancellationToken cancellationToken)
        {
<<<<<<< HEAD
            Contract.ThrowIfTrue(_clientCapabilities != null, $"{nameof(InitializeAsync)} called multiple times");

            _clientCapabilities = (VSClientCapabilities)initializeParams.Capabilities;
            return Task.FromResult(new InitializeResult
=======
            try
>>>>>>> 8ce86677
            {
                _logger?.TraceStart("Initialize");

                Contract.ThrowIfTrue(_clientCapabilities != null, $"{nameof(InitializeAsync)} called multiple times");
                _clientCapabilities = (VSClientCapabilities)initializeParams.Capabilities;
                return Task.FromResult(new InitializeResult
                {
                    Capabilities = _languageClient.GetCapabilities(),
                });
            }
            finally
            {
                _logger?.TraceStop("Initialize");
            }
        }

        [JsonRpcMethod(Methods.InitializedName)]
        public Task InitializedAsync()
        {
            try
            {
                _logger?.TraceStart("Initialized");

                // Publish diagnostics for all open documents immediately following initialization.
                var solution = _workspace.CurrentSolution;
                var openDocuments = _workspace.GetOpenDocumentIds();
                foreach (var documentId in openDocuments)
                    DiagnosticService_DiagnosticsUpdated(solution, documentId);

                return Task.CompletedTask;
            }
            finally
            {
                _logger?.TraceStop("Initialized");
            }
        }

        [JsonRpcMethod(Methods.ShutdownName)]
        public Task ShutdownAsync(CancellationToken _)
        {
            try
            {
                _logger?.TraceStart("Shutdown");

                ShutdownImpl();

                return Task.CompletedTask;
            }
            finally
            {
                _logger?.TraceStop("Shutdown");
            }
        }

        private void ShutdownImpl()
        {
            Contract.ThrowIfTrue(_shuttingDown, "Shutdown has already been called.");

            _shuttingDown = true;

            if (_diagnosticService != null)
                _diagnosticService.DiagnosticsUpdated -= DiagnosticService_DiagnosticsUpdated;

            ShutdownRequestQueue();
        }

        [JsonRpcMethod(Methods.ExitName)]
        public Task ExitAsync(CancellationToken _)
        {
            try
            {
                _logger?.TraceStart("Exit");

                ExitImpl();

                return Task.CompletedTask;
            }
            finally
            {
                _logger?.TraceStop("Exit");
            }
        }

        private void ExitImpl()
        {
            try
            {
                ShutdownRequestQueue();
                _jsonRpc.Dispose();
            }
            catch (Exception e) when (FatalError.ReportAndCatch(e))
            {
                // Swallow exceptions thrown by disposing our JsonRpc object. Disconnected events can potentially throw their own exceptions so
                // we purposefully ignore all of those exceptions in an effort to shutdown gracefully.
            }
        }

        [JsonRpcMethod(MSLSPMethods.DocumentPullDiagnosticName, UseSingleObjectParameterDeserialization = true)]
        public Task<DiagnosticReport[]?> GetDocumentPullDiagnosticsAsync(DocumentDiagnosticsParams diagnosticsParams, CancellationToken cancellationToken)
        {
            Contract.ThrowIfNull(_clientCapabilities, $"{nameof(InitializeAsync)} has not been called.");

            return _requestDispatcher.ExecuteRequestAsync<DocumentDiagnosticsParams, DiagnosticReport[]?>(
                _queue, MSLSPMethods.DocumentPullDiagnosticName,
                diagnosticsParams, _clientCapabilities, _clientName, cancellationToken);
        }

        [JsonRpcMethod(MSLSPMethods.WorkspacePullDiagnosticName, UseSingleObjectParameterDeserialization = true)]
        public Task<WorkspaceDiagnosticReport[]?> GetWorkspacePullDiagnosticsAsync(WorkspaceDocumentDiagnosticsParams diagnosticsParams, CancellationToken cancellationToken)
        {
            Contract.ThrowIfNull(_clientCapabilities, $"{nameof(InitializeAsync)} has not been called.");

            return _requestDispatcher.ExecuteRequestAsync<WorkspaceDocumentDiagnosticsParams, WorkspaceDiagnosticReport[]?>(
                _queue, MSLSPMethods.WorkspacePullDiagnosticName,
                diagnosticsParams, _clientCapabilities, _clientName, cancellationToken);
        }

        [JsonRpcMethod(Methods.TextDocumentDefinitionName, UseSingleObjectParameterDeserialization = true)]
        public Task<LSP.Location[]> GetTextDocumentDefinitionAsync(TextDocumentPositionParams textDocumentPositionParams, CancellationToken cancellationToken)
        {
            Contract.ThrowIfNull(_clientCapabilities, $"{nameof(InitializeAsync)} has not been called.");

            return _requestDispatcher.ExecuteRequestAsync<TextDocumentPositionParams, LSP.Location[]>(_queue, Methods.TextDocumentDefinitionName,
                textDocumentPositionParams, _clientCapabilities, _clientName, cancellationToken);
        }

        [JsonRpcMethod(Methods.TextDocumentRenameName, UseSingleObjectParameterDeserialization = true)]
        public Task<WorkspaceEdit> GetTextDocumentRenameAsync(RenameParams renameParams, CancellationToken cancellationToken)
        {
            Contract.ThrowIfNull(_clientCapabilities, $"{nameof(InitializeAsync)} has not been called.");

            return _requestDispatcher.ExecuteRequestAsync<RenameParams, WorkspaceEdit>(_queue, Methods.TextDocumentRenameName,
                renameParams, _clientCapabilities, _clientName, cancellationToken);
        }

        [JsonRpcMethod(Methods.TextDocumentReferencesName, UseSingleObjectParameterDeserialization = true)]
        public Task<VSReferenceItem[]?> GetTextDocumentReferencesAsync(ReferenceParams referencesParams, CancellationToken cancellationToken)
        {
            Contract.ThrowIfNull(_clientCapabilities, $"{nameof(InitializeAsync)} has not been called.");

            return _requestDispatcher.ExecuteRequestAsync<ReferenceParams, VSReferenceItem[]?>(_queue, Methods.TextDocumentReferencesName,
                referencesParams, _clientCapabilities, _clientName, cancellationToken);
        }

        [JsonRpcMethod(Methods.TextDocumentCodeActionName, UseSingleObjectParameterDeserialization = true)]
        public Task<VSCodeAction[]> GetTextDocumentCodeActionsAsync(CodeActionParams codeActionParams, CancellationToken cancellationToken)
        {
            Contract.ThrowIfNull(_clientCapabilities, $"{nameof(InitializeAsync)} has not been called.");

            return _requestDispatcher.ExecuteRequestAsync<CodeActionParams, VSCodeAction[]>(_queue, Methods.TextDocumentCodeActionName, codeActionParams, _clientCapabilities, _clientName, cancellationToken);
        }

        [JsonRpcMethod(MSLSPMethods.TextDocumentCodeActionResolveName, UseSingleObjectParameterDeserialization = true)]
        public Task<VSCodeAction> ResolveCodeActionAsync(VSCodeAction vsCodeAction, CancellationToken cancellationToken)
        {
            Contract.ThrowIfNull(_clientCapabilities, $"{nameof(InitializeAsync)} has not been called.");

            return _requestDispatcher.ExecuteRequestAsync<VSCodeAction, VSCodeAction>(_queue, MSLSPMethods.TextDocumentCodeActionResolveName,
                vsCodeAction, _clientCapabilities, _clientName, cancellationToken);
        }

        [JsonRpcMethod(Methods.TextDocumentCompletionName, UseSingleObjectParameterDeserialization = true)]
        public async Task<SumType<CompletionList, CompletionItem[]>> GetTextDocumentCompletionAsync(CompletionParams completionParams, CancellationToken cancellationToken)
        {
            Contract.ThrowIfNull(_clientCapabilities, $"{nameof(InitializeAsync)} has not been called.");

            // Convert to sumtype before reporting to work around https://devdiv.visualstudio.com/DevDiv/_workitems/edit/1107698
            return await _requestDispatcher.ExecuteRequestAsync<CompletionParams, CompletionList>(_queue, Methods.TextDocumentCompletionName,
                completionParams, _clientCapabilities, _clientName, cancellationToken).ConfigureAwait(false);
        }

        [JsonRpcMethod(Methods.TextDocumentCompletionResolveName, UseSingleObjectParameterDeserialization = true)]
        public Task<CompletionItem> ResolveCompletionItemAsync(CompletionItem completionItem, CancellationToken cancellationToken)
        {
            Contract.ThrowIfNull(_clientCapabilities, $"{nameof(InitializeAsync)} has not been called.");

            return _requestDispatcher.ExecuteRequestAsync<CompletionItem, CompletionItem>(_queue, Methods.TextDocumentCompletionResolveName, completionItem, _clientCapabilities, _clientName, cancellationToken);
        }

        [JsonRpcMethod(Methods.TextDocumentFoldingRangeName, UseSingleObjectParameterDeserialization = true)]
        public Task<FoldingRange[]> GetTextDocumentFoldingRangeAsync(FoldingRangeParams textDocumentFoldingRangeParams, CancellationToken cancellationToken)
        {
            Contract.ThrowIfNull(_clientCapabilities, $"{nameof(InitializeAsync)} has not been called.");

            return _requestDispatcher.ExecuteRequestAsync<FoldingRangeParams, FoldingRange[]>(_queue, Methods.TextDocumentFoldingRangeName, textDocumentFoldingRangeParams, _clientCapabilities, _clientName, cancellationToken);
        }

        [JsonRpcMethod(Methods.TextDocumentDocumentHighlightName, UseSingleObjectParameterDeserialization = true)]
        public Task<DocumentHighlight[]> GetTextDocumentDocumentHighlightsAsync(TextDocumentPositionParams textDocumentPositionParams, CancellationToken cancellationToken)
        {
            Contract.ThrowIfNull(_clientCapabilities, $"{nameof(InitializeAsync)} has not been called.");

            return _requestDispatcher.ExecuteRequestAsync<TextDocumentPositionParams, DocumentHighlight[]>(_queue, Methods.TextDocumentDocumentHighlightName, textDocumentPositionParams, _clientCapabilities, _clientName, cancellationToken);
        }

        [JsonRpcMethod(Methods.TextDocumentHoverName, UseSingleObjectParameterDeserialization = true)]
        public Task<Hover?> GetTextDocumentDocumentHoverAsync(TextDocumentPositionParams textDocumentPositionParams, CancellationToken cancellationToken)
        {
            Contract.ThrowIfNull(_clientCapabilities, $"{nameof(InitializeAsync)} has not been called.");

            return _requestDispatcher.ExecuteRequestAsync<TextDocumentPositionParams, Hover?>(_queue, Methods.TextDocumentHoverName, textDocumentPositionParams, _clientCapabilities, _clientName, cancellationToken);
        }

        [JsonRpcMethod(Methods.TextDocumentDocumentSymbolName, UseSingleObjectParameterDeserialization = true)]
        public Task<object[]> GetTextDocumentDocumentSymbolsAsync(DocumentSymbolParams documentSymbolParams, CancellationToken cancellationToken)
        {
            Contract.ThrowIfNull(_clientCapabilities, $"{nameof(InitializeAsync)} has not been called.");

            return _requestDispatcher.ExecuteRequestAsync<DocumentSymbolParams, object[]>(_queue, Methods.TextDocumentDocumentSymbolName, documentSymbolParams, _clientCapabilities, _clientName, cancellationToken);
        }

        [JsonRpcMethod(Methods.TextDocumentFormattingName, UseSingleObjectParameterDeserialization = true)]
        public Task<TextEdit[]> GetTextDocumentFormattingAsync(DocumentFormattingParams documentFormattingParams, CancellationToken cancellationToken)
        {
            Contract.ThrowIfNull(_clientCapabilities, $"{nameof(InitializeAsync)} has not been called.");

            return _requestDispatcher.ExecuteRequestAsync<DocumentFormattingParams, TextEdit[]>(_queue, Methods.TextDocumentFormattingName, documentFormattingParams, _clientCapabilities, _clientName, cancellationToken);
        }

        [JsonRpcMethod(Methods.TextDocumentOnTypeFormattingName, UseSingleObjectParameterDeserialization = true)]
        public Task<TextEdit[]> GetTextDocumentFormattingOnTypeAsync(DocumentOnTypeFormattingParams documentOnTypeFormattingParams, CancellationToken cancellationToken)
        {
            Contract.ThrowIfNull(_clientCapabilities, $"{nameof(InitializeAsync)} has not been called.");

            return _requestDispatcher.ExecuteRequestAsync<DocumentOnTypeFormattingParams, TextEdit[]>(_queue, Methods.TextDocumentOnTypeFormattingName, documentOnTypeFormattingParams, _clientCapabilities, _clientName, cancellationToken);
        }

        [JsonRpcMethod(Methods.TextDocumentImplementationName, UseSingleObjectParameterDeserialization = true)]
        public Task<LSP.Location[]> GetTextDocumentImplementationsAsync(TextDocumentPositionParams textDocumentPositionParams, CancellationToken cancellationToken)
        {
            Contract.ThrowIfNull(_clientCapabilities, $"{nameof(InitializeAsync)} has not been called.");

            return _requestDispatcher.ExecuteRequestAsync<TextDocumentPositionParams, LSP.Location[]>(_queue, Methods.TextDocumentImplementationName, textDocumentPositionParams, _clientCapabilities, _clientName, cancellationToken);
        }

        [JsonRpcMethod(Methods.TextDocumentRangeFormattingName, UseSingleObjectParameterDeserialization = true)]
        public Task<TextEdit[]> GetTextDocumentRangeFormattingAsync(DocumentRangeFormattingParams documentRangeFormattingParams, CancellationToken cancellationToken)
        {
            Contract.ThrowIfNull(_clientCapabilities, $"{nameof(InitializeAsync)} has not been called.");

            return _requestDispatcher.ExecuteRequestAsync<DocumentRangeFormattingParams, TextEdit[]>(_queue, Methods.TextDocumentRangeFormattingName, documentRangeFormattingParams, _clientCapabilities, _clientName, cancellationToken);
        }

        [JsonRpcMethod(Methods.TextDocumentSignatureHelpName, UseSingleObjectParameterDeserialization = true)]
        public Task<SignatureHelp> GetTextDocumentSignatureHelpAsync(TextDocumentPositionParams textDocumentPositionParams, CancellationToken cancellationToken)
        {
            Contract.ThrowIfNull(_clientCapabilities, $"{nameof(InitializeAsync)} has not been called.");

            return _requestDispatcher.ExecuteRequestAsync<TextDocumentPositionParams, SignatureHelp>(_queue, Methods.TextDocumentSignatureHelpName, textDocumentPositionParams, _clientCapabilities, _clientName, cancellationToken);
        }

        [JsonRpcMethod(Methods.WorkspaceExecuteCommandName, UseSingleObjectParameterDeserialization = true)]
        public Task<object> ExecuteWorkspaceCommandAsync(ExecuteCommandParams executeCommandParams, CancellationToken cancellationToken)
        {
            Contract.ThrowIfNull(_clientCapabilities, $"{nameof(InitializeAsync)} has not been called.");

            return _requestDispatcher.ExecuteRequestAsync<ExecuteCommandParams, object>(_queue, Methods.WorkspaceExecuteCommandName, executeCommandParams, _clientCapabilities, _clientName, cancellationToken);
        }

        [JsonRpcMethod(Methods.WorkspaceSymbolName, UseSingleObjectParameterDeserialization = true)]
        public Task<SymbolInformation[]?> GetWorkspaceSymbolsAsync(WorkspaceSymbolParams workspaceSymbolParams, CancellationToken cancellationToken)
        {
            Contract.ThrowIfNull(_clientCapabilities, $"{nameof(InitializeAsync)} has not been called.");

            return _requestDispatcher.ExecuteRequestAsync<WorkspaceSymbolParams, SymbolInformation[]?>(_queue, Methods.WorkspaceSymbolName, workspaceSymbolParams, _clientCapabilities, _clientName, cancellationToken);
        }

        [JsonRpcMethod(MSLSPMethods.ProjectContextsName, UseSingleObjectParameterDeserialization = true)]
        public Task<ActiveProjectContexts?> GetProjectContextsAsync(GetTextDocumentWithContextParams textDocumentWithContextParams, CancellationToken cancellationToken)
        {
            Contract.ThrowIfNull(_clientCapabilities, $"{nameof(InitializeAsync)} has not been called.");

            return _requestDispatcher.ExecuteRequestAsync<GetTextDocumentWithContextParams, ActiveProjectContexts?>(_queue, MSLSPMethods.ProjectContextsName,
                textDocumentWithContextParams, _clientCapabilities, _clientName, cancellationToken);
        }

        [JsonRpcMethod(SemanticTokensMethods.TextDocumentSemanticTokensName, UseSingleObjectParameterDeserialization = true)]
        public Task<SemanticTokens> GetTextDocumentSemanticTokensAsync(SemanticTokensParams semanticTokensParams, CancellationToken cancellationToken)
        {
            Contract.ThrowIfNull(_clientCapabilities, $"{nameof(InitializeAsync)} has not been called.");

            return _requestDispatcher.ExecuteRequestAsync<SemanticTokensParams, SemanticTokens>(_queue, SemanticTokensMethods.TextDocumentSemanticTokensName,
                semanticTokensParams, _clientCapabilities, _clientName, cancellationToken);
        }

        [JsonRpcMethod(SemanticTokensMethods.TextDocumentSemanticTokensEditsName, UseSingleObjectParameterDeserialization = true)]
        public Task<SumType<SemanticTokens, SemanticTokensEdits>> GetTextDocumentSemanticTokensEditsAsync(SemanticTokensEditsParams semanticTokensEditsParams, CancellationToken cancellationToken)
        {
            Contract.ThrowIfNull(_clientCapabilities, $"{nameof(InitializeAsync)} has not been called.");

            return _requestDispatcher.ExecuteRequestAsync<SemanticTokensEditsParams, SumType<SemanticTokens, SemanticTokensEdits>>(_queue, SemanticTokensMethods.TextDocumentSemanticTokensEditsName,
                semanticTokensEditsParams, _clientCapabilities, _clientName, cancellationToken);
        }

        // Note: Since a range request is always received in conjunction with a whole document request, we don't need to cache range results.
        [JsonRpcMethod(SemanticTokensMethods.TextDocumentSemanticTokensRangeName, UseSingleObjectParameterDeserialization = true)]
        public Task<SemanticTokens> GetTextDocumentSemanticTokensRangeAsync(SemanticTokensRangeParams semanticTokensRangeParams, CancellationToken cancellationToken)
        {
            Contract.ThrowIfNull(_clientCapabilities, $"{nameof(InitializeAsync)} has not been called.");

            return _requestDispatcher.ExecuteRequestAsync<SemanticTokensRangeParams, SemanticTokens>(_queue, SemanticTokensMethods.TextDocumentSemanticTokensRangeName,
                semanticTokensRangeParams, _clientCapabilities, _clientName, cancellationToken);
        }

        [JsonRpcMethod(MSLSPMethods.OnAutoInsertName, UseSingleObjectParameterDeserialization = true)]
        public Task<DocumentOnAutoInsertResponseItem?> GetDocumentOnAutoInsertAsync(DocumentOnAutoInsertParams autoInsertParams, CancellationToken cancellationToken)
        {
            Contract.ThrowIfNull(_clientCapabilities, $"{nameof(InitializeAsync)} has not been called.");

            return _requestDispatcher.ExecuteRequestAsync<DocumentOnAutoInsertParams, DocumentOnAutoInsertResponseItem?>(_queue, MSLSPMethods.OnAutoInsertName,
                autoInsertParams, _clientCapabilities, _clientName, cancellationToken);
        }

        [JsonRpcMethod(Methods.TextDocumentDidChangeName, UseSingleObjectParameterDeserialization = true)]
        public Task<object> HandleDocumentDidChangeAsync(DidChangeTextDocumentParams didChangeParams, CancellationToken cancellationToken)
        {
            Contract.ThrowIfNull(_clientCapabilities, $"{nameof(InitializeAsync)} has not been called.");

            return _requestDispatcher.ExecuteRequestAsync<DidChangeTextDocumentParams, object>(_queue, Methods.TextDocumentDidChangeName,
                didChangeParams, _clientCapabilities, _clientName, cancellationToken);
        }

        [JsonRpcMethod(Methods.TextDocumentDidOpenName, UseSingleObjectParameterDeserialization = true)]
        public Task<object?> HandleDocumentDidOpenAsync(DidOpenTextDocumentParams didOpenParams, CancellationToken cancellationToken)
        {
            Contract.ThrowIfNull(_clientCapabilities, $"{nameof(InitializeAsync)} has not been called.");

            return _requestDispatcher.ExecuteRequestAsync<DidOpenTextDocumentParams, object?>(_queue, Methods.TextDocumentDidOpenName,
                didOpenParams, _clientCapabilities, _clientName, cancellationToken);
        }

        [JsonRpcMethod(Methods.TextDocumentDidCloseName, UseSingleObjectParameterDeserialization = true)]
        public Task<object?> HandleDocumentDidCloseAsync(DidCloseTextDocumentParams didCloseParams, CancellationToken cancellationToken)
        {
            Contract.ThrowIfNull(_clientCapabilities, $"{nameof(InitializeAsync)} has not been called.");

            return _requestDispatcher.ExecuteRequestAsync<DidCloseTextDocumentParams, object?>(_queue, Methods.TextDocumentDidCloseName,
                didCloseParams, _clientCapabilities, _clientName, cancellationToken);
        }

        private void DiagnosticService_DiagnosticsUpdated(object _, DiagnosticsUpdatedArgs e)
            => DiagnosticService_DiagnosticsUpdated(e.Solution, e.DocumentId);

        private void DiagnosticService_DiagnosticsUpdated(Solution? solution, DocumentId? documentId)
        {
            // LSP doesn't support diagnostics without a document. So if we get project level diagnostics without a document, ignore them.
            if (documentId != null && solution != null)
            {
                var document = solution.GetDocument(documentId);
                if (document == null || document.FilePath == null)
                    return;

                // Only publish document diagnostics for the languages this provider supports.
                if (document.Project.Language != CodeAnalysis.LanguageNames.CSharp && document.Project.Language != CodeAnalysis.LanguageNames.VisualBasic)
                    return;

                _diagnosticsWorkQueue.AddWork(document.Id);
            }
        }

        private void ShutdownRequestQueue()
        {
            _queue.RequestServerShutdown -= RequestExecutionQueue_Errored;
            // if the queue requested shutdown via its event, it will have already shut itself down, but this
            // won't cause any problems calling it again
            _queue.Shutdown();
        }

        private void RequestExecutionQueue_Errored(object sender, RequestShutdownEventArgs e)
        {
            // log message and shut down
            _logger?.TraceWarning($"Request queue is requesting shutdown due to error: {e.Message}");

            var message = new LogMessageParams()
            {
                MessageType = MessageType.Error,
                Message = e.Message
            };

            var asyncToken = _listener.BeginAsyncOperation(nameof(RequestExecutionQueue_Errored));
            _errorShutdownTask = Task.Run(async () =>
            {
                _logger?.TraceInformation("Shutting down language server.");

                await _jsonRpc.NotifyWithParameterObjectAsync(Methods.WindowLogMessageName, message).ConfigureAwait(false);

                ShutdownImpl();
                ExitImpl();
            }).CompletesAsyncOperation(asyncToken);
        }

        /// <summary>
        /// Stores the last published LSP diagnostics with the Roslyn document that they came from.
        /// This is useful in the following scenario.  Imagine we have documentA which has contributions to mapped files m1 and m2.
        /// dA -> m1
        /// And m1 has contributions from documentB.
        /// m1 -> dA, dB
        /// When we query for diagnostic on dA, we get a subset of the diagnostics on m1 (missing the contributions from dB)
        /// Since each publish diagnostics notification replaces diagnostics per document,
        /// we must union the diagnostics contribution from dB and dA to produce all diagnostics for m1 and publish all at once.
        ///
        /// This dictionary stores the previously computed diagnostics for the published file so that we can
        /// union the currently computed diagnostics (e.g. for dA) with previously computed diagnostics (e.g. from dB).
        /// </summary>
        private readonly Dictionary<Uri, Dictionary<DocumentId, ImmutableArray<LanguageServer.Protocol.Diagnostic>>> _publishedFileToDiagnostics =
            new();

        /// <summary>
        /// Stores the mapping of a document to the uri(s) of diagnostics previously produced for this document.  When
        /// we get empty diagnostics for the document we need to find the uris we previously published for this
        /// document. Then we can publish the updated diagnostics set for those uris (either empty or the diagnostic
        /// contributions from other documents).  We use a sorted set to ensure consistency in the order in which we
        /// report URIs.  While it's not necessary to publish a document's mapped file diagnostics in a particular
        /// order, it does make it much easier to write tests and debug issues if we have a consistent ordering.
        /// </summary>
        private readonly Dictionary<DocumentId, ImmutableSortedSet<Uri>> _documentsToPublishedUris = new();

        /// <summary>
        /// Basic comparer for Uris used by <see cref="_documentsToPublishedUris"/> when publishing notifications.
        /// </summary>
        private static readonly Comparer<Uri> s_uriComparer = Comparer<Uri>.Create((uri1, uri2)
            => Uri.Compare(uri1, uri2, UriComponents.AbsoluteUri, UriFormat.SafeUnescaped, StringComparison.OrdinalIgnoreCase));

        private async Task ProcessDiagnosticUpdatedBatchAsync(ImmutableArray<DocumentId> documentIds, CancellationToken cancellationToken)
        {
            if (_diagnosticService == null)
                return;

            var solution = _workspace.CurrentSolution;
            foreach (var documentId in documentIds)
            {
                cancellationToken.ThrowIfCancellationRequested();
                var document = solution.GetDocument(documentId);
                if (document != null)
                    await PublishDiagnosticsAsync(_diagnosticService, document, cancellationToken).ConfigureAwait(false);
            }
        }

        // Internal for testing purposes.
        internal async Task PublishDiagnosticsAsync(IDiagnosticService diagnosticService, Document document, CancellationToken cancellationToken)
        {
            // Retrieve all diagnostics for the current document grouped by their actual file uri.
            var fileUriToDiagnostics = await GetDiagnosticsAsync(diagnosticService, document, cancellationToken).ConfigureAwait(false);

            // Get the list of file uris with diagnostics (for the document).
            // We need to join the uris from current diagnostics with those previously published
            // so that we clear out any diagnostics in mapped files that are no longer a part
            // of the current diagnostics set (because the diagnostics were fixed).
            // Use sorted set to have consistent publish ordering for tests and debugging.
            var urisForCurrentDocument = _documentsToPublishedUris.GetValueOrDefault(document.Id, ImmutableSortedSet.Create<Uri>(s_uriComparer)).Union(fileUriToDiagnostics.Keys);

            // Update the mapping for this document to be the uris we're about to publish diagnostics for.
            _documentsToPublishedUris[document.Id] = urisForCurrentDocument;

            // Go through each uri and publish the updated set of diagnostics per uri.
            foreach (var fileUri in urisForCurrentDocument)
            {
                // Get the updated diagnostics for a single uri that were contributed by the current document.
                var diagnostics = fileUriToDiagnostics.GetValueOrDefault(fileUri, ImmutableArray<LSP.Diagnostic>.Empty);

                if (_publishedFileToDiagnostics.ContainsKey(fileUri))
                {
                    // Get all previously published diagnostics for this uri excluding those that were contributed from the current document.
                    // We don't need those since we just computed the updated values above.
                    var diagnosticsFromOtherDocuments = _publishedFileToDiagnostics[fileUri].Where(kvp => kvp.Key != document.Id).SelectMany(kvp => kvp.Value);

                    // Since diagnostics are replaced per uri, we must publish both contributions from this document and any other document
                    // that has diagnostic contributions to this uri, so union the two sets.
                    diagnostics = diagnostics.AddRange(diagnosticsFromOtherDocuments);
                }

                await SendDiagnosticsNotificationAsync(fileUri, diagnostics).ConfigureAwait(false);

                // There are three cases here ->
                // 1.  There are no diagnostics to publish for this fileUri.  We no longer need to track the fileUri at all.
                // 2.  There are diagnostics from the current document.  Store the diagnostics for the fileUri and document
                //      so they can be published along with contributions to the fileUri from other documents.
                // 3.  There are no diagnostics contributed by this document to the fileUri (could be some from other documents).
                //     We should clear out the diagnostics for this document for the fileUri.
                if (diagnostics.IsEmpty)
                {
                    // We published an empty set of diagnostics for this uri.  We no longer need to keep track of this mapping
                    // since there will be no previous diagnostics that we need to clear out.
                    _documentsToPublishedUris.MultiRemove(document.Id, fileUri);

                    // There are not any diagnostics to keep track of for this file, so we can stop.
                    _publishedFileToDiagnostics.Remove(fileUri);
                }
                else if (fileUriToDiagnostics.ContainsKey(fileUri))
                {
                    // We do have diagnostics from the current document - update the published diagnostics map
                    // to contain the new diagnostics contributed by this document for this uri.
                    var documentsToPublishedDiagnostics = _publishedFileToDiagnostics.GetOrAdd(fileUri, (_) =>
                        new Dictionary<DocumentId, ImmutableArray<LSP.Diagnostic>>());
                    documentsToPublishedDiagnostics[document.Id] = fileUriToDiagnostics[fileUri];
                }
                else
                {
                    // There were diagnostics from other documents, but none from the current document.
                    // If we're tracking the current document, we can stop.
                    IReadOnlyDictionaryExtensions.GetValueOrDefault(_publishedFileToDiagnostics, fileUri)?.Remove(document.Id);
                    _documentsToPublishedUris.MultiRemove(document.Id, fileUri);
                }
            }
        }

        private async Task SendDiagnosticsNotificationAsync(Uri uri, ImmutableArray<LSP.Diagnostic> diagnostics)
        {
            var publishDiagnosticsParams = new PublishDiagnosticParams { Diagnostics = diagnostics.ToArray(), Uri = uri };
            await _jsonRpc.NotifyWithParameterObjectAsync(Methods.TextDocumentPublishDiagnosticsName, publishDiagnosticsParams).ConfigureAwait(false);
        }

        private async Task<Dictionary<Uri, ImmutableArray<LSP.Diagnostic>>> GetDiagnosticsAsync(
            IDiagnosticService diagnosticService, Document document, CancellationToken cancellationToken)
        {
            var option = document.IsRazorDocument()
                ? InternalDiagnosticsOptions.RazorDiagnosticMode
                : InternalDiagnosticsOptions.NormalDiagnosticMode;
            var pushDiagnostics = await diagnosticService.GetPushDiagnosticsAsync(document.Project.Solution.Workspace, document.Project.Id, document.Id, id: null, includeSuppressedDiagnostics: false, option, cancellationToken).ConfigureAwait(false);
            var diagnostics = pushDiagnostics.WhereAsArray(IncludeDiagnostic);

            var text = await document.GetTextAsync(cancellationToken).ConfigureAwait(false);

            // Retrieve diagnostics for the document.  These diagnostics could be for the current document, or they could map
            // to a different location in a different file.  We need to publish the diagnostics for the mapped locations as well.
            // An example of this is razor imports where the generated C# document maps to many razor documents.
            // https://docs.microsoft.com/en-us/aspnet/core/mvc/views/layout?view=aspnetcore-3.1#importing-shared-directives
            // https://docs.microsoft.com/en-us/aspnet/core/blazor/layouts?view=aspnetcore-3.1#centralized-layout-selection
            // So we get the diagnostics and group them by the actual mapped path so we can publish notifications
            // for each mapped file's diagnostics.
            var fileUriToDiagnostics = diagnostics.GroupBy(diagnostic => GetDiagnosticUri(document, diagnostic)).ToDictionary(
                group => group.Key,
                group => group.Select(diagnostic => ConvertToLspDiagnostic(diagnostic, text)).ToImmutableArray());
            return fileUriToDiagnostics;

            static Uri GetDiagnosticUri(Document document, DiagnosticData diagnosticData)
            {
                Contract.ThrowIfNull(diagnosticData.DataLocation, "Diagnostic data location should not be null here");

                // Razor wants to handle all span mapping themselves.  So if we are in razor, return the raw doc spans, and
                // do not map them.
                var filePath = diagnosticData.DataLocation.MappedFilePath ?? diagnosticData.DataLocation.OriginalFilePath;
                return ProtocolConversions.GetUriFromFilePath(filePath);
            }
        }

        private LSP.Diagnostic ConvertToLspDiagnostic(DiagnosticData diagnosticData, SourceText text)
        {
            Contract.ThrowIfNull(diagnosticData.DataLocation);

            var diagnostic = new LSP.Diagnostic
            {
                Source = _languageClient?.GetType().Name,
                Code = diagnosticData.Id,
                Severity = Convert(diagnosticData.Severity),
                Range = GetDiagnosticRange(diagnosticData.DataLocation, text),
                // Only the unnecessary diagnostic tag is currently supported via LSP.
                Tags = diagnosticData.CustomTags.Contains(WellKnownDiagnosticTags.Unnecessary)
                    ? new DiagnosticTag[] { DiagnosticTag.Unnecessary }
                    : Array.Empty<DiagnosticTag>()
            };

            if (diagnosticData.Message != null)
                diagnostic.Message = diagnosticData.Message;

            return diagnostic;
        }

        private static LSP.DiagnosticSeverity Convert(CodeAnalysis.DiagnosticSeverity severity)
            => severity switch
            {
                CodeAnalysis.DiagnosticSeverity.Hidden => LSP.DiagnosticSeverity.Hint,
                CodeAnalysis.DiagnosticSeverity.Info => LSP.DiagnosticSeverity.Hint,
                CodeAnalysis.DiagnosticSeverity.Warning => LSP.DiagnosticSeverity.Warning,
                CodeAnalysis.DiagnosticSeverity.Error => LSP.DiagnosticSeverity.Error,
                _ => throw ExceptionUtilities.UnexpectedValue(severity),
            };

        // Some diagnostics only apply to certain clients and document types, e.g. Razor.
        // If the DocumentPropertiesService.DiagnosticsLspClientName property exists, we only include the
        // diagnostic if it directly matches the client name.
        // If the DocumentPropertiesService.DiagnosticsLspClientName property doesn't exist,
        // we know that the diagnostic we're working with is contained in a C#/VB file, since
        // if we were working with a non-C#/VB file, then the property should have been populated.
        // In this case, unless we have a null client name, we don't want to publish the diagnostic
        // (since a null client name represents the C#/VB language server).
        private bool IncludeDiagnostic(DiagnosticData diagnostic)
            => IReadOnlyDictionaryExtensions.GetValueOrDefault(diagnostic.Properties, nameof(DocumentPropertiesService.DiagnosticsLspClientName)) == _clientName;

        private static LSP.Range GetDiagnosticRange(DiagnosticDataLocation diagnosticDataLocation, SourceText text)
        {
            var linePositionSpan = DiagnosticData.GetLinePositionSpan(diagnosticDataLocation, text, useMapped: true);
            return ProtocolConversions.LinePositionToRange(linePositionSpan);
        }

        public async ValueTask DisposeAsync()
        {
            // if the server shut down due to error, we might not have finished cleaning up
            if (_errorShutdownTask is not null)
            {
                await _errorShutdownTask.ConfigureAwait(false);
            }

            _logger?.Dispose();
        }

        internal TestAccessor GetTestAccessor() => new(this);

        internal readonly struct TestAccessor
        {
            private readonly InProcLanguageServer _server;

            internal TestAccessor(InProcLanguageServer server)
            {
                _server = server;
            }

            internal ImmutableArray<Uri> GetFileUrisInPublishDiagnostics()
                => _server._publishedFileToDiagnostics.Keys.ToImmutableArray();

            internal ImmutableArray<DocumentId> GetDocumentIdsInPublishedUris()
                => _server._documentsToPublishedUris.Keys.ToImmutableArray();

            internal IImmutableSet<Uri> GetFileUrisForDocument(DocumentId documentId)
                => _server._documentsToPublishedUris.GetValueOrDefault(documentId, ImmutableSortedSet<Uri>.Empty);

            internal ImmutableArray<LSP.Diagnostic> GetDiagnosticsForUriAndDocument(DocumentId documentId, Uri uri)
            {
                if (_server._publishedFileToDiagnostics.TryGetValue(uri, out var dict) && dict.TryGetValue(documentId, out var diagnostics))
                {
                    return diagnostics;
                }

                return ImmutableArray<LSP.Diagnostic>.Empty;
            }
        }
    }
}<|MERGE_RESOLUTION|>--- conflicted
+++ resolved
@@ -174,14 +174,7 @@
         [JsonRpcMethod(Methods.InitializeName, UseSingleObjectParameterDeserialization = true)]
         public Task<InitializeResult> InitializeAsync(InitializeParams initializeParams, CancellationToken cancellationToken)
         {
-<<<<<<< HEAD
-            Contract.ThrowIfTrue(_clientCapabilities != null, $"{nameof(InitializeAsync)} called multiple times");
-
-            _clientCapabilities = (VSClientCapabilities)initializeParams.Capabilities;
-            return Task.FromResult(new InitializeResult
-=======
             try
->>>>>>> 8ce86677
             {
                 _logger?.TraceStart("Initialize");
 
