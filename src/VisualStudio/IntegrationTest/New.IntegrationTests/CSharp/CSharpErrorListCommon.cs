﻿// Licensed to the .NET Foundation under one or more agreements.
// The .NET Foundation licenses this file to you under the MIT license.
// See the LICENSE file in the project root for more information.

using System;
using System.Threading.Tasks;
using Microsoft.CodeAnalysis;
using Microsoft.CodeAnalysis.Shared.TestHooks;
using Roslyn.Test.Utilities;
using Roslyn.VisualStudio.IntegrationTests;
using Roslyn.VisualStudio.NewIntegrationTests.InProcess;
using WindowsInput.Native;
using Xunit;

namespace Roslyn.VisualStudio.NewIntegrationTests.CSharp
{
    public abstract class CSharpErrorListCommon : AbstractEditorTest
    {
        protected CSharpErrorListCommon(string templateName)
            : base(nameof(CSharpErrorListCommon), templateName)
        {
        }

        protected override string LanguageName => LanguageNames.CSharp;

        [IdeFact(Skip = "https://github.com/dotnet/roslyn/issues/61367")]
        public virtual async Task ErrorList()
        {
            await TestServices.Editor.SetTextAsync(@"
class C
{
    void M(P p)
    {
        System.Console.WriteLin();
    }

    static void Main(string[] args)
    {
    }
}
", HangMitigatingCancellationToken);
            await TestServices.ErrorList.ShowErrorListAsync(HangMitigatingCancellationToken);
            var expectedContents = new[] {
                "Class1.cs(4, 12): error CS0246: The type or namespace name 'P' could not be found (are you missing a using directive or an assembly reference?)",
                "Class1.cs(6, 24): error CS0117: 'Console' does not contain a definition for 'WriteLin'",
            };
            await TestServices.Workspace.WaitForAllAsyncOperationsAsync([FeatureAttribute.Workspace, FeatureAttribute.SolutionCrawlerLegacy, FeatureAttribute.DiagnosticService, FeatureAttribute.ErrorSquiggles, FeatureAttribute.ErrorList], HangMitigatingCancellationToken);
            var actualContents = await TestServices.ErrorList.GetErrorsAsync(HangMitigatingCancellationToken);
            AssertEx.EqualOrDiff(
                string.Join(Environment.NewLine, expectedContents),
                string.Join(Environment.NewLine, actualContents));

            var target = await TestServices.ErrorList.NavigateToErrorListItemAsync(0, isPreview: false, shouldActivate: true, HangMitigatingCancellationToken);
            Assert.Equal(expectedContents[0], target);
            Assert.Equal(25, (await TestServices.Editor.GetCaretPositionAsync(HangMitigatingCancellationToken)).BufferPosition.Position);
            await TestServices.SolutionExplorer.BuildSolutionAndWaitAsync(HangMitigatingCancellationToken);
            await TestServices.ErrorList.ShowErrorListAsync(HangMitigatingCancellationToken);
            await TestServices.Workspace.WaitForAllAsyncOperationsAsync([FeatureAttribute.Workspace, FeatureAttribute.SolutionCrawlerLegacy, FeatureAttribute.DiagnosticService, FeatureAttribute.ErrorSquiggles, FeatureAttribute.ErrorList], HangMitigatingCancellationToken);
            actualContents = await TestServices.ErrorList.GetErrorsAsync(HangMitigatingCancellationToken);
            AssertEx.EqualOrDiff(
                string.Join(Environment.NewLine, expectedContents),
                string.Join(Environment.NewLine, actualContents));
        }

        [IdeFact(Skip = "https://github.com/dotnet/roslyn/issues/61367")]
        public virtual async Task ErrorLevelWarning()
        {
            await TestServices.Editor.SetTextAsync(@"
class C
{
    static void Main(string[] args)
    {
        int unused = 0;
    }
}
", HangMitigatingCancellationToken);
            await TestServices.ErrorList.ShowErrorListAsync(HangMitigatingCancellationToken);
            var expectedContents = new[] {
                "Class1.cs(6, 13): warning CS0219: The variable 'unused' is assigned but its value is never used",
            };
            await TestServices.Workspace.WaitForAllAsyncOperationsAsync([FeatureAttribute.Workspace, FeatureAttribute.SolutionCrawlerLegacy, FeatureAttribute.DiagnosticService, FeatureAttribute.ErrorSquiggles, FeatureAttribute.ErrorList], HangMitigatingCancellationToken);
            var actualContents = await TestServices.ErrorList.GetErrorsAsync(HangMitigatingCancellationToken);
            AssertEx.EqualOrDiff(
                string.Join(Environment.NewLine, expectedContents),
                string.Join(Environment.NewLine, actualContents));
        }

        [IdeFact(Skip = "https://github.com/dotnet/roslyn/issues/61367")]
        public virtual async Task ErrorsDuringMethodBodyEditing()
        {
            await TestServices.Editor.SetTextAsync(@"
class Program2
{
    static void Main(string[] args)
    {
        int aa = 7;
        int a = aa;
    }
}
", HangMitigatingCancellationToken);
            await TestServices.ErrorList.ShowErrorListAsync(HangMitigatingCancellationToken);
            var expectedContents = new string[] { };
            await TestServices.Workspace.WaitForAllAsyncOperationsAsync([FeatureAttribute.Workspace, FeatureAttribute.SolutionCrawlerLegacy, FeatureAttribute.DiagnosticService, FeatureAttribute.ErrorSquiggles, FeatureAttribute.ErrorList], HangMitigatingCancellationToken);
            var actualContents = await TestServices.ErrorList.GetErrorsAsync(HangMitigatingCancellationToken);
            AssertEx.EqualOrDiff(
                string.Join(Environment.NewLine, expectedContents),
                string.Join(Environment.NewLine, actualContents));

            await TestServices.Editor.ActivateAsync(HangMitigatingCancellationToken);
            await TestServices.Editor.PlaceCaretAsync("a = aa", charsOffset: -1, HangMitigatingCancellationToken);
            await TestServices.Input.SendAsync("a", HangMitigatingCancellationToken);
            await TestServices.Workspace.WaitForAllAsyncOperationsAsync([FeatureAttribute.Workspace, FeatureAttribute.SolutionCrawlerLegacy, FeatureAttribute.DiagnosticService, FeatureAttribute.ErrorSquiggles, FeatureAttribute.ErrorList], HangMitigatingCancellationToken);
            await TestServices.ErrorList.ShowErrorListAsync(HangMitigatingCancellationToken);
            expectedContents =
<<<<<<< HEAD
                new[]
                {
                    "Class1.cs(7, 13): error CS0128: A local variable or function named 'aa' is already defined in this scope",
                };
            await TestServices.Workspace.WaitForAllAsyncOperationsAsync(new[] { FeatureAttribute.Workspace, FeatureAttribute.SolutionCrawlerLegacy, FeatureAttribute.DiagnosticService, FeatureAttribute.ErrorSquiggles, FeatureAttribute.ErrorList }, HangMitigatingCancellationToken);
=======
                [
                    "(Compiler) Class1.cs(7, 13): error CS0128: A local variable or function named 'aa' is already defined in this scope",
                ];
            await TestServices.Workspace.WaitForAllAsyncOperationsAsync([FeatureAttribute.Workspace, FeatureAttribute.SolutionCrawlerLegacy, FeatureAttribute.DiagnosticService, FeatureAttribute.ErrorSquiggles, FeatureAttribute.ErrorList], HangMitigatingCancellationToken);
>>>>>>> 2b3426c4
            actualContents = await TestServices.ErrorList.GetErrorsAsync(HangMitigatingCancellationToken);
            AssertEx.EqualOrDiff(
                string.Join(Environment.NewLine, expectedContents),
                string.Join(Environment.NewLine, actualContents));

            await TestServices.Editor.ActivateAsync(HangMitigatingCancellationToken);
            await TestServices.Editor.PlaceCaretAsync("aa = aa", charsOffset: -1, HangMitigatingCancellationToken);
            await TestServices.Input.SendAsync(VirtualKeyCode.DELETE, HangMitigatingCancellationToken);
            await TestServices.ErrorList.ShowErrorListAsync(HangMitigatingCancellationToken);
            expectedContents = [];
            await TestServices.Workspace.WaitForAllAsyncOperationsAsync([FeatureAttribute.Workspace, FeatureAttribute.SolutionCrawlerLegacy, FeatureAttribute.DiagnosticService, FeatureAttribute.ErrorSquiggles, FeatureAttribute.ErrorList], HangMitigatingCancellationToken);
            actualContents = await TestServices.ErrorList.GetErrorsAsync(HangMitigatingCancellationToken);
            AssertEx.EqualOrDiff(
                string.Join(Environment.NewLine, expectedContents),
                string.Join(Environment.NewLine, actualContents));
        }

        [IdeFact(Skip = "https://github.com/dotnet/roslyn/issues/63026")]
        public virtual async Task ErrorsAfterClosingFile()
        {
            await TestServices.Editor.SetTextAsync(@"
class Program2
{
    static void Main(string[] args)
    {
        int aa = 7;
        int a = aa;
    }
}
", HangMitigatingCancellationToken);
            await TestServices.ErrorList.ShowErrorListAsync(HangMitigatingCancellationToken);
            var expectedContents = new string[] { };
            await TestServices.Workspace.WaitForAllAsyncOperationsAsync([FeatureAttribute.Workspace, FeatureAttribute.SolutionCrawlerLegacy, FeatureAttribute.DiagnosticService, FeatureAttribute.ErrorSquiggles, FeatureAttribute.ErrorList], HangMitigatingCancellationToken);
            var actualContents = await TestServices.ErrorList.GetErrorsAsync(HangMitigatingCancellationToken);
            AssertEx.EqualOrDiff(
                string.Join<string>(Environment.NewLine, expectedContents),
                string.Join<string>(Environment.NewLine, actualContents));

            await TestServices.Editor.ActivateAsync(HangMitigatingCancellationToken);
            await TestServices.Editor.PlaceCaretAsync("a = aa", charsOffset: -1, HangMitigatingCancellationToken);
            await TestServices.Input.SendAsync("a", HangMitigatingCancellationToken);
            await TestServices.ErrorList.ShowErrorListAsync(HangMitigatingCancellationToken);
<<<<<<< HEAD
            expectedContents = new[] {
                "Class1.cs(7, 13): error CS0128: A local variable or function named 'aa' is already defined in this scope",
            };
            await TestServices.Workspace.WaitForAllAsyncOperationsAsync(new[] { FeatureAttribute.Workspace, FeatureAttribute.SolutionCrawlerLegacy, FeatureAttribute.DiagnosticService, FeatureAttribute.ErrorSquiggles, FeatureAttribute.ErrorList }, HangMitigatingCancellationToken);
=======
            expectedContents = [
                "(Compiler) Class1.cs(7, 13): error CS0128: A local variable or function named 'aa' is already defined in this scope",
            ];
            await TestServices.Workspace.WaitForAllAsyncOperationsAsync([FeatureAttribute.Workspace, FeatureAttribute.SolutionCrawlerLegacy, FeatureAttribute.DiagnosticService, FeatureAttribute.ErrorSquiggles, FeatureAttribute.ErrorList], HangMitigatingCancellationToken);
>>>>>>> 2b3426c4
            actualContents = await TestServices.ErrorList.GetErrorsAsync(HangMitigatingCancellationToken);
            AssertEx.EqualOrDiff(
                string.Join<string>(Environment.NewLine, expectedContents),
                string.Join<string>(Environment.NewLine, actualContents));

            // Close the current document and verify diagnostics for closed document are not removed from error list.
            await TestServices.SolutionExplorer.SaveAllAsync(HangMitigatingCancellationToken);
            await TestServices.Editor.SendExplicitFocusAsync(HangMitigatingCancellationToken);

            // Assert the window title is Class1.cs, which also means the file has no unsaved changes
            Assert.Equal("Class1.cs", await TestServices.Shell.GetActiveWindowCaptionAsync(HangMitigatingCancellationToken));

            await TestServices.Input.SendAsync((VirtualKeyCode.F4, VirtualKeyCode.CONTROL), HangMitigatingCancellationToken);
            await TestServices.ErrorList.ShowErrorListAsync(HangMitigatingCancellationToken);
            await TestServices.Workspace.WaitForAllAsyncOperationsAsync([FeatureAttribute.Workspace, FeatureAttribute.SolutionCrawlerLegacy, FeatureAttribute.DiagnosticService, FeatureAttribute.ErrorSquiggles, FeatureAttribute.ErrorList], HangMitigatingCancellationToken);
            actualContents = await TestServices.ErrorList.GetErrorsAsync(HangMitigatingCancellationToken);
            AssertEx.EqualOrDiff(
                string.Join<string>(Environment.NewLine, expectedContents),
                string.Join<string>(Environment.NewLine, actualContents));
        }
    }
}<|MERGE_RESOLUTION|>--- conflicted
+++ resolved
@@ -112,18 +112,10 @@
             await TestServices.Workspace.WaitForAllAsyncOperationsAsync([FeatureAttribute.Workspace, FeatureAttribute.SolutionCrawlerLegacy, FeatureAttribute.DiagnosticService, FeatureAttribute.ErrorSquiggles, FeatureAttribute.ErrorList], HangMitigatingCancellationToken);
             await TestServices.ErrorList.ShowErrorListAsync(HangMitigatingCancellationToken);
             expectedContents =
-<<<<<<< HEAD
-                new[]
-                {
+                [
                     "Class1.cs(7, 13): error CS0128: A local variable or function named 'aa' is already defined in this scope",
-                };
-            await TestServices.Workspace.WaitForAllAsyncOperationsAsync(new[] { FeatureAttribute.Workspace, FeatureAttribute.SolutionCrawlerLegacy, FeatureAttribute.DiagnosticService, FeatureAttribute.ErrorSquiggles, FeatureAttribute.ErrorList }, HangMitigatingCancellationToken);
-=======
-                [
-                    "(Compiler) Class1.cs(7, 13): error CS0128: A local variable or function named 'aa' is already defined in this scope",
                 ];
             await TestServices.Workspace.WaitForAllAsyncOperationsAsync([FeatureAttribute.Workspace, FeatureAttribute.SolutionCrawlerLegacy, FeatureAttribute.DiagnosticService, FeatureAttribute.ErrorSquiggles, FeatureAttribute.ErrorList], HangMitigatingCancellationToken);
->>>>>>> 2b3426c4
             actualContents = await TestServices.ErrorList.GetErrorsAsync(HangMitigatingCancellationToken);
             AssertEx.EqualOrDiff(
                 string.Join(Environment.NewLine, expectedContents),
@@ -166,17 +158,10 @@
             await TestServices.Editor.PlaceCaretAsync("a = aa", charsOffset: -1, HangMitigatingCancellationToken);
             await TestServices.Input.SendAsync("a", HangMitigatingCancellationToken);
             await TestServices.ErrorList.ShowErrorListAsync(HangMitigatingCancellationToken);
-<<<<<<< HEAD
-            expectedContents = new[] {
+            expectedContents = [
                 "Class1.cs(7, 13): error CS0128: A local variable or function named 'aa' is already defined in this scope",
-            };
-            await TestServices.Workspace.WaitForAllAsyncOperationsAsync(new[] { FeatureAttribute.Workspace, FeatureAttribute.SolutionCrawlerLegacy, FeatureAttribute.DiagnosticService, FeatureAttribute.ErrorSquiggles, FeatureAttribute.ErrorList }, HangMitigatingCancellationToken);
-=======
-            expectedContents = [
-                "(Compiler) Class1.cs(7, 13): error CS0128: A local variable or function named 'aa' is already defined in this scope",
             ];
             await TestServices.Workspace.WaitForAllAsyncOperationsAsync([FeatureAttribute.Workspace, FeatureAttribute.SolutionCrawlerLegacy, FeatureAttribute.DiagnosticService, FeatureAttribute.ErrorSquiggles, FeatureAttribute.ErrorList], HangMitigatingCancellationToken);
->>>>>>> 2b3426c4
             actualContents = await TestServices.ErrorList.GetErrorsAsync(HangMitigatingCancellationToken);
             AssertEx.EqualOrDiff(
                 string.Join<string>(Environment.NewLine, expectedContents),
