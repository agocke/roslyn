﻿<?xml version="1.0" encoding="utf-8"?>
<!-- Copyright (c)  Microsoft.  All Rights Reserved.  Licensed under the Apache License, Version 2.0.  See License.txt in the project root for license information. -->
<Project Sdk="Microsoft.NET.Sdk">
  <PropertyGroup>
    <Platform Condition="'$(Platform)' == ''">x86</Platform>
    <PlatformTarget>x86</PlatformTarget>
    <OutputType>Library</OutputType>
    <RootNamespace>Microsoft.VisualStudio.IntegrationTest.Utilities</RootNamespace>
    <AssemblyName>Microsoft.VisualStudio.IntegrationTest.Utilities</AssemblyName>
    <TargetFramework>net461</TargetFramework>
    <RuntimeIdentifier>$(RoslynDesktopRuntimeIdentifierX86)</RuntimeIdentifier>
    <Nonshipping>true</Nonshipping>
  </PropertyGroup>
  <PropertyGroup Condition="'$(Configuration)|$(Platform)' == 'Debug|x86'" />
  <PropertyGroup Condition="'$(Configuration)|$(Platform)' == 'Release|x86'" />
  <ItemGroup>
    <None Include="app.config" />
    <None Include="Settings.settings">
      <Generator>SettingsSingleFileGenerator</Generator>
      <LastGenOutput>Settings.Designer.cs</LastGenOutput>
    </None>
  </ItemGroup>
  <ItemGroup>
    <Compile Update="Settings.Designer.cs">
      <AutoGen>True</AutoGen>
      <DesignTimeSharedInput>True</DesignTimeSharedInput>
      <DependentUpon>Settings.settings</DependentUpon>
    </Compile>
  </ItemGroup>
  <ItemGroup>
    <Reference Include="PresentationCore" />
    <Reference Include="PresentationFramework" />
    <Reference Include="System" />
    <Reference Include="System.ComponentModel.Composition" />
    <Reference Include="System.Drawing" />
    <Reference Include="System.Runtime.Remoting" />
    <Reference Include="System.Windows.Forms" />
    <Reference Include="WindowsBase" />
    <PackageReference Include="EnvDTE" Version="$(EnvDTEVersion)" />
    <PackageReference Include="EnvDTE80" Version="$(EnvDTE80Version)" />
    <PackageReference Include="Microsoft.VisualStudio.CoreUtility" Version="$(MicrosoftVisualStudioCoreUtilityVersion)" />
    <PackageReference Include="Microsoft.VisualStudio.InteractiveWindow" Version="$(MicrosoftVisualStudioInteractiveWindowVersion)" />
    <PackageReference Include="Microsoft.VisualStudio.Language.Intellisense" Version="$(MicrosoftVisualStudioLanguageIntellisenseVersion)" />
    <PackageReference Include="Microsoft.VisualStudio.OLE.Interop" Version="$(MicrosoftVisualStudioOLEInteropVersion)" />
    <PackageReference Include="Microsoft.VisualStudio.ProjectSystem" Version="$(MicrosoftVisualStudioProjectSystemVersion)" />
    <PackageReference Include="Microsoft.VisualStudio.Setup.Configuration.Interop" Version="$(MicrosoftVisualStudioSetupConfigurationInteropVersion)" />
    <PackageReference Include="Microsoft.VisualStudio.Shell.15.0" Version="$(MicrosoftVisualStudioShell150Version)" />
    <PackageReference Include="Microsoft.VisualStudio.Shell.Interop" Version="$(MicrosoftVisualStudioShellInteropVersion)" />
    <PackageReference Include="Microsoft.VisualStudio.Shell.Interop.8.0" Version="$(MicrosoftVisualStudioShellInterop80Version)" />
    <PackageReference Include="Microsoft.VisualStudio.Text.Data" Version="$(MicrosoftVisualStudioTextDataVersion)" />
    <PackageReference Include="Microsoft.VisualStudio.Text.UI" Version="$(MicrosoftVisualStudioTextUIVersion)" />
    <PackageReference Include="Microsoft.VisualStudio.Text.UI.Wpf" Version="$(MicrosoftVisualStudioTextUIWpfVersion)" />
    <PackageReference Include="Microsoft.VisualStudio.TextManager.Interop" Version="$(MicrosoftVisualStudioTextManagerInteropVersion)" />
    <PackageReference Include="Microsoft.VisualStudio.VsInteractiveWindow" Version="$(MicrosoftVisualStudioVsInteractiveWindowVersion)" />
    <PackageReference Include="Microsoft.VisualStudio.ComponentModelHost" Version="$(MicrosoftVisualStudioComponentModelHostVersion)" />
    <PackageReference Include="System.Collections.Immutable" Version="$(SystemCollectionsImmutableVersion)" />
    <!-- 
      Required to avoid double write of System.Threading.Tasks.Dataflow.dll caused by both 
      Microsoft.VisualStudio.ProjectSystem and Microsoft.VisualStudio.Composition containing it.
      This is tracked by CPS issue https://devdiv.visualstudio.com/DevDiv/_workitems/edit/547065.
      Remove this reference once it's fixed.
     -->
<<<<<<< HEAD
    <PackageReference Include="Microsoft.Tpl.Dataflow" Version="$(MicrosoftTplDataflowVersion)" ExcludeAssets="all" />
=======
    <PackageReference Include="Microsoft.Tpl.Dataflow" Version="$(MicrosoftTplDataflowVersion)" ExcludeAssets="all"/>
>>>>>>> d8e676b0
    <PackageReference Include="UIAComWrapper" Version="$(UIAComWrapperVersion)" />
  </ItemGroup>
  <ItemGroup>
    <ProjectReference Include="..\..\..\Compilers\Core\Portable\CodeAnalysis.csproj" />
    <ProjectReference Include="..\..\..\EditorFeatures\Core\EditorFeatures.csproj" />
    <ProjectReference Include="..\..\..\EditorFeatures\Core.Wpf\EditorFeatures.Wpf.csproj" />
    <ProjectReference Include="..\..\..\EditorFeatures\TestUtilities\ServicesTestUtilities.csproj" />
    <ProjectReference Include="..\..\..\Features\Core\Portable\Features.csproj" />
    <ProjectReference Include="..\..\..\Test\Diagnostics\Diagnostics.csproj" />
    <ProjectReference Include="..\..\..\Test\Utilities\Portable\TestUtilities.csproj" />
    <ProjectReference Include="..\..\..\Workspaces\Core\Portable\Workspaces.csproj" />
    <ProjectReference Include="..\..\Core\Def\ServicesVisualStudio.csproj" />
    <ProjectReference Include="..\..\CSharp\Repl\CSharpVisualStudioRepl.csproj" />
    <ProjectReference Include="..\..\InteractiveServices\VisualStudioInteractiveServices.csproj" />
  </ItemGroup>
  <ItemGroup>
    <Compile Include="..\..\..\Tools\Source\RunTests\ProcDumpUtil.cs" />
  </ItemGroup>
  <ItemGroup>
    <InternalsVisibleTo Include="Microsoft.VisualStudio.LiveUnitTesting.IntegrationTests" />
    <InternalsVisibleToTest Include="Microsoft.VisualStudio.IntegrationTest.Setup" />
  </ItemGroup>
</Project><|MERGE_RESOLUTION|>--- conflicted
+++ resolved
@@ -60,11 +60,7 @@
       This is tracked by CPS issue https://devdiv.visualstudio.com/DevDiv/_workitems/edit/547065.
       Remove this reference once it's fixed.
      -->
-<<<<<<< HEAD
     <PackageReference Include="Microsoft.Tpl.Dataflow" Version="$(MicrosoftTplDataflowVersion)" ExcludeAssets="all" />
-=======
-    <PackageReference Include="Microsoft.Tpl.Dataflow" Version="$(MicrosoftTplDataflowVersion)" ExcludeAssets="all"/>
->>>>>>> d8e676b0
     <PackageReference Include="UIAComWrapper" Version="$(UIAComWrapperVersion)" />
   </ItemGroup>
   <ItemGroup>
