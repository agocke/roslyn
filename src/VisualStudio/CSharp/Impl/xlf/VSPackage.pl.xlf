--- conflicted
+++ resolved
@@ -80,11 +80,7 @@
 regular expression;
 Use enhanced colors;</source>
         <target state="translated">Pokaż dane diagnostyczne dla zamkniętych plików;
-<<<<<<< HEAD
-Koloruj wyrażenie regularne; 
-=======
 Koloruj wyrażenia regularne; 
->>>>>>> 9de7366b
 Wyróżnij powiązane składniki pod kursorem; 
 Raportuj nieprawidłowe wyrażenia regularne;
 Włącz pełną analizę rozwiązania;
@@ -93,11 +89,7 @@
 Dyrektywy using;
 Umieść najpierw dyrektywy system podczas sortowania deklaracji using;
 Oddziel grupy dyrektywy using;
-<<<<<<< HEAD
-Sugeruj dyrektywy using dla typów w zestawach referencyjnych;
-=======
 Sugeruj dyrektywy using dla typów w zestawach odwołania;
->>>>>>> 9de7366b
 Sugeruj dyrektywy using dla typów w pakietach NuGet;
 Wyróżnianie;
 Wyróżnij odwołania do symbolu pod kursorem;
@@ -113,16 +105,11 @@
 Zanikanie nieużywanych dyrektyw using;
 Zanikanie nieosiągalnego kodu;
 Prowadnice struktury blokowej;
-Pokaż przewodniki dla konstrukcji na poziomie deklaracji;
-Pokaż przewodniki dla konstrukcji na poziomie kodu;
+Pokaż prowadnice dla konstrukcji na poziomie deklaracji;
+Pokaż prowadnice dla konstrukcji na poziomie kodu;
 Pomoc edytora;
-<<<<<<< HEAD
-Generuj komentarze dokumentacji XML dla ///;
-Wstawiaj znak * na początku nowych wierszy podczas pisania komentarzy (/* */);
-=======
 Generuj komentarze dokumentacji XML dla elementów ///;
 Wstaw znak * na początku nowych wierszy podczas pisania komentarzy (/* */);
->>>>>>> 9de7366b
 Pokaż podgląd śledzenia zmian nazw;
 Dziel literały ciągów po naciśnięciu klawisza Enter;
 Zgłaszaj nieprawidłowe symbole zastępcze w wywołaniach metody string.Format;
@@ -130,20 +117,13 @@
 Nie umieszczaj parametrów ref i out w strukturze niestandardowej;
 Implementuj interfejs lub klasę abstrakcyjną;
 W przypadku wstawiania właściwości, zdarzeń i metod umieszczaj je;
-<<<<<<< HEAD
-z innymi składowymi tego samego rodzaju;
-=======
 razem z innymi składowymi tego samego rodzaju;
->>>>>>> 9de7366b
 na końcu;
 Podczas generowania właściwości;
 preferuj właściwości przerzucane;
 preferuj właściwości automatyczne;
-<<<<<<< HEAD
-=======
 wyrażenie regularne;
 wyrażenie regularne;
->>>>>>> 9de7366b
 Użyj ulepszonych kolorów;</target>
         <note>C# Advanced options page keywords</note>
       </trans-unit>
