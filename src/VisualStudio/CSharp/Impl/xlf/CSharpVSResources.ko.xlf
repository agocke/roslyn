--- conflicted
+++ resolved
@@ -122,14 +122,11 @@
         <target state="translated">개체, 컬렉션, 배열 및 with 이니셜라이저의 여는 중괄호를 새 줄에 배치</target>
         <note>{Locked="with"}</note>
       </trans-unit>
-<<<<<<< HEAD
-=======
       <trans-unit id="Prefer_extended_property_pattern">
         <source>Prefer extended property pattern</source>
         <target state="new">Prefer extended property pattern</target>
         <note />
       </trans-unit>
->>>>>>> 67d940c4
       <trans-unit id="Prefer_implicit_object_creation_when_type_is_apparent">
         <source>Prefer implicit object creation when type is apparent</source>
         <target state="translated">형식이 명백한 경우 암시적 개체 만들기 선호</target>
