--- conflicted
+++ resolved
@@ -108,19 +108,11 @@
 Zobrazit vodítka pro konstrukty na úrovni deklarace;
 Zobrazit vodítka pro konstrukty na úrovni kódu;
 Nápověda k editoru;
-<<<<<<< HEAD
-_Generovat komentáře dokumentace XML pro ///;
-Při psaní komentářů /* */ vkládat na začátek nových řádků hvězdičku (*);
-Zobrazovat náhled pro sledování přejmenování;
-Rozdělit literály řetězců u Enter;
-Oznamovat neplatné zástupné symboly ve voláních String.Format;
-=======
 Generovat komentáře dokumentace XML pro ///;
 Při psaní komentářů /* */ vkládat na začátek nových řádků hvězdičku (*);
 Zobrazovat náhled pro sledování přejmenování;
 Rozdělit literály řetězců u Enter;
 Oznamovat neplatné zástupné symboly ve voláních string.Format;
->>>>>>> 9de7366b
 Extrahovat metodu;
 Nevkládat odkaz nebo výstup do vlastní struktury;
 Implementovat rozhraní nebo abstraktní třídu;
@@ -130,11 +122,8 @@
 Při generování vlastnosti;
 preferovat vyvolávací vlastnosti;
 preferovat automatické vlastnosti;
-<<<<<<< HEAD
-=======
 reg. výr.;
 regulární výraz;
->>>>>>> 9de7366b
 Používat rozšířené barvy;</target>
         <note>C# Advanced options page keywords</note>
       </trans-unit>
