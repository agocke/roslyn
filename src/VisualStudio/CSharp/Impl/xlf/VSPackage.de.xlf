﻿<?xml version="1.0" encoding="utf-8"?>
<xliff xmlns="urn:oasis:names:tc:xliff:document:1.2" xmlns:xsi="http://www.w3.org/2001/XMLSchema-instance" version="1.2" xsi:schemaLocation="urn:oasis:names:tc:xliff:document:1.2 xliff-core-1.2-transitional.xsd">
  <file datatype="xml" source-language="en" target-language="de" original="../VSPackage.resx">
    <body>
      <trans-unit id="101">
        <source>C#</source>
        <target state="translated">C#</target>
        <note>Used many places.</note>
      </trans-unit>
      <trans-unit id="102">
        <source>Advanced</source>
        <target state="translated">Erweitert</target>
        <note>"Advanced" node under Tools &gt; Options, Text Editor, C#.</note>
      </trans-unit>
      <trans-unit id="103">
        <source>IntelliSense</source>
        <target state="translated">IntelliSense</target>
        <note>"IntelliSense" node under Tools &gt; Options, Text Editor, C#.</note>
      </trans-unit>
      <trans-unit id="104">
        <source>C# Editor</source>
        <target state="translated">C#-Editor</target>
        <note>"C# Editor" node in profile Import/Export.</note>
      </trans-unit>
      <trans-unit id="105">
        <source>Settings for the C# editor found under the Advanced, Formatting, and IntelliSense nodes in the Tools/Options dialog box.</source>
        <target state="translated">Einstellungen für den C#-Editor, die sich unter "Tools" im Dialogfeld "Optionen" unter den Knoten "Erweitert", "Formatierung" und "IntelliSense" befinden.</target>
        <note>"C# Editor" node help text in profile Import/Export.</note>
      </trans-unit>
      <trans-unit id="106">
        <source>Settings for general C# options found under the General and Tabs nodes in the Tools/Options dialog box.</source>
        <target state="translated">Einstellungen für allgemeine C#-Optionen, die sich unter "Tools" im Dialogfeld "Optionen" unter den Knoten "Allgemein" und "Tabstopps" befinden.</target>
        <note>"C#" node help text in profile Import/Export.</note>
      </trans-unit>
      <trans-unit id="306">
        <source>Display inline hints;
Show diagnostics for closed files;
Colorize regular expression; 
Highlight related components under cursor; 
Report invalid regular expressions;
Enable full solution analysis;
Perform editor feature analysis in external process;
Enable navigation to decompiled sources;
Using directives;
Place system directives first when sorting usings;
Separate using directive groups;
Suggest usings for types in reference assemblies;
Suggest usings for types in NuGet packages;
Highlighting;
Highlight references to symbol under cursor;
Highlight related keywords under cursor;
Outlining;
Enter outlining mode when files open;
Show procedure line separators;
Show outlining for declaration level constructs;
Show outlining for code level constructs;
Show outlining for comments and preprocessor regions;
Collapse regions when collapsing to definitions;
Fading;
Fade out unused usings;
Fade out unreachable code;
Block Structure Guides;
Show guides for declaration level constructs;
Show guides for code level constructs;
Editor Help;
Generate XML documentation comments for ///;
Insert * at the start of new lines when writing /* */ comments;
Show preview for rename tracking;
Split string literals on Enter;
Report invalid placeholders in string.Format calls;
Extract Method;
Don't put ref or out on custom struct;
Implement Interface or Abstract Class;
When inserting properties, events and methods, place them;
with other members of the same kind;
at the end;
When generating property;
prefer throwing properties;
prefer auto properties;
regex;
regular expression;
Use enhanced colors;
Editor Color Scheme;</source>
<<<<<<< HEAD
        <target state="translated">Hinweise zu Inlineparameternamen anzeigen;
Diagnoseinformationen für geschlossene Dateien anzeigen;
Reguläre Ausdrücke farbig hervorheben;
Zugehörige Komponenten unter dem Cursor markieren;
Ungültige reguläre Ausdrücke melden;
Vollständige Lösungsanalyse aktivieren;
Editor-Funktionsanalyse in externem Prozess ausführen ;
Navigation zu dekompilierten Quellen aktivieren;
using-Anweisungen;
Systemanweisungen beim Sortieren von using-Anweisungen an erster Stelle platzieren;
Gruppen von using-Anweisungen trennen;
using-Anweisungen für Typen in Verweisassemblys vorschlagen;
using-Anweisungen für Typen in NuGet-Paketen vorschlagen;
Hervorhebung;
Verweise auf Symbol unter Cursor hervorheben;
Verwandte Schlüsselbegriffe unter Cursor anzeigen;
Gliederung;
Gliederungsmodus beim Öffnen von Dateien starten;
Zeilentrennzeichen in Prozeduren anzeigen;
Gliederung für Konstrukte auf Deklarationsebene anzeigen;
Gliederung für Konstrukte auf Codeebene anzeigen;
Gliederung für Kommentare und Präprozessorregionen anzeigen;
Regionen beim Reduzieren auf Definitionen zuklappen;
Ausblenden;
Nicht verwendete using-Anweisungen ausblenden;
Unerreichbaren Code ausblenden;
Führungslinien für Struktur blockieren;
Führungslinien für Konstrukte auf Deklarationsebene anzeigen;
Führungslinien für Konstrukte auf Codeebene anzeigen;
Editor-Hilfe;
XML-Dokumentationskommentare für /// generieren;
Beim Schreiben von Kommentaren (/* */) * am Beginn neuer Zeilen einfügen;
Vorschau für Nachverfolgung beim Umbenennen anzeigen;
Zeichenfolgenliterale bei Eingabe teilen;
Ungültige Platzhalter in string.Format-Aufrufen melden;
Methode extrahieren;
ref oder out nicht in benutzerdefinierte Struktur platzieren;
Schnittstellen- oder abstrakte Klasse implementieren;
Eigenschaften, Ereignisse und Methoden beim Einfügen;
bei anderen Membern derselben Art platzieren;
am Ende platzieren;
Beim Generieren von Eigenschaften;
ausgelöste Eigenschaften bevorzugen;
automatische Eigenschaften bevorzugen;
=======
        <target state="new">Display inline hints;
Show diagnostics for closed files;
Colorize regular expression; 
Highlight related components under cursor; 
Report invalid regular expressions;
Enable full solution analysis;
Perform editor feature analysis in external process;
Enable navigation to decompiled sources;
Using directives;
Place system directives first when sorting usings;
Separate using directive groups;
Suggest usings for types in reference assemblies;
Suggest usings for types in NuGet packages;
Highlighting;
Highlight references to symbol under cursor;
Highlight related keywords under cursor;
Outlining;
Enter outlining mode when files open;
Show procedure line separators;
Show outlining for declaration level constructs;
Show outlining for code level constructs;
Show outlining for comments and preprocessor regions;
Collapse regions when collapsing to definitions;
Fading;
Fade out unused usings;
Fade out unreachable code;
Block Structure Guides;
Show guides for declaration level constructs;
Show guides for code level constructs;
Editor Help;
Generate XML documentation comments for ///;
Insert * at the start of new lines when writing /* */ comments;
Show preview for rename tracking;
Split string literals on Enter;
Report invalid placeholders in string.Format calls;
Extract Method;
Don't put ref or out on custom struct;
Implement Interface or Abstract Class;
When inserting properties, events and methods, place them;
with other members of the same kind;
at the end;
When generating property;
prefer throwing properties;
prefer auto properties;
>>>>>>> d898e944
regex;
regulärer Ausdruck;
Erweiterte Farben verwenden;
Editor-Farbschema;</target>
        <note>C# Advanced options page keywords</note>
      </trans-unit>
      <trans-unit id="307">
        <source>Automatically format when typing;
Automatically format statement on semicolon ;
Automatically format block on end brace;
Automatically format on return;
Automatically format on paste;</source>
        <target state="translated">Automatisch während der Eingabe formatieren;
Anweisung bei Semikolon automatisch formatieren;
Block bei schließender geschweifter Klammer automatisch formatieren;
Bei Verwendung der EINGABETASTE automatisch formatieren
Beim Einfügen automatisch formatieren;</target>
        <note>C# Formatting &gt; General options page keywords</note>
      </trans-unit>
      <trans-unit id="308">
        <source>Indent block contents; 
indent open and close braces; 
indent case contents; 
indent case contents (when block); 
indent case labels; 
label indentation; 
place goto labels in leftmost column; 
indent labels normally; 
place goto labels one indent less than current;</source>
        <target state="translated">Blockinhalte einziehen; 
Öffnende und schließende geschweifte Klammern einziehen; 
case-Inhalte einziehen; 
case-Inhalte einziehen (bei Block); 
case-Bezeichnungen einziehen; 
Bezeichnungseinzug; 
goto-Bezeichnungen in Spalte ganz links platzieren; 
Bezeichnungen normal einziehen; 
goto-Bezeichnungen um eine Einzugsebene weiter links als die aktuelle Position platzieren;</target>
        <note>C# Formatting &gt; Indentation options page keywords</note>
      </trans-unit>
      <trans-unit id="309">
        <source>New line formatting option for braces;New line formatting options for keywords;New line options for braces;
Place open brace on new line for types;
Place open brace on new line for methods and local functions;
Place open brace on new line for properties, indexers, and events;
Place open brace on new line for property, indexer, and event accessors;
Place open brace on new line for anonymous methods;
Place open brace on new line for control blocks;
Place open brace on new line for anonymous types;
Place open brace on new line for object, collection and array initializers;
New line options for keywords;
Place else on new line;
Place catch on new line;
Place finally on new line;
New line options for expression;
Place members in object initializers on new line;
Place members in anonymous types on new line;
Place query expression clauses on new line;</source>
        <target state="translated">Zeilenwechsel-Formatierungsoption für geschweifte Klammern;Zeilenwechsel-Formatierungsoptionen für Schlüsselwörter;Zeilenwechseloptionen für geschweifte Klammern;
Öffnende geschweifte Klammer für Typen in neuer Zeile platzieren;
Öffnende geschweifte Klammer in neuer Zeile für Methoden und lokale Funktionen einfügen;
Öffnende geschweifte Klammer für Eigenschaften, Indexer und Ereignisse in einer neuen Zeile einfügen;
Öffnende geschweifte Klammer für eine Eigenschaft, den Indexer und Ereignisaccessor in einer neuen Zeile einfügen;
Öffnende geschweifte Klammer für anonyme Methoden in neuer Zeile platzieren;
Öffnende geschweifte Klammer für Kontrollblöcke in neuer Zeile platzieren;
Öffnende geschweifte Klammer für anonyme Typen in neuer Zeile platzieren;
Öffnende geschweifte Klammer für Objekt-, Sammlungs- und Arrayinitialisierer in neue Zeile einfügen;
Zeilenwechseloptionen für Schlüsselwörter;
else-Anweisung in neue Zeile setzen;
catch-Anweisung in neue Zeile setzen;
finally-Anweisung in neue Zeile setzen;
Zeilenwechseloptionen für Ausdrücke;
Member in Objektinitialisierern in neue Zeile setzen;
Member in anonymen Typen in neue Zeile setzen;
Klauseln von Abfrageausdrücken in neuer Zeile platzieren;</target>
        <note>C# Formatting &gt; New Lines options page keywords</note>
      </trans-unit>
      <trans-unit id="310">
        <source>Set spacing for method declarations;
Insert space between method name and its opening parenthesis;
Insert space within parameter list parentheses;
Insert space within empty parameter list parentheses;
Set spacing for method calls;
Insert space within argument list parentheses;
Insert space within empty argument list parentheses;
Set other spacing options;
Insert space after keywords in control flow statements;
Insert space within parentheses of expressions;
Insert space within parentheses of type casts;
Insert spaces within parentheses of control flow statements;
Insert space after cast;
Ignore spaces in declaration statements;
Set spacing for brackets;
Insert space before open square bracket;
Insert space within empty square brackets;
Insert spaces within square brackets;
Set spacing for delimiters;
Insert space after colon for base or interface in type declaration;
Insert space after comma;
Insert space after dot;
Insert space after semicolon in for statement;
Insert space before colon for base or interface in type declaration;
Insert space before comma;
Insert space before dot;
Insert space before semicolon in for statement;
Set spacing for operators;
Ignore spaces around binary operators;
Remove spaces before and after binary operators;
Insert space before and after binary operators;</source>
        <target state="translated">Abstände für Methodendeklarationen festlegen;
Leerzeichen zwischen Methodenname und öffnender runder Klammer einfügen;
Leerzeichen zwischen runden Klammern in Parameterliste einfügen;
Leerzeichen zwischen runden Klammern in leere Parameterliste einfügen;
Abstände für Methodenaufrufe festlegen;
Leerzeichen zwischen runden Klammern um Argumentliste einfügen;
Leerzeichen zwischen runden Klammern um leere Argumentliste einfügen;
Weitere Abstandsoptionen festlegen;
Leerzeichen nach Schlüsselwörtern in Anweisungen für die Ablaufsteuerung einfügen;
Leerzeichen zwischen runden Klammern von Ausdrücken einfügen;
Leerzeichen zwischen runde Klammern für Typumwandlungen einfügen;
Leerzeichen zwischen den Klammern von Ablaufsteuerungsanweisungen einfügen;
Leerzeichen nach Umwandlung einfügen;
Leerzeichen um Deklarationsanweisungen ignorieren;
Abstände für eckige Klammern festlegen;
Leerzeichen vor öffnender eckiger Klammer einfügen;
Leerzeichen zwischen leeren eckigen Klammern einfügen;
Leerzeichen zwischen eckigen Klammern einfügen;
Abstand für Trennzeichen;
In Typdeklarationen Leerzeichen nach Doppelpunkt für Basis oder Schnittstelle einfügen;
Leerzeichen nach Komma einfügen;
Leerzeichen nach Punkt einfügen;
In for-Anweisung Leerzeichen nach Semikolon einfügen;
In Typdeklarationen Leerzeichen vor Doppelpunkt für Basis oder Schnittstelle einfügen;
Leerzeichen vor Komma einfügen;
Leerzeichen vor Punkt einfügen;
In for-Anweisung Leerzeichen vor Semikolon einfügen;
Abstände für Operatoren festlegen;
Leerzeichen um binäre Operatoren ignorieren;
Leerzeichen vor und nach binären Operatoren entfernen;
Leerzeichen vor und nach binären Operatoren einfügen;</target>
        <note>C# Formatting &gt; Spacing options page keywords</note>
      </trans-unit>
      <trans-unit id="311">
        <source>Change formatting options for wrapping;leave block on single line;leave statements and member declarations on the same line</source>
        <target state="translated">Formatierungsoptionen für Umbruch ändern;Block auf einzelner Zeile belassen;Anweisungen und Memberdeklarationen auf der gleichen Zeile belassen</target>
        <note>C# Formatting &gt; Wrapping options page keywords</note>
      </trans-unit>
      <trans-unit id="312">
        <source>Change completion list settings;Pre-select most recently used member; Completion Lists;
Show completion list after a character is typed;
Show completion list after a character is deleted;
Automatically show completion list in argument lists (experimental);
Highlight matching portions of completion list items;
Show completion item filters;
Snippets behavior;
Never include snippets;
Always include snippets;
Include snippets when ?-Tab is typed after an identifier;
Enter key behavior;
Never add new line on enter;
Only add new line on enter after end of fully typed word;
Always add new line on enter;
Show name suggestions;
Show items from unimported namespaces (experimental);</source>
        <target state="translated">Einstellungen der Vervollständigungsliste ändern;Vorauswahl des zuletzt verwendeten Members; Vervollständigungslisten;
Vervollständigungsliste nach Eingabe eines Zeichens anzeigen;
Vervollständigungsliste nach Löschen eines Zeichens anzeigen;
Vervollständigungsliste in Argumentlisten automatisch anzeigen (experimentell);
\Übereinstimmende Teile der Vervollständigungslistenelemente anzeigen;
Vervollständigungselementfilter anzeigen;
Ausschnittverhalten;
Ausschnitte nie einschließen;
Ausschnitte immer einschließen;
Ausschnitte einschließen, wenn ?-TAB nach einem Bezeichner eingegeben wird;
Verhalten der EINGABETASTE;
Nie neue Zeile beim Drücken der EINGABETASTE einfügen;
Neue Zeile beim Drücken der EINGABETASTE nur nach einem vollständig eingegebenen Wort einfügen;
Immer neue Zeile beim Drücken der EINGABETASTE einfügen;
Namensvorschläge anzeigen;
Elemente aus nicht importierten Namespaces anzeigen (experimentell);</target>
        <note>C# IntelliSense options page keywords</note>
      </trans-unit>
      <trans-unit id="107">
        <source>Formatting</source>
        <target state="translated">Formatierung</target>
        <note>"Formatting" category node under Tools &gt; Options, Text Editor, C#, Code Style (no corresponding keywords)</note>
      </trans-unit>
      <trans-unit id="108">
        <source>General</source>
        <target state="translated">Allgemein</target>
        <note>"General" node under Tools &gt; Options, Text Editor, C# (used for Code Style and Formatting)</note>
      </trans-unit>
      <trans-unit id="109">
        <source>Indentation</source>
        <target state="translated">Einzug</target>
        <note>"Indentation" node under Tools &gt; Options, Text Editor, C#, Formatting.</note>
      </trans-unit>
      <trans-unit id="110">
        <source>Wrapping</source>
        <target state="translated">Umbruch</target>
        <note />
      </trans-unit>
      <trans-unit id="111">
        <source>New Lines</source>
        <target state="translated">Neue Zeilen</target>
        <note />
      </trans-unit>
      <trans-unit id="112">
        <source>Spacing</source>
        <target state="translated">Abstand</target>
        <note />
      </trans-unit>
      <trans-unit id="2358">
        <source>C# Editor</source>
        <target state="translated">C#-Editor</target>
        <note />
      </trans-unit>
      <trans-unit id="2359">
        <source>C# Editor with Encoding</source>
        <target state="translated">C#-Editor mit Codierung</target>
        <note />
      </trans-unit>
      <trans-unit id="113">
        <source>Microsoft Visual C#</source>
        <target state="translated">Microsoft Visual C#</target>
        <note>Used for String in Tools &gt; Options, Text Editor, File Extensions</note>
      </trans-unit>
      <trans-unit id="114">
        <source>Code Style</source>
        <target state="translated">Codeformat</target>
        <note>"Code Style" category node under Tools &gt; Options, Text Editor, C# (no corresponding keywords)</note>
      </trans-unit>
      <trans-unit id="313">
        <source>Style;Qualify;This;Code Style;var;member access;locals;parameters;var preferences;predefined type;framework type;built-in types;when variable type is apparent;elsewhere;qualify field access;qualify property access; qualify method access;qualify event access;</source>
        <target state="translated">Stil;Qualifizieren;This;Codestil;var;Memberzugriff;lokale Variablen;Parameter;var-Einstellungen;vordefinierter Typ;Frameworktyp;integrierte Typen;wenn der Variablentyp offensichtlich ist;elsewhere;Feldzugriff qualifizieren;Eigenschaftenzugriff qualifizieren; Methodenzugriff qualifizieren;Ereigniszugriff qualifizieren;</target>
        <note>C# Code Style options page keywords</note>
      </trans-unit>
      <trans-unit id="115">
        <source>Naming</source>
        <target state="translated">Benennung</target>
        <note />
      </trans-unit>
      <trans-unit id="314">
        <source>Naming Style;Name Styles;Naming Rule;Naming Conventions</source>
        <target state="translated">Benennungsstil;Namenstile;Benennungsregel;Namenskonventionen</target>
        <note>C# Naming Style options page keywords</note>
      </trans-unit>
      <trans-unit id="116">
        <source>C# Tools</source>
        <target state="translated">C#-Tools</target>
        <note>Help &gt; About</note>
      </trans-unit>
      <trans-unit id="117">
        <source>C# components used in the IDE. Depending on your project type and settings, a different version of the compiler may be used.</source>
        <target state="translated">C#-Komponenten, die in der IDE verwendet werden. Abhängig von Ihrem Projekttyp und den zugehörigen Einstellungen kann eine andere Version des Compilers verwendet werden.</target>
        <note>Help &gt; About</note>
      </trans-unit>
      <trans-unit id="An_empty_CSharp_script_file">
        <source>An empty C# script file.</source>
        <target state="translated">Eine leere C#-Skriptdatei.</target>
        <note />
      </trans-unit>
      <trans-unit id="Visual_CSharp_Script">
        <source>Visual C# Script</source>
        <target state="translated">Visual C#-Skript</target>
        <note />
      </trans-unit>
    </body>
  </file>
</xliff><|MERGE_RESOLUTION|>--- conflicted
+++ resolved
@@ -81,8 +81,7 @@
 regular expression;
 Use enhanced colors;
 Editor Color Scheme;</source>
-<<<<<<< HEAD
-        <target state="translated">Hinweise zu Inlineparameternamen anzeigen;
+        <target state="needs-review-translation">Hinweise zu Inlineparameternamen anzeigen;
 Diagnoseinformationen für geschlossene Dateien anzeigen;
 Reguläre Ausdrücke farbig hervorheben;
 Zugehörige Komponenten unter dem Cursor markieren;
@@ -126,52 +125,6 @@
 Beim Generieren von Eigenschaften;
 ausgelöste Eigenschaften bevorzugen;
 automatische Eigenschaften bevorzugen;
-=======
-        <target state="new">Display inline hints;
-Show diagnostics for closed files;
-Colorize regular expression; 
-Highlight related components under cursor; 
-Report invalid regular expressions;
-Enable full solution analysis;
-Perform editor feature analysis in external process;
-Enable navigation to decompiled sources;
-Using directives;
-Place system directives first when sorting usings;
-Separate using directive groups;
-Suggest usings for types in reference assemblies;
-Suggest usings for types in NuGet packages;
-Highlighting;
-Highlight references to symbol under cursor;
-Highlight related keywords under cursor;
-Outlining;
-Enter outlining mode when files open;
-Show procedure line separators;
-Show outlining for declaration level constructs;
-Show outlining for code level constructs;
-Show outlining for comments and preprocessor regions;
-Collapse regions when collapsing to definitions;
-Fading;
-Fade out unused usings;
-Fade out unreachable code;
-Block Structure Guides;
-Show guides for declaration level constructs;
-Show guides for code level constructs;
-Editor Help;
-Generate XML documentation comments for ///;
-Insert * at the start of new lines when writing /* */ comments;
-Show preview for rename tracking;
-Split string literals on Enter;
-Report invalid placeholders in string.Format calls;
-Extract Method;
-Don't put ref or out on custom struct;
-Implement Interface or Abstract Class;
-When inserting properties, events and methods, place them;
-with other members of the same kind;
-at the end;
-When generating property;
-prefer throwing properties;
-prefer auto properties;
->>>>>>> d898e944
 regex;
 regulärer Ausdruck;
 Erweiterte Farben verwenden;
@@ -201,14 +154,14 @@
 place goto labels in leftmost column; 
 indent labels normally; 
 place goto labels one indent less than current;</source>
-        <target state="translated">Blockinhalte einziehen; 
-Öffnende und schließende geschweifte Klammern einziehen; 
-case-Inhalte einziehen; 
-case-Inhalte einziehen (bei Block); 
-case-Bezeichnungen einziehen; 
-Bezeichnungseinzug; 
-goto-Bezeichnungen in Spalte ganz links platzieren; 
-Bezeichnungen normal einziehen; 
+        <target state="needs-review-translation">Blockinhalte einziehen;
+Öffnende und schließende geschweifte Klammern einziehen;
+case-Inhalte einziehen;
+case-Inhalte einziehen (bei Block);
+case-Bezeichnungen einziehen;
+Bezeichnungseinzug;
+goto-Bezeichnungen in Spalte ganz links platzieren;
+Bezeichnungen normal einziehen;
 goto-Bezeichnungen um eine Einzugsebene weiter links als die aktuelle Position platzieren;</target>
         <note>C# Formatting &gt; Indentation options page keywords</note>
       </trans-unit>
