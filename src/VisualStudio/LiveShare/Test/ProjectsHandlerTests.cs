﻿// Licensed to the .NET Foundation under one or more agreements.
// The .NET Foundation licenses this file to you under the MIT license.
// See the LICENSE file in the project root for more information.

#nullable disable

using System.Linq;
using System.Threading.Tasks;
using Microsoft.CodeAnalysis;
using Microsoft.CodeAnalysis.LanguageServer;
using Xunit;

namespace Microsoft.VisualStudio.LanguageServices.LiveShare.UnitTests
{
    public class ProjectsHandlerTests : AbstractLiveShareRequestHandlerTests
    {
        [Fact]
        public async Task TestProjectsAsync()
        {
<<<<<<< HEAD
            using var testLspServer = CreateTestLspServer(string.Empty, out var _);
=======
            using var testLspServer = await CreateTestLspServerAsync(string.Empty);
>>>>>>> 67d940c4
            var solution = testLspServer.GetCurrentSolution();
            var expected = solution.Projects.Select(p => CreateLspProject(p)).ToArray();

            var results = (CustomProtocol.Project[])await TestHandleAsync<object, object[]>(solution, null, CustomProtocol.RoslynMethods.ProjectsName);
            AssertJsonEquals(expected, results);
        }

        private static CustomProtocol.Project CreateLspProject(Project project)
            => new CustomProtocol.Project()
            {
                Language = project.Language,
                Name = project.Name,
                SourceFiles = project.Documents.Select(document => document.GetURI()).ToArray()
            };
    }
}<|MERGE_RESOLUTION|>--- conflicted
+++ resolved
@@ -17,11 +17,7 @@
         [Fact]
         public async Task TestProjectsAsync()
         {
-<<<<<<< HEAD
-            using var testLspServer = CreateTestLspServer(string.Empty, out var _);
-=======
             using var testLspServer = await CreateTestLspServerAsync(string.Empty);
->>>>>>> 67d940c4
             var solution = testLspServer.GetCurrentSolution();
             var expected = solution.Projects.Select(p => CreateLspProject(p)).ToArray();
 
