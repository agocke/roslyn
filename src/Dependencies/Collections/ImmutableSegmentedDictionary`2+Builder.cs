--- conflicted
+++ resolved
@@ -142,10 +142,7 @@
                 => IDictionaryCalls.Remove(ref _builder, key);
 
             void ICollection.CopyTo(Array array, int index)
-<<<<<<< HEAD
                 => ICollectionCalls.CopyTo(ref _builder, array, index);
-=======
-                => ((ICollection)ReadOnlyDictionary).CopyTo(array, index);
 
             internal TestAccessor GetTestAccessor()
                 => new TestAccessor(this);
@@ -153,9 +150,8 @@
             internal readonly struct TestAccessor(Builder instance)
             {
                 internal SegmentedDictionary<TKey, TValue> GetOrCreateMutableDictionary()
-                    => instance.GetOrCreateMutableDictionary();
+                    => instance._builder.GetOrCreateMutableDictionary();
             }
->>>>>>> b2a0a985
         }
     }
 }