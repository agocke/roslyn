--- conflicted
+++ resolved
@@ -473,88 +473,6 @@
             int indexInExistingList = 0;
 
             bool seenNameEquals = false;
-<<<<<<< HEAD
-
-            for (int i = 0; i < updatedParameters.Count; i++)
-            {
-                // Skip this parameter in list of arguments for extension method calls but not for reduced ones.
-                if (updatedParameters[i] != signaturePermutation.UpdatedConfiguration.ThisParameter
-                    || !isReducedExtensionMethod)
-                {
-                    if (updatedParameters[i] is AddedParameter addedParameter)
-                    {
-                        if (addedParameter.CallsiteValue != null)
-                        {
-                            fullList.Add(SyntaxFactory.Argument(
-                                seenNameEquals ? SyntaxFactory.NameColon(addedParameter.Name) : default,
-                                refKindKeyword: default,
-                                expression: SyntaxFactory.ParseExpression(addedParameter.CallsiteValue)));
-                            separators.Add(SyntaxFactory.Token(SyntaxKind.CommaToken).WithTrailingTrivia(SyntaxFactory.ElasticSpace));
-                        }
-                    }
-                    else
-                    {
-                        if (indexInExistingList < newArguments.Count)
-                        {
-                            if (newArguments[indexInExistingList].NameColon != default)
-                            {
-                                seenNameEquals = true;
-                            }
-
-                            if (indexInExistingList < newArguments.SeparatorCount)
-                            {
-                                separators.Add(newArguments.GetSeparator(indexInExistingList));
-                            }
-
-                            fullList.Add(newArguments[indexInExistingList++]);
-                        }
-                    }
-                }
-            }
-
-            // Add the rest of existing parameters, e.g. from the params argument.
-            while (indexInExistingList < newArguments.Count)
-            {
-                if (indexInExistingList < newArguments.SeparatorCount)
-                {
-                    separators.Add(newArguments.GetSeparator(indexInExistingList));
-                }
-
-                fullList.Add(newArguments[indexInExistingList++]);
-            }
-
-            if (fullList.Count == separators.Count && separators.Count != 0)
-            {
-                separators.Remove(separators.Last());
-            }
-
-            return SyntaxFactory.SeparatedList(fullList, separators);
-        }
-
-        private static ParameterSyntax CreateNewParameterSyntax(AddedParameter addedParameter)
-            => CreateNewParameterSyntax(addedParameter, skipType: false);
-
-        private static ParameterSyntax CreateNewParameterSyntax(AddedParameter addedParameter, bool skipType)
-            => SyntaxFactory.Parameter(
-                attributeLists: SyntaxFactory.List<AttributeListSyntax>(),
-                modifiers: SyntaxFactory.TokenList(),
-                type: skipType ? default : SyntaxFactory.ParseTypeName(addedParameter.TypeName).WithTrailingTrivia(SyntaxFactory.ElasticSpace),
-                SyntaxFactory.Identifier(addedParameter.ParameterName),
-                @default: default);
-
-        private static CrefParameterSyntax CreateNewCrefParameterSyntax(AddedParameter addedParameter)
-            => SyntaxFactory.CrefParameter(type: SyntaxFactory.ParseTypeName(addedParameter.TypeName)).WithLeadingTrivia(SyntaxFactory.ElasticSpace);
-
-        private SeparatedSyntaxList<T> PermuteDeclaration<T>(
-            SeparatedSyntaxList<T> list,
-            SignatureChange updatedSignature,
-            Func<AddedParameter, T> createNewParameterMethod) where T : SyntaxNode
-        {
-            var permuteDeclarationBase = base.PermuteDeclarationBase<T>(list, updatedSignature, createNewParameterMethod);
-            return SyntaxFactory.SeparatedList(permuteDeclarationBase.Item1, permuteDeclarationBase.Item2);
-        }
-
-=======
 
             for (int i = 0; i < updatedParameters.Count; i++)
             {
@@ -635,7 +553,6 @@
             return SyntaxFactory.SeparatedList(permuteDeclarationBase.Item1, permuteDeclarationBase.Item2);
         }
 
->>>>>>> e43efceb
         protected override T TransferLeadingWhitespaceTrivia<T>(T newArgument, SyntaxNode oldArgument)
         {
             var oldTrivia = oldArgument.GetLeadingTrivia();
@@ -927,13 +844,7 @@
         }
 
         protected override IEnumerable<AbstractFormattingRule> GetFormattingRules(Document document)
-<<<<<<< HEAD
-        {
-            return new[] { new ChangeSignatureFormattingRule() }.Concat(Formatter.GetDefaultFormattingRules(document));
-        }
-=======
             => SpecializedCollections.SingletonEnumerable<AbstractFormattingRule>(new ChangeSignatureFormattingRule()).Concat(Formatter.GetDefaultFormattingRules(document));
->>>>>>> e43efceb
 
         protected override SyntaxToken CreateSeparatorSyntaxToken()
             => SyntaxFactory.Token(SyntaxKind.CommaToken).WithTrailingTrivia(SyntaxFactory.ElasticSpace);
