--- conflicted
+++ resolved
@@ -5,12 +5,7 @@
 using System.Linq;
 using System.Threading;
 using Microsoft.CodeAnalysis.CSharp.Syntax;
-<<<<<<< HEAD
-using Microsoft.CodeAnalysis.Options;
 using Microsoft.CodeAnalysis.Shared.Collections;
-=======
-using Microsoft.CodeAnalysis.PooledObjects;
->>>>>>> 72e1f823
 using Microsoft.CodeAnalysis.Structure;
 
 namespace Microsoft.CodeAnalysis.CSharp.Structure
@@ -19,22 +14,12 @@
     {
         protected override void CollectBlockSpans(
             NamespaceDeclarationSyntax namespaceDeclaration,
-<<<<<<< HEAD
             ref TemporaryArray<BlockSpan> spans,
-            bool isMetadataAsSource,
-            OptionSet options,
-            CancellationToken cancellationToken)
-        {
-            // add leading comments
-            CSharpStructureHelpers.CollectCommentBlockSpans(namespaceDeclaration, ref spans, isMetadataAsSource);
-=======
-            ArrayBuilder<BlockSpan> spans,
             BlockStructureOptionProvider optionProvider,
             CancellationToken cancellationToken)
         {
             // add leading comments
-            CSharpStructureHelpers.CollectCommentBlockSpans(namespaceDeclaration, spans, optionProvider);
->>>>>>> 72e1f823
+            CSharpStructureHelpers.CollectCommentBlockSpans(namespaceDeclaration, ref spans, optionProvider);
 
             if (!namespaceDeclaration.OpenBraceToken.IsMissing &&
                 !namespaceDeclaration.CloseBraceToken.IsMissing)
@@ -56,11 +41,7 @@
             // add any leading comments before the extern aliases and usings
             if (externsAndUsings.Count > 0)
             {
-<<<<<<< HEAD
-                CSharpStructureHelpers.CollectCommentBlockSpans(externsAndUsings.First(), ref spans, isMetadataAsSource);
-=======
-                CSharpStructureHelpers.CollectCommentBlockSpans(externsAndUsings.First(), spans, optionProvider);
->>>>>>> 72e1f823
+                CSharpStructureHelpers.CollectCommentBlockSpans(externsAndUsings.First(), ref spans, optionProvider);
             }
 
             spans.AddIfNotNull(CSharpStructureHelpers.CreateBlockSpan(
