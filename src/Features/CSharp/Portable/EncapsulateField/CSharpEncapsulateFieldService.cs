﻿// Licensed to the .NET Foundation under one or more agreements.
// The .NET Foundation licenses this file to you under the MIT license.
// See the LICENSE file in the project root for more information.

#nullable disable

using System;
using System.Collections.Generic;
using System.Collections.Immutable;
using System.Composition;
using System.Linq;
using System.Threading;
using System.Threading.Tasks;
using Microsoft.CodeAnalysis.CodeGeneration;
using Microsoft.CodeAnalysis.CSharp.Extensions;
using Microsoft.CodeAnalysis.CSharp.Syntax;
using Microsoft.CodeAnalysis.Editing;
using Microsoft.CodeAnalysis.EncapsulateField;
using Microsoft.CodeAnalysis.Formatting;
using Microsoft.CodeAnalysis.Host.Mef;
using Microsoft.CodeAnalysis.Shared.Extensions;
using Microsoft.CodeAnalysis.Shared.Utilities;
using Microsoft.CodeAnalysis.Text;
using Roslyn.Utilities;

namespace Microsoft.CodeAnalysis.CSharp.EncapsulateField;

using static CSharpSyntaxTokens;
using static SyntaxFactory;

[ExportLanguageService(typeof(AbstractEncapsulateFieldService), LanguageNames.CSharp), Shared]
internal class CSharpEncapsulateFieldService : AbstractEncapsulateFieldService
{
    [ImportingConstructor]
    [Obsolete(MefConstruction.ImportingConstructorMessage, error: true)]
    public CSharpEncapsulateFieldService()
    {
    }

    protected override async Task<SyntaxNode> RewriteFieldNameAndAccessibilityAsync(string originalFieldName, bool makePrivate, Document document, SyntaxAnnotation declarationAnnotation, CodeAndImportGenerationOptionsProvider fallbackOptions, CancellationToken cancellationToken)
    {
        var root = await document.GetSyntaxRootAsync(cancellationToken).ConfigureAwait(false);

        var declarator = root.GetAnnotatedNodes<VariableDeclaratorSyntax>(declarationAnnotation).FirstOrDefault();

        // There may be no field to rewrite if this document is part of a set of linked files
        // and the declaration is not conditionally compiled in this document's project.
        if (declarator == null)
        {
            return root;
        }

        var tempAnnotation = new SyntaxAnnotation();
        var escapedName = originalFieldName.EscapeIdentifier();
        var newIdentifier = Identifier(
                leading: [ElasticMarker],
                contextualKind: SyntaxKind.IdentifierName,
                text: escapedName,
                valueText: originalFieldName,
                trailing: [ElasticMarker])
            .WithTrailingTrivia(declarator.Identifier.TrailingTrivia)
            .WithLeadingTrivia(declarator.Identifier.LeadingTrivia);

        var updatedDeclarator = declarator.WithIdentifier(newIdentifier).WithAdditionalAnnotations(tempAnnotation);

        root = root.ReplaceNode(declarator, updatedDeclarator);
        document = document.WithSyntaxRoot(root);

        var declaration = root.GetAnnotatedNodes<SyntaxNode>(tempAnnotation).First().Parent as VariableDeclarationSyntax;

        if (declaration.Variables.Count == 1)
        {
            var fieldSyntax = declaration.Parent as FieldDeclarationSyntax;

            var modifierKinds = new[] { SyntaxKind.PrivateKeyword, SyntaxKind.ProtectedKeyword, SyntaxKind.InternalKeyword, SyntaxKind.PublicKeyword };

            if (makePrivate)
            {
<<<<<<< HEAD
                var modifiers = SpecializedCollections.SingletonEnumerable(PrivateKeyword)
                                                        .Concat(fieldSyntax.Modifiers.Where(m => !modifierKinds.Contains(m.Kind())));

=======
>>>>>>> 484116b1
                root = root.ReplaceNode(fieldSyntax, fieldSyntax
                    .WithModifiers([Token(SyntaxKind.PrivateKeyword), .. fieldSyntax.Modifiers.Where(m => !modifierKinds.Contains(m.Kind()))])
                    .WithAdditionalAnnotations(Formatter.Annotation)
                    .WithLeadingTrivia(fieldSyntax.GetLeadingTrivia())
                    .WithTrailingTrivia(fieldSyntax.GetTrailingTrivia()));
            }
        }
        else if (declaration.Variables.Count > 1 && makePrivate)
        {
            document = document.WithSyntaxRoot(root);
            var codeGenService = document.GetLanguageService<ICodeGenerationService>();
            var semanticModel = await document.GetSemanticModelAsync(cancellationToken).ConfigureAwait(false);

            root = await document.GetSyntaxRootAsync(cancellationToken).ConfigureAwait(false);

            declarator = root.GetAnnotatedNodes<VariableDeclaratorSyntax>(tempAnnotation).First();
            declaration = declarator.Parent as VariableDeclarationSyntax;

            var field = semanticModel.GetDeclaredSymbol(declarator, cancellationToken) as IFieldSymbol;

            var fieldToAdd = declarationAnnotation.AddAnnotationToSymbol(CodeGenerationSymbolFactory.CreateFieldSymbol(
                field.GetAttributes(),
                Accessibility.Private,
                new DeclarationModifiers(isStatic: field.IsStatic, isReadOnly: field.IsReadOnly, isConst: field.IsConst),
                field.Type,
                field.Name,
                field.HasConstantValue,
                field.ConstantValue,
                declarator.Initializer));

            var withField = await codeGenService.AddFieldAsync(
                new CodeGenerationSolutionContext(
                    document.Project.Solution,
                    CodeGenerationContext.Default,
                    fallbackOptions),
                field.ContainingType,
                fieldToAdd,
                cancellationToken).ConfigureAwait(false);
            root = await withField.GetSyntaxRootAsync(cancellationToken).ConfigureAwait(false);

            declarator = root.GetAnnotatedNodes<VariableDeclaratorSyntax>(tempAnnotation).First();
            declaration = declarator.Parent as VariableDeclarationSyntax;

            return root.RemoveNode(declarator, SyntaxRemoveOptions.KeepNoTrivia);
        }

        return root;
    }

    protected override async Task<ImmutableArray<IFieldSymbol>> GetFieldsAsync(Document document, TextSpan span, CancellationToken cancellationToken)
    {
        var semanticModel = await document.GetSemanticModelAsync(cancellationToken).ConfigureAwait(false);
        var root = await document.GetSyntaxRootAsync(cancellationToken).ConfigureAwait(false);

        var fields = root.DescendantNodes(d => d.Span.IntersectsWith(span))
                                .OfType<FieldDeclarationSyntax>()
                                .Where(n => n.Span.IntersectsWith(span));

        var declarations = fields.Where(CanEncapsulate).Select(f => f.Declaration);

        IEnumerable<VariableDeclaratorSyntax> declarators;
        if (span.IsEmpty)
        {
            // no selection, get all variables
            declarators = declarations.SelectMany(d => d.Variables);
        }
        else
        {
            // has selection, get only the ones that are included in the selection
            declarators = declarations.SelectMany(d => d.Variables.Where(v => v.Span.IntersectsWith(span)));
        }

        return declarators.Select(d => semanticModel.GetDeclaredSymbol(d, cancellationToken) as IFieldSymbol)
                          .WhereNotNull()
                          .Where(f => f.Name.Length != 0)
                          .ToImmutableArray();
    }

    private bool CanEncapsulate(FieldDeclarationSyntax field)
        => field.Parent is TypeDeclarationSyntax;

    protected override (string fieldName, string propertyName) GenerateFieldAndPropertyNames(IFieldSymbol field)
    {
        // Special case: if the field is "new", we will preserve its original name and the new keyword.
        if (field.DeclaredAccessibility == Accessibility.Private || IsNew(field))
        {
            // Create some capitalized version of the field name for the property
            return (field.Name, MakeUnique(GeneratePropertyName(field.Name), field.ContainingType));
        }
        else
        {
            // Generate the new property name using the rules from 695042
            var newPropertyName = GeneratePropertyName(field.Name);

            if (newPropertyName == field.Name)
            {
                // If we wind up with the field's old name, give the field the unique version of its current name.
                return (MakeUnique(GenerateFieldName(field.Name), field.ContainingType), newPropertyName);
            }

            // Otherwise, ensure the property's name is unique.
            newPropertyName = MakeUnique(newPropertyName, field.ContainingType);
            var newFieldName = GenerateFieldName(newPropertyName);

            // If converting the new property's name into a field name results in the old field name, we're done.
            if (newFieldName == field.Name)
            {
                return (newFieldName, newPropertyName);
            }

            // Otherwise, ensure the new field name is unique.
            return (MakeUnique(newFieldName, field.ContainingType), newPropertyName);
        }
    }

    private static bool IsNew(IFieldSymbol field)
        => field.DeclaringSyntaxReferences.Any(static d => d.GetSyntax().GetAncestor<FieldDeclarationSyntax>().Modifiers.Any(SyntaxKind.NewKeyword));

    private static string GenerateFieldName(string correspondingPropertyName)
        => char.ToLower(correspondingPropertyName[0]).ToString() + correspondingPropertyName[1..];

    protected static string MakeUnique(string baseName, INamedTypeSymbol containingType)
    {
        var containingTypeMemberNames = containingType.GetAccessibleMembersInThisAndBaseTypes<ISymbol>(containingType).Select(m => m.Name);
        return NameGenerator.GenerateUniqueName(baseName, containingTypeMemberNames.ToSet(), StringComparer.Ordinal);
    }

    internal override IEnumerable<SyntaxNode> GetConstructorNodes(INamedTypeSymbol containingType)
        => containingType.Constructors.SelectMany(c => c.DeclaringSyntaxReferences.Select(d => d.GetSyntax()));
}<|MERGE_RESOLUTION|>--- conflicted
+++ resolved
@@ -76,14 +76,8 @@
 
             if (makePrivate)
             {
-<<<<<<< HEAD
-                var modifiers = SpecializedCollections.SingletonEnumerable(PrivateKeyword)
-                                                        .Concat(fieldSyntax.Modifiers.Where(m => !modifierKinds.Contains(m.Kind())));
-
-=======
->>>>>>> 484116b1
                 root = root.ReplaceNode(fieldSyntax, fieldSyntax
-                    .WithModifiers([Token(SyntaxKind.PrivateKeyword), .. fieldSyntax.Modifiers.Where(m => !modifierKinds.Contains(m.Kind()))])
+                    .WithModifiers([PrivateKeyword, .. fieldSyntax.Modifiers.Where(m => !modifierKinds.Contains(m.Kind()))])
                     .WithAdditionalAnnotations(Formatter.Annotation)
                     .WithLeadingTrivia(fieldSyntax.GetLeadingTrivia())
                     .WithTrailingTrivia(fieldSyntax.GetTrailingTrivia()));
