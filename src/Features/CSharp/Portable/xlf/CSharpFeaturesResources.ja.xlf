﻿<?xml version="1.0" encoding="utf-8"?>
<xliff xmlns="urn:oasis:names:tc:xliff:document:1.2" xmlns:xsi="http://www.w3.org/2001/XMLSchema-instance" version="1.2" xsi:schemaLocation="urn:oasis:names:tc:xliff:document:1.2 xliff-core-1.2-transitional.xsd">
  <file datatype="xml" source-language="en" target-language="ja" original="../CSharpFeaturesResources.resx">
    <body>
      <trans-unit id="Add_Await_and_ConfigureAwaitFalse">
        <source>Add await and ConfigureAwait(false)</source>
        <target state="translated">await と ConfigureAwait(false) を追加</target>
        <note />
      </trans-unit>
      <trans-unit id="Add_await">
        <source>Add await</source>
        <target state="translated">await を追加する</target>
        <note />
      </trans-unit>
<<<<<<< HEAD
      <trans-unit id="Add_explicit_cast">
        <source>Add explicit cast</source>
        <target state="translated">明示的なキャストの追加</target>
        <note />
      </trans-unit>
=======
>>>>>>> 42eb19a5
      <trans-unit id="Add_missing_usings">
        <source>Add missing usings</source>
        <target state="translated">不足している using を追加する</target>
        <note>{Locked="using"} "using" is a C# keyword and should not be localized.</note>
      </trans-unit>
      <trans-unit id="Add_remove_braces_for_single_line_control_statements">
        <source>Add/remove braces for single-line control statements</source>
        <target state="translated">単一行のコントロール ステートメントに対する波かっこの追加/削除を行います</target>
        <note />
      </trans-unit>
      <trans-unit id="Allow_unsafe_code_in_this_project">
        <source>Allow unsafe code in this project</source>
        <target state="translated">このプロジェクトでアンセーフ コードを許可する</target>
        <note />
      </trans-unit>
      <trans-unit id="Apply_expression_block_body_preferences">
        <source>Apply expression/block body preferences</source>
        <target state="translated">式/ブロック本体の基本設定を適用します</target>
        <note />
      </trans-unit>
      <trans-unit id="Apply_implicit_explicit_type_preferences">
        <source>Apply implicit/explicit type preferences</source>
        <target state="translated">暗黙的/明示的な型の基本設定を適用します</target>
        <note />
      </trans-unit>
      <trans-unit id="Apply_inline_out_variable_preferences">
        <source>Apply inline 'out' variables preferences</source>
        <target state="translated">インラインの 'out' 変数の基本設定を適用します</target>
        <note />
      </trans-unit>
      <trans-unit id="Apply_language_framework_type_preferences">
        <source>Apply language/framework type preferences</source>
        <target state="translated">言語/フレームワークの型の基本設定を適用します</target>
        <note />
      </trans-unit>
      <trans-unit id="Apply_object_collection_initialization_preferences">
        <source>Apply object/collection initialization preferences</source>
        <target state="translated">オブジェクト/コレクションの初期化の基本設定を適用します</target>
        <note />
      </trans-unit>
      <trans-unit id="Apply_this_qualification_preferences">
        <source>Apply 'this.' qualification preferences</source>
        <target state="translated">'this.' 修飾の基本設定を適用します</target>
        <note />
      </trans-unit>
      <trans-unit id="Assign_out_parameters">
        <source>Assign 'out' parameters</source>
        <target state="translated">'out' パラメーターの割り当て</target>
        <note>{Locked="out"} "out" is a C# keyword and should not be localized.</note>
      </trans-unit>
      <trans-unit id="Assign_out_parameters_at_start">
        <source>Assign 'out' parameters (at start)</source>
        <target state="translated">'out' パラメーターの割り当て (開始時)</target>
        <note>{Locked="out"} "out" is a C# keyword and should not be localized.</note>
      </trans-unit>
      <trans-unit id="Assign_to_0">
        <source>Assign to '{0}'</source>
        <target state="new">Assign to '{0}'</target>
        <note />
      </trans-unit>
      <trans-unit id="Autoselect_disabled_due_to_potential_pattern_variable_declaration">
        <source>Autoselect disabled due to potential pattern variable declaration.</source>
        <target state="new">Autoselect disabled due to potential pattern variable declaration.</target>
        <note />
      </trans-unit>
      <trans-unit id="Compare_to_0">
        <source>Compare to '{0}'</source>
        <target state="new">Compare to '{0}'</target>
        <note />
      </trans-unit>
      <trans-unit id="Convert_to_method">
        <source>Convert to method</source>
        <target state="translated">メソッドに変換</target>
        <note />
      </trans-unit>
      <trans-unit id="Convert_to_regular_string">
        <source>Convert to regular string</source>
        <target state="translated">正規文字列に変換する</target>
        <note />
      </trans-unit>
      <trans-unit id="Convert_to_switch_expression">
        <source>Convert to 'switch' expression</source>
        <target state="translated">'switch' 式に変換する</target>
        <note />
      </trans-unit>
      <trans-unit id="Convert_to_switch_statement">
        <source>Convert to 'switch' statement</source>
        <target state="translated">'switch' ステートメントに変換</target>
        <note />
      </trans-unit>
      <trans-unit id="Convert_to_verbatim_string">
        <source>Convert to verbatim string</source>
        <target state="translated">逐語的文字列に変換する</target>
        <note />
      </trans-unit>
<<<<<<< HEAD
      <trans-unit id="Convert_type_to_0">
        <source>Convert type to '{0}'</source>
        <target state="translated">型を '{0}' に変換</target>
        <note />
      </trans-unit>
=======
>>>>>>> 42eb19a5
      <trans-unit id="Declare_as_nullable">
        <source>Declare as nullable</source>
        <target state="translated">Null 許容型として宣言する</target>
        <note />
      </trans-unit>
      <trans-unit id="Fix_return_type">
        <source>Fix return type</source>
        <target state="translated">戻り値の型の修正</target>
        <note />
      </trans-unit>
      <trans-unit id="Inline_temporary_variable">
        <source>Inline temporary variable</source>
        <target state="translated">インラインの一時変数</target>
        <note />
      </trans-unit>
      <trans-unit id="Conflict_s_detected">
        <source>Conflict(s) detected.</source>
        <target state="translated">競合が検出されました。</target>
        <note />
      </trans-unit>
      <trans-unit id="Make_private_field_readonly_when_possible">
        <source>Make private fields readonly when possible</source>
        <target state="translated">可能な場合、private フィールドを読み取り専用にする</target>
        <note />
      </trans-unit>
      <trans-unit id="Make_ref_struct">
        <source>Make 'ref struct'</source>
        <target state="translated">'ref struct' を作成します</target>
        <note>{Locked="ref"}{Locked="struct"} "ref" and "struct" are C# keywords and should not be localized.</note>
      </trans-unit>
      <trans-unit id="Remove_unnecessary_casts">
        <source>Remove unnecessary casts</source>
        <target state="translated">不要なキャストを削除する</target>
        <note />
      </trans-unit>
      <trans-unit id="Remove_unused_variables">
        <source>Remove unused variables</source>
        <target state="translated">未使用の変数を削除する</target>
        <note />
      </trans-unit>
      <trans-unit id="Reverse_for_statement">
        <source>Reverse 'for' statement</source>
        <target state="translated">'for' ステートメントの反転</target>
        <note>{Locked="for"} "for" is a C# keyword and should not be localized.</note>
      </trans-unit>
      <trans-unit id="Simplify_lambda_expression">
        <source>Simplify lambda expression</source>
        <target state="translated">ラムダ式の簡略化</target>
        <note />
      </trans-unit>
      <trans-unit id="Simplify_all_occurrences">
        <source>Simplify all occurrences</source>
        <target state="translated">すべての出現箇所を簡素化します</target>
        <note />
      </trans-unit>
      <trans-unit id="Sort_accessibility_modifiers">
        <source>Sort accessibility modifiers</source>
        <target state="translated">アクセシビリティ修飾子を並べ替える</target>
        <note />
      </trans-unit>
      <trans-unit id="Unseal_class_0">
        <source>Unseal class '{0}'</source>
        <target state="translated">クラス '{0}' のシールを解除</target>
        <note />
      </trans-unit>
      <trans-unit id="Warning_Inlining_temporary_into_conditional_method_call">
        <source>Warning: Inlining temporary into conditional method call.</source>
        <target state="translated">警告: 一時メソッド呼び出しを条件付きメソッド呼び出しにインライン展開しています。</target>
        <note />
      </trans-unit>
      <trans-unit id="_0_is_not_null_here">
        <source>'{0}' is not null here.</source>
        <target state="translated">ここでは、'{0}' は null ではありません。</target>
        <note />
      </trans-unit>
      <trans-unit id="_0_may_be_null_here">
        <source>'{0}' may be null here.</source>
        <target state="translated">ここでは、'{0}' は null である可能性があります。</target>
        <note />
      </trans-unit>
      <trans-unit id="asynchronous_foreach_statement">
        <source>asynchronous foreach statement</source>
        <target state="translated">非同期の foreach ステートメント</target>
        <note>{Locked="foreach"} "foreach" is a C# keyword and should not be localized.</note>
      </trans-unit>
      <trans-unit id="asynchronous_using_declaration">
        <source>asynchronous using declaration</source>
        <target state="translated">非同期の using 宣言</target>
        <note>{Locked="using"} "using" is a C# keyword and should not be localized.</note>
      </trans-unit>
      <trans-unit id="lambda_expression">
        <source>&lt;lambda expression&gt;</source>
        <target state="translated">&lt;ラムダ式&gt;</target>
        <note />
      </trans-unit>
      <trans-unit id="Autoselect_disabled_due_to_potential_lambda_declaration">
        <source>Autoselect disabled due to potential lambda declaration.</source>
        <target state="translated">ラムダが宣言された可能性があるため、自動選択は無効になっています。</target>
        <note />
      </trans-unit>
      <trans-unit id="local_variable_declaration">
        <source>local variable declaration</source>
        <target state="translated">ローカル変数宣言</target>
        <note />
      </trans-unit>
      <trans-unit id="member_name">
        <source>&lt;member name&gt; = </source>
        <target state="translated">&lt;メンバー名&gt; =</target>
        <note />
      </trans-unit>
      <trans-unit id="Autoselect_disabled_due_to_possible_explicitly_named_anonymous_type_member_creation">
        <source>Autoselect disabled due to possible explicitly named anonymous type member creation.</source>
        <target state="translated">明示的に指定された匿名型メンバーの作成である可能性があるため、自動選択は無効になっています。</target>
        <note />
      </trans-unit>
      <trans-unit id="element_name">
        <source>&lt;element name&gt; : </source>
        <target state="translated">&lt;要素名&gt;:</target>
        <note />
      </trans-unit>
      <trans-unit id="Autoselect_disabled_due_to_possible_tuple_type_element_creation">
        <source>Autoselect disabled due to possible tuple type element creation.</source>
        <target state="translated">タプル型の要素が作成された可能性があるため、自動選択は無効になっています。</target>
        <note />
      </trans-unit>
      <trans-unit id="pattern_variable">
        <source>&lt;pattern variable&gt;</source>
        <target state="new">&lt;pattern variable&gt;</target>
        <note />
      </trans-unit>
      <trans-unit id="range_variable">
        <source>&lt;range variable&gt;</source>
        <target state="translated">&lt;範囲変数&gt;</target>
        <note />
      </trans-unit>
      <trans-unit id="Autoselect_disabled_due_to_potential_range_variable_declaration">
        <source>Autoselect disabled due to potential range variable declaration.</source>
        <target state="translated">範囲変数宣言の可能性があるため、自動選択は無効になっています。</target>
        <note />
      </trans-unit>
      <trans-unit id="Simplify_name_0">
        <source>Simplify name '{0}'</source>
        <target state="translated">名前 '{0}' の単純化</target>
        <note />
      </trans-unit>
      <trans-unit id="Simplify_member_access_0">
        <source>Simplify member access '{0}'</source>
        <target state="translated">メンバーのアクセス '{0}' を単純化します</target>
        <note />
      </trans-unit>
      <trans-unit id="Remove_this_qualification">
        <source>Remove 'this' qualification</source>
        <target state="translated">this' 修飾子を削除します</target>
        <note />
      </trans-unit>
      <trans-unit id="Name_can_be_simplified">
        <source>Name can be simplified</source>
        <target state="translated">名前を簡略化できます</target>
        <note />
      </trans-unit>
      <trans-unit id="Can_t_determine_valid_range_of_statements_to_extract">
        <source>Can't determine valid range of statements to extract</source>
        <target state="translated">抽出するステートメントの有効な範囲を決定できません</target>
        <note />
      </trans-unit>
      <trans-unit id="Not_all_code_paths_return">
        <source>Not all code paths return</source>
        <target state="translated">返されないコード パスがあります</target>
        <note />
      </trans-unit>
      <trans-unit id="Selection_does_not_contain_a_valid_node">
        <source>Selection does not contain a valid node</source>
        <target state="translated">選択には有効なノードは含まれません。</target>
        <note />
      </trans-unit>
      <trans-unit id="Invalid_selection">
        <source>Invalid selection.</source>
        <target state="translated">選択が無効です。</target>
        <note />
      </trans-unit>
      <trans-unit id="Selection_does_not_contain_a_valid_token">
        <source>Selection does not contain a valid token.</source>
        <target state="translated">選択には有効なトークンは含まれません。</target>
        <note />
      </trans-unit>
      <trans-unit id="No_valid_selection_to_perform_extraction">
        <source>No valid selection to perform extraction.</source>
        <target state="translated">抽出を行うための有効な選択がありません。</target>
        <note />
      </trans-unit>
      <trans-unit id="No_common_root_node_for_extraction">
        <source>No common root node for extraction.</source>
        <target state="translated">抽出するための一般的なルート ノードがありません。</target>
        <note />
      </trans-unit>
      <trans-unit id="Contains_invalid_selection">
        <source>Contains invalid selection.</source>
        <target state="translated">無効な選択が含まれています。</target>
        <note />
      </trans-unit>
      <trans-unit id="The_selection_contains_syntactic_errors">
        <source>The selection contains syntactic errors</source>
        <target state="translated">選択に構文エラーが含まれています</target>
        <note />
      </trans-unit>
      <trans-unit id="Selection_can_not_cross_over_preprocessor_directives">
        <source>Selection can not cross over preprocessor directives.</source>
        <target state="translated">選択範囲はプリプロセッサ ディレクティブ上を通過できません。</target>
        <note />
      </trans-unit>
      <trans-unit id="Selection_can_not_contain_a_yield_statement">
        <source>Selection can not contain a yield statement.</source>
        <target state="translated">選択範囲に yield ステートメントを含めることはできません。</target>
        <note />
      </trans-unit>
      <trans-unit id="Selection_can_not_contain_throw_statement">
        <source>Selection can not contain throw statement.</source>
        <target state="translated">選択範囲に throw ステートメントを含めることはできません。</target>
        <note />
      </trans-unit>
      <trans-unit id="Selection_can_not_be_part_of_constant_initializer_expression">
        <source>Selection can not be part of constant initializer expression.</source>
        <target state="translated">選択範囲を定数の初期化子式の一部にすることはできません。</target>
        <note />
      </trans-unit>
      <trans-unit id="Selection_can_not_contain_a_pattern_expression">
        <source>Selection can not contain a pattern expression.</source>
        <target state="translated">選択に、パターン式を含めることはできません。</target>
        <note />
      </trans-unit>
      <trans-unit id="The_selected_code_is_inside_an_unsafe_context">
        <source>The selected code is inside an unsafe context.</source>
        <target state="translated">選択されたコードは unsafe コンテキストの内側にあります。</target>
        <note />
      </trans-unit>
      <trans-unit id="No_valid_statement_range_to_extract">
        <source>No valid statement range to extract</source>
        <target state="translated">抽出する有効なステートメントの範囲がありません</target>
        <note />
      </trans-unit>
      <trans-unit id="deprecated">
        <source>deprecated</source>
        <target state="translated">使用されていません</target>
        <note />
      </trans-unit>
      <trans-unit id="extension">
        <source>extension</source>
        <target state="translated">拡張子</target>
        <note />
      </trans-unit>
      <trans-unit id="awaitable">
        <source>awaitable</source>
        <target state="translated">待機可能</target>
        <note />
      </trans-unit>
      <trans-unit id="awaitable_extension">
        <source>awaitable, extension</source>
        <target state="translated">待機可能、拡張子</target>
        <note />
      </trans-unit>
      <trans-unit id="Organize_Usings">
        <source>Organize Usings</source>
        <target state="translated">using の整理</target>
        <note />
      </trans-unit>
      <trans-unit id="Insert_await">
        <source>Insert 'await'.</source>
        <target state="translated">await' を挿入します。</target>
        <note />
      </trans-unit>
      <trans-unit id="Make_0_return_Task_instead_of_void">
        <source>Make {0} return Task instead of void.</source>
        <target state="translated">{0} が void ではなくタスクを返すようにします。</target>
        <note />
      </trans-unit>
      <trans-unit id="Change_return_type_from_0_to_1">
        <source>Change return type from {0} to {1}</source>
        <target state="translated">戻り値の型を {0} から {1} に変更する</target>
        <note />
      </trans-unit>
      <trans-unit id="Replace_return_with_yield_return">
        <source>Replace return with yield return</source>
        <target state="translated">戻り値を 'yield' の戻り値に置き換える</target>
        <note />
      </trans-unit>
      <trans-unit id="Generate_explicit_conversion_operator_in_0">
        <source>Generate explicit conversion operator in '{0}'</source>
        <target state="translated">明示的な変換演算子を '{0}' に生成します</target>
        <note />
      </trans-unit>
      <trans-unit id="Generate_implicit_conversion_operator_in_0">
        <source>Generate implicit conversion operator in '{0}'</source>
        <target state="translated">暗黙的な変換演算子を '{0}' に生成します</target>
        <note />
      </trans-unit>
      <trans-unit id="switch_statement">
        <source>switch statement</source>
        <target state="translated">switch ステートメント</target>
        <note>{Locked="switch"} "switch" is a C# keyword and should not be localized.</note>
      </trans-unit>
      <trans-unit id="switch_statement_case_clause">
        <source>switch statement case clause</source>
        <target state="translated">switch ステートメントの case 句</target>
        <note>{Locked="switch"}{Locked="case"} "switch" and "case" are a C# keyword and should not be localized.</note>
      </trans-unit>
      <trans-unit id="try_block">
        <source>try block</source>
        <target state="translated">try ブロック</target>
        <note>{Locked="try"} "try" is a C# keyword and should not be localized.</note>
      </trans-unit>
      <trans-unit id="catch_clause">
        <source>catch clause</source>
        <target state="translated">catch 句</target>
        <note>{Locked="catch"} "catch" is a C# keyword and should not be localized.</note>
      </trans-unit>
      <trans-unit id="filter_clause">
        <source>filter clause</source>
        <target state="translated">フィルター句</target>
        <note />
      </trans-unit>
      <trans-unit id="finally_clause">
        <source>finally clause</source>
        <target state="translated">finally 句</target>
        <note>{Locked="finally"} "finally" is a C# keyword and should not be localized.</note>
      </trans-unit>
      <trans-unit id="fixed_statement">
        <source>fixed statement</source>
        <target state="translated">fixed ステートメント</target>
        <note>{Locked="fixed"} "fixed" is a C# keyword and should not be localized.</note>
      </trans-unit>
      <trans-unit id="using_declaration">
        <source>using declaration</source>
        <target state="translated">using 宣言</target>
        <note>{Locked="using"} "using" is a C# keyword and should not be localized.</note>
      </trans-unit>
      <trans-unit id="using_statement">
        <source>using statement</source>
        <target state="translated">using ステートメント</target>
        <note>{Locked="using"} "using" is a C# keyword and should not be localized.</note>
      </trans-unit>
      <trans-unit id="lock_statement">
        <source>lock statement</source>
        <target state="translated">lock ステートメント</target>
        <note>{Locked="lock"} "lock" is a C# keyword and should not be localized.</note>
      </trans-unit>
      <trans-unit id="foreach_statement">
        <source>foreach statement</source>
        <target state="translated">foreach ステートメント</target>
        <note>{Locked="foreach"} "foreach" is a C# keyword and should not be localized.</note>
      </trans-unit>
      <trans-unit id="checked_statement">
        <source>checked statement</source>
        <target state="translated">checked ステートメント</target>
        <note>{Locked="checked"} "checked" is a C# keyword and should not be localized.</note>
      </trans-unit>
      <trans-unit id="unchecked_statement">
        <source>unchecked statement</source>
        <target state="translated">unchecked ステートメント</target>
        <note>{Locked="unchecked"} "unchecked" is a C# keyword and should not be localized.</note>
      </trans-unit>
      <trans-unit id="await_expression">
        <source>await expression</source>
        <target state="translated">await 式</target>
        <note>{Locked="await"} "await" is a C# keyword and should not be localized.</note>
      </trans-unit>
      <trans-unit id="lambda">
        <source>lambda</source>
        <target state="translated">ラムダ</target>
        <note />
      </trans-unit>
      <trans-unit id="anonymous_method">
        <source>anonymous method</source>
        <target state="translated">匿名メソッド</target>
        <note />
      </trans-unit>
      <trans-unit id="from_clause">
        <source>from clause</source>
        <target state="translated">from 句</target>
        <note />
      </trans-unit>
      <trans-unit id="join_clause">
        <source>join clause</source>
        <target state="translated">join 句</target>
        <note>{Locked="join"} "join" is a C# keyword and should not be localized.</note>
      </trans-unit>
      <trans-unit id="let_clause">
        <source>let clause</source>
        <target state="translated">let 句</target>
        <note>{Locked="let"} "let" is a C# keyword and should not be localized.</note>
      </trans-unit>
      <trans-unit id="where_clause">
        <source>where clause</source>
        <target state="translated">where 句</target>
        <note>{Locked="where"} "where" is a C# keyword and should not be localized.</note>
      </trans-unit>
      <trans-unit id="orderby_clause">
        <source>orderby clause</source>
        <target state="translated">orderby 句</target>
        <note>{Locked="orderby"} "orderby" is a C# keyword and should not be localized.</note>
      </trans-unit>
      <trans-unit id="select_clause">
        <source>select clause</source>
        <target state="translated">select 句</target>
        <note>{Locked="select"} "select" is a C# keyword and should not be localized.</note>
      </trans-unit>
      <trans-unit id="groupby_clause">
        <source>groupby clause</source>
        <target state="translated">groupby 句</target>
        <note>{Locked="groupby"} "groupby" is a C# keyword and should not be localized.</note>
      </trans-unit>
      <trans-unit id="query_body">
        <source>query body</source>
        <target state="translated">クエリ本体</target>
        <note />
      </trans-unit>
      <trans-unit id="into_clause">
        <source>into clause</source>
        <target state="translated">into 句</target>
        <note>{Locked="into"} "into" is a C# keyword and should not be localized.</note>
      </trans-unit>
      <trans-unit id="is_pattern">
        <source>is pattern</source>
        <target state="translated">is パターン</target>
        <note>{Locked="is"} "is" is a C# keyword and should not be localized.</note>
      </trans-unit>
      <trans-unit id="deconstruction">
        <source>deconstruction</source>
        <target state="translated">分解</target>
        <note />
      </trans-unit>
      <trans-unit id="tuple">
        <source>tuple</source>
        <target state="translated">タプル</target>
        <note />
      </trans-unit>
      <trans-unit id="local_function">
        <source>local function</source>
        <target state="translated">ローカル関数</target>
        <note />
      </trans-unit>
      <trans-unit id="out_var">
        <source>out variable</source>
        <target state="translated">out 変数</target>
        <note>{Locked="out"} "out" is a C# keyword and should not be localized.</note>
      </trans-unit>
      <trans-unit id="ref_local_or_expression">
        <source>ref local or expression</source>
        <target state="translated">ref ローカルまたは式</target>
        <note>{Locked="ref"} "ref" is a C# keyword and should not be localized.</note>
      </trans-unit>
      <trans-unit id="global_statement">
        <source>global statement</source>
        <target state="translated">global ステートメント</target>
        <note>{Locked="global"} "global" is a C# keyword and should not be localized.</note>
      </trans-unit>
      <trans-unit id="using_namespace">
        <source>using namespace</source>
        <target state="translated">using namespace</target>
        <note />
      </trans-unit>
      <trans-unit id="using_directive">
        <source>using directive</source>
        <target state="translated">using ディレクティブ</target>
        <note />
      </trans-unit>
      <trans-unit id="event_field">
        <source>event field</source>
        <target state="translated">イベント フィールド</target>
        <note />
      </trans-unit>
      <trans-unit id="conversion_operator">
        <source>conversion operator</source>
        <target state="translated">変換演算子</target>
        <note />
      </trans-unit>
      <trans-unit id="destructor">
        <source>destructor</source>
        <target state="translated">デストラクター</target>
        <note />
      </trans-unit>
      <trans-unit id="indexer">
        <source>indexer</source>
        <target state="translated">インデクサー</target>
        <note />
      </trans-unit>
      <trans-unit id="property_getter">
        <source>property getter</source>
        <target state="translated">プロパティ ゲッター</target>
        <note />
      </trans-unit>
      <trans-unit id="indexer_getter">
        <source>indexer getter</source>
        <target state="translated">インデクサー ゲッター</target>
        <note />
      </trans-unit>
      <trans-unit id="property_setter">
        <source>property setter</source>
        <target state="translated">プロパティ set アクセス操作子</target>
        <note />
      </trans-unit>
      <trans-unit id="indexer_setter">
        <source>indexer setter</source>
        <target state="translated">インデクサー set アクセス操作子</target>
        <note />
      </trans-unit>
      <trans-unit id="attribute_target">
        <source>attribute target</source>
        <target state="translated">属性ターゲット</target>
        <note />
      </trans-unit>
      <trans-unit id="_0_does_not_contain_a_constructor_that_takes_that_many_arguments">
        <source>'{0}' does not contain a constructor that takes that many arguments.</source>
        <target state="translated">'{0}' には、多数の引数を指定できるコンストラクターがありません。</target>
        <note />
      </trans-unit>
      <trans-unit id="The_name_0_does_not_exist_in_the_current_context">
        <source>The name '{0}' does not exist in the current context.</source>
        <target state="translated">名前 '{0}' は、現在のコンテキストに存在しません。</target>
        <note />
      </trans-unit>
      <trans-unit id="Hide_base_member">
        <source>Hide base member</source>
        <target state="translated">基本メンバーを非表示にします</target>
        <note />
      </trans-unit>
      <trans-unit id="Properties">
        <source>Properties</source>
        <target state="translated">プロパティ</target>
        <note />
      </trans-unit>
      <trans-unit id="Autoselect_disabled_due_to_namespace_declaration">
        <source>Autoselect disabled due to namespace declaration.</source>
        <target state="translated">名前空間宣言により、Autoselect は無効です。</target>
        <note />
      </trans-unit>
      <trans-unit id="namespace_name">
        <source>&lt;namespace name&gt;</source>
        <target state="translated">&lt;名前空間名&gt;</target>
        <note />
      </trans-unit>
      <trans-unit id="Autoselect_disabled_due_to_type_declaration">
        <source>Autoselect disabled due to type declaration.</source>
        <target state="translated">型宣言が原因で、自動選択は無効になっています。</target>
        <note />
      </trans-unit>
      <trans-unit id="Autoselect_disabled_due_to_possible_deconstruction_declaration">
        <source>Autoselect disabled due to possible deconstruction declaration.</source>
        <target state="translated">分解宣言の可能性により、自動選択が無効になりました。</target>
        <note />
      </trans-unit>
      <trans-unit id="Upgrade_this_project_to_csharp_language_version_0">
        <source>Upgrade this project to C# language version '{0}'</source>
        <target state="translated">このプロジェクトを C# 言語バージョン '{0}' にアップグレードする</target>
        <note />
      </trans-unit>
      <trans-unit id="Upgrade_all_csharp_projects_to_language_version_0">
        <source>Upgrade all C# projects to language version '{0}'</source>
        <target state="translated">すべての C# プロジェクトを言語バージョン '{0}' にアップグレードする</target>
        <note />
      </trans-unit>
      <trans-unit id="class_name">
        <source>&lt;class name&gt;</source>
        <target state="translated">&lt;クラス名&gt;</target>
        <note />
      </trans-unit>
      <trans-unit id="interface_name">
        <source>&lt;interface name&gt;</source>
        <target state="translated">&lt;インターフェイス名&gt;</target>
        <note />
      </trans-unit>
      <trans-unit id="designation_name">
        <source>&lt;designation name&gt;</source>
        <target state="translated">&lt;指定名&gt;</target>
        <note />
      </trans-unit>
      <trans-unit id="struct_name">
        <source>&lt;struct name&gt;</source>
        <target state="translated">&lt;構造体名&gt;</target>
        <note />
      </trans-unit>
      <trans-unit id="Make_method_async">
        <source>Make method async</source>
        <target state="translated">メソッドを非同期にします</target>
        <note />
      </trans-unit>
      <trans-unit id="Make_method_async_remain_void">
        <source>Make method async (stay void)</source>
        <target state="translated">メソッドを非同期にする (void を維持)</target>
        <note />
      </trans-unit>
      <trans-unit id="Name">
        <source>&lt;Name&gt;</source>
        <target state="translated">&lt;名前&gt;</target>
        <note />
      </trans-unit>
      <trans-unit id="Autoselect_disabled_due_to_member_declaration">
        <source>Autoselect disabled due to member declaration</source>
        <target state="translated">メンバー宣言が原因で自動選択が無効になりました</target>
        <note />
      </trans-unit>
      <trans-unit id="Suggested_name">
        <source>(Suggested name)</source>
        <target state="translated">(推奨される名前)</target>
        <note />
      </trans-unit>
      <trans-unit id="Remove_unused_function">
        <source>Remove unused function</source>
        <target state="translated">使用されていない関数を削除します</target>
        <note />
      </trans-unit>
      <trans-unit id="Add_parentheses_around_conditional_expression_in_interpolated_string">
        <source>Add parentheses</source>
        <target state="translated">括弧を追加します</target>
        <note />
      </trans-unit>
      <trans-unit id="Convert_to_foreach">
        <source>Convert to 'foreach'</source>
        <target state="translated">'foreach' に変換する</target>
        <note />
      </trans-unit>
      <trans-unit id="Convert_to_for">
        <source>Convert to 'for'</source>
        <target state="translated">'for' に変換する</target>
        <note />
      </trans-unit>
      <trans-unit id="Invert_if">
        <source>Invert if</source>
        <target state="translated">if を反転する</target>
        <note />
      </trans-unit>
      <trans-unit id="Add_Obsolete">
        <source>Add [Obsolete]</source>
        <target state="translated">追加 [廃止]</target>
        <note />
      </trans-unit>
      <trans-unit id="Use_0">
        <source>Use '{0}'</source>
        <target state="translated">'{0}' を使用します</target>
        <note />
      </trans-unit>
      <trans-unit id="Introduce_using_statement">
        <source>Introduce 'using' statement</source>
        <target state="translated">'using' ステートメントを導入します</target>
        <note>{Locked="using"} "using" is a C# keyword and should not be localized.</note>
      </trans-unit>
      <trans-unit id="yield_break_statement">
        <source>yield break statement</source>
        <target state="translated">yield break ステートメント</target>
        <note>{Locked="yield break"} "yield break" is a C# keyword and should not be localized.</note>
      </trans-unit>
      <trans-unit id="yield_return_statement">
        <source>yield return statement</source>
        <target state="translated">yield return ステートメント</target>
        <note>{Locked="yield return"} "yield return" is a C# keyword and should not be localized.</note>
      </trans-unit>
    </body>
  </file>
</xliff><|MERGE_RESOLUTION|>--- conflicted
+++ resolved
@@ -12,14 +12,6 @@
         <target state="translated">await を追加する</target>
         <note />
       </trans-unit>
-<<<<<<< HEAD
-      <trans-unit id="Add_explicit_cast">
-        <source>Add explicit cast</source>
-        <target state="translated">明示的なキャストの追加</target>
-        <note />
-      </trans-unit>
-=======
->>>>>>> 42eb19a5
       <trans-unit id="Add_missing_usings">
         <source>Add missing usings</source>
         <target state="translated">不足している using を追加する</target>
@@ -115,14 +107,6 @@
         <target state="translated">逐語的文字列に変換する</target>
         <note />
       </trans-unit>
-<<<<<<< HEAD
-      <trans-unit id="Convert_type_to_0">
-        <source>Convert type to '{0}'</source>
-        <target state="translated">型を '{0}' に変換</target>
-        <note />
-      </trans-unit>
-=======
->>>>>>> 42eb19a5
       <trans-unit id="Declare_as_nullable">
         <source>Declare as nullable</source>
         <target state="translated">Null 許容型として宣言する</target>
