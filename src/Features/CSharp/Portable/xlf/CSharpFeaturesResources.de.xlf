--- conflicted
+++ resolved
@@ -774,47 +774,27 @@
       </trans-unit>
       <trans-unit id="Misplaced_using_directive">
         <source>Misplaced using directive</source>
-<<<<<<< HEAD
-        <target state="new">Misplaced using directive</target>
-=======
         <target state="translated">Die using-Anweisung wurde falsch platziert.</target>
->>>>>>> 7067a729
         <note>{Locked="using"} "using" is a C# keyword and should not be localized.</note>
       </trans-unit>
       <trans-unit id="Move_misplaced_using_directives">
         <source>Move misplaced using directives</source>
-<<<<<<< HEAD
-        <target state="new">Move misplaced using directives</target>
-=======
         <target state="translated">Falsch platzierte using-Anweisungen verschieben</target>
->>>>>>> 7067a729
         <note>{Locked="using"} "using" is a C# keyword and should not be localized.</note>
       </trans-unit>
       <trans-unit id="Using_directives_must_be_placed_inside_of_a_namespace_declaration">
         <source>Using directives must be placed inside of a namespace declaration</source>
-<<<<<<< HEAD
-        <target state="new">Using directives must be placed inside of a namespace declaration</target>
-=======
         <target state="translated">Using-Anweisungen müssen in einer namespace-Deklaration platziert werden.</target>
->>>>>>> 7067a729
         <note>{Locked="using"} "using" is a C# keyword and should not be localized. {Locked="namespace"} "namespace" is a C# keyword and should not be localized.</note>
       </trans-unit>
       <trans-unit id="Using_directives_must_be_placed_outside_of_a_namespace_declaration">
         <source>Using directives must be placed outside of a namespace declaration</source>
-<<<<<<< HEAD
-        <target state="new">Using directives must be placed outside of a namespace declaration</target>
-=======
         <target state="translated">Using-Anweisungen müssen außerhalb einer namespace-Deklaration platziert werden.</target>
->>>>>>> 7067a729
         <note>{Locked="using"} "using" is a C# keyword and should not be localized. {Locked="namespace"} "namespace" is a C# keyword and should not be localized.</note>
       </trans-unit>
       <trans-unit id="Warning_colon_Moving_using_directives_may_change_code_meaning">
         <source>Warning: Moving using directives may change code meaning.</source>
-<<<<<<< HEAD
-        <target state="new">Warning: Moving using directives may change code meaning.</target>
-=======
         <target state="translated">Warnung: Durch das Verschieben von using-Anweisungen kann sich die Codebedeutung ändern.</target>
->>>>>>> 7067a729
         <note>{Locked="using"} "using" is a C# keyword and should not be localized.</note>
       </trans-unit>
     </body>
