﻿// Licensed to the .NET Foundation under one or more agreements.
// The .NET Foundation licenses this file to you under the MIT license.
// See the LICENSE file in the project root for more information.

using System.Collections.Generic;
using System.Threading;
using System.Threading.Tasks;
using Microsoft.CodeAnalysis.Completion;
using Microsoft.CodeAnalysis.Completion.Providers;
using Microsoft.CodeAnalysis.CSharp.Extensions.ContextQuery;
using Roslyn.Utilities;

namespace Microsoft.CodeAnalysis.CSharp.Completion.KeywordRecommenders
{
    internal abstract partial class AbstractSyntacticSingleKeywordRecommender : IKeywordRecommender<CSharpSyntaxContext>
    {
        private readonly bool _isValidInPreprocessorContext;

        protected internal SyntaxKind KeywordKind { get; }

        internal bool ShouldFormatOnCommit { get; }

        protected AbstractSyntacticSingleKeywordRecommender(
            SyntaxKind keywordKind,
            bool isValidInPreprocessorContext = false,
            bool shouldFormatOnCommit = false)
        {
            this.KeywordKind = keywordKind;
            _isValidInPreprocessorContext = isValidInPreprocessorContext;
            this.ShouldFormatOnCommit = shouldFormatOnCommit;
        }

        protected virtual Task<bool> IsValidContextAsync(int position, CSharpSyntaxContext context, CancellationToken cancellationToken)
        {
            return Task.FromResult(IsValidContext(position, context, cancellationToken));
        }

        protected virtual bool IsValidContext(int position, CSharpSyntaxContext context, CancellationToken cancellationToken) => false;

        public async Task<IEnumerable<RecommendedKeyword>> RecommendKeywordsAsync(
            int position,
            CSharpSyntaxContext context,
            CancellationToken cancellationToken)
        {
            var syntaxKind = await this.RecommendKeywordAsync(position, context, cancellationToken).ConfigureAwait(false);
            if (syntaxKind.HasValue)
            {
                return SpecializedCollections.SingletonEnumerable(
                    new RecommendedKeyword(SyntaxFacts.GetText(syntaxKind.Value),
                        shouldFormatOnCommit: this.ShouldFormatOnCommit,
                        matchPriority: ShouldPreselect(context, cancellationToken) ? SymbolMatchPriority.Keyword : MatchPriority.Default));
            }

            return null;
        }

        protected virtual bool ShouldPreselect(CSharpSyntaxContext context, CancellationToken cancellationToken) => false;

#pragma warning disable VSTHRD200 // Use "Async" suffix for async methods
        internal async Task<IEnumerable<RecommendedKeyword>> RecommendKeywordsAsync_Test(int position, CSharpSyntaxContext context)
<<<<<<< HEAD
#pragma warning restore VSTHRD200 // Use "Async" suffix for async methods
        { 
=======
        {
>>>>>>> e0567782
            var syntaxKind = await this.RecommendKeywordAsync(position, context, CancellationToken.None).ConfigureAwait(false);
            if (syntaxKind.HasValue)
            {
                var matchPriority = ShouldPreselect(context, CancellationToken.None) ? SymbolMatchPriority.Keyword : MatchPriority.Default;
                return SpecializedCollections.SingletonEnumerable(
                    new RecommendedKeyword(SyntaxFacts.GetText(syntaxKind.Value), matchPriority: matchPriority));
            }

            return null;
        }

        private async Task<SyntaxKind?> RecommendKeywordAsync(int position, CSharpSyntaxContext context, CancellationToken cancellationToken)
        {
            // NOTE: The collector ensures that we're not in "NonUserCode" like comments, strings, inactive code
            // for perf reasons.
            var syntaxTree = context.SemanticModel.SyntaxTree;
            if (!_isValidInPreprocessorContext &&
                context.IsPreProcessorDirectiveContext)
            {
                return null;
            }

            if (!await IsValidContextAsync(position, context, cancellationToken).ConfigureAwait(false))
            {
                return null;
            }

            return this.KeywordKind;
        }
    }
}<|MERGE_RESOLUTION|>--- conflicted
+++ resolved
@@ -58,12 +58,8 @@
 
 #pragma warning disable VSTHRD200 // Use "Async" suffix for async methods
         internal async Task<IEnumerable<RecommendedKeyword>> RecommendKeywordsAsync_Test(int position, CSharpSyntaxContext context)
-<<<<<<< HEAD
 #pragma warning restore VSTHRD200 // Use "Async" suffix for async methods
-        { 
-=======
         {
->>>>>>> e0567782
             var syntaxKind = await this.RecommendKeywordAsync(position, context, CancellationToken.None).ConfigureAwait(false);
             if (syntaxKind.HasValue)
             {
