﻿<?xml version="1.0" encoding="utf-8"?>
<xliff xmlns="urn:oasis:names:tc:xliff:document:1.2" xmlns:xsi="http://www.w3.org/2001/XMLSchema-instance" version="1.2" xsi:schemaLocation="urn:oasis:names:tc:xliff:document:1.2 xliff-core-1.2-transitional.xsd">
  <file datatype="xml" source-language="en" target-language="pl" original="../FeaturesResources.resx">
    <body>
      <trans-unit id="AM_PM_abbreviated">
        <source>AM/PM (abbreviated)</source>
        <target state="new">AM/PM (abbreviated)</target>
        <note />
      </trans-unit>
      <trans-unit id="AM_PM_abbreviated_description">
        <source>The "t" custom format specifier represents the first character of the AM/PM designator. The appropriate localized designator is retrieved from the DateTimeFormatInfo.AMDesignator or DateTimeFormatInfo.PMDesignator property of the current or specific culture. The AM designator is used for all times from 0:00:00 (midnight) to 11:59:59.999. The PM designator is used for all times from 12:00:00 (noon) to 23:59:59.999.

If the "t" format specifier is used without other custom format specifiers, it's interpreted as the "t" standard date and time format specifier.</source>
        <target state="new">The "t" custom format specifier represents the first character of the AM/PM designator. The appropriate localized designator is retrieved from the DateTimeFormatInfo.AMDesignator or DateTimeFormatInfo.PMDesignator property of the current or specific culture. The AM designator is used for all times from 0:00:00 (midnight) to 11:59:59.999. The PM designator is used for all times from 12:00:00 (noon) to 23:59:59.999.

If the "t" format specifier is used without other custom format specifiers, it's interpreted as the "t" standard date and time format specifier.</target>
        <note />
      </trans-unit>
      <trans-unit id="AM_PM_full">
        <source>AM/PM (full)</source>
        <target state="new">AM/PM (full)</target>
        <note />
      </trans-unit>
      <trans-unit id="AM_PM_full_description">
        <source>The "tt" custom format specifier (plus any number of additional "t" specifiers) represents the entire AM/PM designator. The appropriate localized designator is retrieved from the DateTimeFormatInfo.AMDesignator or DateTimeFormatInfo.PMDesignator property of the current or specific culture. The AM designator is used for all times from 0:00:00 (midnight) to 11:59:59.999. The PM designator is used for all times from 12:00:00 (noon) to 23:59:59.999.

Make sure to use the "tt" specifier for languages for which it's necessary to maintain the distinction between AM and PM. An example is Japanese, for which the AM and PM designators differ in the second character instead of the first character.</source>
        <target state="new">The "tt" custom format specifier (plus any number of additional "t" specifiers) represents the entire AM/PM designator. The appropriate localized designator is retrieved from the DateTimeFormatInfo.AMDesignator or DateTimeFormatInfo.PMDesignator property of the current or specific culture. The AM designator is used for all times from 0:00:00 (midnight) to 11:59:59.999. The PM designator is used for all times from 12:00:00 (noon) to 23:59:59.999.

Make sure to use the "tt" specifier for languages for which it's necessary to maintain the distinction between AM and PM. An example is Japanese, for which the AM and PM designators differ in the second character instead of the first character.</target>
        <note />
      </trans-unit>
      <trans-unit id="Add_DebuggerDisplay_attribute">
        <source>Add 'DebuggerDisplay' attribute</source>
        <target state="new">Add 'DebuggerDisplay' attribute</target>
        <note>{Locked="DebuggerDisplay"} "DebuggerDisplay" is a BCL class and should not be localized.</note>
      </trans-unit>
      <trans-unit id="Add_member_name">
        <source>Add member name</source>
        <target state="translated">Dodaj nazwę składowej</target>
        <note />
      </trans-unit>
      <trans-unit id="Add_null_checks_for_all_parameters">
        <source>Add null checks for all parameters</source>
        <target state="translated">Dodaj sprawdzenia wartości null dla wszystkich parametrów</target>
        <note />
      </trans-unit>
      <trans-unit id="Add_optional_parameter_to_constructor">
        <source>Add optional parameter to constructor</source>
        <target state="translated">Dodaj opcjonalny parametr do konstruktora</target>
        <note />
      </trans-unit>
      <trans-unit id="Add_parameter_to_0_and_overrides_implementations">
        <source>Add parameter to '{0}' (and overrides/implementations)</source>
        <target state="translated">Dodaj parametr do elementu „{0}” (oraz przesłonięć/implementacji)</target>
        <note />
      </trans-unit>
      <trans-unit id="Add_parameter_to_constructor">
        <source>Add parameter to constructor</source>
        <target state="translated">Dodaj parametr do konstruktora</target>
        <note />
      </trans-unit>
      <trans-unit id="Add_project_reference_to_0">
        <source>Add project reference to '{0}'.</source>
        <target state="translated">Dodaj odwołanie do projektu do elementu „{0}”</target>
        <note />
      </trans-unit>
      <trans-unit id="Add_reference_to_0">
        <source>Add reference to '{0}'.</source>
        <target state="translated">Dodaj odwołanie do elementu „{0}”</target>
        <note />
      </trans-unit>
      <trans-unit id="Actions_can_not_be_empty">
        <source>Actions can not be empty.</source>
        <target state="translated">Akcje nie mogą być puste.</target>
        <note />
      </trans-unit>
      <trans-unit id="Add_tuple_element_name_0">
        <source>Add tuple element name '{0}'</source>
        <target state="translated">Dodaj nazwę elementu krotki „{0}”</target>
        <note />
      </trans-unit>
      <trans-unit id="Adding_0_into_an_interface_method_will_prevent_the_debug_session_from_continuing">
        <source>Adding '{0}' into an interface method will prevent the debug session from continuing.</source>
        <target state="translated">Dodanie elementu „{0}” do metody interfejsu uniemożliwi kontynuowanie sesji debugowania.</target>
        <note />
      </trans-unit>
      <trans-unit id="Adding_0_into_an_interface_will_prevent_the_debug_session_from_continuing">
        <source>Adding '{0}' into an interface will prevent the debug session from continuing.</source>
        <target state="translated">Dodanie elementu „{0}” do interfejsu uniemożliwi kontynuowanie sesji debugowania.</target>
        <note />
      </trans-unit>
      <trans-unit id="Adding_method_with_explicit_interface_specifier_will_prevernt_the_debug_session_from_continuing">
        <source>Adding a method with an explicit interface specifier will prevent the debug session from continuing.</source>
        <target state="translated">Dodanie metody z jawnym specyfikatorem interfejsu uniemożliwi kontynuowanie sesji debugowania.</target>
        <note />
      </trans-unit>
      <trans-unit id="Align_wrapped_arguments">
        <source>Align wrapped arguments</source>
        <target state="translated">Wyrównaj zawinięte argumenty</target>
        <note />
      </trans-unit>
      <trans-unit id="Align_wrapped_parameters">
        <source>Align wrapped parameters</source>
        <target state="translated">Wyrównaj zawinięte parametry</target>
        <note />
      </trans-unit>
      <trans-unit id="Awaited_task_returns_0">
        <source>Awaited task returns '{0}'</source>
        <target state="translated">Zadanie, na które oczekiwano, zwraca wartość „{0}”</target>
        <note />
      </trans-unit>
      <trans-unit id="Awaited_task_returns_no_value">
        <source>Awaited task returns no value</source>
        <target state="translated">Zadanie, na które oczekiwano, nie zwraca wartości</target>
        <note />
      </trans-unit>
      <trans-unit id="Base_classes_contain_inaccessible_unimplemented_members">
        <source>Base classes contain inaccessible unimplemented members</source>
        <target state="new">Base classes contain inaccessible unimplemented members</target>
        <note />
      </trans-unit>
      <trans-unit id="CannotApplyChangesUnexpectedError">
        <source>Cannot apply changes -- unexpected error: '{0}'</source>
        <target state="translated">Nie można zastosować zmian — nieoczekiwany błąd: „{0}”</target>
        <note />
      </trans-unit>
      <trans-unit id="Change_namespace_to_0">
        <source>Change namespace to '{0}'</source>
        <target state="translated">Zmień przestrzeń nazw na „{0}”</target>
        <note />
      </trans-unit>
      <trans-unit id="Change_to_global_namespace">
        <source>Change to global namespace</source>
        <target state="translated">Zmień na globalną przestrzeń nazw</target>
        <note />
      </trans-unit>
      <trans-unit id="ChangesDisallowedWhileStoppedAtException">
        <source>Changes are not allowed while stopped at exception</source>
        <target state="translated">Zmiany nie są dozwolone, gdy wyjątek został zatrzymany</target>
        <note />
      </trans-unit>
      <trans-unit id="ChangesNotAppliedWhileRunning">
        <source>Changes made in project '{0}' will not be applied while the application is running</source>
        <target state="translated">Zmiany wprowadzone w projekcie „{0}” nie zostaną zastosowane, gdy aplikacja jest uruchomiona</target>
        <note />
      </trans-unit>
      <trans-unit id="Changing_0_from_asynchronous_to_synchronous_will_prevent_the_debug_session_from_continuing">
        <source>Changing '{0}' from asynchronous to synchronous will prevent the debug session from continuing.</source>
        <target state="translated">Zmiana elementu „{0}” z asynchronicznego na synchroniczny uniemożliwi kontynuowanie sesji debugowania.</target>
        <note />
      </trans-unit>
      <trans-unit id="Changing_0_to_1_will_prevent_the_debug_session_from_continuing_because_it_changes_the_shape_of_the_state_machine">
        <source>Changing '{0}' to '{1}' will prevent the debug session from continuing because it changes the shape of the state machine.</source>
        <target state="translated">Zmiana elementu „{0}” na „{1}” uniemożliwi kontynuowanie sesji debugowania, ponieważ powoduje zmianę kształtu automatu stanów.</target>
        <note />
      </trans-unit>
      <trans-unit id="Conditional_expression_can_be_simplified">
        <source>Conditional expression can be simplified</source>
        <target state="new">Conditional expression can be simplified</target>
        <note />
      </trans-unit>
      <trans-unit id="Configure_0_code_style">
        <source>Configure {0} code style</source>
        <target state="translated">Konfiguruj styl kodu {0}</target>
        <note />
      </trans-unit>
      <trans-unit id="Configure_0_severity">
        <source>Configure {0} severity</source>
        <target state="translated">Konfiguruj ważność {0}</target>
        <note />
      </trans-unit>
      <trans-unit id="Configure_severity_for_all_0_analyzers">
        <source>Configure severity for all '{0}' analyzers</source>
        <target state="new">Configure severity for all '{0}' analyzers</target>
        <note />
      </trans-unit>
      <trans-unit id="Configure_severity_for_all_analyzers">
        <source>Configure severity for all analyzers</source>
        <target state="new">Configure severity for all analyzers</target>
        <note />
      </trans-unit>
      <trans-unit id="Convert_to_linq">
        <source>Convert to LINQ</source>
        <target state="translated">Konwertuj na składnię LINQ</target>
        <note />
      </trans-unit>
      <trans-unit id="Add_to_0">
        <source>Add to '{0}'</source>
        <target state="translated">Dodaj do elementu „{0}”</target>
        <note />
      </trans-unit>
      <trans-unit id="Convert_to_class">
        <source>Convert to class</source>
        <target state="translated">Konwertuj na klasę</target>
        <note />
      </trans-unit>
      <trans-unit id="Convert_to_linq_call_form">
        <source>Convert to LINQ (call form)</source>
        <target state="translated">Konwertuj na składnię LINQ (wywołaj formularz)</target>
        <note />
      </trans-unit>
      <trans-unit id="Convert_to_struct">
        <source>Convert to struct</source>
        <target state="translated">Konwertuj na strukturę</target>
        <note />
      </trans-unit>
<<<<<<< HEAD
=======
      <trans-unit id="Convert_to_tuple">
        <source>Convert to tuple</source>
        <target state="translated">Konwertuj na spójną kolekcję</target>
        <note />
      </trans-unit>
      <trans-unit id="Create_and_assign_field_0">
        <source>Create and assign field '{0}'</source>
        <target state="new">Create and assign field '{0}'</target>
        <note />
      </trans-unit>
      <trans-unit id="Create_and_assign_property_0">
        <source>Create and assign property '{0}'</source>
        <target state="new">Create and assign property '{0}'</target>
        <note />
      </trans-unit>
      <trans-unit id="Create_and_assign_remaining_as_fields">
        <source>Create and assign remaining as fields</source>
        <target state="new">Create and assign remaining as fields</target>
        <note />
      </trans-unit>
      <trans-unit id="Create_and_assign_remaining_as_properties">
        <source>Create and assign remaining as properties</source>
        <target state="new">Create and assign remaining as properties</target>
        <note />
      </trans-unit>
>>>>>>> d73229b4
      <trans-unit id="DisposableFieldsShouldBeDisposedDescription">
        <source>A type that implements System.IDisposable declares fields that are of types that also implement IDisposable. The Dispose method of the field is not called by the Dispose method of the declaring type. To fix a violation of this rule, call Dispose on fields that are of types that implement IDisposable if you are responsible for allocating and releasing the unmanaged resources held by the field.</source>
        <target state="translated">Typ zawierający implementację interfejsu System.IDisposable deklaruje pola, których typy także zawierają implementację interfejsu IDisposable. Metoda Dispose pola nie jest wywoływana przez metodę Dispose typu deklarującego. Aby naprawić naruszenie tej reguły, wywołaj metodę Dispose dla pól, których typy zawierają implementację interfejsu IDisposable, jeśli odpowiadasz za przydzielanie i zwalnianie niezarządzanych zasobów wstrzymywanych przez pole.</target>
        <note />
      </trans-unit>
      <trans-unit id="Disposable_field_0_is_never_disposed">
        <source>Disposable field '{0}' is never disposed</source>
        <target state="translated">Pole możliwe do likwidacji „{0}” nie jest nigdy likwidowane</target>
        <note />
      </trans-unit>
      <trans-unit id="Disposable_fields_should_be_disposed">
        <source>Disposable fields should be disposed</source>
        <target state="translated">Pola możliwe do likwidacji powinny zostać zlikwidowane</target>
        <note />
      </trans-unit>
      <trans-unit id="Disposable_object_created_by_0_is_never_disposed">
        <source>Disposable object created by '{0}' is never disposed</source>
        <target state="translated">Obiekt możliwy do likwidacji utworzony przez element „{0}” nie jest nigdy likwidowany</target>
        <note />
      </trans-unit>
      <trans-unit id="Dispose_objects_before_losing_scope">
        <source>Dispose objects before losing scope</source>
        <target state="translated">Likwiduj obiekty przed utratą zakresu</target>
        <note />
      </trans-unit>
      <trans-unit id="Do_not_change_this_code_Put_cleanup_code_in_0_method">
        <source>Do not change this code. Put cleanup code in '{0}' method</source>
        <target state="new">Do not change this code. Put cleanup code in '{0}' method</target>
        <note />
      </trans-unit>
      <trans-unit id="DocumentIsOutOfSyncWithDebuggee">
        <source>The current content of source file '{0}' does not match the built source. Any changes made to this file while debugging won't be applied until its content matches the built source.</source>
        <target state="translated">Bieżąca zawartość pliku źródłowego „{0}” nie pasuje do skompilowanego źródła. Wszystkie zmiany wprowadzone w tym pliku podczas debugowania nie zostaną zastosowane do czasu, aż jego zawartość będzie zgodna ze skompilowanym źródłem.</target>
        <note />
      </trans-unit>
      <trans-unit id="EditAndContinue">
        <source>Edit and Continue</source>
        <target state="translated">Edytuj i kontynuuj</target>
        <note />
      </trans-unit>
      <trans-unit id="EditAndContinueDisallowedByModule">
        <source>Edit and Continue disallowed by module</source>
        <target state="translated">Edycja i kontynuowanie niedozwolone przez moduł</target>
        <note />
      </trans-unit>
      <trans-unit id="EditAndContinueDisallowedByProject">
        <source>Changes made in project '{0}' will prevent the debug session from continuing: {1}</source>
        <target state="translated">Zmiany wprowadzone w projekcie „{0}” uniemożliwią kontynuowanie sesji debugowania: {1}</target>
        <note />
      </trans-unit>
      <trans-unit id="ErrorReadingFile">
        <source>Error while reading file '{0}': {1}</source>
        <target state="translated">Błąd podczas odczytywania pliku „{0}”: {1}</target>
        <note />
      </trans-unit>
      <trans-unit id="Extract_interface">
        <source>Extract interface...</source>
        <target state="translated">Wyodrębnij interfejs...</target>
        <note />
      </trans-unit>
      <trans-unit id="Extract_local_function">
        <source>Extract local function</source>
        <target state="translated">Wyodrębnij funkcję lokalną</target>
        <note />
      </trans-unit>
      <trans-unit id="Extract_method">
        <source>Extract method</source>
        <target state="translated">Wyodrębnij metodę</target>
        <note />
      </trans-unit>
      <trans-unit id="Failed_to_analyze_data_flow_for_0">
        <source>Failed to analyze data-flow for: {0}</source>
        <target state="translated">Nie można przeanalizować przepływu danych dla: {0}</target>
        <note />
      </trans-unit>
      <trans-unit id="Fix_formatting">
        <source>Fix formatting</source>
        <target state="translated">Napraw formatowanie</target>
        <note />
      </trans-unit>
      <trans-unit id="Fix_typo_0">
        <source>Fix typo '{0}'</source>
        <target state="translated">Popraw błąd pisowni „{0}”</target>
        <note />
      </trans-unit>
      <trans-unit id="Formatting_document">
        <source>Formatting document</source>
        <target state="translated">Trwa formatowanie dokumentu...</target>
        <note />
      </trans-unit>
      <trans-unit id="Generate_comparison_operators">
        <source>Generate comparison operators</source>
        <target state="new">Generate comparison operators</target>
        <note />
      </trans-unit>
      <trans-unit id="Generate_for_0">
        <source>Generate for '{0}'</source>
        <target state="new">Generate for '{0}'</target>
        <note />
      </trans-unit>
      <trans-unit id="Generate_parameter_0">
        <source>Generate parameter '{0}'</source>
        <target state="translated">Generuj parametr „{0}”</target>
        <note />
      </trans-unit>
      <trans-unit id="Generate_parameter_0_and_overrides_implementations">
        <source>Generate parameter '{0}' (and overrides/implementations)</source>
        <target state="translated">Generowanie parametru „{0}” (i przesłonięć/implementacji)</target>
        <note />
      </trans-unit>
      <trans-unit id="GetHashCode_implementation_can_be_simplified">
        <source>'GetHashCode' implementation can be simplified</source>
        <target state="translated">Implementację „GetHashCode” można uprościć</target>
        <note />
      </trans-unit>
      <trans-unit id="Implement_0_explicitly">
        <source>Implement '{0}' explicitly</source>
        <target state="translated">Jawnie zaimplementuj interfejs „{0}”</target>
        <note />
      </trans-unit>
      <trans-unit id="Implement_0_implicitly">
        <source>Implement '{0}' implicitly</source>
        <target state="translated">Niejawnie zaimplementuj interfejs „{0}”</target>
        <note />
      </trans-unit>
      <trans-unit id="Implement_abstract_class">
        <source>Implement abstract class</source>
        <target state="new">Implement abstract class</target>
        <note />
      </trans-unit>
      <trans-unit id="Implement_all_interfaces_explicitly">
        <source>Implement all interfaces explicitly</source>
        <target state="new">Implement all interfaces explicitly</target>
        <note />
      </trans-unit>
      <trans-unit id="Implement_all_interfaces_implicitly">
        <source>Implement all interfaces implicitly</source>
        <target state="translated">Niejawnie zaimplementuj wszystkie interfejsy</target>
        <note />
      </trans-unit>
      <trans-unit id="Implement_all_members_explicitly">
        <source>Implement all members explicitly</source>
        <target state="new">Implement all members explicitly</target>
        <note />
      </trans-unit>
      <trans-unit id="Implement_explicitly">
        <source>Implement explicitly</source>
        <target state="new">Implement explicitly</target>
        <note />
      </trans-unit>
      <trans-unit id="Implement_implicitly">
        <source>Implement implicitly</source>
        <target state="translated">Zaimplementuj niejawnie</target>
        <note />
      </trans-unit>
      <trans-unit id="Implement_remaining_members_explicitly">
        <source>Implement remaining members explicitly</source>
        <target state="new">Implement remaining members explicitly</target>
        <note />
      </trans-unit>
      <trans-unit id="Implement_through_0">
        <source>Implement through '{0}'</source>
        <target state="new">Implement through '{0}'</target>
        <note />
      </trans-unit>
      <trans-unit id="Indent_all_arguments">
        <source>Indent all arguments</source>
        <target state="translated">Dodaj wcięcie dla wszystkich argumentów</target>
        <note />
      </trans-unit>
      <trans-unit id="Indent_all_parameters">
        <source>Indent all parameters</source>
        <target state="translated">Dodaj wcięcie dla wszystkich parametrów</target>
        <note />
      </trans-unit>
      <trans-unit id="Indent_wrapped_arguments">
        <source>Indent wrapped arguments</source>
        <target state="translated">Dodaj wcięcie dla zawiniętych argumentów</target>
        <note />
      </trans-unit>
      <trans-unit id="Indent_wrapped_parameters">
        <source>Indent wrapped parameters</source>
        <target state="translated">Dodaj wcięcie dla zawiniętych parametrów</target>
        <note />
      </trans-unit>
      <trans-unit id="Indexing_can_be_simplified">
        <source>Indexing can be simplified</source>
        <target state="translated">Indeksowanie można uprościć</target>
        <note />
      </trans-unit>
      <trans-unit id="Interpolation_can_be_simplified">
        <source>Interpolation can be simplified</source>
        <target state="translated">Interpolację można uprościć</target>
        <note />
      </trans-unit>
      <trans-unit id="Introduce_constant">
        <source>Introduce constant</source>
        <target state="translated">Wprowadź stałą</target>
        <note />
      </trans-unit>
      <trans-unit id="Introduce_field">
        <source>Introduce field</source>
        <target state="translated">Wprowadź pole</target>
        <note />
      </trans-unit>
      <trans-unit id="Introduce_local">
        <source>Introduce local</source>
        <target state="translated">Wprowadź zmienną lokalną</target>
        <note />
      </trans-unit>
      <trans-unit id="Introduce_query_variable">
        <source>Introduce query variable</source>
        <target state="translated">Wprowadź zmienną zapytania</target>
        <note />
      </trans-unit>
      <trans-unit id="Make_member_static">
        <source>Make static</source>
        <target state="translated">Ustaw jako statyczne</target>
        <note />
      </trans-unit>
      <trans-unit id="Make_readonly_fields_writable">
        <source>Make readonly fields writable</source>
        <target state="translated">Ustaw możliwość zapisu dla pól z deklaracją readonly</target>
        <note>{Locked="readonly"} "readonly" is C# keyword and should not be localized.</note>
      </trans-unit>
      <trans-unit id="Invert_conditional">
        <source>Invert conditional</source>
        <target state="translated">Odwróć warunkowe</target>
        <note />
      </trans-unit>
      <trans-unit id="Local_function_can_be_made_static">
        <source>Local function can be made static</source>
        <target state="translated">Funkcję lokalną można ustawić jako statyczną</target>
        <note />
      </trans-unit>
      <trans-unit id="Make_local_function_static">
        <source>Make local function 'static'</source>
        <target state="translated">Ustaw funkcję lokalną jako „static”</target>
        <note />
      </trans-unit>
      <trans-unit id="Merge_with_nested_0_statement">
        <source>Merge with nested '{0}' statement</source>
        <target state="translated">Scal z zagnieżdżoną instrukcją „{0}”</target>
        <note />
      </trans-unit>
      <trans-unit id="Merge_with_next_0_statement">
        <source>Merge with next '{0}' statement</source>
        <target state="translated">Scal z następną instrukcją „{0}”</target>
        <note />
      </trans-unit>
      <trans-unit id="Merge_with_outer_0_statement">
        <source>Merge with outer '{0}' statement</source>
        <target state="translated">Scal z zewnętrzną instrukcją „{0}”</target>
        <note />
      </trans-unit>
      <trans-unit id="Merge_with_previous_0_statement">
        <source>Merge with previous '{0}' statement</source>
        <target state="translated">Scal z poprzednią instrukcją „{0}”</target>
        <note />
      </trans-unit>
      <trans-unit id="MethodMustReturnStreamThatSupportsReadAndSeek">
        <source>{0} must return a stream that supports read and seek operations.</source>
        <target state="translated">{0} musi zwrócić strumień, który obsługuje operacje odczytu i wyszukiwania.</target>
        <note />
      </trans-unit>
      <trans-unit id="Modifying_0_which_contains_a_switch_expression_will_prevent_the_debug_session_from_continuing">
        <source>Modifying '{0}' which contains a switch expression will prevent the debug session from continuing.</source>
        <target state="translated">Zmodyfikowanie elementu „{0}”, który zawiera wyrażenie switch, uniemożliwi kontynuowanie sesji debugowania.</target>
        <note />
      </trans-unit>
      <trans-unit id="Move_contents_to_namespace">
        <source>Move contents to namespace...</source>
        <target state="translated">Przenieś zawartość do przestrzeni nazw...</target>
        <note />
      </trans-unit>
      <trans-unit id="Move_file_to_0">
        <source>Move file to '{0}'</source>
        <target state="translated">Przenieś plik do lokalizacji „{0}”</target>
        <note />
      </trans-unit>
      <trans-unit id="Move_file_to_project_root_folder">
        <source>Move file to project root folder</source>
        <target state="translated">Przenieś plik do folderu głównego projektu</target>
        <note />
      </trans-unit>
      <trans-unit id="Move_to_namespace">
        <source>Move to namespace...</source>
        <target state="translated">Przenieś do przestrzeni nazw...</target>
        <note />
      </trans-unit>
      <trans-unit id="Modifying_source_file_will_prevent_the_debug_session_from_continuing_due_to_internal_error">
        <source>Modifying source file {0} will prevent the debug session from continuing due to internal error: {1}.</source>
        <target state="translated">Zmodyfikowanie pliku źródłowego {0} uniemożliwi kontynuowanie sesji debugowania ze względu na błąd wewnętrzny: {1}.</target>
        <note />
      </trans-unit>
      <trans-unit id="Pull_0_up">
        <source>Pull '{0}' up</source>
        <target state="translated">Ściągnij element „{0}” w górę</target>
        <note />
      </trans-unit>
      <trans-unit id="Pull_0_up_to_1">
        <source>Pull '{0}' up to '{1}'</source>
        <target state="translated">Ściągnij elementy „{0}” aż do elementu „{1}”</target>
        <note />
      </trans-unit>
      <trans-unit id="Pull_members_up_to_base_type">
        <source>Pull members up to base type...</source>
        <target state="translated">Ściągnij składowe aż do typu bazowego...</target>
        <note />
      </trans-unit>
      <trans-unit id="Related_method_signatures_found_in_metadata_will_not_be_updated">
        <source>Related method signatures found in metadata will not be updated.</source>
        <target state="translated">Sygnatury powiązanych metod znalezione w metadanych nie zostaną zaktualizowane.</target>
        <note />
      </trans-unit>
      <trans-unit id="Replace_0_with_1">
        <source>Replace '{0}' with '{1}' </source>
        <target state="translated">Zamień element „{0}” na element „{1}”</target>
        <note />
      </trans-unit>
      <trans-unit id="Resolve_conflict_markers">
        <source>Resolve conflict markers</source>
        <target state="new">Resolve conflict markers</target>
        <note />
      </trans-unit>
      <trans-unit id="RudeEdit">
        <source>Rude edit</source>
        <target state="translated">Edycja reguły</target>
        <note />
      </trans-unit>
      <trans-unit id="Simplify_conditional_expression">
        <source>Simplify conditional expression</source>
        <target state="new">Simplify conditional expression</target>
        <note />
      </trans-unit>
      <trans-unit id="Simplify_interpolation">
        <source>Simplify interpolation</source>
        <target state="translated">Uprość interpolację</target>
        <note />
      </trans-unit>
      <trans-unit id="Split_into_consecutive_0_statements">
        <source>Split into consecutive '{0}' statements</source>
        <target state="translated">Podziel na kolejne instrukcje „{0}”</target>
        <note />
      </trans-unit>
      <trans-unit id="Split_into_nested_0_statements">
        <source>Split into nested '{0}' statements</source>
        <target state="translated">Podziel na zagnieżdżone instrukcje „{0}”</target>
        <note />
      </trans-unit>
      <trans-unit id="StreamMustSupportReadAndSeek">
        <source>Stream must support read and seek operations.</source>
        <target state="translated">Strumień musi obsługiwać operacje odczytu i wyszukiwania.</target>
        <note />
      </trans-unit>
      <trans-unit id="Struct_contains_assignment_to_this_outside_of_constructor_Make_readonly_fields_writable">
        <source>Struct contains assignment to 'this' outside of constructor. Make readonly fields writable</source>
        <target state="new">Struct contains assignment to 'this' outside of constructor. Make readonly fields writable</target>
        <note>{Locked="Struct"}{Locked="this"} these are C#/VB keywords and should not be localized.</note>
      </trans-unit>
      <trans-unit id="Suppress_0">
        <source>Suppress {0}</source>
        <target state="translated">Pomiń element {0}</target>
        <note />
      </trans-unit>
      <trans-unit id="TODO_colon_free_unmanaged_resources_unmanaged_objects_and_override_finalizer">
        <source>TODO: free unmanaged resources (unmanaged objects) and override finalizer</source>
        <target state="new">TODO: free unmanaged resources (unmanaged objects) and override finalizer</target>
        <note />
      </trans-unit>
      <trans-unit id="TODO_colon_override_finalizer_only_if_0_has_code_to_free_unmanaged_resources">
        <source>TODO: override finalizer only if '{0}' has code to free unmanaged resources</source>
        <target state="new">TODO: override finalizer only if '{0}' has code to free unmanaged resources</target>
        <note />
      </trans-unit>
      <trans-unit id="Target_type_matches">
        <source>Target type matches</source>
        <target state="translated">Dopasowania typu docelowego</target>
        <note />
      </trans-unit>
      <trans-unit id="The_selection_contains_a_local_function_call_without_its_declaration">
        <source>The selection contains a local function call without its declaration.</source>
        <target state="translated">Zaznaczenie zawiera wywołanie funkcji lokalnej bez jego deklaracji.</target>
        <note />
      </trans-unit>
      <trans-unit id="UnableToReadSourceFileOrPdb">
        <source>Unable to read source file '{0}' or the PDB built for the containing project. Any changes made to this file while debugging won't be applied until its content matches the built source.</source>
        <target state="translated">Nie można odczytać pliku źródłowego „{0}” lub pliku PDB skompilowanego dla projektu zawierającego. Wszystkie zmiany wprowadzone w tym pliku podczas debugowania nie zostaną zastosowane do czasu, aż jego zawartość będzie zgodna ze skompilowanym źródłem.</target>
        <note />
      </trans-unit>
      <trans-unit id="Unwrap_all_arguments">
        <source>Unwrap all arguments</source>
        <target state="translated">Odwijaj wszystkie argumenty</target>
        <note />
      </trans-unit>
      <trans-unit id="Unwrap_all_parameters">
        <source>Unwrap all parameters</source>
        <target state="translated">Odwijaj wszystkie parametry</target>
        <note />
      </trans-unit>
      <trans-unit id="Unwrap_and_indent_all_arguments">
        <source>Unwrap and indent all arguments</source>
        <target state="translated">Odwijaj wszystkie argumenty i dodawaj dla nich wcięcie</target>
        <note />
      </trans-unit>
      <trans-unit id="Unwrap_and_indent_all_parameters">
        <source>Unwrap and indent all parameters</source>
        <target state="translated">Odwijaj wszystkie parametry i dodawaj dla nich wcięcie</target>
        <note />
      </trans-unit>
      <trans-unit id="Unwrap_argument_list">
        <source>Unwrap argument list</source>
        <target state="translated">Odwijaj listę argumentów</target>
        <note />
      </trans-unit>
      <trans-unit id="Unwrap_call_chain">
        <source>Unwrap call chain</source>
        <target state="translated">Odwijaj łańcuch wywołań</target>
        <note />
      </trans-unit>
      <trans-unit id="Unwrap_expression">
        <source>Unwrap expression</source>
        <target state="translated">Odwijaj wyrażenie</target>
        <note />
      </trans-unit>
      <trans-unit id="Unwrap_parameter_list">
        <source>Unwrap parameter list</source>
        <target state="translated">Odwijaj listę parametrów</target>
        <note />
      </trans-unit>
      <trans-unit id="Updating_a_0_around_an_active_statement_will_prevent_the_debug_session_from_continuing">
        <source>Updating a '{0}' around an active statement will prevent the debug session from continuing.</source>
        <target state="translated">Aktualizacja elementu „{0}” w pobliżu aktywnej instrukcji uniemożliwi kontynuowanie sesji debugowania.</target>
        <note />
      </trans-unit>
      <trans-unit id="UseRecommendedDisposePatternDescription">
        <source>Use recommended dispose pattern to ensure that locally scoped disposable objects are disposed on all paths. If possible, wrap the creation within a 'using' statement or a 'using' declaration. Otherwise, use a try-finally pattern, with a dedicated local variable declared before the try region and an unconditional Dispose invocation on non-null value in the 'finally' region, say 'x?.Dispose()'. If the object is explicitly disposed within the try region or the dispose ownership is transferred to another object or method, assign 'null' to the local variable just after such an operation to prevent double dispose in 'finally'</source>
        <target state="translated">Użyj zalecanego wzorca likwidacji, aby upewnić się, że obiekty możliwe do likwidacji w lokalnym zakresie są likwidowane we wszystkich ścieżkach. Jeśli to możliwe, opakuj tworzenie w instrukcji „using” lub deklaracji „using”. W przeciwnym razie użyj wzorca try-finally z dedykowaną zmienną lokalną zadeklarowaną przed regionem try i bezwarunkowym wywołaniem metody Dispose dla wartości innej niż null w regionie „finally”, na przykład „x?.Dispose()”. Jeśli obiekt jest jawnie likwidowany w regionie try lub własność dispose jest przenoszona do innego obiektu lub metody, przypisz wartość „null” do zmiennej lokalnej zaraz po takiej operacji, aby zapobiec podwójnemu wywołaniu dispose w regionie „finally”</target>
        <note />
      </trans-unit>
      <trans-unit id="Use_System_HashCode">
        <source>Use 'System.HashCode'</source>
        <target state="translated">Użyj elementu „System.HashCode”</target>
        <note />
      </trans-unit>
      <trans-unit id="Use_block_body_for_lambda_expressions">
        <source>Use block body for lambda expressions</source>
        <target state="translated">Użyj treści bloku dla wyrażeń lambda</target>
        <note />
      </trans-unit>
      <trans-unit id="Use_compound_assignment">
        <source>Use compound assignment</source>
        <target state="translated">Użyj przypisania złożonego</target>
        <note />
      </trans-unit>
      <trans-unit id="Use_expression_body_for_lambda_expressions">
        <source>Use expression body for lambda expressions</source>
        <target state="translated">Użyj treści wyrażenia dla wyrażeń lambda</target>
        <note />
      </trans-unit>
      <trans-unit id="Use_index_operator">
        <source>Use index operator</source>
        <target state="translated">Użyj operatora indeksu</target>
        <note />
      </trans-unit>
      <trans-unit id="Use_interpolated_verbatim_string">
        <source>Use interpolated verbatim string</source>
        <target state="translated">Użyj interpolowanego ciągu dosłownego wyrażenia</target>
        <note />
      </trans-unit>
      <trans-unit id="Use_range_operator">
        <source>Use range operator</source>
        <target state="translated">Użyj operatora zakresu</target>
        <note />
      </trans-unit>
      <trans-unit id="Use_recommended_dispose_pattern">
        <source>Use recommended dispose pattern</source>
        <target state="translated">Użyj zalecanego wzorca likwidacji</target>
        <note />
      </trans-unit>
      <trans-unit id="Use_recommended_dispose_pattern_to_ensure_that_object_created_by_0_is_disposed_on_all_paths_using_statement_declaration_or_try_finally">
        <source>Use recommended dispose pattern to ensure that object created by '{0}' is disposed on all paths: using statement/declaration or try/finally</source>
        <target state="translated">Użyj zalecanego wzorca likwidacji, aby upewnić się, że obiekt utworzony przez element „{0}” jest likwidowany we wszystkich ścieżkach: instrukcja/deklaracja using lub try/finally</target>
        <note>{Locked="using"}{Locked="try"}{Locked="finally"} "using", "try" and "finally" are C# keywords and should not be localized.</note>
      </trans-unit>
      <trans-unit id="Use_simple_using_statement">
        <source>Use simple 'using' statement</source>
        <target state="translated">Użyj prostej instrukcji „using”</target>
        <note />
      </trans-unit>
      <trans-unit id="Value_colon">
        <source>Value:</source>
        <target state="new">Value:</target>
        <note />
      </trans-unit>
      <trans-unit id="Warning_colon_changing_namespace_may_produce_invalid_code_and_change_code_meaning">
        <source>Warning: Changing namespace may produce invalid code and change code meaning.</source>
        <target state="translated">Ostrzeżenie: Zmiana przestrzeni nazw może skutkować nieprawidłowym kodem i zmianą jego znaczenia.</target>
        <note />
      </trans-unit>
      <trans-unit id="Warning_colon_semantics_may_change_when_converting_statement">
        <source>Warning: Semantics may change when converting statement.</source>
        <target state="translated">Ostrzeżenie: semantyka może ulec zmianie podczas konwertowania instrukcji.</target>
        <note />
      </trans-unit>
      <trans-unit id="Wrap_and_align_call_chain">
        <source>Wrap and align call chain</source>
        <target state="translated">Zawijaj i wyrównuj łańcuch wywołań</target>
        <note />
      </trans-unit>
      <trans-unit id="Wrap_and_align_expression">
        <source>Wrap and align expression</source>
        <target state="translated">Zawijaj i wyrównuj wyrażenie</target>
        <note />
      </trans-unit>
      <trans-unit id="Wrap_and_align_long_call_chain">
        <source>Wrap and align long call chain</source>
        <target state="translated">Zawijaj i wyrównuj długi łańcuch wywołań</target>
        <note />
      </trans-unit>
      <trans-unit id="Wrap_call_chain">
        <source>Wrap call chain</source>
        <target state="translated">Zawijaj łańcuch wywołań</target>
        <note />
      </trans-unit>
      <trans-unit id="Wrap_every_argument">
        <source>Wrap every argument</source>
        <target state="translated">Zawijaj każdy argument</target>
        <note />
      </trans-unit>
      <trans-unit id="Wrap_every_parameter">
        <source>Wrap every parameter</source>
        <target state="translated">Zawijaj każdy parametr</target>
        <note />
      </trans-unit>
      <trans-unit id="Wrap_expression">
        <source>Wrap expression</source>
        <target state="translated">Zawijaj wyrażenie</target>
        <note />
      </trans-unit>
      <trans-unit id="Wrap_long_argument_list">
        <source>Wrap long argument list</source>
        <target state="translated">Zawijaj długą listę argumentów</target>
        <note />
      </trans-unit>
      <trans-unit id="Wrap_long_call_chain">
        <source>Wrap long call chain</source>
        <target state="translated">Zawijaj długi łańcuch wywołań</target>
        <note />
      </trans-unit>
      <trans-unit id="Wrap_long_parameter_list">
        <source>Wrap long parameter list</source>
        <target state="translated">Zawijaj długą listę parametrów</target>
        <note />
      </trans-unit>
      <trans-unit id="Wrapping">
        <source>Wrapping</source>
        <target state="translated">Zawijanie</target>
        <note />
      </trans-unit>
      <trans-unit id="_0_can_be_simplified">
        <source>{0} can be simplified</source>
        <target state="translated">Element {0} można uprościć</target>
        <note />
      </trans-unit>
      <trans-unit id="_10000000ths_of_a_second">
        <source>10,000,000ths of a second</source>
        <target state="new">10,000,000ths of a second</target>
        <note />
      </trans-unit>
      <trans-unit id="_10000000ths_of_a_second_description">
        <source>The "fffffff" custom format specifier represents the seven most significant digits of the seconds fraction; that is, it represents the ten millionths of a second in a date and time value.

Although it's possible to display the ten millionths of a second component of a time value, that value may not be meaningful. The precision of date and time values depends on the resolution of the system clock. On the Windows NT 3.5 (and later) and Windows Vista operating systems, the clock's resolution is approximately 10-15 milliseconds.</source>
        <target state="new">The "fffffff" custom format specifier represents the seven most significant digits of the seconds fraction; that is, it represents the ten millionths of a second in a date and time value.

Although it's possible to display the ten millionths of a second component of a time value, that value may not be meaningful. The precision of date and time values depends on the resolution of the system clock. On the Windows NT 3.5 (and later) and Windows Vista operating systems, the clock's resolution is approximately 10-15 milliseconds.</target>
        <note />
      </trans-unit>
      <trans-unit id="_10000000ths_of_a_second_non_zero">
        <source>10,000,000ths of a second (non-zero)</source>
        <target state="new">10,000,000ths of a second (non-zero)</target>
        <note />
      </trans-unit>
      <trans-unit id="_10000000ths_of_a_second_non_zero_description">
        <source>The "FFFFFFF" custom format specifier represents the seven most significant digits of the seconds fraction; that is, it represents the ten millionths of a second in a date and time value. However, trailing zeros or seven zero digits aren't displayed.

Although it's possible to display the ten millionths of a second component of a time value, that value may not be meaningful. The precision of date and time values depends on the resolution of the system clock. On the Windows NT 3.5 (and later) and Windows Vista operating systems, the clock's resolution is approximately 10-15 milliseconds.</source>
        <target state="new">The "FFFFFFF" custom format specifier represents the seven most significant digits of the seconds fraction; that is, it represents the ten millionths of a second in a date and time value. However, trailing zeros or seven zero digits aren't displayed.

Although it's possible to display the ten millionths of a second component of a time value, that value may not be meaningful. The precision of date and time values depends on the resolution of the system clock. On the Windows NT 3.5 (and later) and Windows Vista operating systems, the clock's resolution is approximately 10-15 milliseconds.</target>
        <note />
      </trans-unit>
      <trans-unit id="_1000000ths_of_a_second">
        <source>1,000,000ths of a second</source>
        <target state="new">1,000,000ths of a second</target>
        <note />
      </trans-unit>
      <trans-unit id="_1000000ths_of_a_second_description">
        <source>The "ffffff" custom format specifier represents the six most significant digits of the seconds fraction; that is, it represents the millionths of a second in a date and time value.

Although it's possible to display the millionths of a second component of a time value, that value may not be meaningful. The precision of date and time values depends on the resolution of the system clock. On the Windows NT 3.5 (and later) and Windows Vista operating systems, the clock's resolution is approximately 10-15 milliseconds.</source>
        <target state="new">The "ffffff" custom format specifier represents the six most significant digits of the seconds fraction; that is, it represents the millionths of a second in a date and time value.

Although it's possible to display the millionths of a second component of a time value, that value may not be meaningful. The precision of date and time values depends on the resolution of the system clock. On the Windows NT 3.5 (and later) and Windows Vista operating systems, the clock's resolution is approximately 10-15 milliseconds.</target>
        <note />
      </trans-unit>
      <trans-unit id="_1000000ths_of_a_second_non_zero">
        <source>1,000,000ths of a second (non-zero)</source>
        <target state="new">1,000,000ths of a second (non-zero)</target>
        <note />
      </trans-unit>
      <trans-unit id="_1000000ths_of_a_second_non_zero_description">
        <source>The "FFFFFF" custom format specifier represents the six most significant digits of the seconds fraction; that is, it represents the millionths of a second in a date and time value. However, trailing zeros or six zero digits aren't displayed.

Although it's possible to display the millionths of a second component of a time value, that value may not be meaningful. The precision of date and time values depends on the resolution of the system clock. On the Windows NT 3.5 (and later) and Windows Vista operating systems, the clock's resolution is approximately 10-15 milliseconds.</source>
        <target state="new">The "FFFFFF" custom format specifier represents the six most significant digits of the seconds fraction; that is, it represents the millionths of a second in a date and time value. However, trailing zeros or six zero digits aren't displayed.

Although it's possible to display the millionths of a second component of a time value, that value may not be meaningful. The precision of date and time values depends on the resolution of the system clock. On the Windows NT 3.5 (and later) and Windows Vista operating systems, the clock's resolution is approximately 10-15 milliseconds.</target>
        <note />
      </trans-unit>
      <trans-unit id="_100000ths_of_a_second">
        <source>100,000ths of a second</source>
        <target state="new">100,000ths of a second</target>
        <note />
      </trans-unit>
      <trans-unit id="_100000ths_of_a_second_description">
        <source>The "fffff" custom format specifier represents the five most significant digits of the seconds fraction; that is, it represents the hundred thousandths of a second in a date and time value.

Although it's possible to display the hundred thousandths of a second component of a time value, that value may not be meaningful. The precision of date and time values depends on the resolution of the system clock. On the Windows NT 3.5 (and later) and Windows Vista operating systems, the clock's resolution is approximately 10-15 milliseconds.</source>
        <target state="new">The "fffff" custom format specifier represents the five most significant digits of the seconds fraction; that is, it represents the hundred thousandths of a second in a date and time value.

Although it's possible to display the hundred thousandths of a second component of a time value, that value may not be meaningful. The precision of date and time values depends on the resolution of the system clock. On the Windows NT 3.5 (and later) and Windows Vista operating systems, the clock's resolution is approximately 10-15 milliseconds.</target>
        <note />
      </trans-unit>
      <trans-unit id="_100000ths_of_a_second_non_zero">
        <source>100,000ths of a second (non-zero)</source>
        <target state="new">100,000ths of a second (non-zero)</target>
        <note />
      </trans-unit>
      <trans-unit id="_100000ths_of_a_second_non_zero_description">
        <source>The "FFFFF" custom format specifier represents the five most significant digits of the seconds fraction; that is, it represents the hundred thousandths of a second in a date and time value. However, trailing zeros or five zero digits aren't displayed.

Although it's possible to display the hundred thousandths of a second component of a time value, that value may not be meaningful. The precision of date and time values depends on the resolution of the system clock. On the Windows NT 3.5 (and later) and Windows Vista operating systems, the clock's resolution is approximately 10-15 milliseconds.</source>
        <target state="new">The "FFFFF" custom format specifier represents the five most significant digits of the seconds fraction; that is, it represents the hundred thousandths of a second in a date and time value. However, trailing zeros or five zero digits aren't displayed.

Although it's possible to display the hundred thousandths of a second component of a time value, that value may not be meaningful. The precision of date and time values depends on the resolution of the system clock. On the Windows NT 3.5 (and later) and Windows Vista operating systems, the clock's resolution is approximately 10-15 milliseconds.</target>
        <note />
      </trans-unit>
      <trans-unit id="_10000ths_of_a_second">
        <source>10,000ths of a second</source>
        <target state="new">10,000ths of a second</target>
        <note />
      </trans-unit>
      <trans-unit id="_10000ths_of_a_second_description">
        <source>The "ffff" custom format specifier represents the four most significant digits of the seconds fraction; that is, it represents the ten thousandths of a second in a date and time value.

Although it's possible to display the ten thousandths of a second component of a time value, that value may not be meaningful. The precision of date and time values depends on the resolution of the system clock. On the Windows NT version 3.5 (and later) and Windows Vista operating systems, the clock's resolution is approximately 10-15 milliseconds.</source>
        <target state="new">The "ffff" custom format specifier represents the four most significant digits of the seconds fraction; that is, it represents the ten thousandths of a second in a date and time value.

Although it's possible to display the ten thousandths of a second component of a time value, that value may not be meaningful. The precision of date and time values depends on the resolution of the system clock. On the Windows NT version 3.5 (and later) and Windows Vista operating systems, the clock's resolution is approximately 10-15 milliseconds.</target>
        <note />
      </trans-unit>
      <trans-unit id="_10000ths_of_a_second_non_zero">
        <source>10,000ths of a second (non-zero)</source>
        <target state="new">10,000ths of a second (non-zero)</target>
        <note />
      </trans-unit>
      <trans-unit id="_10000ths_of_a_second_non_zero_description">
        <source>The "FFFF" custom format specifier represents the four most significant digits of the seconds fraction; that is, it represents the ten thousandths of a second in a date and time value. However, trailing zeros or four zero digits aren't displayed.

Although it's possible to display the ten thousandths of a second component of a time value, that value may not be meaningful. The precision of date and time values depends on the resolution of the system clock. On the Windows NT 3.5 (and later) and Windows Vista operating systems, the clock's resolution is approximately 10-15 milliseconds.</source>
        <target state="new">The "FFFF" custom format specifier represents the four most significant digits of the seconds fraction; that is, it represents the ten thousandths of a second in a date and time value. However, trailing zeros or four zero digits aren't displayed.

Although it's possible to display the ten thousandths of a second component of a time value, that value may not be meaningful. The precision of date and time values depends on the resolution of the system clock. On the Windows NT 3.5 (and later) and Windows Vista operating systems, the clock's resolution is approximately 10-15 milliseconds.</target>
        <note />
      </trans-unit>
      <trans-unit id="_1000ths_of_a_second">
        <source>1,000ths of a second</source>
        <target state="new">1,000ths of a second</target>
        <note />
      </trans-unit>
      <trans-unit id="_1000ths_of_a_second_description">
        <source>The "fff" custom format specifier represents the three most significant digits of the seconds fraction; that is, it represents the milliseconds in a date and time value.</source>
        <target state="new">The "fff" custom format specifier represents the three most significant digits of the seconds fraction; that is, it represents the milliseconds in a date and time value.</target>
        <note />
      </trans-unit>
      <trans-unit id="_1000ths_of_a_second_non_zero">
        <source>1,000ths of a second (non-zero)</source>
        <target state="new">1,000ths of a second (non-zero)</target>
        <note />
      </trans-unit>
      <trans-unit id="_1000ths_of_a_second_non_zero_description">
        <source>The "FFF" custom format specifier represents the three most significant digits of the seconds fraction; that is, it represents the milliseconds in a date and time value. However, trailing zeros or three zero digits aren't displayed.</source>
        <target state="new">The "FFF" custom format specifier represents the three most significant digits of the seconds fraction; that is, it represents the milliseconds in a date and time value. However, trailing zeros or three zero digits aren't displayed.</target>
        <note />
      </trans-unit>
      <trans-unit id="_100ths_of_a_second">
        <source>100ths of a second</source>
        <target state="new">100ths of a second</target>
        <note />
      </trans-unit>
      <trans-unit id="_100ths_of_a_second_description">
        <source>The "ff" custom format specifier represents the two most significant digits of the seconds fraction; that is, it represents the hundredths of a second in a date and time value.</source>
        <target state="new">The "ff" custom format specifier represents the two most significant digits of the seconds fraction; that is, it represents the hundredths of a second in a date and time value.</target>
        <note />
      </trans-unit>
      <trans-unit id="_100ths_of_a_second_non_zero">
        <source>100ths of a second (non-zero)</source>
        <target state="new">100ths of a second (non-zero)</target>
        <note />
      </trans-unit>
      <trans-unit id="_100ths_of_a_second_non_zero_description">
        <source>The "FF" custom format specifier represents the two most significant digits of the seconds fraction; that is, it represents the hundredths of a second in a date and time value. However, trailing zeros or two zero digits aren't displayed.</source>
        <target state="new">The "FF" custom format specifier represents the two most significant digits of the seconds fraction; that is, it represents the hundredths of a second in a date and time value. However, trailing zeros or two zero digits aren't displayed.</target>
        <note />
      </trans-unit>
      <trans-unit id="_10ths_of_a_second">
        <source>10ths of a second</source>
        <target state="new">10ths of a second</target>
        <note />
      </trans-unit>
      <trans-unit id="_10ths_of_a_second_description">
        <source>The "f" custom format specifier represents the most significant digit of the seconds fraction; that is, it represents the tenths of a second in a date and time value.

If the "f" format specifier is used without other format specifiers, it's interpreted as the "f" standard date and time format specifier.

When you use "f" format specifiers as part of a format string supplied to the ParseExact, TryParseExact, ParseExact, or TryParseExact method, the number of "f" format specifiers indicates the number of most significant digits of the seconds fraction that must be present to successfully parse the string.</source>
        <target state="new">The "f" custom format specifier represents the most significant digit of the seconds fraction; that is, it represents the tenths of a second in a date and time value.

If the "f" format specifier is used without other format specifiers, it's interpreted as the "f" standard date and time format specifier.

When you use "f" format specifiers as part of a format string supplied to the ParseExact, TryParseExact, ParseExact, or TryParseExact method, the number of "f" format specifiers indicates the number of most significant digits of the seconds fraction that must be present to successfully parse the string.</target>
        <note />
      </trans-unit>
      <trans-unit id="_10ths_of_a_second_non_zero">
        <source>10ths of a second (non-zero)</source>
        <target state="new">10ths of a second (non-zero)</target>
        <note />
      </trans-unit>
      <trans-unit id="_10ths_of_a_second_non_zero_description">
        <source>The "F" custom format specifier represents the most significant digit of the seconds fraction; that is, it represents the tenths of a second in a date and time value. Nothing is displayed if the digit is zero.

If the "F" format specifier is used without other format specifiers, it's interpreted as the "F" standard date and time format specifier.

The number of "F" format specifiers used with the ParseExact, TryParseExact, ParseExact, or TryParseExact method indicates the maximum number of most significant digits of the seconds fraction that can be present to successfully parse the string.</source>
        <target state="new">The "F" custom format specifier represents the most significant digit of the seconds fraction; that is, it represents the tenths of a second in a date and time value. Nothing is displayed if the digit is zero.

If the "F" format specifier is used without other format specifiers, it's interpreted as the "F" standard date and time format specifier.

The number of "F" format specifiers used with the ParseExact, TryParseExact, ParseExact, or TryParseExact method indicates the maximum number of most significant digits of the seconds fraction that can be present to successfully parse the string.</target>
        <note />
      </trans-unit>
      <trans-unit id="_12_hour_clock_1_2_digits">
        <source>12 hour clock (1-2 digits)</source>
        <target state="new">12 hour clock (1-2 digits)</target>
        <note />
      </trans-unit>
      <trans-unit id="_12_hour_clock_1_2_digits_description">
        <source>The "h" custom format specifier represents the hour as a number from 1 through 12; that is, the hour is represented by a 12-hour clock that counts the whole hours since midnight or noon. A particular hour after midnight is indistinguishable from the same hour after noon. The hour is not rounded, and a single-digit hour is formatted without a leading zero. For example, given a time of 5:43 in the morning or afternoon, this custom format specifier displays "5".

If the "h" format specifier is used without other custom format specifiers, it's interpreted as a standard date and time format specifier and throws a FormatException.</source>
        <target state="new">The "h" custom format specifier represents the hour as a number from 1 through 12; that is, the hour is represented by a 12-hour clock that counts the whole hours since midnight or noon. A particular hour after midnight is indistinguishable from the same hour after noon. The hour is not rounded, and a single-digit hour is formatted without a leading zero. For example, given a time of 5:43 in the morning or afternoon, this custom format specifier displays "5".

If the "h" format specifier is used without other custom format specifiers, it's interpreted as a standard date and time format specifier and throws a FormatException.</target>
        <note />
      </trans-unit>
      <trans-unit id="_12_hour_clock_2_digits">
        <source>12 hour clock (2 digits)</source>
        <target state="new">12 hour clock (2 digits)</target>
        <note />
      </trans-unit>
      <trans-unit id="_12_hour_clock_2_digits_description">
        <source>The "hh" custom format specifier (plus any number of additional "h" specifiers) represents the hour as a number from 01 through 12; that is, the hour is represented by a 12-hour clock that counts the whole hours since midnight or noon. A particular hour after midnight is indistinguishable from the same hour after noon. The hour is not rounded, and a single-digit hour is formatted with a leading zero. For example, given a time of 5:43 in the morning or afternoon, this format specifier displays "05".</source>
        <target state="new">The "hh" custom format specifier (plus any number of additional "h" specifiers) represents the hour as a number from 01 through 12; that is, the hour is represented by a 12-hour clock that counts the whole hours since midnight or noon. A particular hour after midnight is indistinguishable from the same hour after noon. The hour is not rounded, and a single-digit hour is formatted with a leading zero. For example, given a time of 5:43 in the morning or afternoon, this format specifier displays "05".</target>
        <note />
      </trans-unit>
      <trans-unit id="_24_hour_clock_1_2_digits">
        <source>24 hour clock (1-2 digits)</source>
        <target state="new">24 hour clock (1-2 digits)</target>
        <note />
      </trans-unit>
      <trans-unit id="_24_hour_clock_1_2_digits_description">
        <source>The "H" custom format specifier represents the hour as a number from 0 through 23; that is, the hour is represented by a zero-based 24-hour clock that counts the hours since midnight. A single-digit hour is formatted without a leading zero.

If the "H" format specifier is used without other custom format specifiers, it's interpreted as a standard date and time format specifier and throws a FormatException.</source>
        <target state="new">The "H" custom format specifier represents the hour as a number from 0 through 23; that is, the hour is represented by a zero-based 24-hour clock that counts the hours since midnight. A single-digit hour is formatted without a leading zero.

If the "H" format specifier is used without other custom format specifiers, it's interpreted as a standard date and time format specifier and throws a FormatException.</target>
        <note />
      </trans-unit>
      <trans-unit id="_24_hour_clock_2_digits">
        <source>24 hour clock (2 digits)</source>
        <target state="new">24 hour clock (2 digits)</target>
        <note />
      </trans-unit>
      <trans-unit id="_24_hour_clock_2_digits_description">
        <source>The "HH" custom format specifier (plus any number of additional "H" specifiers) represents the hour as a number from 00 through 23; that is, the hour is represented by a zero-based 24-hour clock that counts the hours since midnight. A single-digit hour is formatted with a leading zero.</source>
        <target state="new">The "HH" custom format specifier (plus any number of additional "H" specifiers) represents the hour as a number from 00 through 23; that is, the hour is represented by a zero-based 24-hour clock that counts the hours since midnight. A single-digit hour is formatted with a leading zero.</target>
        <note />
      </trans-unit>
      <trans-unit id="date_separator">
        <source>date separator</source>
        <target state="new">date separator</target>
        <note />
      </trans-unit>
      <trans-unit id="date_separator_description">
        <source>The "/" custom format specifier represents the date separator, which is used to differentiate years, months, and days. The appropriate localized date separator is retrieved from the DateTimeFormatInfo.DateSeparator property of the current or specified culture.

Note: To change the date separator for a particular date and time string, specify the separator character within a literal string delimiter. For example, the custom format string mm'/'dd'/'yyyy produces a result string in which "/" is always used as the date separator. To change the date separator for all dates for a culture, either change the value of the DateTimeFormatInfo.DateSeparator property of the current culture, or instantiate a DateTimeFormatInfo object, assign the character to its DateSeparator property, and call an overload of the formatting method that includes an IFormatProvider parameter.

If the "/" format specifier is used without other custom format specifiers, it's interpreted as a standard date and time format specifier and throws a FormatException.</source>
        <target state="new">The "/" custom format specifier represents the date separator, which is used to differentiate years, months, and days. The appropriate localized date separator is retrieved from the DateTimeFormatInfo.DateSeparator property of the current or specified culture.

Note: To change the date separator for a particular date and time string, specify the separator character within a literal string delimiter. For example, the custom format string mm'/'dd'/'yyyy produces a result string in which "/" is always used as the date separator. To change the date separator for all dates for a culture, either change the value of the DateTimeFormatInfo.DateSeparator property of the current culture, or instantiate a DateTimeFormatInfo object, assign the character to its DateSeparator property, and call an overload of the formatting method that includes an IFormatProvider parameter.

If the "/" format specifier is used without other custom format specifiers, it's interpreted as a standard date and time format specifier and throws a FormatException.</target>
        <note />
      </trans-unit>
      <trans-unit id="day_of_the_month_1_2_digits">
        <source>day of the month (1-2 digits)</source>
        <target state="new">day of the month (1-2 digits)</target>
        <note />
      </trans-unit>
      <trans-unit id="day_of_the_month_1_2_digits_description">
        <source>The "d" custom format specifier represents the day of the month as a number from 1 through 31. A single-digit day is formatted without a leading zero.

If the "d" format specifier is used without other custom format specifiers, it's interpreted as the "d" standard date and time format specifier.</source>
        <target state="new">The "d" custom format specifier represents the day of the month as a number from 1 through 31. A single-digit day is formatted without a leading zero.

If the "d" format specifier is used without other custom format specifiers, it's interpreted as the "d" standard date and time format specifier.</target>
        <note />
      </trans-unit>
      <trans-unit id="day_of_the_month_2_digits">
        <source>day of the month (2 digits)</source>
        <target state="new">day of the month (2 digits)</target>
        <note />
      </trans-unit>
      <trans-unit id="day_of_the_month_2_digits_description">
        <source>The "dd" custom format string represents the day of the month as a number from 01 through 31. A single-digit day is formatted with a leading zero.</source>
        <target state="new">The "dd" custom format string represents the day of the month as a number from 01 through 31. A single-digit day is formatted with a leading zero.</target>
        <note />
      </trans-unit>
      <trans-unit id="day_of_the_week_abbreviated">
        <source>day of the week (abbreviated)</source>
        <target state="new">day of the week (abbreviated)</target>
        <note />
      </trans-unit>
      <trans-unit id="day_of_the_week_abbreviated_description">
        <source>The "ddd" custom format specifier represents the abbreviated name of the day of the week. The localized abbreviated name of the day of the week is retrieved from the DateTimeFormatInfo.AbbreviatedDayNames property of the current or specified culture.</source>
        <target state="new">The "ddd" custom format specifier represents the abbreviated name of the day of the week. The localized abbreviated name of the day of the week is retrieved from the DateTimeFormatInfo.AbbreviatedDayNames property of the current or specified culture.</target>
        <note />
      </trans-unit>
      <trans-unit id="day_of_the_week_full">
        <source>day of the week (full)</source>
        <target state="new">day of the week (full)</target>
        <note />
      </trans-unit>
      <trans-unit id="day_of_the_week_full_description">
        <source>The "dddd" custom format specifier (plus any number of additional "d" specifiers) represents the full name of the day of the week. The localized name of the day of the week is retrieved from the DateTimeFormatInfo.DayNames property of the current or specified culture.</source>
        <target state="new">The "dddd" custom format specifier (plus any number of additional "d" specifiers) represents the full name of the day of the week. The localized name of the day of the week is retrieved from the DateTimeFormatInfo.DayNames property of the current or specified culture.</target>
        <note />
      </trans-unit>
      <trans-unit id="discard">
        <source>discard</source>
        <target state="translated">odrzuć</target>
        <note />
      </trans-unit>
      <trans-unit id="full_long_date_time">
        <source>full long date/time</source>
        <target state="new">full long date/time</target>
        <note />
      </trans-unit>
      <trans-unit id="full_long_date_time_description">
        <source>The "F" standard format specifier represents a custom date and time format string that is defined by the current DateTimeFormatInfo.FullDateTimePattern property. For example, the custom format string for the invariant culture is "dddd, dd MMMM yyyy HH:mm:ss".</source>
        <target state="new">The "F" standard format specifier represents a custom date and time format string that is defined by the current DateTimeFormatInfo.FullDateTimePattern property. For example, the custom format string for the invariant culture is "dddd, dd MMMM yyyy HH:mm:ss".</target>
        <note />
      </trans-unit>
      <trans-unit id="full_short_date_time">
        <source>full short date/time</source>
        <target state="new">full short date/time</target>
        <note />
      </trans-unit>
      <trans-unit id="full_short_date_time_description">
        <source>The Full Date Short Time ("f") Format Specifier

The "f" standard format specifier represents a combination of the long date ("D") and short time ("t") patterns, separated by a space.</source>
        <target state="new">The Full Date Short Time ("f") Format Specifier

The "f" standard format specifier represents a combination of the long date ("D") and short time ("t") patterns, separated by a space.</target>
        <note />
      </trans-unit>
      <trans-unit id="general_long_date_time">
        <source>general long date/time</source>
        <target state="new">general long date/time</target>
        <note />
      </trans-unit>
      <trans-unit id="general_long_date_time_description">
        <source>The "G" standard format specifier represents a combination of the short date ("d") and long time ("T") patterns, separated by a space.</source>
        <target state="new">The "G" standard format specifier represents a combination of the short date ("d") and long time ("T") patterns, separated by a space.</target>
        <note />
      </trans-unit>
      <trans-unit id="general_short_date_time">
        <source>general short date/time</source>
        <target state="new">general short date/time</target>
        <note />
      </trans-unit>
      <trans-unit id="general_short_date_time_description">
        <source>The "g" standard format specifier represents a combination of the short date ("d") and short time ("t") patterns, separated by a space.</source>
        <target state="new">The "g" standard format specifier represents a combination of the short date ("d") and short time ("t") patterns, separated by a space.</target>
        <note />
      </trans-unit>
      <trans-unit id="generic_overload">
        <source>generic overload</source>
        <target state="translated">przeciążenie ogólne</target>
        <note />
      </trans-unit>
      <trans-unit id="generic_overloads">
        <source>generic overloads</source>
        <target state="translated">przeciążenia ogólne</target>
        <note />
      </trans-unit>
      <trans-unit id="in_Source_attribute">
        <source>in Source (attribute)</source>
        <target state="translated">w źródle (atrybut)</target>
        <note />
      </trans-unit>
      <trans-unit id="long_date">
        <source>long date</source>
        <target state="new">long date</target>
        <note />
      </trans-unit>
      <trans-unit id="long_date_description">
        <source>The "D" standard format specifier represents a custom date and time format string that is defined by the current DateTimeFormatInfo.LongDatePattern property. For example, the custom format string for the invariant culture is "dddd, dd MMMM yyyy".</source>
        <target state="new">The "D" standard format specifier represents a custom date and time format string that is defined by the current DateTimeFormatInfo.LongDatePattern property. For example, the custom format string for the invariant culture is "dddd, dd MMMM yyyy".</target>
        <note />
      </trans-unit>
      <trans-unit id="long_time">
        <source>long time</source>
        <target state="new">long time</target>
        <note />
      </trans-unit>
      <trans-unit id="long_time_description">
        <source>The "T" standard format specifier represents a custom date and time format string that is defined by a specific culture's DateTimeFormatInfo.LongTimePattern property. For example, the custom format string for the invariant culture is "HH:mm:ss".</source>
        <target state="new">The "T" standard format specifier represents a custom date and time format string that is defined by a specific culture's DateTimeFormatInfo.LongTimePattern property. For example, the custom format string for the invariant culture is "HH:mm:ss".</target>
        <note />
      </trans-unit>
      <trans-unit id="minute_1_2_digits">
        <source>minute (1-2 digits)</source>
        <target state="new">minute (1-2 digits)</target>
        <note />
      </trans-unit>
      <trans-unit id="minute_1_2_digits_description">
        <source>The "m" custom format specifier represents the minute as a number from 0 through 59. The minute represents whole minutes that have passed since the last hour. A single-digit minute is formatted without a leading zero.

If the "m" format specifier is used without other custom format specifiers, it's interpreted as the "m" standard date and time format specifier.</source>
        <target state="new">The "m" custom format specifier represents the minute as a number from 0 through 59. The minute represents whole minutes that have passed since the last hour. A single-digit minute is formatted without a leading zero.

If the "m" format specifier is used without other custom format specifiers, it's interpreted as the "m" standard date and time format specifier.</target>
        <note />
      </trans-unit>
      <trans-unit id="minute_2_digits">
        <source>minute (2 digits)</source>
        <target state="new">minute (2 digits)</target>
        <note />
      </trans-unit>
      <trans-unit id="minute_2_digits_description">
        <source>The "mm" custom format specifier (plus any number of additional "m" specifiers) represents the minute as a number from 00 through 59. The minute represents whole minutes that have passed since the last hour. A single-digit minute is formatted with a leading zero.</source>
        <target state="new">The "mm" custom format specifier (plus any number of additional "m" specifiers) represents the minute as a number from 00 through 59. The minute represents whole minutes that have passed since the last hour. A single-digit minute is formatted with a leading zero.</target>
        <note />
      </trans-unit>
      <trans-unit id="month_1_2_digits">
        <source>month (1-2 digits)</source>
        <target state="new">month (1-2 digits)</target>
        <note />
      </trans-unit>
      <trans-unit id="month_1_2_digits_description">
        <source>The "M" custom format specifier represents the month as a number from 1 through 12 (or from 1 through 13 for calendars that have 13 months). A single-digit month is formatted without a leading zero.

If the "M" format specifier is used without other custom format specifiers, it's interpreted as the "M" standard date and time format specifier.</source>
        <target state="new">The "M" custom format specifier represents the month as a number from 1 through 12 (or from 1 through 13 for calendars that have 13 months). A single-digit month is formatted without a leading zero.

If the "M" format specifier is used without other custom format specifiers, it's interpreted as the "M" standard date and time format specifier.</target>
        <note />
      </trans-unit>
      <trans-unit id="month_2_digits">
        <source>month (2 digits)</source>
        <target state="new">month (2 digits)</target>
        <note />
      </trans-unit>
      <trans-unit id="month_2_digits_description">
        <source>The "MM" custom format specifier represents the month as a number from 01 through 12 (or from 1 through 13 for calendars that have 13 months). A single-digit month is formatted with a leading zero.</source>
        <target state="new">The "MM" custom format specifier represents the month as a number from 01 through 12 (or from 1 through 13 for calendars that have 13 months). A single-digit month is formatted with a leading zero.</target>
        <note />
      </trans-unit>
      <trans-unit id="month_abbreviated">
        <source>month (abbreviated)</source>
        <target state="new">month (abbreviated)</target>
        <note />
      </trans-unit>
      <trans-unit id="month_abbreviated_description">
        <source>The "MMM" custom format specifier represents the abbreviated name of the month. The localized abbreviated name of the month is retrieved from the DateTimeFormatInfo.AbbreviatedMonthNames property of the current or specified culture.</source>
        <target state="new">The "MMM" custom format specifier represents the abbreviated name of the month. The localized abbreviated name of the month is retrieved from the DateTimeFormatInfo.AbbreviatedMonthNames property of the current or specified culture.</target>
        <note />
      </trans-unit>
      <trans-unit id="month_day">
        <source>month day</source>
        <target state="new">month day</target>
        <note />
      </trans-unit>
      <trans-unit id="month_day_description">
        <source>The "M" or "m" standard format specifier represents a custom date and time format string that is defined by the current DateTimeFormatInfo.MonthDayPattern property. For example, the custom format string for the invariant culture is "MMMM dd".</source>
        <target state="new">The "M" or "m" standard format specifier represents a custom date and time format string that is defined by the current DateTimeFormatInfo.MonthDayPattern property. For example, the custom format string for the invariant culture is "MMMM dd".</target>
        <note />
      </trans-unit>
      <trans-unit id="month_full">
        <source>month (full)</source>
        <target state="new">month (full)</target>
        <note />
      </trans-unit>
      <trans-unit id="month_full_description">
        <source>The "MMMM" custom format specifier represents the full name of the month. The localized name of the month is retrieved from the DateTimeFormatInfo.MonthNames property of the current or specified culture.</source>
        <target state="new">The "MMMM" custom format specifier represents the full name of the month. The localized name of the month is retrieved from the DateTimeFormatInfo.MonthNames property of the current or specified culture.</target>
        <note />
      </trans-unit>
      <trans-unit id="overload">
        <source>overload</source>
        <target state="translated">przeciążenie</target>
        <note />
      </trans-unit>
      <trans-unit id="overloads_">
        <source>overloads</source>
        <target state="translated">przeciążenia</target>
        <note />
      </trans-unit>
      <trans-unit id="_0_Keyword">
        <source>{0} Keyword</source>
        <target state="translated">Słowo kluczowe {0}</target>
        <note />
      </trans-unit>
      <trans-unit id="Encapsulate_field_colon_0_and_use_property">
        <source>Encapsulate field: '{0}' (and use property)</source>
        <target state="translated">Hermetyzuj pole: „{0}” (i używaj właściwości)</target>
        <note />
      </trans-unit>
      <trans-unit id="Encapsulate_field_colon_0_but_still_use_field">
        <source>Encapsulate field: '{0}' (but still use field)</source>
        <target state="translated">Hermetyzuj pole: „{0}” (ale nadal używaj pola)</target>
        <note />
      </trans-unit>
      <trans-unit id="Encapsulate_fields_and_use_property">
        <source>Encapsulate fields (and use property)</source>
        <target state="translated">Hermetyzuj pola (i używaj właściwości)</target>
        <note />
      </trans-unit>
      <trans-unit id="Encapsulate_fields_but_still_use_field">
        <source>Encapsulate fields (but still use field)</source>
        <target state="translated">Hermetyzuj pola (ale nadal używaj pola)</target>
        <note />
      </trans-unit>
      <trans-unit id="Could_not_extract_interface_colon_The_selection_is_not_inside_a_class_interface_struct">
        <source>Could not extract interface: The selection is not inside a class/interface/struct.</source>
        <target state="translated">Nie można wyodrębnić interfejsu: zaznaczenie nie znajduje się w ramach klasy, interfejsu lub struktury.</target>
        <note />
      </trans-unit>
      <trans-unit id="Could_not_extract_interface_colon_The_type_does_not_contain_any_member_that_can_be_extracted_to_an_interface">
        <source>Could not extract interface: The type does not contain any member that can be extracted to an interface.</source>
        <target state="translated">Nie można wyodrębnić interfejsu: typ nie zawiera żadnej składowa, która może zostać wyodrębniona do interfejsu.</target>
        <note />
      </trans-unit>
      <trans-unit id="can_t_not_construct_final_tree">
        <source>can't not construct final tree</source>
        <target state="translated">nie można utworzyć drzewa końcowego</target>
        <note />
      </trans-unit>
      <trans-unit id="Parameters_type_or_return_type_cannot_be_an_anonymous_type_colon_bracket_0_bracket">
        <source>Parameters' type or return type cannot be an anonymous type : [{0}]</source>
        <target state="translated">Typ parametrów lub typ zwracany nie może być typu anonimowego: [{0}]</target>
        <note />
      </trans-unit>
      <trans-unit id="The_selection_contains_no_active_statement">
        <source>The selection contains no active statement.</source>
        <target state="translated">Zaznaczenie nie zawiera żadnej aktywnej instrukcji.</target>
        <note />
      </trans-unit>
      <trans-unit id="The_selection_contains_an_error_or_unknown_type">
        <source>The selection contains an error or unknown type.</source>
        <target state="translated">Zaznaczenie zawiera błąd lub nieznany typ.</target>
        <note />
      </trans-unit>
      <trans-unit id="Type_parameter_0_is_hidden_by_another_type_parameter_1">
        <source>Type parameter '{0}' is hidden by another type parameter '{1}'.</source>
        <target state="translated">Parametr typu „{0}” jest ukryty przez inny parametr typu „{1}”.</target>
        <note />
      </trans-unit>
      <trans-unit id="The_address_of_a_variable_is_used_inside_the_selected_code">
        <source>The address of a variable is used inside the selected code.</source>
        <target state="translated">Adres zmiennej został użyty w zaznaczonym kodzie.</target>
        <note />
      </trans-unit>
      <trans-unit id="Assigning_to_readonly_fields_must_be_done_in_a_constructor_colon_bracket_0_bracket">
        <source>Assigning to readonly fields must be done in a constructor : [{0}].</source>
        <target state="translated">Przypisywanie do pól tylko do odczytu musi zostać wykonane w konstruktorze: [{0}].</target>
        <note />
      </trans-unit>
      <trans-unit id="generated_code_is_overlapping_with_hidden_portion_of_the_code">
        <source>generated code is overlapping with hidden portion of the code</source>
        <target state="translated">wygenerowany kod pokrywa się z ukrytą częścią kodu</target>
        <note />
      </trans-unit>
      <trans-unit id="Add_optional_parameters_to_0">
        <source>Add optional parameters to '{0}'</source>
        <target state="translated">Dodaj opcjonalne parametry do elementu „{0}”</target>
        <note />
      </trans-unit>
      <trans-unit id="Add_parameters_to_0">
        <source>Add parameters to '{0}'</source>
        <target state="translated">Dodaj parametry do elementu „{0}”</target>
        <note />
      </trans-unit>
      <trans-unit id="Generate_delegating_constructor_0_1">
        <source>Generate delegating constructor '{0}({1})'</source>
        <target state="translated">Generuj konstruktor delegowania „{0}({1})”</target>
        <note />
      </trans-unit>
      <trans-unit id="Generate_constructor_0_1">
        <source>Generate constructor '{0}({1})'</source>
        <target state="translated">Generuj konstruktor „{0}({1})”</target>
        <note />
      </trans-unit>
      <trans-unit id="Generate_field_assigning_constructor_0_1">
        <source>Generate field assigning constructor '{0}({1})'</source>
        <target state="translated">Generuj konstruktor przypisujący pola „{0}({1})”</target>
        <note />
      </trans-unit>
      <trans-unit id="Generate_Equals_and_GetHashCode">
        <source>Generate Equals and GetHashCode</source>
        <target state="translated">Generuj element Equals i GetHashCode</target>
        <note />
      </trans-unit>
      <trans-unit id="Generate_Equals_object">
        <source>Generate Equals(object)</source>
        <target state="translated">Generuj element Equals(object)</target>
        <note />
      </trans-unit>
      <trans-unit id="Generate_GetHashCode">
        <source>Generate GetHashCode()</source>
        <target state="translated">Generuj element GetHashCode()</target>
        <note />
      </trans-unit>
      <trans-unit id="Generate_constructor_in_0">
        <source>Generate constructor in '{0}'</source>
        <target state="translated">Generuj konstruktor w elemencie „{0}”</target>
        <note />
      </trans-unit>
      <trans-unit id="Generate_all">
        <source>Generate all</source>
        <target state="translated">Generuj wszystko</target>
        <note />
      </trans-unit>
      <trans-unit id="Generate_enum_member_1_0">
        <source>Generate enum member '{1}.{0}'</source>
        <target state="translated">Generuj składową wyliczenia „{1}.{0}”</target>
        <note />
      </trans-unit>
      <trans-unit id="Generate_constant_1_0">
        <source>Generate constant '{1}.{0}'</source>
        <target state="translated">Generuj stałą „{1}.{0}”</target>
        <note />
      </trans-unit>
      <trans-unit id="Generate_read_only_property_1_0">
        <source>Generate read-only property '{1}.{0}'</source>
        <target state="translated">Generuj właściwość tylko do odczytu „{1}.{0}”</target>
        <note />
      </trans-unit>
      <trans-unit id="Generate_property_1_0">
        <source>Generate property '{1}.{0}'</source>
        <target state="translated">Generuj właściwość „{1}.{0}”</target>
        <note />
      </trans-unit>
      <trans-unit id="Generate_read_only_field_1_0">
        <source>Generate read-only field '{1}.{0}'</source>
        <target state="translated">Generuj pole tylko do odczytu „{1}.{0}”</target>
        <note />
      </trans-unit>
      <trans-unit id="Generate_field_1_0">
        <source>Generate field '{1}.{0}'</source>
        <target state="translated">Generuj pole „{1}.{0}”</target>
        <note />
      </trans-unit>
      <trans-unit id="Generate_local_0">
        <source>Generate local '{0}'</source>
        <target state="translated">Generuj lokalny element „{0}”</target>
        <note />
      </trans-unit>
      <trans-unit id="Generate_0_1_in_new_file">
        <source>Generate {0} '{1}' in new file</source>
        <target state="translated">Generuj element {0} „{1}” w nowym pliku</target>
        <note />
      </trans-unit>
      <trans-unit id="Generate_nested_0_1">
        <source>Generate nested {0} '{1}'</source>
        <target state="translated">Generuj zagnieżdżony element {0} „{1}”</target>
        <note />
      </trans-unit>
      <trans-unit id="Global_Namespace">
        <source>Global Namespace</source>
        <target state="translated">Globalna przestrzeń nazw</target>
        <note />
      </trans-unit>
      <trans-unit id="Implement_interface_abstractly">
        <source>Implement interface abstractly</source>
        <target state="translated">Implementuj interfejs abstrakcyjnie</target>
        <note />
      </trans-unit>
      <trans-unit id="Implement_interface_through_0">
        <source>Implement interface through '{0}'</source>
        <target state="translated">Implementuj interfejs za pomocą elementu „{0}”</target>
        <note />
      </trans-unit>
      <trans-unit id="Implement_interface">
        <source>Implement interface</source>
        <target state="translated">Zaimplementuj interfejs</target>
        <note />
      </trans-unit>
      <trans-unit id="Introduce_field_for_0">
        <source>Introduce field for '{0}'</source>
        <target state="translated">Wprowadź pole dla elementu „{0}”</target>
        <note />
      </trans-unit>
      <trans-unit id="Introduce_local_for_0">
        <source>Introduce local for '{0}'</source>
        <target state="translated">Wprowadź element lokalny dla elementu „{0}”</target>
        <note />
      </trans-unit>
      <trans-unit id="Introduce_constant_for_0">
        <source>Introduce constant for '{0}'</source>
        <target state="translated">Wprowadź stałą dla elementu „{0}”</target>
        <note />
      </trans-unit>
      <trans-unit id="Introduce_local_constant_for_0">
        <source>Introduce local constant for '{0}'</source>
        <target state="translated">Wprowadź stałą lokalną dla elementu „{0}”</target>
        <note />
      </trans-unit>
      <trans-unit id="Introduce_field_for_all_occurrences_of_0">
        <source>Introduce field for all occurrences of '{0}'</source>
        <target state="translated">Wprowadź pole dla wszystkich wystąpień elementu „{0}”</target>
        <note />
      </trans-unit>
      <trans-unit id="Introduce_local_for_all_occurrences_of_0">
        <source>Introduce local for all occurrences of '{0}'</source>
        <target state="translated">Wprowadź element lokalny dla wszystkich wystąpień elementu „{0}”</target>
        <note />
      </trans-unit>
      <trans-unit id="Introduce_constant_for_all_occurrences_of_0">
        <source>Introduce constant for all occurrences of '{0}'</source>
        <target state="translated">Wprowadź stałą dla wszystkich wystąpień elementu „{0}”</target>
        <note />
      </trans-unit>
      <trans-unit id="Introduce_local_constant_for_all_occurrences_of_0">
        <source>Introduce local constant for all occurrences of '{0}'</source>
        <target state="translated">Wprowadź stałą lokalną dla wszystkich wystąpień elementu „{0}”</target>
        <note />
      </trans-unit>
      <trans-unit id="Introduce_query_variable_for_all_occurrences_of_0">
        <source>Introduce query variable for all occurrences of '{0}'</source>
        <target state="translated">Wprowadź zmienną zapytania dla wszystkich wystąpień elementu „{0}”</target>
        <note />
      </trans-unit>
      <trans-unit id="Introduce_query_variable_for_0">
        <source>Introduce query variable for '{0}'</source>
        <target state="translated">Wprowadź zmienną zapytania dla elementu „{0}”</target>
        <note />
      </trans-unit>
      <trans-unit id="Anonymous_Types_colon">
        <source>Anonymous Types:</source>
        <target state="translated">Typy anonimowe:</target>
        <note />
      </trans-unit>
      <trans-unit id="is_">
        <source>is</source>
        <target state="translated">jest</target>
        <note />
      </trans-unit>
      <trans-unit id="Represents_an_object_whose_operations_will_be_resolved_at_runtime">
        <source>Represents an object whose operations will be resolved at runtime.</source>
        <target state="translated">Reprezentuje obiekt, którego operacje będą rozpoznane w czasie wykonania.</target>
        <note />
      </trans-unit>
      <trans-unit id="constant">
        <source>constant</source>
        <target state="translated">stała</target>
        <note />
      </trans-unit>
      <trans-unit id="field">
        <source>field</source>
        <target state="translated">pole</target>
        <note />
      </trans-unit>
      <trans-unit id="local_constant">
        <source>local constant</source>
        <target state="translated">stała lokalna</target>
        <note />
      </trans-unit>
      <trans-unit id="local_variable">
        <source>local variable</source>
        <target state="translated">zmienna lokalna</target>
        <note />
      </trans-unit>
      <trans-unit id="label">
        <source>label</source>
        <target state="translated">etykieta</target>
        <note />
      </trans-unit>
      <trans-unit id="period_era">
        <source>period/era</source>
        <target state="new">period/era</target>
        <note />
      </trans-unit>
      <trans-unit id="period_era_description">
        <source>The "g" or "gg" custom format specifiers (plus any number of additional "g" specifiers) represents the period or era, such as A.D. The formatting operation ignores this specifier if the date to be formatted doesn't have an associated period or era string.

If the "g" format specifier is used without other custom format specifiers, it's interpreted as the "g" standard date and time format specifier.</source>
        <target state="new">The "g" or "gg" custom format specifiers (plus any number of additional "g" specifiers) represents the period or era, such as A.D. The formatting operation ignores this specifier if the date to be formatted doesn't have an associated period or era string.

If the "g" format specifier is used without other custom format specifiers, it's interpreted as the "g" standard date and time format specifier.</target>
        <note />
      </trans-unit>
      <trans-unit id="range_variable">
        <source>range variable</source>
        <target state="translated">zmienna zakresu</target>
        <note />
      </trans-unit>
      <trans-unit id="parameter">
        <source>parameter</source>
        <target state="translated">parametr</target>
        <note />
      </trans-unit>
      <trans-unit id="in_">
        <source>in</source>
        <target state="translated">w</target>
        <note />
      </trans-unit>
      <trans-unit id="Summary_colon">
        <source>Summary:</source>
        <target state="translated">Podsumowanie:</target>
        <note />
      </trans-unit>
      <trans-unit id="Locals_and_parameters">
        <source>Locals and parameters</source>
        <target state="translated">Elementy lokalne i parametry</target>
        <note />
      </trans-unit>
      <trans-unit id="Type_parameters_colon">
        <source>Type parameters:</source>
        <target state="translated">Parametry typu:</target>
        <note />
      </trans-unit>
      <trans-unit id="Returns_colon">
        <source>Returns:</source>
        <target state="translated">Zwraca:</target>
        <note />
      </trans-unit>
      <trans-unit id="Exceptions_colon">
        <source>Exceptions:</source>
        <target state="translated">Wyjątki:</target>
        <note />
      </trans-unit>
      <trans-unit id="Remarks_colon">
        <source>Remarks:</source>
        <target state="translated">Uwagi:</target>
        <note />
      </trans-unit>
      <trans-unit id="generating_source_for_symbols_of_this_type_is_not_supported">
        <source>generating source for symbols of this type is not supported</source>
        <target state="translated">generowanie źródła dla symboli tego typu nie jest obsługiwane</target>
        <note />
      </trans-unit>
      <trans-unit id="Assembly">
        <source>Assembly</source>
        <target state="translated">zestaw</target>
        <note />
      </trans-unit>
      <trans-unit id="location_unknown">
        <source>location unknown</source>
        <target state="translated">lokalizacja nieznana</target>
        <note />
      </trans-unit>
      <trans-unit id="Updating_0_will_prevent_the_debug_session_from_continuing">
        <source>Updating '{0}' will prevent the debug session from continuing.</source>
        <target state="translated">Aktualizacja elementu „{0}” uniemożliwi kontynuowanie sesji debugowania.</target>
        <note />
      </trans-unit>
      <trans-unit id="Updating_a_complex_statement_containing_an_await_expression_will_prevent_the_debug_session_from_continuing">
        <source>Updating a complex statement containing an await expression will prevent the debug session from continuing.</source>
        <target state="translated">Zaktualizowanie instrukcji złożonej zawierającej wyrażenie await uniemożliwi kontynuowanie sesji debugowania.</target>
        <note />
      </trans-unit>
      <trans-unit id="Changing_visibility_of_a_constructor_will_prevent_the_debug_session_from_continuing">
        <source>Changing visibility of a constructor will prevent the debug session from continuing.</source>
        <target state="translated">Zmiana widoczności konstruktora uniemożliwi kontynuowanie sesji debugowania.</target>
        <note />
      </trans-unit>
      <trans-unit id="Capturing_variable_0_that_hasn_t_been_captured_before_will_prevent_the_debug_session_from_continuing">
        <source>Capturing variable '{0}' that hasn't been captured before will prevent the debug session from continuing.</source>
        <target state="translated">Przechwycenie zmiennej „{0}”, która nie została przechwycona wcześniej, uniemożliwi kontynuowanie sesji debugowania.</target>
        <note />
      </trans-unit>
      <trans-unit id="Ceasing_to_capture_variable_0_will_prevent_the_debug_session_from_continuing">
        <source>Ceasing to capture variable '{0}' will prevent the debug session from continuing.</source>
        <target state="translated">Zaprzestanie przechwytywania zmiennej „{0}” uniemożliwi kontynuowanie sesji debugowania.</target>
        <note />
      </trans-unit>
      <trans-unit id="Deleting_captured_variable_0_will_prevent_the_debug_session_from_continuing">
        <source>Deleting captured variable '{0}' will prevent the debug session from continuing.</source>
        <target state="translated">Usunięcie przechwyconej zmiennej „{0}” uniemożliwi kontynuowanie sesji debugowania.</target>
        <note />
      </trans-unit>
      <trans-unit id="Changing_the_type_of_a_captured_variable_0_previously_of_type_1_will_prevent_the_debug_session_from_continuing">
        <source>Changing the type of a captured variable '{0}' previously of type '{1}' will prevent the debug session from continuing.</source>
        <target state="translated">Wprowadzenie zmian typu przechwyconej zmiennej „{0}”, której wcześniejszy typ to „{1}”, uniemożliwi kontynuowanie sesji debugowania.</target>
        <note />
      </trans-unit>
      <trans-unit id="Changing_the_parameters_of_0_will_prevent_the_debug_session_from_continuing">
        <source>Changing the parameters of '{0}' will prevent the debug session from continuing.</source>
        <target state="translated">Wprowadzenie zmian parametrów elementu „{0}” uniemożliwi kontynuowanie sesji debugowania.</target>
        <note />
      </trans-unit>
      <trans-unit id="Changing_the_return_type_of_0_will_prevent_the_debug_session_from_continuing">
        <source>Changing the return type of '{0}' will prevent the debug session from continuing.</source>
        <target state="translated">Wprowadzenie zmian typu zwracanego elementu „{0}” uniemożliwi kontynuowanie sesji debugowania.</target>
        <note />
      </trans-unit>
      <trans-unit id="Changing_the_type_of_0_will_prevent_the_debug_session_from_continuing">
        <source>Changing the type of '{0}' will prevent the debug session from continuing.</source>
        <target state="translated">Wprowadzenie zmian typu elementu „{0}” uniemożliwi kontynuowanie sesji debugowania.</target>
        <note />
      </trans-unit>
      <trans-unit id="Changing_the_declaration_scope_of_a_captured_variable_0_will_prevent_the_debug_session_from_continuing">
        <source>Changing the declaration scope of a captured variable '{0}' will prevent the debug session from continuing.</source>
        <target state="translated">Wprowadzenie zmian zakresu deklaracji przechwyconej zmiennej „{0}” uniemożliwi kontynuowanie sesji debugowania.</target>
        <note />
      </trans-unit>
      <trans-unit id="Accessing_captured_variable_0_that_hasn_t_been_accessed_before_in_1_will_prevent_the_debug_session_from_continuing">
        <source>Accessing captured variable '{0}' that hasn't been accessed before in {1} will prevent the debug session from continuing.</source>
        <target state="translated">Uzyskanie dostępu do przechwyconej zmiennej „{0}”, do której wcześniej nie uzyskano dostępu w elemencie {1}, uniemożliwi kontynuowanie sesji debugowania.</target>
        <note />
      </trans-unit>
      <trans-unit id="Ceasing_to_access_captured_variable_0_in_1_will_prevent_the_debug_session_from_continuing">
        <source>Ceasing to access captured variable '{0}' in {1} will prevent the debug session from continuing.</source>
        <target state="translated">Zaprzestanie uzyskiwania dostępu do przechwyconej zmiennej „{0}” w elemencie {1} uniemożliwi kontynuowanie sesji debugowania.</target>
        <note />
      </trans-unit>
      <trans-unit id="Adding_0_that_accesses_captured_variables_1_and_2_declared_in_different_scopes_will_prevent_the_debug_session_from_continuing">
        <source>Adding '{0}' that accesses captured variables '{1}' and '{2}' declared in different scopes will prevent the debug session from continuing.</source>
        <target state="translated">Dodanie elementu „{0}”, który uzyskuje dostęp do przechwyconych zmiennych „{1}” i „{2}” zadeklarowanych w innych zakresach, uniemożliwi kontynuowanie sesji debugowania.</target>
        <note />
      </trans-unit>
      <trans-unit id="Removing_0_that_accessed_captured_variables_1_and_2_declared_in_different_scopes_will_prevent_the_debug_session_from_continuing">
        <source>Removing '{0}' that accessed captured variables '{1}' and '{2}' declared in different scopes will prevent the debug session from continuing.</source>
        <target state="translated">Usunięcie elementu „{0}”, z poziomu którego uzyskano dostęp do przechwyconych zmiennych „{1}” i „{2}” zadeklarowanych w innych zakresach, uniemożliwi kontynuowanie sesji debugowania.</target>
        <note />
      </trans-unit>
      <trans-unit id="Adding_0_into_a_1_will_prevent_the_debug_session_from_continuing">
        <source>Adding '{0}' into a '{1}' will prevent the debug session from continuing.</source>
        <target state="translated">Dodanie elementu „{0}” do elementu „{1}” uniemożliwi kontynuowanie sesji debugowania.</target>
        <note />
      </trans-unit>
      <trans-unit id="Adding_0_into_a_class_with_explicit_or_sequential_layout_will_prevent_the_debug_session_from_continuing">
        <source>Adding '{0}' into a class with explicit or sequential layout will prevent the debug session from continuing.</source>
        <target state="translated">Dodanie elementu „{0}” do klasy z układem jawnym lub sekwencyjnym uniemożliwi kontynuowanie sesji debugowania.</target>
        <note />
      </trans-unit>
      <trans-unit id="Updating_the_modifiers_of_0_will_prevent_the_debug_session_from_continuing">
        <source>Updating the modifiers of '{0}' will prevent the debug session from continuing.</source>
        <target state="translated">Aktualizacja modyfikatorów elementu „{0}” uniemożliwi kontynuowanie sesji debugowania.</target>
        <note />
      </trans-unit>
      <trans-unit id="Updating_the_Handles_clause_of_0_will_prevent_the_debug_session_from_continuing">
        <source>Updating the Handles clause of '{0}' will prevent the debug session from continuing.</source>
        <target state="translated">Aktualizacja klauzuli Handles elementu „{0}” uniemożliwi kontynuowanie sesji debugowania.</target>
        <note />
      </trans-unit>
      <trans-unit id="Adding_0_with_the_Handles_clause_will_prevent_the_debug_session_from_continuing">
        <source>Adding '{0}' with the Handles clause will prevent the debug session from continuing.</source>
        <target state="translated">Dodanie elementu „{0}” z klauzulą Handles uniemożliwi kontynuowanie sesji debugowania.</target>
        <note />
      </trans-unit>
      <trans-unit id="Updating_the_Implements_clause_of_a_0_will_prevent_the_debug_session_from_continuing">
        <source>Updating the Implements clause of a '{0}' will prevent the debug session from continuing.</source>
        <target state="translated">Aktualizacja klauzuli Implements elementu „{0}” uniemożliwi kontynuowanie sesji debugowania.</target>
        <note />
      </trans-unit>
      <trans-unit id="Changing_the_constraint_from_0_to_1_will_prevent_the_debug_session_from_continuing">
        <source>Changing the constraint from '{0}' to '{1}' will prevent the debug session from continuing.</source>
        <target state="translated">Zmiana ograniczenia z „{0}” na „{1}” uniemożliwi kontynuowanie sesji debugowania.</target>
        <note />
      </trans-unit>
      <trans-unit id="Updating_the_variance_of_0_will_prevent_the_debug_session_from_continuing">
        <source>Updating the variance of '{0}' will prevent the debug session from continuing.</source>
        <target state="translated">Aktualizacja wariancji elementu „{0}” uniemożliwi kontynuowanie sesji debugowania.</target>
        <note />
      </trans-unit>
      <trans-unit id="Updating_the_type_of_0_will_prevent_the_debug_session_from_continuing">
        <source>Updating the type of '{0}' will prevent the debug session from continuing.</source>
        <target state="translated">Aktualizacja typu elementu „{0}” uniemożliwi kontynuowanie sesji debugowania.</target>
        <note />
      </trans-unit>
      <trans-unit id="Updating_the_initializer_of_0_will_prevent_the_debug_session_from_continuing">
        <source>Updating the initializer of '{0}' will prevent the debug session from continuing.</source>
        <target state="translated">Aktualizacja inicjatora elementu „{0}” uniemożliwi kontynuowanie sesji debugowania.</target>
        <note />
      </trans-unit>
      <trans-unit id="Updating_the_size_of_a_0_will_prevent_the_debug_session_from_continuing">
        <source>Updating the size of a '{0}' will prevent the debug session from continuing.</source>
        <target state="translated">Aktualizacja rozmiaru elementu „{0}” uniemożliwi kontynuowanie sesji debugowania.</target>
        <note />
      </trans-unit>
      <trans-unit id="Updating_the_underlying_type_of_0_will_prevent_the_debug_session_from_continuing">
        <source>Updating the underlying type of '{0}' will prevent the debug session from continuing.</source>
        <target state="translated">Aktualizacja typu bazowego elementu „{0}” uniemożliwi kontynuowanie sesji debugowania.</target>
        <note />
      </trans-unit>
      <trans-unit id="Updating_the_base_class_and_or_base_interface_s_of_0_will_prevent_the_debug_session_from_continuing">
        <source>Updating the base class and/or base interface(s) of '{0}' will prevent the debug session from continuing.</source>
        <target state="translated">Aktualizacja klasy bazowej i/lub interfejsów bazowych elementu „{0}” uniemożliwi kontynuowanie sesji debugowania.</target>
        <note />
      </trans-unit>
      <trans-unit id="Updating_a_field_to_an_event_or_vice_versa_will_prevent_the_debug_session_from_continuing">
        <source>Updating a field to an event or vice versa will prevent the debug session from continuing.</source>
        <target state="translated">Aktualizacja z pola do zdarzenia (lub na odwrót) uniemożliwi kontynuowanie sesji debugowania.</target>
        <note />
      </trans-unit>
      <trans-unit id="Updating_the_kind_of_a_type_will_prevent_the_debug_session_from_continuing">
        <source>Updating the kind of a type will prevent the debug session from continuing.</source>
        <target state="translated">Aktualizacja rodzaju typu uniemożliwi kontynuowanie sesji debugowania.</target>
        <note />
      </trans-unit>
      <trans-unit id="Updating_the_kind_of_an_property_event_accessor_will_prevent_the_debug_session_from_continuing">
        <source>Updating the kind of an property/event accessor will prevent the debug session from continuing.</source>
        <target state="translated">Aktualizacja rodzaju metody dostępu do właściwości lub zdarzenia uniemożliwi kontynuowanie sesji debugowania.</target>
        <note />
      </trans-unit>
      <trans-unit id="Updating_the_kind_of_a_method_Sub_Function_will_prevent_the_debug_session_from_continuing">
        <source>Updating the kind of a method (Sub/Function) will prevent the debug session from continuing.</source>
        <target state="translated">Aktualizacja rodzaju metody (Sub/Function) uniemożliwi kontynuowanie sesji debugowania.</target>
        <note />
      </trans-unit>
      <trans-unit id="Updating_the_library_name_of_Declare_Statement_will_prevent_the_debug_session_from_continuing">
        <source>Updating the library name of Declare Statement will prevent the debug session from continuing.</source>
        <target state="translated">Aktualizacja nazwy biblioteki instrukcji Declare uniemożliwi kontynuowanie sesji debugowania.</target>
        <note />
      </trans-unit>
      <trans-unit id="Updating_the_alias_of_Declare_Statement_will_prevent_the_debug_session_from_continuing">
        <source>Updating the alias of Declare Statement will prevent the debug session from continuing.</source>
        <target state="translated">Aktualizacja aliasu instrukcji Declare uniemożliwi kontynuowanie sesji debugowania.</target>
        <note />
      </trans-unit>
      <trans-unit id="Renaming_0_will_prevent_the_debug_session_from_continuing">
        <source>Renaming '{0}' will prevent the debug session from continuing.</source>
        <target state="translated">Zmiana nazwy elementu „{0}” uniemożliwi kontynuowanie sesji debugowania.</target>
        <note />
      </trans-unit>
      <trans-unit id="Adding_0_will_prevent_the_debug_session_from_continuing">
        <source>Adding '{0}' will prevent the debug session from continuing.</source>
        <target state="translated">Dodanie elementu „{0}” uniemożliwi kontynuowanie sesji debugowania.</target>
        <note />
      </trans-unit>
      <trans-unit id="Adding_an_abstract_0_or_overriding_an_inherited_0_will_prevent_the_debug_session_from_continuing">
        <source>Adding an abstract '{0}' or overriding an inherited '{0}' will prevent the debug session from continuing.</source>
        <target state="translated">Dodanie abstrakcyjnego elementu „{0}” lub przesłonięcie odziedziczonego elementu „{0}” uniemożliwi kontynuowanie sesji debugowania.</target>
        <note />
      </trans-unit>
      <trans-unit id="Adding_a_MustOverride_0_or_overriding_an_inherited_0_will_prevent_the_debug_session_from_continuing">
        <source>Adding a MustOverride '{0}' or overriding an inherited '{0}' will prevent the debug session from continuing.</source>
        <target state="translated">Dodanie elementu „{0}” typu MustOverride lub przesłonięcie odziedziczonego elementu „{0}” uniemożliwi kontynuowanie sesji debugowania.</target>
        <note />
      </trans-unit>
      <trans-unit id="Adding_an_extern_0_will_prevent_the_debug_session_from_continuing">
        <source>Adding an extern '{0}' will prevent the debug session from continuing.</source>
        <target state="translated">Dodanie zewnętrznego elementu „{0}” uniemożliwi kontynuowanie sesji debugowania.</target>
        <note />
      </trans-unit>
      <trans-unit id="Adding_an_imported_method_will_prevent_the_debug_session_from_continuing">
        <source>Adding an imported method will prevent the debug session from continuing.</source>
        <target state="translated">Dodanie zaimportowanej metody uniemożliwi kontynuowanie sesji debugowania.</target>
        <note />
      </trans-unit>
      <trans-unit id="Adding_a_user_defined_0_will_prevent_the_debug_session_from_continuing">
        <source>Adding a user defined '{0}' will prevent the debug session from continuing.</source>
        <target state="translated">Dodanie zdefiniowanego przez użytkownika elementu „{0}” uniemożliwi kontynuowanie sesji debugowania.</target>
        <note />
      </trans-unit>
      <trans-unit id="Adding_a_generic_0_will_prevent_the_debug_session_from_continuing">
        <source>Adding a generic '{0}' will prevent the debug session from continuing.</source>
        <target state="translated">Dodanie ogólnego elementu „{0}” uniemożliwi kontynuowanie sesji debugowania.</target>
        <note />
      </trans-unit>
      <trans-unit id="Adding_0_around_an_active_statement_will_prevent_the_debug_session_from_continuing">
        <source>Adding '{0}' around an active statement will prevent the debug session from continuing.</source>
        <target state="translated">Dodanie elementu „{0}” w ramach aktywnej instrukcji uniemożliwi kontynuowanie sesji debugowania.</target>
        <note />
      </trans-unit>
      <trans-unit id="Moving_0_will_prevent_the_debug_session_from_continuing">
        <source>Moving '{0}' will prevent the debug session from continuing.</source>
        <target state="translated">Przeniesienie elementu „{0}” uniemożliwi kontynuowanie sesji debugowania.</target>
        <note />
      </trans-unit>
      <trans-unit id="Deleting_0_will_prevent_the_debug_session_from_continuing">
        <source>Deleting '{0}' will prevent the debug session from continuing.</source>
        <target state="translated">Usunięcie elementu „{0}” uniemożliwi kontynuowanie sesji debugowania.</target>
        <note />
      </trans-unit>
      <trans-unit id="Deleting_0_around_an_active_statement_will_prevent_the_debug_session_from_continuing">
        <source>Deleting '{0}' around an active statement will prevent the debug session from continuing.</source>
        <target state="translated">Usunięcie elementu „{0}” w ramach aktywnej instrukcji uniemożliwi kontynuowanie sesji debugowania.</target>
        <note />
      </trans-unit>
      <trans-unit id="Adding_a_method_body_will_prevent_the_debug_session_from_continuing">
        <source>Adding a method body will prevent the debug session from continuing.</source>
        <target state="translated">Dodanie treści metody uniemożliwi kontynuowanie sesji debugowania.</target>
        <note />
      </trans-unit>
      <trans-unit id="Deleting_a_method_body_will_prevent_the_debug_session_from_continuing">
        <source>Deleting a method body will prevent the debug session from continuing.</source>
        <target state="translated">Usunięcie treści metody uniemożliwi kontynuowanie sesji debugowania.</target>
        <note />
      </trans-unit>
      <trans-unit id="An_active_statement_has_been_removed_from_its_original_method_You_must_revert_your_changes_to_continue_or_restart_the_debugging_session">
        <source>An active statement has been removed from its original method. You must revert your changes to continue or restart the debugging session.</source>
        <target state="translated">Aktywna instrukcja została usunięta ze swojej oryginalnej metody. Musisz cofnąć zmiany, aby kontynuować, lub uruchomić ponownie sesję debugowania.</target>
        <note />
      </trans-unit>
      <trans-unit id="Updating_async_or_iterator_modifier_around_an_active_statement_will_prevent_the_debug_session_from_continuing">
        <source>Updating async or iterator modifier around an active statement will prevent the debug session from continuing.</source>
        <target state="translated">Aktualizowanie modyfikatora asynchronicznego lub powiązanego z iteratorem w pobliżu aktywnej instrukcji uniemożliwi kontynuowanie sesji debugowania.</target>
        <note>{Locked="async"}{Locked="iterator"} "async" and "iterator" are C#/VB keywords and should not be localized.</note>
      </trans-unit>
      <trans-unit id="Modifying_a_generic_method_will_prevent_the_debug_session_from_continuing">
        <source>Modifying a generic method will prevent the debug session from continuing.</source>
        <target state="translated">Modyfikacja metody ogólnej uniemożliwi kontynuowanie sesji debugowania.</target>
        <note />
      </trans-unit>
      <trans-unit id="Modifying_whitespace_or_comments_in_a_generic_0_will_prevent_the_debug_session_from_continuing">
        <source>Modifying whitespace or comments in a generic '{0}' will prevent the debug session from continuing.</source>
        <target state="translated">Modyfikacja odstępów lub komentarzy w ogólnej metodzie „{0}” uniemożliwi kontynuowanie sesji debugowania.</target>
        <note />
      </trans-unit>
      <trans-unit id="Modifying_a_method_inside_the_context_of_a_generic_type_will_prevent_the_debug_session_from_continuing">
        <source>Modifying a method inside the context of a generic type will prevent the debug session from continuing.</source>
        <target state="translated">Modyfikacja metody w ramach kontekstu typu ogólnego uniemożliwi kontynuowanie sesji debugowania.</target>
        <note />
      </trans-unit>
      <trans-unit id="Modifying_whitespace_or_comments_in_0_inside_the_context_of_a_generic_type_will_prevent_the_debug_session_from_continuing">
        <source>Modifying whitespace or comments in '{0}' inside the context of a generic type will prevent the debug session from continuing.</source>
        <target state="translated">Modyfikacja odstępów lub komentarzy w elemencie „{0}” w ramach kontekstu typu ogólnego uniemożliwi kontynuowanie sesji debugowania.</target>
        <note />
      </trans-unit>
      <trans-unit id="Modifying_the_initializer_of_0_in_a_generic_type_will_prevent_the_debug_session_from_continuing">
        <source>Modifying the initializer of '{0}' in a generic type will prevent the debug session from continuing.</source>
        <target state="translated">Modyfikacja inicjatora elementu „{0}” w typie ogólnym uniemożliwi kontynuowanie sesji debugowania.</target>
        <note />
      </trans-unit>
      <trans-unit id="Modifying_the_initializer_of_0_in_a_partial_type_will_prevent_the_debug_session_from_continuing">
        <source>Modifying the initializer of '{0}' in a partial type will prevent the debug session from continuing.</source>
        <target state="translated">Modyfikacja inicjatora elementu „{0}” w typie częściowym uniemożliwi kontynuowanie sesji debugowania.</target>
        <note />
      </trans-unit>
      <trans-unit id="Adding_a_constructor_to_a_type_with_a_field_or_property_initializer_that_contains_an_anonymous_function_will_prevent_the_debug_session_from_continuing">
        <source>Adding a constructor to a type with a field or property initializer that contains an anonymous function will prevent the debug session from continuing.</source>
        <target state="translated">Dodanie konstruktora do typu z inicjatorem pola lub właściwości zawierającego funkcję anonimową uniemożliwi kontynuowanie sesji debugowania.</target>
        <note />
      </trans-unit>
      <trans-unit id="Renaming_a_captured_variable_from_0_to_1_will_prevent_the_debug_session_from_continuing">
        <source>Renaming a captured variable, from '{0}' to '{1}' will prevent the debug session from continuing.</source>
        <target state="translated">Zmiana nazwy zmiennej przechwyconej z „{0}” na „{1}” uniemożliwi kontynuowanie sesji debugowania.</target>
        <note />
      </trans-unit>
      <trans-unit id="Modifying_a_catch_finally_handler_with_an_active_statement_in_the_try_block_will_prevent_the_debug_session_from_continuing">
        <source>Modifying a catch/finally handler with an active statement in the try block will prevent the debug session from continuing.</source>
        <target state="translated">Modyfikacja procedury obsługi catch/finally z aktywną instrukcją w bloku try uniemożliwi kontynuowanie sesji debugowania.</target>
        <note />
      </trans-unit>
      <trans-unit id="Modifying_a_try_catch_finally_statement_when_the_finally_block_is_active_will_prevent_the_debug_session_from_continuing">
        <source>Modifying a try/catch/finally statement when the finally block is active will prevent the debug session from continuing.</source>
        <target state="translated">Modyfikacja instrukcji try/catch/finally, gdy blok finally jest aktywny, uniemożliwi kontynuowanie sesji debugowania.</target>
        <note />
      </trans-unit>
      <trans-unit id="Modifying_a_catch_handler_around_an_active_statement_will_prevent_the_debug_session_from_continuing">
        <source>Modifying a catch handler around an active statement will prevent the debug session from continuing.</source>
        <target state="translated">Modyfikacja procedury obsługi catch w obrębie aktywnej instrukcji uniemożliwi kontynuowanie sesji debugowania.</target>
        <note />
      </trans-unit>
      <trans-unit id="Modifying_0_which_contains_the_stackalloc_operator_will_prevent_the_debug_session_from_continuing">
        <source>Modifying '{0}' which contains the 'stackalloc' operator will prevent the debug session from continuing.</source>
        <target state="translated">Modyfikacja elementu „{0}” zawierającego operator „stackalloc” uniemożliwi kontynuowanie sesji debugowania.</target>
        <note />
      </trans-unit>
      <trans-unit id="Modifying_an_active_0_which_contains_On_Error_or_Resume_statements_will_prevent_the_debug_session_from_continuing">
        <source>Modifying an active '{0}' which contains 'On Error' or 'Resume' statements will prevent the debug session from continuing.</source>
        <target state="translated">Modyfikacja aktywnego elementu „{0}” zawierającego instrukcje „On Error” lub „Resume” uniemożliwi kontynuowanie sesji debugowania.</target>
        <note />
      </trans-unit>
      <trans-unit id="Modifying_0_which_contains_an_Aggregate_Group_By_or_Join_query_clauses_will_prevent_the_debug_session_from_continuing">
        <source>Modifying '{0}' which contains an Aggregate, Group By, or Join query clauses will prevent the debug session from continuing.</source>
        <target state="translated">Zmodyfikowanie elementu „{0}”, który zawiera klauzule zapytań Aggregate, Group By lub Join, uniemożliwi kontynuowanie sesji debugowania.</target>
        <note />
      </trans-unit>
      <trans-unit id="Modifying_source_with_experimental_language_features_enabled_will_prevent_the_debug_session_from_continuing">
        <source>Modifying source with experimental language features enabled will prevent the debug session from continuing.</source>
        <target state="translated">Modyfikacja elementu źródłowego z włączonymi eksperymentalnymi funkcjami językowymi uniemożliwi kontynuowanie sesji debugowania.</target>
        <note />
      </trans-unit>
      <trans-unit id="Updating_an_active_statement_will_prevent_the_debug_session_from_continuing">
        <source>Updating an active statement will prevent the debug session from continuing.</source>
        <target state="translated">Aktualizacja aktywnej instrukcji uniemożliwi kontynuowanie sesji debugowania.</target>
        <note />
      </trans-unit>
      <trans-unit id="Removing_0_that_contains_an_active_statement_will_prevent_the_debug_session_from_continuing">
        <source>Removing '{0}' that contains an active statement will prevent the debug session from continuing.</source>
        <target state="translated">Usunięcie elementu „{0}” zawierającego aktywną instrukcję uniemożliwi kontynuowanie sesji debugowania.</target>
        <note />
      </trans-unit>
      <trans-unit id="Adding_a_new_file_will_prevent_the_debug_session_from_continuing">
        <source>Adding a new file will prevent the debug session from continuing.</source>
        <target state="translated">Dodanie nowego pliku uniemożliwi kontynuowanie sesji debugowania.</target>
        <note />
      </trans-unit>
      <trans-unit id="Attribute_0_is_missing_Updating_an_async_method_or_an_iterator_will_prevent_the_debug_session_from_continuing">
        <source>Attribute '{0}' is missing. Updating an async method or an iterator will prevent the debug session from continuing.</source>
        <target state="translated">Brak atrybutu „{0}”. Zaktualizowanie metody asynchronicznej lub iteratora uniemożliwi kontynuowanie sesji debugowania.</target>
        <note />
      </trans-unit>
      <trans-unit id="Unexpected_interface_member_kind_colon_0">
        <source>Unexpected interface member kind: {0}</source>
        <target state="translated">Nieoczekiwany rodzaj składowej interfejsu: {0}</target>
        <note />
      </trans-unit>
      <trans-unit id="Unknown_symbol_kind">
        <source>Unknown symbol kind</source>
        <target state="translated">Nieznany rodzaj symbolu</target>
        <note />
      </trans-unit>
      <trans-unit id="Generate_abstract_property_1_0">
        <source>Generate abstract property '{1}.{0}'</source>
        <target state="translated">Generuj właściwość abstrakcyjną „{1}.{0}”</target>
        <note />
      </trans-unit>
      <trans-unit id="Generate_abstract_method_1_0">
        <source>Generate abstract method '{1}.{0}'</source>
        <target state="translated">Generuj metodę abstrakcyjną „{1}.{0}”</target>
        <note />
      </trans-unit>
      <trans-unit id="Generate_method_1_0">
        <source>Generate method '{1}.{0}'</source>
        <target state="translated">Generuj metodę „{1}.{0}”</target>
        <note />
      </trans-unit>
      <trans-unit id="Requested_assembly_already_loaded_from_0">
        <source>Requested assembly already loaded from '{0}'.</source>
        <target state="translated">Żądany zestaw został już załadowany z elementu „{0}”.</target>
        <note />
      </trans-unit>
      <trans-unit id="The_symbol_does_not_have_an_icon">
        <source>The symbol does not have an icon.</source>
        <target state="translated">Symbol nie ma ikony.</target>
        <note />
      </trans-unit>
      <trans-unit id="Unknown">
        <source>Unknown</source>
        <target state="translated">Nieznany</target>
        <note />
      </trans-unit>
      <trans-unit id="Asynchronous_method_cannot_have_ref_out_parameters_colon_bracket_0_bracket">
        <source>Asynchronous method cannot have ref/out parameters : [{0}]</source>
        <target state="translated">Metoda asynchroniczna nie może zawierać parametrów ref/out: [{0}]</target>
        <note />
      </trans-unit>
      <trans-unit id="The_member_is_defined_in_metadata">
        <source>The member is defined in metadata.</source>
        <target state="translated">Składowa jest zdefiniowana w metadanych.</target>
        <note />
      </trans-unit>
      <trans-unit id="You_can_only_change_the_signature_of_a_constructor_indexer_method_or_delegate">
        <source>You can only change the signature of a constructor, indexer, method or delegate.</source>
        <target state="translated">Możesz zmienić tylko sygnaturę konstruktora, indeksatora, metody lub delegata.</target>
        <note />
      </trans-unit>
      <trans-unit id="This_symbol_has_related_definitions_or_references_in_metadata_Changing_its_signature_may_result_in_build_errors_Do_you_want_to_continue">
        <source>This symbol has related definitions or references in metadata. Changing its signature may result in build errors.

Do you want to continue?</source>
        <target state="translated">Ten symbol zawiera powiązane definicje lub odwołania w metadanych. Zmiana jego sygnatury może spowodować błędy kompilacji.

Czy chcesz kontynuować?</target>
        <note />
      </trans-unit>
      <trans-unit id="Change_signature">
        <source>Change signature...</source>
        <target state="translated">Zmień sygnaturę...</target>
        <note />
      </trans-unit>
      <trans-unit id="Generate_new_type">
        <source>Generate new type...</source>
        <target state="translated">Generuj nowy typ...</target>
        <note />
      </trans-unit>
      <trans-unit id="User_Diagnostic_Analyzer_Failure">
        <source>User Diagnostic Analyzer Failure.</source>
        <target state="translated">Błąd analizatora diagnostycznego użytkownika.</target>
        <note />
      </trans-unit>
      <trans-unit id="Analyzer_0_threw_an_exception_of_type_1_with_message_2">
        <source>Analyzer '{0}' threw an exception of type '{1}' with message '{2}'.</source>
        <target state="translated">Analizator „{0}” zgłosił wyjątek typu „{1}” z komunikatem „{2}”.</target>
        <note />
      </trans-unit>
      <trans-unit id="Analyzer_0_threw_the_following_exception_colon_1">
        <source>Analyzer '{0}' threw the following exception:
'{1}'.</source>
        <target state="translated">Analizator „{0}” zgłosił następujący wyjątek:
„{1}”.</target>
        <note />
      </trans-unit>
      <trans-unit id="Simplify_Names">
        <source>Simplify Names</source>
        <target state="translated">Uprość nazwy</target>
        <note />
      </trans-unit>
      <trans-unit id="Simplify_Member_Access">
        <source>Simplify Member Access</source>
        <target state="translated">Uprość dostęp do składowej</target>
        <note />
      </trans-unit>
      <trans-unit id="Remove_qualification">
        <source>Remove qualification</source>
        <target state="translated">Usuń kwalifikacje</target>
        <note />
      </trans-unit>
      <trans-unit id="Unknown_error_occurred">
        <source>Unknown error occurred</source>
        <target state="translated">Wystąpił nieznany błąd</target>
        <note />
      </trans-unit>
      <trans-unit id="Available">
        <source>Available</source>
        <target state="translated">Dostępne</target>
        <note />
      </trans-unit>
      <trans-unit id="Not_Available">
        <source>Not Available</source>
        <target state="translated">Niedostępne</target>
        <note />
      </trans-unit>
      <trans-unit id="_0_1">
        <source>    {0} - {1}</source>
        <target state="translated">    {0} - {1}</target>
        <note />
      </trans-unit>
      <trans-unit id="You_can_use_the_navigation_bar_to_switch_context">
        <source>You can use the navigation bar to switch context.</source>
        <target state="translated">Możesz użyć paska nawigacyjnego, aby przełączyć kontekst.</target>
        <note />
      </trans-unit>
      <trans-unit id="in_Source">
        <source>in Source</source>
        <target state="translated">w źródle</target>
        <note />
      </trans-unit>
      <trans-unit id="in_Suppression_File">
        <source>in Suppression File</source>
        <target state="translated">w pliku pominięć</target>
        <note />
      </trans-unit>
      <trans-unit id="Remove_Suppression_0">
        <source>Remove Suppression {0}</source>
        <target state="translated">Usuń pominięcie {0}</target>
        <note />
      </trans-unit>
      <trans-unit id="Remove_Suppression">
        <source>Remove Suppression</source>
        <target state="translated">Usuń pominięcie</target>
        <note />
      </trans-unit>
      <trans-unit id="Pending">
        <source>&lt;Pending&gt;</source>
        <target state="translated">&lt;Oczekujące&gt;</target>
        <note />
      </trans-unit>
      <trans-unit id="Note_colon_Tab_twice_to_insert_the_0_snippet">
        <source>Note: Tab twice to insert the '{0}' snippet.</source>
        <target state="translated">Uwaga: naciśnij dwa razy klawisz Tab, aby wstawić fragment kodu „{0}”.</target>
        <note />
      </trans-unit>
      <trans-unit id="Implement_interface_explicitly_with_Dispose_pattern">
        <source>Implement interface explicitly with Dispose pattern</source>
        <target state="translated">Jawnie implementuj interfejs za pomocą wzorca likwidacji</target>
        <note />
      </trans-unit>
      <trans-unit id="Implement_interface_with_Dispose_pattern">
        <source>Implement interface with Dispose pattern</source>
        <target state="translated">Implementuj interfejs za pomocą wzorca likwidacji</target>
        <note />
      </trans-unit>
      <trans-unit id="Re_triage_0_currently_1">
        <source>Re-triage {0}(currently '{1}')</source>
        <target state="translated">Sklasyfikuj ponownie element {0} (obecnie „{1}”)</target>
        <note />
      </trans-unit>
      <trans-unit id="Argument_cannot_have_a_null_element">
        <source>Argument cannot have a null element.</source>
        <target state="translated">Argument nie może zawierać elementu o wartości null.</target>
        <note />
      </trans-unit>
      <trans-unit id="Argument_cannot_be_empty">
        <source>Argument cannot be empty.</source>
        <target state="translated">Argument nie może być pusty.</target>
        <note />
      </trans-unit>
      <trans-unit id="Reported_diagnostic_with_ID_0_is_not_supported_by_the_analyzer">
        <source>Reported diagnostic with ID '{0}' is not supported by the analyzer.</source>
        <target state="translated">Zgłoszona diagnostyka z identyfikatorem „{0}” nie jest obsługiwana przez analizatora.</target>
        <note />
      </trans-unit>
      <trans-unit id="Computing_fix_all_occurrences_code_fix">
        <source>Computing fix all occurrences code fix...</source>
        <target state="translated">Trwa obliczanie poprawki kodu naprawiającej wszystkie obliczenia...</target>
        <note />
      </trans-unit>
      <trans-unit id="Fix_all_occurrences">
        <source>Fix all occurrences</source>
        <target state="translated">Popraw wszystkie wystąpienia</target>
        <note />
      </trans-unit>
      <trans-unit id="Document">
        <source>Document</source>
        <target state="translated">Dokument</target>
        <note />
      </trans-unit>
      <trans-unit id="Project">
        <source>Project</source>
        <target state="translated">Projekt</target>
        <note />
      </trans-unit>
      <trans-unit id="Solution">
        <source>Solution</source>
        <target state="translated">Rozwiązanie</target>
        <note />
      </trans-unit>
      <trans-unit id="TODO_colon_dispose_managed_state_managed_objects">
        <source>TODO: dispose managed state (managed objects)</source>
        <target state="needs-review-translation">TODO: wyczyść stan zarządzany (obiekty zarządzane).</target>
        <note />
      </trans-unit>
      <trans-unit id="TODO_colon_set_large_fields_to_null">
        <source>TODO: set large fields to null</source>
        <target state="needs-review-translation">TODO: ustaw wartość null dla dużych pól.</target>
        <note />
      </trans-unit>
      <trans-unit id="Modifying_0_which_contains_a_static_variable_will_prevent_the_debug_session_from_continuing">
        <source>Modifying '{0}' which contains a static variable will prevent the debug session from continuing.</source>
        <target state="translated">Zmodyfikowanie elementu „{0}”, który zawiera zmienną statyczną, uniemożliwi kontynuowanie sesji debugowania.</target>
        <note />
      </trans-unit>
      <trans-unit id="Compiler2">
        <source>Compiler</source>
        <target state="translated">Kompilator</target>
        <note />
      </trans-unit>
      <trans-unit id="Live">
        <source>Live</source>
        <target state="translated">Na żywo</target>
        <note />
      </trans-unit>
      <trans-unit id="enum_value">
        <source>enum value</source>
        <target state="translated">wartość enum</target>
        <note>{Locked="enum"} "enum" is a C#/VB keyword and should not be localized.</note>
      </trans-unit>
      <trans-unit id="const_field">
        <source>const field</source>
        <target state="translated">pole const</target>
        <note>{Locked="const"} "const" is a C#/VB keyword and should not be localized.</note>
      </trans-unit>
      <trans-unit id="method">
        <source>method</source>
        <target state="translated">metoda</target>
        <note />
      </trans-unit>
      <trans-unit id="operator_">
        <source>operator</source>
        <target state="translated">operator</target>
        <note />
      </trans-unit>
      <trans-unit id="constructor">
        <source>constructor</source>
        <target state="translated">konstruktor</target>
        <note />
      </trans-unit>
      <trans-unit id="auto_property">
        <source>auto-property</source>
        <target state="translated">właściwość automatyczna</target>
        <note />
      </trans-unit>
      <trans-unit id="property_">
        <source>property</source>
        <target state="translated">właściwość</target>
        <note />
      </trans-unit>
      <trans-unit id="event_accessor">
        <source>event accessor</source>
        <target state="translated">metoda dostępu do zdarzeń</target>
        <note />
      </trans-unit>
      <trans-unit id="rfc1123_date_time">
        <source>rfc1123 date/time</source>
        <target state="new">rfc1123 date/time</target>
        <note />
      </trans-unit>
      <trans-unit id="rfc1123_date_time_description">
        <source>The "R" or "r" standard format specifier represents a custom date and time format string that is defined by the DateTimeFormatInfo.RFC1123Pattern property. The pattern reflects a defined standard, and the property is read-only. Therefore, it is always the same, regardless of the culture used or the format provider supplied. The custom format string is "ddd, dd MMM yyyy HH':'mm':'ss 'GMT'". When this standard format specifier is used, the formatting or parsing operation always uses the invariant culture.</source>
        <target state="new">The "R" or "r" standard format specifier represents a custom date and time format string that is defined by the DateTimeFormatInfo.RFC1123Pattern property. The pattern reflects a defined standard, and the property is read-only. Therefore, it is always the same, regardless of the culture used or the format provider supplied. The custom format string is "ddd, dd MMM yyyy HH':'mm':'ss 'GMT'". When this standard format specifier is used, the formatting or parsing operation always uses the invariant culture.</target>
        <note />
      </trans-unit>
      <trans-unit id="round_trip_date_time">
        <source>round-trip date/time</source>
        <target state="new">round-trip date/time</target>
        <note />
      </trans-unit>
      <trans-unit id="round_trip_date_time_description">
        <source>The "O" or "o" standard format specifier represents a custom date and time format string using a pattern that preserves time zone information and emits a result string that complies with ISO 8601. For DateTime values, this format specifier is designed to preserve date and time values along with the DateTime.Kind property in text. The formatted string can be parsed back by using the DateTime.Parse(String, IFormatProvider, DateTimeStyles) or DateTime.ParseExact method if the styles parameter is set to DateTimeStyles.RoundtripKind.

The "O" or "o" standard format specifier corresponds to the "yyyy'-'MM'-'dd'T'HH':'mm':'ss'.'fffffffK" custom format string for DateTime values and to the "yyyy'-'MM'-'dd'T'HH':'mm':'ss'.'fffffffzzz" custom format string for DateTimeOffset values. In this string, the pairs of single quotation marks that delimit individual characters, such as the hyphens, the colons, and the letter "T", indicate that the individual character is a literal that cannot be changed. The apostrophes do not appear in the output string.

The "O" or "o" standard format specifier (and the "yyyy'-'MM'-'dd'T'HH':'mm':'ss'.'fffffffK" custom format string) takes advantage of the three ways that ISO 8601 represents time zone information to preserve the Kind property of DateTime values:

    The time zone component of DateTimeKind.Local date and time values is an offset from UTC (for example, +01:00, -07:00). All DateTimeOffset values are also represented in this format.

    The time zone component of DateTimeKind.Utc date and time values uses "Z" (which stands for zero offset) to represent UTC.

    DateTimeKind.Unspecified date and time values have no time zone information.

Because the "O" or "o" standard format specifier conforms to an international standard, the formatting or parsing operation that uses the specifier always uses the invariant culture and the Gregorian calendar.

Strings that are passed to the Parse, TryParse, ParseExact, and TryParseExact methods of DateTime and DateTimeOffset can be parsed by using the "O" or "o" format specifier if they are in one of these formats. In the case of DateTime objects, the parsing overload that you call should also include a styles parameter with a value of DateTimeStyles.RoundtripKind. Note that if you call a parsing method with the custom format string that corresponds to the "O" or "o" format specifier, you won't get the same results as "O" or "o". This is because parsing methods that use a custom format string can't parse the string representation of date and time values that lack a time zone component or use "Z" to indicate UTC.</source>
        <target state="new">The "O" or "o" standard format specifier represents a custom date and time format string using a pattern that preserves time zone information and emits a result string that complies with ISO 8601. For DateTime values, this format specifier is designed to preserve date and time values along with the DateTime.Kind property in text. The formatted string can be parsed back by using the DateTime.Parse(String, IFormatProvider, DateTimeStyles) or DateTime.ParseExact method if the styles parameter is set to DateTimeStyles.RoundtripKind.

The "O" or "o" standard format specifier corresponds to the "yyyy'-'MM'-'dd'T'HH':'mm':'ss'.'fffffffK" custom format string for DateTime values and to the "yyyy'-'MM'-'dd'T'HH':'mm':'ss'.'fffffffzzz" custom format string for DateTimeOffset values. In this string, the pairs of single quotation marks that delimit individual characters, such as the hyphens, the colons, and the letter "T", indicate that the individual character is a literal that cannot be changed. The apostrophes do not appear in the output string.

The "O" or "o" standard format specifier (and the "yyyy'-'MM'-'dd'T'HH':'mm':'ss'.'fffffffK" custom format string) takes advantage of the three ways that ISO 8601 represents time zone information to preserve the Kind property of DateTime values:

    The time zone component of DateTimeKind.Local date and time values is an offset from UTC (for example, +01:00, -07:00). All DateTimeOffset values are also represented in this format.

    The time zone component of DateTimeKind.Utc date and time values uses "Z" (which stands for zero offset) to represent UTC.

    DateTimeKind.Unspecified date and time values have no time zone information.

Because the "O" or "o" standard format specifier conforms to an international standard, the formatting or parsing operation that uses the specifier always uses the invariant culture and the Gregorian calendar.

Strings that are passed to the Parse, TryParse, ParseExact, and TryParseExact methods of DateTime and DateTimeOffset can be parsed by using the "O" or "o" format specifier if they are in one of these formats. In the case of DateTime objects, the parsing overload that you call should also include a styles parameter with a value of DateTimeStyles.RoundtripKind. Note that if you call a parsing method with the custom format string that corresponds to the "O" or "o" format specifier, you won't get the same results as "O" or "o". This is because parsing methods that use a custom format string can't parse the string representation of date and time values that lack a time zone component or use "Z" to indicate UTC.</target>
        <note />
      </trans-unit>
      <trans-unit id="second_1_2_digits">
        <source>second (1-2 digits)</source>
        <target state="new">second (1-2 digits)</target>
        <note />
      </trans-unit>
      <trans-unit id="second_1_2_digits_description">
        <source>The "s" custom format specifier represents the seconds as a number from 0 through 59. The result represents whole seconds that have passed since the last minute. A single-digit second is formatted without a leading zero.

If the "s" format specifier is used without other custom format specifiers, it's interpreted as the "s" standard date and time format specifier.</source>
        <target state="new">The "s" custom format specifier represents the seconds as a number from 0 through 59. The result represents whole seconds that have passed since the last minute. A single-digit second is formatted without a leading zero.

If the "s" format specifier is used without other custom format specifiers, it's interpreted as the "s" standard date and time format specifier.</target>
        <note />
      </trans-unit>
      <trans-unit id="second_2_digits">
        <source>second (2 digits)</source>
        <target state="new">second (2 digits)</target>
        <note />
      </trans-unit>
      <trans-unit id="second_2_digits_description">
        <source>The "ss" custom format specifier (plus any number of additional "s" specifiers) represents the seconds as a number from 00 through 59. The result represents whole seconds that have passed since the last minute. A single-digit second is formatted with a leading zero.</source>
        <target state="new">The "ss" custom format specifier (plus any number of additional "s" specifiers) represents the seconds as a number from 00 through 59. The result represents whole seconds that have passed since the last minute. A single-digit second is formatted with a leading zero.</target>
        <note />
      </trans-unit>
      <trans-unit id="short_date">
        <source>short date</source>
        <target state="new">short date</target>
        <note />
      </trans-unit>
      <trans-unit id="short_date_description">
        <source>The "d" standard format specifier represents a custom date and time format string that is defined by a specific culture's DateTimeFormatInfo.ShortDatePattern property. For example, the custom format string that is returned by the ShortDatePattern property of the invariant culture is "MM/dd/yyyy".</source>
        <target state="new">The "d" standard format specifier represents a custom date and time format string that is defined by a specific culture's DateTimeFormatInfo.ShortDatePattern property. For example, the custom format string that is returned by the ShortDatePattern property of the invariant culture is "MM/dd/yyyy".</target>
        <note />
      </trans-unit>
      <trans-unit id="short_time">
        <source>short time</source>
        <target state="new">short time</target>
        <note />
      </trans-unit>
      <trans-unit id="short_time_description">
        <source>The "t" standard format specifier represents a custom date and time format string that is defined by the current DateTimeFormatInfo.ShortTimePattern property. For example, the custom format string for the invariant culture is "HH:mm".</source>
        <target state="new">The "t" standard format specifier represents a custom date and time format string that is defined by the current DateTimeFormatInfo.ShortTimePattern property. For example, the custom format string for the invariant culture is "HH:mm".</target>
        <note />
      </trans-unit>
      <trans-unit id="sortable_date_time">
        <source>sortable date/time</source>
        <target state="new">sortable date/time</target>
        <note />
      </trans-unit>
      <trans-unit id="sortable_date_time_description">
        <source>The "s" standard format specifier represents a custom date and time format string that is defined by the DateTimeFormatInfo.SortableDateTimePattern property. The pattern reflects a defined standard (ISO 8601), and the property is read-only. Therefore, it is always the same, regardless of the culture used or the format provider supplied. The custom format string is "yyyy'-'MM'-'dd'T'HH':'mm':'ss".

The purpose of the "s" format specifier is to produce result strings that sort consistently in ascending or descending order based on date and time values. As a result, although the "s" standard format specifier represents a date and time value in a consistent format, the formatting operation does not modify the value of the date and time object that is being formatted to reflect its DateTime.Kind property or its DateTimeOffset.Offset value. For example, the result strings produced by formatting the date and time values 2014-11-15T18:32:17+00:00 and 2014-11-15T18:32:17+08:00 are identical.

When this standard format specifier is used, the formatting or parsing operation always uses the invariant culture.</source>
        <target state="new">The "s" standard format specifier represents a custom date and time format string that is defined by the DateTimeFormatInfo.SortableDateTimePattern property. The pattern reflects a defined standard (ISO 8601), and the property is read-only. Therefore, it is always the same, regardless of the culture used or the format provider supplied. The custom format string is "yyyy'-'MM'-'dd'T'HH':'mm':'ss".

The purpose of the "s" format specifier is to produce result strings that sort consistently in ascending or descending order based on date and time values. As a result, although the "s" standard format specifier represents a date and time value in a consistent format, the formatting operation does not modify the value of the date and time object that is being formatted to reflect its DateTime.Kind property or its DateTimeOffset.Offset value. For example, the result strings produced by formatting the date and time values 2014-11-15T18:32:17+00:00 and 2014-11-15T18:32:17+08:00 are identical.

When this standard format specifier is used, the formatting or parsing operation always uses the invariant culture.</target>
        <note />
      </trans-unit>
      <trans-unit id="time_separator">
        <source>time separator</source>
        <target state="new">time separator</target>
        <note />
      </trans-unit>
      <trans-unit id="time_separator_description">
        <source>The ":" custom format specifier represents the time separator, which is used to differentiate hours, minutes, and seconds. The appropriate localized time separator is retrieved from the DateTimeFormatInfo.TimeSeparator property of the current or specified culture.

Note: To change the time separator for a particular date and time string, specify the separator character within a literal string delimiter. For example, the custom format string hh'_'dd'_'ss produces a result string in which "_" (an underscore) is always used as the time separator. To change the time separator for all dates for a culture, either change the value of the DateTimeFormatInfo.TimeSeparator property of the current culture, or instantiate a DateTimeFormatInfo object, assign the character to its TimeSeparator property, and call an overload of the formatting method that includes an IFormatProvider parameter.

If the ":" format specifier is used without other custom format specifiers, it's interpreted as a standard date and time format specifier and throws a FormatException.</source>
        <target state="new">The ":" custom format specifier represents the time separator, which is used to differentiate hours, minutes, and seconds. The appropriate localized time separator is retrieved from the DateTimeFormatInfo.TimeSeparator property of the current or specified culture.

Note: To change the time separator for a particular date and time string, specify the separator character within a literal string delimiter. For example, the custom format string hh'_'dd'_'ss produces a result string in which "_" (an underscore) is always used as the time separator. To change the time separator for all dates for a culture, either change the value of the DateTimeFormatInfo.TimeSeparator property of the current culture, or instantiate a DateTimeFormatInfo object, assign the character to its TimeSeparator property, and call an overload of the formatting method that includes an IFormatProvider parameter.

If the ":" format specifier is used without other custom format specifiers, it's interpreted as a standard date and time format specifier and throws a FormatException.</target>
        <note />
      </trans-unit>
      <trans-unit id="time_zone">
        <source>time zone</source>
        <target state="new">time zone</target>
        <note />
      </trans-unit>
      <trans-unit id="time_zone_description">
        <source>The "K" custom format specifier represents the time zone information of a date and time value. When this format specifier is used with DateTime values, the result string is defined by the value of the DateTime.Kind property:

    For the local time zone (a DateTime.Kind property value of DateTimeKind.Local), this specifier is equivalent to the "zzz" specifier and produces a result string containing the local offset from Coordinated Universal Time (UTC); for example, "-07:00".

    For a UTC time (a DateTime.Kind property value of DateTimeKind.Utc), the result string includes a "Z" character to represent a UTC date.

    For a time from an unspecified time zone (a time whose DateTime.Kind property equals DateTimeKind.Unspecified), the result is equivalent to String.Empty.

For DateTimeOffset values, the "K" format specifier is equivalent to the "zzz" format specifier, and produces a result string containing the DateTimeOffset value's offset from UTC.

If the "K" format specifier is used without other custom format specifiers, it's interpreted as a standard date and time format specifier and throws a FormatException.</source>
        <target state="new">The "K" custom format specifier represents the time zone information of a date and time value. When this format specifier is used with DateTime values, the result string is defined by the value of the DateTime.Kind property:

    For the local time zone (a DateTime.Kind property value of DateTimeKind.Local), this specifier is equivalent to the "zzz" specifier and produces a result string containing the local offset from Coordinated Universal Time (UTC); for example, "-07:00".

    For a UTC time (a DateTime.Kind property value of DateTimeKind.Utc), the result string includes a "Z" character to represent a UTC date.

    For a time from an unspecified time zone (a time whose DateTime.Kind property equals DateTimeKind.Unspecified), the result is equivalent to String.Empty.

For DateTimeOffset values, the "K" format specifier is equivalent to the "zzz" format specifier, and produces a result string containing the DateTimeOffset value's offset from UTC.

If the "K" format specifier is used without other custom format specifiers, it's interpreted as a standard date and time format specifier and throws a FormatException.</target>
        <note />
      </trans-unit>
      <trans-unit id="type_constraint">
        <source>type constraint</source>
        <target state="translated">ograniczenie typu</target>
        <note />
      </trans-unit>
      <trans-unit id="type_parameter">
        <source>type parameter</source>
        <target state="translated">parametr typu</target>
        <note />
      </trans-unit>
      <trans-unit id="attribute">
        <source>attribute</source>
        <target state="translated">atrybut</target>
        <note />
      </trans-unit>
      <trans-unit id="Use_auto_property">
        <source>Use auto property</source>
        <target state="translated">Użyj właściwości automatycznej</target>
        <note />
      </trans-unit>
      <trans-unit id="Replace_0_and_1_with_property">
        <source>Replace '{0}' and '{1}' with property</source>
        <target state="translated">Zastąp elementy „{0}” i „{1}” właściwością</target>
        <note />
      </trans-unit>
      <trans-unit id="Replace_0_with_property">
        <source>Replace '{0}' with property</source>
        <target state="translated">Zastąp element „{0}” właściwością</target>
        <note />
      </trans-unit>
      <trans-unit id="Method_referenced_implicitly">
        <source>Method referenced implicitly</source>
        <target state="translated">Metoda z odwołaniem utworzonym niejawnie</target>
        <note />
      </trans-unit>
      <trans-unit id="Generate_type_0">
        <source>Generate type '{0}'</source>
        <target state="translated">Generuj typ „{0}”</target>
        <note />
      </trans-unit>
      <trans-unit id="Generate_0_1">
        <source>Generate {0} '{1}'</source>
        <target state="translated">Generuj element {0} „{1}”</target>
        <note />
      </trans-unit>
      <trans-unit id="Change_0_to_1">
        <source>Change '{0}' to '{1}'.</source>
        <target state="translated">Zmień element „{0}” na „{1}”.</target>
        <note />
      </trans-unit>
      <trans-unit id="Non_invoked_method_cannot_be_replaced_with_property">
        <source>Non-invoked method cannot be replaced with property.</source>
        <target state="translated">Niewywołanej metody nie można zastąpić właściwością.</target>
        <note />
      </trans-unit>
      <trans-unit id="Only_methods_with_a_single_argument_which_is_not_an_out_variable_declaration_can_be_replaced_with_a_property">
        <source>Only methods with a single argument, which is not an out variable declaration, can be replaced with a property.</source>
        <target state="translated">Tylko metody z pojedynczym argumentem, który nie jest deklaracją zmiennej wyjściowej, można zastąpić właściwością.</target>
        <note />
      </trans-unit>
      <trans-unit id="Roslyn_HostError">
        <source>Roslyn.HostError</source>
        <target state="translated">Roslyn.HostError</target>
        <note />
      </trans-unit>
      <trans-unit id="An_instance_of_analyzer_0_cannot_be_created_from_1_colon_2">
        <source>An instance of analyzer {0} cannot be created from {1}: {2}.</source>
        <target state="translated">Nie można utworzyć wystąpienia analizatora {0} z elementu {1}: {2}.</target>
        <note />
      </trans-unit>
      <trans-unit id="The_assembly_0_does_not_contain_any_analyzers">
        <source>The assembly {0} does not contain any analyzers.</source>
        <target state="translated">Zestaw {0} nie zawiera żadnych analizatorów.</target>
        <note />
      </trans-unit>
      <trans-unit id="Unable_to_load_Analyzer_assembly_0_colon_1">
        <source>Unable to load Analyzer assembly {0}: {1}</source>
        <target state="translated">Nie można załadować zestawu analizatora {0}: {1}</target>
        <note />
      </trans-unit>
      <trans-unit id="Make_method_synchronous">
        <source>Make method synchronous</source>
        <target state="translated">Ustaw metodę jako synchroniczną</target>
        <note />
      </trans-unit>
      <trans-unit id="from_0">
        <source>from {0}</source>
        <target state="translated">z {0}</target>
        <note />
      </trans-unit>
      <trans-unit id="Find_and_install_latest_version">
        <source>Find and install latest version</source>
        <target state="translated">Znajdź i zainstaluj najnowszą wersję</target>
        <note />
      </trans-unit>
      <trans-unit id="Use_local_version_0">
        <source>Use local version '{0}'</source>
        <target state="translated">Użyj wersji lokalnej „{0}”</target>
        <note />
      </trans-unit>
      <trans-unit id="Use_locally_installed_0_version_1_This_version_used_in_colon_2">
        <source>Use locally installed '{0}' version '{1}'
This version used in: {2}</source>
        <target state="translated">Użyj lokalnie zainstalowanej wersji „{0}” („{1}”)
Ta wersja jest używana wersja: {2}</target>
        <note />
      </trans-unit>
      <trans-unit id="Find_and_install_latest_version_of_0">
        <source>Find and install latest version of '{0}'</source>
        <target state="translated">Znajdź i zainstaluj najnowszą wersję pakietu „{0}”</target>
        <note />
      </trans-unit>
      <trans-unit id="Install_with_package_manager">
        <source>Install with package manager...</source>
        <target state="translated">Zainstaluj za pomocą menedżera pakietów...</target>
        <note />
      </trans-unit>
      <trans-unit id="Install_0_1">
        <source>Install '{0} {1}'</source>
        <target state="translated">Zainstaluj pakiet „{0} {1}”</target>
        <note />
      </trans-unit>
      <trans-unit id="Install_version_0">
        <source>Install version '{0}'</source>
        <target state="translated">Zainstaluj wersję „{0}”</target>
        <note />
      </trans-unit>
      <trans-unit id="Generate_variable_0">
        <source>Generate variable '{0}'</source>
        <target state="translated">Generuj zmienną „{0}”</target>
        <note />
      </trans-unit>
      <trans-unit id="Classes">
        <source>Classes</source>
        <target state="translated">Klasy</target>
        <note />
      </trans-unit>
      <trans-unit id="Constants">
        <source>Constants</source>
        <target state="translated">Stałe</target>
        <note />
      </trans-unit>
      <trans-unit id="Delegates">
        <source>Delegates</source>
        <target state="translated">Delegaci</target>
        <note />
      </trans-unit>
      <trans-unit id="Enums">
        <source>Enums</source>
        <target state="translated">Wyliczenia</target>
        <note />
      </trans-unit>
      <trans-unit id="Events">
        <source>Events</source>
        <target state="translated">Zdarzenia</target>
        <note />
      </trans-unit>
      <trans-unit id="Extension_methods">
        <source>Extension methods</source>
        <target state="translated">Metody rozszerzenia</target>
        <note />
      </trans-unit>
      <trans-unit id="Fields">
        <source>Fields</source>
        <target state="translated">Pola</target>
        <note />
      </trans-unit>
      <trans-unit id="Interfaces">
        <source>Interfaces</source>
        <target state="translated">Interfejsy</target>
        <note />
      </trans-unit>
      <trans-unit id="Locals">
        <source>Locals</source>
        <target state="translated">Elementy lokalne</target>
        <note />
      </trans-unit>
      <trans-unit id="Methods">
        <source>Methods</source>
        <target state="translated">Metody</target>
        <note />
      </trans-unit>
      <trans-unit id="Modules">
        <source>Modules</source>
        <target state="translated">Moduły</target>
        <note />
      </trans-unit>
      <trans-unit id="Namespaces">
        <source>Namespaces</source>
        <target state="translated">Przestrzenie nazw</target>
        <note />
      </trans-unit>
      <trans-unit id="Properties">
        <source>Properties</source>
        <target state="translated">Właściwości</target>
        <note />
      </trans-unit>
      <trans-unit id="Structures">
        <source>Structures</source>
        <target state="translated">Struktury</target>
        <note />
      </trans-unit>
      <trans-unit id="Parameters_colon">
        <source>Parameters:</source>
        <target state="translated">Parametry:</target>
        <note />
      </trans-unit>
      <trans-unit id="Variadic_SignatureHelpItem_must_have_at_least_one_parameter">
        <source>Variadic SignatureHelpItem must have at least one parameter.</source>
        <target state="translated">Element SignatureHelpItem ze zmienną liczbą argumentów musi mieć co najmniej jeden parametr.</target>
        <note />
      </trans-unit>
      <trans-unit id="Replace_0_with_method">
        <source>Replace '{0}' with method</source>
        <target state="translated">Zastąp element „{0}” metodą</target>
        <note />
      </trans-unit>
      <trans-unit id="Replace_0_with_methods">
        <source>Replace '{0}' with methods</source>
        <target state="translated">Zastąp element „{0}” metodami</target>
        <note />
      </trans-unit>
      <trans-unit id="Property_referenced_implicitly">
        <source>Property referenced implicitly</source>
        <target state="translated">Niejawne odwołanie do właściwości</target>
        <note />
      </trans-unit>
      <trans-unit id="Property_cannot_safely_be_replaced_with_a_method_call">
        <source>Property cannot safely be replaced with a method call</source>
        <target state="translated">Właściwości nie można bezpiecznie zastąpić wywołaniem metody</target>
        <note />
      </trans-unit>
      <trans-unit id="Convert_to_interpolated_string">
        <source>Convert to interpolated string</source>
        <target state="translated">Konwertuj na ciąg interpolowany</target>
        <note />
      </trans-unit>
      <trans-unit id="Move_type_to_0">
        <source>Move type to {0}</source>
        <target state="translated">Przenieś typ do {0}</target>
        <note />
      </trans-unit>
      <trans-unit id="Rename_file_to_0">
        <source>Rename file to {0}</source>
        <target state="translated">Zmień nazwę pliku na {0}</target>
        <note />
      </trans-unit>
      <trans-unit id="Rename_type_to_0">
        <source>Rename type to {0}</source>
        <target state="translated">Zmień nazwę typu na {0}</target>
        <note />
      </trans-unit>
      <trans-unit id="Remove_tag">
        <source>Remove tag</source>
        <target state="translated">Usuń tag</target>
        <note />
      </trans-unit>
      <trans-unit id="Add_missing_param_nodes">
        <source>Add missing param nodes</source>
        <target state="translated">Dodaj brakujące węzły parametrów</target>
        <note />
      </trans-unit>
      <trans-unit id="Make_containing_scope_async">
        <source>Make containing scope async</source>
        <target state="translated">Ustaw zawierający zakres jako asynchroniczny</target>
        <note />
      </trans-unit>
      <trans-unit id="Make_containing_scope_async_return_Task">
        <source>Make containing scope async (return Task)</source>
        <target state="translated">Ustaw zawierający zakres jako asynchroniczny (zwróć typ Task)</target>
        <note />
      </trans-unit>
      <trans-unit id="paren_Unknown_paren">
        <source>(Unknown)</source>
        <target state="translated">(Nieznany)</target>
        <note />
      </trans-unit>
      <trans-unit id="Use_framework_type">
        <source>Use framework type</source>
        <target state="translated">Użyj typu platformy</target>
        <note />
      </trans-unit>
      <trans-unit id="Install_package_0">
        <source>Install package '{0}'</source>
        <target state="translated">Zainstaluj pakiet „{0}“</target>
        <note />
      </trans-unit>
      <trans-unit id="project_0">
        <source>project {0}</source>
        <target state="translated">projekt {0}</target>
        <note />
      </trans-unit>
      <trans-unit id="Inline_variable_declaration">
        <source>Inline variable declaration</source>
        <target state="translated">Deklaracja zmiennej wbudowanej</target>
        <note />
      </trans-unit>
      <trans-unit id="Fully_qualify_0">
        <source>Fully qualify '{0}'</source>
        <target state="translated">W pełni kwalifikowany element „{0}”</target>
        <note />
      </trans-unit>
      <trans-unit id="Remove_reference_to_0">
        <source>Remove reference to '{0}'.</source>
        <target state="translated">Usuń odwołanie do elementu „{0}”.</target>
        <note />
      </trans-unit>
      <trans-unit id="Keywords">
        <source>Keywords</source>
        <target state="translated">Słowa kluczowe</target>
        <note />
      </trans-unit>
      <trans-unit id="Snippets">
        <source>Snippets</source>
        <target state="translated">Fragmenty kodu</target>
        <note />
      </trans-unit>
      <trans-unit id="All_lowercase">
        <source>All lowercase</source>
        <target state="translated">Same małe litery</target>
        <note />
      </trans-unit>
      <trans-unit id="All_uppercase">
        <source>All uppercase</source>
        <target state="translated">Same wielkie litery</target>
        <note />
      </trans-unit>
      <trans-unit id="First_word_capitalized">
        <source>First word capitalized</source>
        <target state="translated">Pierwsze słowo wielką literą</target>
        <note />
      </trans-unit>
      <trans-unit id="Pascal_Case">
        <source>Pascal Case</source>
        <target state="translated">PascalCase</target>
        <note />
      </trans-unit>
      <trans-unit id="Variable_declaration_can_be_inlined">
        <source>Variable declaration can be inlined</source>
        <target state="translated">Deklaracja zmiennej może być śródwierszowa</target>
        <note />
      </trans-unit>
      <trans-unit id="Remove_document_0">
        <source>Remove document '{0}'</source>
        <target state="translated">Usuń dokument „{0}”</target>
        <note />
      </trans-unit>
      <trans-unit id="Add_document_0">
        <source>Add document '{0}'</source>
        <target state="translated">Dodaj dokument „{0}”</target>
        <note />
      </trans-unit>
      <trans-unit id="Add_argument_name_0">
        <source>Add argument name '{0}'</source>
        <target state="translated">Dodaj nazwę argumentu „{0}”</target>
        <note />
      </trans-unit>
      <trans-unit id="Take_0">
        <source>Take '{0}'</source>
        <target state="translated">Przyjmij „{0}”</target>
        <note />
      </trans-unit>
      <trans-unit id="Take_both">
        <source>Take both</source>
        <target state="translated">Przyjmij oba</target>
        <note />
      </trans-unit>
      <trans-unit id="Take_bottom">
        <source>Take bottom</source>
        <target state="translated">Przyjmij dół</target>
        <note />
      </trans-unit>
      <trans-unit id="Take_top">
        <source>Take top</source>
        <target state="translated">Przyjmij górę</target>
        <note />
      </trans-unit>
      <trans-unit id="Remove_unused_variable">
        <source>Remove unused variable</source>
        <target state="translated">Usuń nieużywaną zmienną</target>
        <note />
      </trans-unit>
      <trans-unit id="Convert_to_binary">
        <source>Convert to binary</source>
        <target state="translated">Konwertuj na wartość binarną</target>
        <note />
      </trans-unit>
      <trans-unit id="Convert_to_decimal">
        <source>Convert to decimal</source>
        <target state="translated">Konwertuj na wartość dziesiętną</target>
        <note />
      </trans-unit>
      <trans-unit id="Convert_to_hex">
        <source>Convert to hex</source>
        <target state="translated">Konwertuj na wartość szesnastkową</target>
        <note />
      </trans-unit>
      <trans-unit id="Separate_thousands">
        <source>Separate thousands</source>
        <target state="translated">Oddziel tysiące</target>
        <note />
      </trans-unit>
      <trans-unit id="Separate_words">
        <source>Separate words</source>
        <target state="translated">Oddziel wyrazy</target>
        <note />
      </trans-unit>
      <trans-unit id="Separate_nibbles">
        <source>Separate nibbles</source>
        <target state="translated">Oddziel półbajty</target>
        <note />
      </trans-unit>
      <trans-unit id="Remove_separators">
        <source>Remove separators</source>
        <target state="translated">Usuń separatory</target>
        <note />
      </trans-unit>
      <trans-unit id="Add_parameter_to_0">
        <source>Add parameter to '{0}'</source>
        <target state="translated">Dodaj parametr do elementu „{0}”</target>
        <note />
      </trans-unit>
      <trans-unit id="Generate_constructor">
        <source>Generate constructor...</source>
        <target state="translated">Generuj konstruktor...</target>
        <note />
      </trans-unit>
      <trans-unit id="Pick_members_to_be_used_as_constructor_parameters">
        <source>Pick members to be used as constructor parameters</source>
        <target state="translated">Wybierz składowe, które zostaną użyte jako parametry konstruktora</target>
        <note />
      </trans-unit>
      <trans-unit id="Pick_members_to_be_used_in_Equals_GetHashCode">
        <source>Pick members to be used in Equals/GetHashCode</source>
        <target state="translated">Wybierz składowe, które zostaną użyte w elementach Equals/GetHashCode</target>
        <note />
      </trans-unit>
      <trans-unit id="Generate_overrides">
        <source>Generate overrides...</source>
        <target state="translated">Generuj zastąpienia...</target>
        <note />
      </trans-unit>
      <trans-unit id="Pick_members_to_override">
        <source>Pick members to override</source>
        <target state="translated">Wybierz składowe do zastąpienia</target>
        <note />
      </trans-unit>
      <trans-unit id="Add_null_check">
        <source>Add null check</source>
        <target state="translated">Dodaj sprawdzenie wartości null</target>
        <note />
      </trans-unit>
      <trans-unit id="Add_string_IsNullOrEmpty_check">
        <source>Add 'string.IsNullOrEmpty' check</source>
        <target state="translated">Dodaj sprawdzenie elementu „string.IsNullOrEmpty”</target>
        <note />
      </trans-unit>
      <trans-unit id="Add_string_IsNullOrWhiteSpace_check">
        <source>Add 'string.IsNullOrWhiteSpace' check</source>
        <target state="translated">Dodaj sprawdzenie elementu „string.IsNullOrWhiteSpace”</target>
        <note />
      </trans-unit>
      <trans-unit id="Initialize_field_0">
        <source>Initialize field '{0}'</source>
        <target state="translated">Inicjuj pole „{0}”</target>
        <note />
      </trans-unit>
      <trans-unit id="Initialize_property_0">
        <source>Initialize property '{0}'</source>
        <target state="translated">Inicjuj właściwość „{0}”</target>
        <note />
      </trans-unit>
      <trans-unit id="Add_null_checks">
        <source>Add null checks</source>
        <target state="translated">Dodaj sprawdzenia wartości null</target>
        <note />
      </trans-unit>
      <trans-unit id="Generate_operators">
        <source>Generate operators</source>
        <target state="translated">Generuj operatory</target>
        <note />
      </trans-unit>
      <trans-unit id="Implement_0">
        <source>Implement {0}</source>
        <target state="translated">Implementuj {0}</target>
        <note />
      </trans-unit>
      <trans-unit id="Use_inferred_member_name">
        <source>Use inferred member name</source>
        <target state="translated">Użyj nazwy wywnioskowanego elementu członkowskiego</target>
        <note />
      </trans-unit>
      <trans-unit id="Member_name_can_be_simplified">
        <source>Member name can be simplified</source>
        <target state="translated">Nazwę składowej można uprościć</target>
        <note />
      </trans-unit>
      <trans-unit id="Reported_diagnostic_0_has_a_source_location_in_file_1_which_is_not_part_of_the_compilation_being_analyzed">
        <source>Reported diagnostic '{0}' has a source location in file '{1}', which is not part of the compilation being analyzed.</source>
        <target state="translated">Lokalizacja źródłowa zgłoszonych danych diagnostycznych „{0}” znajduje się w pliku „{1}”, który nie jest częścią analizowanej kompilacji.</target>
        <note />
      </trans-unit>
      <trans-unit id="Reported_diagnostic_0_has_a_source_location_1_in_file_2_which_is_outside_of_the_given_file">
        <source>Reported diagnostic '{0}' has a source location '{1}' in file '{2}', which is outside of the given file.</source>
        <target state="translated">Zgłoszone dane diagnostyczne „{0}” mają lokalizację źródłową „{1}” w pliku „{2}”, który jest spoza podanego pliku.</target>
        <note />
      </trans-unit>
      <trans-unit id="in_0_project_1">
        <source>in {0} (project {1})</source>
        <target state="translated">w {0} (projekt {1})</target>
        <note />
      </trans-unit>
      <trans-unit id="Add_accessibility_modifiers">
        <source>Add accessibility modifiers</source>
        <target state="translated">Dodaj modyfikatory dostępności</target>
        <note />
      </trans-unit>
      <trans-unit id="Use_local_function">
        <source>Use local function</source>
        <target state="translated">Użyj funkcji lokalnej</target>
        <note />
      </trans-unit>
      <trans-unit id="Move_declaration_near_reference">
        <source>Move declaration near reference</source>
        <target state="translated">Przenieś deklarację blisko odwołania</target>
        <note />
      </trans-unit>
      <trans-unit id="Convert_to_full_property">
        <source>Convert to full property</source>
        <target state="translated">Konwertuj na pełną właściwość</target>
        <note />
      </trans-unit>
      <trans-unit id="Generate_constructor_in_0_without_fields">
        <source>Generate constructor in '{0}' (without fields)</source>
        <target state="translated">Generowanie konstruktora w „{0}” (bez pól)</target>
        <note />
      </trans-unit>
      <trans-unit id="Warning_Method_overrides_symbol_from_metadata">
        <source>Warning: Method overrides symbol from metadata</source>
        <target state="translated">Ostrzeżenie: metoda zastępuje symbol z metadanych</target>
        <note />
      </trans-unit>
      <trans-unit id="Use_0">
        <source>Use {0}</source>
        <target state="translated">Użyj {0}</target>
        <note />
      </trans-unit>
      <trans-unit id="Switching_between_lambda_and_local_function_will_prevent_the_debug_session_from_continuing">
        <source>Switching between a lambda and a local function will prevent the debug session from continuing.</source>
        <target state="translated">Przełączanie między wyrażeniem lambda a funkcją lokalną uniemożliwi kontynuowanie sesji debugowania.</target>
        <note />
      </trans-unit>
      <trans-unit id="Add_argument_name_0_including_trailing_arguments">
        <source>Add argument name '{0}' (including trailing arguments)</source>
        <target state="translated">Dodaj nazwę argumentu „{0}” (w tym końcowe argumenty)</target>
        <note />
      </trans-unit>
      <trans-unit id="local_function">
        <source>local function</source>
        <target state="translated">funkcja lokalna</target>
        <note />
      </trans-unit>
      <trans-unit id="indexer_">
        <source>indexer</source>
        <target state="translated">indeksator</target>
        <note />
      </trans-unit>
      <trans-unit id="Alias_ambiguous_type_0">
        <source>Alias ambiguous type '{0}'</source>
        <target state="translated">Niejednoznaczny typ aliasu „{0}”</target>
        <note />
      </trans-unit>
      <trans-unit id="Warning_colon_Collection_was_modified_during_iteration">
        <source>Warning: Collection was modified during iteration.</source>
        <target state="translated">Ostrzeżenie: kolekcja została zmodyfikowana podczas iteracji.</target>
        <note />
      </trans-unit>
      <trans-unit id="Warning_colon_Iteration_variable_crossed_function_boundary">
        <source>Warning: Iteration variable crossed function boundary.</source>
        <target state="translated">Ostrzeżenie: zmienna iteracji przekroczyła granicę funkcji.</target>
        <note />
      </trans-unit>
      <trans-unit id="Warning_colon_Collection_may_be_modified_during_iteration">
        <source>Warning: Collection may be modified during iteration.</source>
        <target state="translated">Ostrzeżenie: kolekcja mogła zostać zmodyfikowana podczas iteracji.</target>
        <note />
      </trans-unit>
      <trans-unit id="universal_full_date_time">
        <source>universal full date/time</source>
        <target state="new">universal full date/time</target>
        <note />
      </trans-unit>
      <trans-unit id="universal_full_date_time_description">
        <source>The "U" standard format specifier represents a custom date and time format string that is defined by a specified culture's DateTimeFormatInfo.FullDateTimePattern property. The pattern is the same as the "F" pattern. However, the DateTime value is automatically converted to UTC before it is formatted.</source>
        <target state="new">The "U" standard format specifier represents a custom date and time format string that is defined by a specified culture's DateTimeFormatInfo.FullDateTimePattern property. The pattern is the same as the "F" pattern. However, the DateTime value is automatically converted to UTC before it is formatted.</target>
        <note />
      </trans-unit>
      <trans-unit id="universal_sortable_date_time">
        <source>universal sortable date/time</source>
        <target state="new">universal sortable date/time</target>
        <note />
      </trans-unit>
      <trans-unit id="universal_sortable_date_time_description">
        <source>The "u" standard format specifier represents a custom date and time format string that is defined by the DateTimeFormatInfo.UniversalSortableDateTimePattern property. The pattern reflects a defined standard, and the property is read-only. Therefore, it is always the same, regardless of the culture used or the format provider supplied. The custom format string is "yyyy'-'MM'-'dd HH':'mm':'ss'Z'". When this standard format specifier is used, the formatting or parsing operation always uses the invariant culture.

Although the result string should express a time as Coordinated Universal Time (UTC), no conversion of the original DateTime value is performed during the formatting operation. Therefore, you must convert a DateTime value to UTC by calling the DateTime.ToUniversalTime method before formatting it.</source>
        <target state="new">The "u" standard format specifier represents a custom date and time format string that is defined by the DateTimeFormatInfo.UniversalSortableDateTimePattern property. The pattern reflects a defined standard, and the property is read-only. Therefore, it is always the same, regardless of the culture used or the format provider supplied. The custom format string is "yyyy'-'MM'-'dd HH':'mm':'ss'Z'". When this standard format specifier is used, the formatting or parsing operation always uses the invariant culture.

Although the result string should express a time as Coordinated Universal Time (UTC), no conversion of the original DateTime value is performed during the formatting operation. Therefore, you must convert a DateTime value to UTC by calling the DateTime.ToUniversalTime method before formatting it.</target>
        <note />
      </trans-unit>
      <trans-unit id="updating_usages_in_containing_member">
        <source>updating usages in containing member</source>
        <target state="translated">aktualizowanie użyć w zawierającym elemencie członkowskim</target>
        <note />
      </trans-unit>
      <trans-unit id="updating_usages_in_containing_project">
        <source>updating usages in containing project</source>
        <target state="translated">aktualizowanie użyć w projekcie zawierającym</target>
        <note />
      </trans-unit>
      <trans-unit id="updating_usages_in_containing_type">
        <source>updating usages in containing type</source>
        <target state="translated">aktualizowanie użyć w typie zawierającym</target>
        <note />
      </trans-unit>
      <trans-unit id="updating_usages_in_dependent_projects">
        <source>updating usages in dependent projects</source>
        <target state="translated">aktualizowanie użyć w projektach zależnych</target>
        <note />
      </trans-unit>
      <trans-unit id="using_statement_can_be_simplified">
        <source>'using' statement can be simplified</source>
        <target state="translated">Instrukcję „using” można uprościć</target>
        <note />
      </trans-unit>
      <trans-unit id="utc_hour_and_minute_offset">
        <source>utc hour and minute offset</source>
        <target state="new">utc hour and minute offset</target>
        <note />
      </trans-unit>
      <trans-unit id="utc_hour_and_minute_offset_description">
        <source>With DateTime values, the "zzz" custom format specifier represents the signed offset of the local operating system's time zone from UTC, measured in hours and minutes. It doesn't reflect the value of an instance's DateTime.Kind property. For this reason, the "zzz" format specifier is not recommended for use with DateTime values.

With DateTimeOffset values, this format specifier represents the DateTimeOffset value's offset from UTC in hours and minutes.

The offset is always displayed with a leading sign. A plus sign (+) indicates hours ahead of UTC, and a minus sign (-) indicates hours behind UTC. A single-digit offset is formatted with a leading zero.</source>
        <target state="new">With DateTime values, the "zzz" custom format specifier represents the signed offset of the local operating system's time zone from UTC, measured in hours and minutes. It doesn't reflect the value of an instance's DateTime.Kind property. For this reason, the "zzz" format specifier is not recommended for use with DateTime values.

With DateTimeOffset values, this format specifier represents the DateTimeOffset value's offset from UTC in hours and minutes.

The offset is always displayed with a leading sign. A plus sign (+) indicates hours ahead of UTC, and a minus sign (-) indicates hours behind UTC. A single-digit offset is formatted with a leading zero.</target>
        <note />
      </trans-unit>
      <trans-unit id="utc_hour_offset_1_2_digits">
        <source>utc hour offset (1-2 digits)</source>
        <target state="new">utc hour offset (1-2 digits)</target>
        <note />
      </trans-unit>
      <trans-unit id="utc_hour_offset_1_2_digits_description">
        <source>With DateTime values, the "z" custom format specifier represents the signed offset of the local operating system's time zone from Coordinated Universal Time (UTC), measured in hours. It doesn't reflect the value of an instance's DateTime.Kind property. For this reason, the "z" format specifier is not recommended for use with DateTime values.

With DateTimeOffset values, this format specifier represents the DateTimeOffset value's offset from UTC in hours.

The offset is always displayed with a leading sign. A plus sign (+) indicates hours ahead of UTC, and a minus sign (-) indicates hours behind UTC. A single-digit offset is formatted without a leading zero.

If the "z" format specifier is used without other custom format specifiers, it's interpreted as a standard date and time format specifier and throws a FormatException.</source>
        <target state="new">With DateTime values, the "z" custom format specifier represents the signed offset of the local operating system's time zone from Coordinated Universal Time (UTC), measured in hours. It doesn't reflect the value of an instance's DateTime.Kind property. For this reason, the "z" format specifier is not recommended for use with DateTime values.

With DateTimeOffset values, this format specifier represents the DateTimeOffset value's offset from UTC in hours.

The offset is always displayed with a leading sign. A plus sign (+) indicates hours ahead of UTC, and a minus sign (-) indicates hours behind UTC. A single-digit offset is formatted without a leading zero.

If the "z" format specifier is used without other custom format specifiers, it's interpreted as a standard date and time format specifier and throws a FormatException.</target>
        <note />
      </trans-unit>
      <trans-unit id="utc_hour_offset_2_digits">
        <source>utc hour offset (2 digits)</source>
        <target state="new">utc hour offset (2 digits)</target>
        <note />
      </trans-unit>
      <trans-unit id="utc_hour_offset_2_digits_description">
        <source>With DateTime values, the "zz" custom format specifier represents the signed offset of the local operating system's time zone from UTC, measured in hours. It doesn't reflect the value of an instance's DateTime.Kind property. For this reason, the "zz" format specifier is not recommended for use with DateTime values.

With DateTimeOffset values, this format specifier represents the DateTimeOffset value's offset from UTC in hours.

The offset is always displayed with a leading sign. A plus sign (+) indicates hours ahead of UTC, and a minus sign (-) indicates hours behind UTC. A single-digit offset is formatted with a leading zero.</source>
        <target state="new">With DateTime values, the "zz" custom format specifier represents the signed offset of the local operating system's time zone from UTC, measured in hours. It doesn't reflect the value of an instance's DateTime.Kind property. For this reason, the "zz" format specifier is not recommended for use with DateTime values.

With DateTimeOffset values, this format specifier represents the DateTimeOffset value's offset from UTC in hours.

The offset is always displayed with a leading sign. A plus sign (+) indicates hours ahead of UTC, and a minus sign (-) indicates hours behind UTC. A single-digit offset is formatted with a leading zero.</target>
        <note />
      </trans-unit>
      <trans-unit id="year_1_2_digits">
        <source>year (1-2 digits)</source>
        <target state="new">year (1-2 digits)</target>
        <note />
      </trans-unit>
      <trans-unit id="year_1_2_digits_description">
        <source>The "y" custom format specifier represents the year as a one-digit or two-digit number. If the year has more than two digits, only the two low-order digits appear in the result. If the first digit of a two-digit year begins with a zero (for example, 2008), the number is formatted without a leading zero.

If the "y" format specifier is used without other custom format specifiers, it's interpreted as the "y" standard date and time format specifier.</source>
        <target state="new">The "y" custom format specifier represents the year as a one-digit or two-digit number. If the year has more than two digits, only the two low-order digits appear in the result. If the first digit of a two-digit year begins with a zero (for example, 2008), the number is formatted without a leading zero.

If the "y" format specifier is used without other custom format specifiers, it's interpreted as the "y" standard date and time format specifier.</target>
        <note />
      </trans-unit>
      <trans-unit id="year_2_digits">
        <source>year (2 digits)</source>
        <target state="new">year (2 digits)</target>
        <note />
      </trans-unit>
      <trans-unit id="year_2_digits_description">
        <source>The "yy" custom format specifier represents the year as a two-digit number. If the year has more than two digits, only the two low-order digits appear in the result. If the two-digit year has fewer than two significant digits, the number is padded with leading zeros to produce two digits.

In a parsing operation, a two-digit year that is parsed using the "yy" custom format specifier is interpreted based on the Calendar.TwoDigitYearMax property of the format provider's current calendar. The following example parses the string representation of a date that has a two-digit year by using the default Gregorian calendar of the en-US culture, which, in this case, is the current culture. It then changes the current culture's CultureInfo object to use a GregorianCalendar object whose TwoDigitYearMax property has been modified.</source>
        <target state="new">The "yy" custom format specifier represents the year as a two-digit number. If the year has more than two digits, only the two low-order digits appear in the result. If the two-digit year has fewer than two significant digits, the number is padded with leading zeros to produce two digits.

In a parsing operation, a two-digit year that is parsed using the "yy" custom format specifier is interpreted based on the Calendar.TwoDigitYearMax property of the format provider's current calendar. The following example parses the string representation of a date that has a two-digit year by using the default Gregorian calendar of the en-US culture, which, in this case, is the current culture. It then changes the current culture's CultureInfo object to use a GregorianCalendar object whose TwoDigitYearMax property has been modified.</target>
        <note />
      </trans-unit>
      <trans-unit id="year_3_4_digits">
        <source>year (3-4 digits)</source>
        <target state="new">year (3-4 digits)</target>
        <note />
      </trans-unit>
      <trans-unit id="year_3_4_digits_description">
        <source>The "yyy" custom format specifier represents the year with a minimum of three digits. If the year has more than three significant digits, they are included in the result string. If the year has fewer than three digits, the number is padded with leading zeros to produce three digits.</source>
        <target state="new">The "yyy" custom format specifier represents the year with a minimum of three digits. If the year has more than three significant digits, they are included in the result string. If the year has fewer than three digits, the number is padded with leading zeros to produce three digits.</target>
        <note />
      </trans-unit>
      <trans-unit id="year_4_digits">
        <source>year (4 digits)</source>
        <target state="new">year (4 digits)</target>
        <note />
      </trans-unit>
      <trans-unit id="year_4_digits_description">
        <source>The "yyyy" custom format specifier represents the year with a minimum of four digits. If the year has more than four significant digits, they are included in the result string. If the year has fewer than four digits, the number is padded with leading zeros to produce four digits.</source>
        <target state="new">The "yyyy" custom format specifier represents the year with a minimum of four digits. If the year has more than four significant digits, they are included in the result string. If the year has fewer than four digits, the number is padded with leading zeros to produce four digits.</target>
        <note />
      </trans-unit>
      <trans-unit id="year_5_digits">
        <source>year (5 digits)</source>
        <target state="new">year (5 digits)</target>
        <note />
      </trans-unit>
      <trans-unit id="year_5_digits_description">
        <source>The "yyyyy" custom format specifier (plus any number of additional "y" specifiers) represents the year with a minimum of five digits. If the year has more than five significant digits, they are included in the result string. If the year has fewer than five digits, the number is padded with leading zeros to produce five digits.

If there are additional "y" specifiers, the number is padded with as many leading zeros as necessary to produce the number of "y" specifiers.</source>
        <target state="new">The "yyyyy" custom format specifier (plus any number of additional "y" specifiers) represents the year with a minimum of five digits. If the year has more than five significant digits, they are included in the result string. If the year has fewer than five digits, the number is padded with leading zeros to produce five digits.

If there are additional "y" specifiers, the number is padded with as many leading zeros as necessary to produce the number of "y" specifiers.</target>
        <note />
      </trans-unit>
      <trans-unit id="year_month">
        <source>year month</source>
        <target state="new">year month</target>
        <note />
      </trans-unit>
      <trans-unit id="year_month_description">
        <source>The "Y" or "y" standard format specifier represents a custom date and time format string that is defined by the DateTimeFormatInfo.YearMonthPattern property of a specified culture. For example, the custom format string for the invariant culture is "yyyy MMMM".</source>
        <target state="new">The "Y" or "y" standard format specifier represents a custom date and time format string that is defined by the DateTimeFormatInfo.YearMonthPattern property of a specified culture. For example, the custom format string for the invariant culture is "yyyy MMMM".</target>
        <note />
      </trans-unit>
    </body>
  </file>
</xliff><|MERGE_RESOLUTION|>--- conflicted
+++ resolved
@@ -205,8 +205,6 @@
         <target state="translated">Konwertuj na strukturę</target>
         <note />
       </trans-unit>
-<<<<<<< HEAD
-=======
       <trans-unit id="Convert_to_tuple">
         <source>Convert to tuple</source>
         <target state="translated">Konwertuj na spójną kolekcję</target>
@@ -232,7 +230,6 @@
         <target state="new">Create and assign remaining as properties</target>
         <note />
       </trans-unit>
->>>>>>> d73229b4
       <trans-unit id="DisposableFieldsShouldBeDisposedDescription">
         <source>A type that implements System.IDisposable declares fields that are of types that also implement IDisposable. The Dispose method of the field is not called by the Dispose method of the declaring type. To fix a violation of this rule, call Dispose on fields that are of types that implement IDisposable if you are responsible for allocating and releasing the unmanaged resources held by the field.</source>
         <target state="translated">Typ zawierający implementację interfejsu System.IDisposable deklaruje pola, których typy także zawierają implementację interfejsu IDisposable. Metoda Dispose pola nie jest wywoływana przez metodę Dispose typu deklarującego. Aby naprawić naruszenie tej reguły, wywołaj metodę Dispose dla pól, których typy zawierają implementację interfejsu IDisposable, jeśli odpowiadasz za przydzielanie i zwalnianie niezarządzanych zasobów wstrzymywanych przez pole.</target>
