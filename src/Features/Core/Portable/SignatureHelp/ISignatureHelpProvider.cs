--- conflicted
+++ resolved
@@ -24,10 +24,6 @@
         /// <summary>
         /// Returns valid signature help items at the specified position in the document.
         /// </summary>
-<<<<<<< HEAD
-        Task<SignatureHelpItems?> GetItemsAsync(Document document, int position, SignatureHelpTriggerInfo triggerInfo, CancellationToken cancellationToken);
-=======
         Task<SignatureHelpItems?> GetItemsAsync(Document document, int position, SignatureHelpTriggerInfo triggerInfo, SignatureHelpOptions options, CancellationToken cancellationToken);
->>>>>>> 67d940c4
     }
 }