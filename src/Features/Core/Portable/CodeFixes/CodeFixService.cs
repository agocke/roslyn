--- conflicted
+++ resolved
@@ -156,10 +156,6 @@
         public async Task<ImmutableArray<CodeFixCollection>> GetFixesAsync(
             Document document,
             TextSpan range,
-<<<<<<< HEAD
-            bool includeConfigurationFixes,
-=======
->>>>>>> 67d940c4
             CodeActionRequestPriority priority,
             bool isBlocking,
             Func<string, IDisposable?> addOperationScope,
@@ -176,10 +172,6 @@
             // invariant: later code gathers & runs CodeFixProviders for diagnostics with one identical diagnostics span (that gets set later as CodeFixCollection's TextSpan)
             // order diagnostics by span.
             SortedDictionary<TextSpan, List<DiagnosticData>>? aggregatedDiagnostics = null;
-<<<<<<< HEAD
-            var diagnostics = await _diagnosticService.GetDiagnosticsForSpanAsync(
-                document, range, diagnosticId: null, includeConfigurationFixes, priority, addOperationScope, cancellationToken).ConfigureAwait(false);
-=======
 
             // For 'CodeActionPriorityRequest.Normal' or 'CodeActionPriorityRequest.Low', we do not compute suppression/configuration fixes,
             // those fixes have a dedicated request priority 'CodeActionPriorityRequest.Lowest'.
@@ -197,7 +189,6 @@
 
             var diagnostics = await _diagnosticService.GetDiagnosticsForSpanAsync(
                 document, range, shouldIncludeDiagnostic, includeSuppressionFixes, priority, addOperationScope, cancellationToken).ConfigureAwait(false);
->>>>>>> 67d940c4
             foreach (var diagnostic in diagnostics)
             {
                 if (diagnostic.IsSuppressed)
@@ -224,18 +215,12 @@
             // 'CodeActionRequestPriority.Lowest' is used when the client only wants suppression/configuration fixes.
             if (priority != CodeActionRequestPriority.Lowest)
             {
-<<<<<<< HEAD
-                await AppendFixesAsync(
-                    document, spanAndDiagnostic.Key, spanAndDiagnostic.Value, fixAllForInSpan: false,
-                    priority, isBlocking, result, addOperationScope, cancellationToken).ConfigureAwait(false);
-=======
                 foreach (var spanAndDiagnostic in aggregatedDiagnostics)
                 {
                     await AppendFixesAsync(
                         document, spanAndDiagnostic.Key, spanAndDiagnostic.Value, fixAllForInSpan: false,
                         priority, isBlocking, result, addOperationScope, cancellationToken).ConfigureAwait(false);
                 }
->>>>>>> 67d940c4
             }
 
             if (result.Count > 0 && TryGetWorkspaceFixersPriorityMap(document, out var fixersForLanguage))
@@ -363,10 +348,7 @@
 
                     errorReportingService.ShowGlobalErrorInfo(
                         message,
-<<<<<<< HEAD
-=======
                         TelemetryFeatureName.CodeFixProvider,
->>>>>>> 67d940c4
                         ex,
                         new InfoBarUI(
                             WorkspacesResources.Show_Stack_Trace,
