﻿// Licensed to the .NET Foundation under one or more agreements.
// The .NET Foundation licenses this file to you under the MIT license.
// See the LICENSE file in the project root for more information.

using System;
using System.Collections.Generic;
using System.Collections.Immutable;
using System.Diagnostics;
using System.Linq;
using System.Reflection.Metadata;
using System.Reflection.Metadata.Ecma335;
using System.Runtime.CompilerServices;
using System.Threading;
using System.Threading.Tasks;
using Microsoft.CodeAnalysis.Emit;
using Microsoft.CodeAnalysis.ErrorReporting;
using Microsoft.CodeAnalysis.PooledObjects;
using Microsoft.CodeAnalysis.Shared.Collections;
using Microsoft.CodeAnalysis.Shared.Extensions;
using Microsoft.CodeAnalysis.Text;
using Microsoft.CodeAnalysis.EditAndContinue.Contracts;
using Roslyn.Utilities;

namespace Microsoft.CodeAnalysis.EditAndContinue
{
    internal sealed class EditSession
    {
        internal readonly DebuggingSession DebuggingSession;
        internal readonly EditSessionTelemetry Telemetry;

        // Maps active statement instructions reported by the debugger to their latest spans that might not yet have been applied
        // (remapping not triggered yet). Consumed by the next edit session and updated when changes are committed at the end of the edit session.
        //
        // Consider a function F containing a call to function G. While G is being executed, F is updated a couple of times (in two edit sessions)
        // before the thread returns from G and is remapped to the latest version of F. At the start of the second edit session,
        // the active instruction reported by the debugger is still at the original location since function F has not been remapped yet (G has not returned yet).
        //
        // '>' indicates an active statement instruction for non-leaf frame reported by the debugger.
        // v1 - before first edit, G executing
        // v2 - after first edit, G still executing
        // v3 - after second edit and G returned
        //
        // F v1:        F v2:       F v3:
        // 0: nop       0: nop      0: nop
        // 1> G()       1> nop      1: nop
        // 2: nop       2: G()      2: nop
        // 3: nop       3: nop      3> G()
        //
        // When entering a break state we query the debugger for current active statements.
        // The returned statements reflect the current state of the threads in the runtime.
        // When a change is successfully applied we remember changes in active statement spans.
        // These changes are passed to the next edit session.
        // We use them to map the spans for active statements returned by the debugger.
        //
        // In the above case the sequence of events is
        // 1st break: get active statements returns (F, v=1, il=1, span1) the active statement is up-to-date
        // 1st apply: detected span change for active statement (F, v=1, il=1): span1->span2
        // 2nd break: previously updated statements contains (F, v=1, il=1)->span2
        //            get active statements returns (F, v=1, il=1, span1) which is mapped to (F, v=1, il=1, span2) using previously updated statements
        // 2nd apply: detected span change for active statement (F, v=1, il=1): span2->span3
        // 3rd break: previously updated statements contains (F, v=1, il=1)->span3
        //            get active statements returns (F, v=3, il=3, span3) the active statement is up-to-date
        //
        internal readonly ImmutableDictionary<ManagedMethodId, ImmutableArray<NonRemappableRegion>> NonRemappableRegions;

        /// <summary>
        /// Gets the capabilities of the runtime with respect to applying code changes.
        /// Retrieved lazily from <see cref="DebuggingSession.DebuggerService"/> since they are only needed when changes are detected in the solution.
        /// </summary>
        internal readonly AsyncLazy<EditAndContinueCapabilities> Capabilities;

        /// <summary>
        /// Map of base active statements.
        /// Calculated lazily based on info retrieved from <see cref="DebuggingSession.DebuggerService"/> since it is only needed when changes are detected in the solution.
        /// </summary>
        internal readonly AsyncLazy<ActiveStatementsMap> BaseActiveStatements;

        /// <summary>
        /// Cache of document EnC analyses. 
        /// </summary>
        internal readonly EditAndContinueDocumentAnalysesCache Analyses;

        /// <summary>
        /// True for Edit and Continue edit sessions - when the application is in break state.
        /// False for Hot Reload edit sessions - when the application is running.
        /// </summary>
        internal readonly bool InBreakState;

        /// <summary>
        /// A <see cref="DocumentId"/> is added whenever EnC analyzer reports 
        /// rude edits or module diagnostics. At the end of the session we ask the diagnostic analyzer to reanalyze 
        /// the documents to clean up the diagnostics.
        /// </summary>
        private readonly HashSet<DocumentId> _documentsWithReportedDiagnostics = new();
        private readonly object _documentsWithReportedDiagnosticsGuard = new();

        internal EditSession(
            DebuggingSession debuggingSession,
            ImmutableDictionary<ManagedMethodId, ImmutableArray<NonRemappableRegion>> nonRemappableRegions,
            EditSessionTelemetry telemetry,
            AsyncLazy<ActiveStatementsMap>? lazyActiveStatementMap,
            bool inBreakState)
        {
            DebuggingSession = debuggingSession;
            NonRemappableRegions = nonRemappableRegions;
            Telemetry = telemetry;
            InBreakState = inBreakState;

            telemetry.SetBreakState(inBreakState);

            BaseActiveStatements = lazyActiveStatementMap ?? (inBreakState ?
                new AsyncLazy<ActiveStatementsMap>(GetBaseActiveStatementsAsync, cacheResult: true) :
                new AsyncLazy<ActiveStatementsMap>(ActiveStatementsMap.Empty));

            Capabilities = new AsyncLazy<EditAndContinueCapabilities>(GetCapabilitiesAsync, cacheResult: true);
            Analyses = new EditAndContinueDocumentAnalysesCache(BaseActiveStatements, Capabilities);
        }

        /// <summary>
        /// The compiler has various scenarios that will cause it to synthesize things that might not be covered
        /// by existing rude edits, but we still need to ensure the runtime supports them before we proceed.
        /// </summary>
        private async Task<Diagnostic?> GetUnsupportedChangesDiagnosticAsync(EmitDifferenceResult emitResult, CancellationToken cancellationToken)
        {
            Debug.Assert(emitResult.Success);
            Debug.Assert(emitResult.Baseline is not null);

            // if there were no changed types then there is nothing to check
            if (emitResult.ChangedTypes.Length == 0)
            {
                return null;
            }

            var capabilities = await Capabilities.GetValueAsync(cancellationToken).ConfigureAwait(false);
            if (!capabilities.HasFlag(EditAndContinueCapabilities.NewTypeDefinition))
            {
                // If the runtime doesn't support adding new types then we expect every row number for any type that is
                // emitted will be less than or equal to the number of rows in the original metadata.
                var highestEmittedTypeDefRow = emitResult.ChangedTypes.Max(t => MetadataTokens.GetRowNumber(t));
                var highestExistingTypeDefRow = emitResult.Baseline.OriginalMetadata.GetMetadataReader().GetTableRowCount(TableIndex.TypeDef);

                if (highestEmittedTypeDefRow > highestExistingTypeDefRow)
                {
                    var descriptor = EditAndContinueDiagnosticDescriptors.GetDescriptor(EditAndContinueErrorCode.AddingTypeRuntimeCapabilityRequired);
                    return Diagnostic.Create(descriptor, Location.None);
                }
            }

            return null;
        }

        /// <summary>
        /// Errors to be reported when a project is updated but the corresponding module does not support EnC.
        /// </summary>
        /// <returns><see langword="default"/> if the module is not loaded.</returns>
        public async Task<ImmutableArray<Diagnostic>?> GetModuleDiagnosticsAsync(Guid mvid, Project oldProject, Project newProject, ImmutableArray<DocumentAnalysisResults> documentAnalyses, CancellationToken cancellationToken)
        {
            Contract.ThrowIfTrue(documentAnalyses.IsEmpty);

            var availability = await DebuggingSession.DebuggerService.GetAvailabilityAsync(mvid, cancellationToken).ConfigureAwait(false);
            if (availability.Status == ManagedHotReloadAvailabilityStatus.ModuleNotLoaded)
            {
                return null;
            }

            if (availability.Status == ManagedHotReloadAvailabilityStatus.Available)
            {
                return ImmutableArray<Diagnostic>.Empty;
            }

            var descriptor = EditAndContinueDiagnosticDescriptors.GetModuleDiagnosticDescriptor(availability.Status);
            var messageArgs = new[] { newProject.Name, availability.LocalizedMessage };

            using var _ = ArrayBuilder<Diagnostic>.GetInstance(out var diagnostics);

            await foreach (var location in CreateChangedLocationsAsync(oldProject, newProject, documentAnalyses, cancellationToken).ConfigureAwait(false))
            {
                diagnostics.Add(Diagnostic.Create(descriptor, location, messageArgs));
            }

            return diagnostics.ToImmutable();
        }

        private static async IAsyncEnumerable<Location> CreateChangedLocationsAsync(Project oldProject, Project newProject, ImmutableArray<DocumentAnalysisResults> documentAnalyses, [EnumeratorCancellation] CancellationToken cancellationToken)
        {
            var hasRemovedOrAddedDocument = false;
            foreach (var documentAnalysis in documentAnalyses)
            {
                if (!documentAnalysis.HasChanges)
                {
                    continue;
                }

                var oldDocument = await oldProject.GetDocumentAsync(documentAnalysis.DocumentId, includeSourceGenerated: true, cancellationToken).ConfigureAwait(false);
                var newDocument = await newProject.GetDocumentAsync(documentAnalysis.DocumentId, includeSourceGenerated: true, cancellationToken).ConfigureAwait(false);
                if (oldDocument == null || newDocument == null)
                {
                    hasRemovedOrAddedDocument = true;
                    continue;
                }

                var oldText = await oldDocument.GetTextAsync(cancellationToken).ConfigureAwait(false);
                var newText = await newDocument.GetTextAsync(cancellationToken).ConfigureAwait(false);
                var newTree = await newDocument.GetRequiredSyntaxTreeAsync(cancellationToken).ConfigureAwait(false);

                // document location:
                yield return Location.Create(newTree, GetFirstLineDifferenceSpan(oldText, newText));
            }

            // project location:
            if (hasRemovedOrAddedDocument)
            {
                yield return Location.None;
            }
        }

        private static TextSpan GetFirstLineDifferenceSpan(SourceText oldText, SourceText newText)
        {
            var oldLineCount = oldText.Lines.Count;
            var newLineCount = newText.Lines.Count;

            for (var i = 0; i < Math.Min(oldLineCount, newLineCount); i++)
            {
                var oldLineSpan = oldText.Lines[i].Span;
                var newLineSpan = newText.Lines[i].Span;
                if (oldLineSpan != newLineSpan || !oldText.GetSubText(oldLineSpan).ContentEquals(newText.GetSubText(newLineSpan)))
                {
                    return newText.Lines[i].Span;
                }
            }

            return (oldLineCount == newLineCount) ? default :
                   (newLineCount > oldLineCount) ? newText.Lines[oldLineCount].Span :
                   TextSpan.FromBounds(newText.Lines[newLineCount - 1].End, newText.Lines[newLineCount - 1].EndIncludingLineBreak);
        }

        private async Task<EditAndContinueCapabilities> GetCapabilitiesAsync(CancellationToken cancellationToken)
        {
            try
            {
                var capabilities = await DebuggingSession.DebuggerService.GetCapabilitiesAsync(cancellationToken).ConfigureAwait(false);
                return EditAndContinueCapabilitiesParser.Parse(capabilities);
            }
            catch (Exception e) when (FatalError.ReportAndCatchUnlessCanceled(e, cancellationToken))
            {
                return EditAndContinueCapabilities.Baseline;
            }
        }

        private async Task<ActiveStatementsMap> GetBaseActiveStatementsAsync(CancellationToken cancellationToken)
        {
            try
            {
                // Last committed solution reflects the state of the source that is in sync with the binaries that are loaded in the debuggee.
                var debugInfos = await DebuggingSession.DebuggerService.GetActiveStatementsAsync(cancellationToken).ConfigureAwait(false);
                return ActiveStatementsMap.Create(debugInfos, NonRemappableRegions);
            }
            catch (Exception e) when (FatalError.ReportAndCatchUnlessCanceled(e, cancellationToken))
            {
                return ActiveStatementsMap.Empty;
            }
        }

        public static async ValueTask<bool> HasChangesAsync(Solution oldSolution, Solution newSolution, string sourceFilePath, CancellationToken cancellationToken)
        {
            // Note that this path look up does not work for source-generated files:
            var newDocumentIds = newSolution.GetDocumentIdsWithFilePath(sourceFilePath);
            if (newDocumentIds.IsEmpty)
            {
                // file does not exist or has been removed:
                return !oldSolution.GetDocumentIdsWithFilePath(sourceFilePath).IsEmpty;
            }

            // it suffices to check the content of one of the document if there are multiple linked ones:
            var documentId = newDocumentIds.First();
            var oldDocument = oldSolution.GetTextDocument(documentId);
            if (oldDocument == null)
            {
                // file has been added
                return true;
            }

            var newDocument = newSolution.GetRequiredTextDocument(documentId);
            return oldDocument != newDocument && !await ContentEqualsAsync(oldDocument, newDocument, cancellationToken).ConfigureAwait(false);
        }

        public static async ValueTask<bool> HasChangesAsync(Solution oldSolution, Solution newSolution, CancellationToken cancellationToken)
        {
            if (oldSolution == newSolution)
            {
                return false;
            }

            if (oldSolution.ProjectIds.Count != newSolution.ProjectIds.Count)
            {
                return true;
            }

            foreach (var newProject in newSolution.Projects)
            {
                var oldProject = oldSolution.GetProject(newProject.Id);
                if (oldProject == null || await HasChangedOrAddedDocumentsAsync(oldProject, newProject, changedOrAddedDocuments: null, cancellationToken).ConfigureAwait(false))
                {
                    return true;
                }
            }

            // The number of projects in both solution is the same and there are no new projects and no changes in existing projects.
            // Therefore there are no changes.
            return false;
        }

        private static async ValueTask<bool> ContentEqualsAsync(TextDocument oldDocument, TextDocument newDocument, CancellationToken cancellationToken)
        {
            // Check if the currently observed document content has changed compared to the base document content.
            // This is an important optimization that aims to avoid IO while stepping in sources that have not changed.
            //
            // We may be comparing out-of-date committed document content but we only make a decision based on that content
            // if it matches the current content. If the current content is equal to baseline content that does not match
            // the debuggee then the workspace has not observed the change made to the file on disk since baseline was captured
            // (there had to be one as the content doesn't match). When we are about to apply changes it is ok to ignore this
            // document because the user does not see the change yet in the buffer (if the doc is open) and won't be confused
            // if it is not applied yet. The change will be applied later after it's observed by the workspace.
            var oldSource = await oldDocument.GetTextAsync(cancellationToken).ConfigureAwait(false);
            var newSource = await newDocument.GetTextAsync(cancellationToken).ConfigureAwait(false);
            return oldSource.ContentEquals(newSource);
        }

        internal static async ValueTask<bool> HasChangedOrAddedDocumentsAsync(Project oldProject, Project newProject, ArrayBuilder<Document>? changedOrAddedDocuments, CancellationToken cancellationToken)
        {
            if (!newProject.SupportsEditAndContinue())
            {
                return false;
            }

            if (oldProject.State == newProject.State)
            {
                return false;
            }

            foreach (var documentId in newProject.State.DocumentStates.GetChangedStateIds(oldProject.State.DocumentStates, ignoreUnchangedContent: true))
            {
                var document = newProject.GetRequiredDocument(documentId);
                if (document.State.Attributes.DesignTimeOnly)
                {
                    continue;
                }

                if (await ContentEqualsAsync(oldProject.GetRequiredDocument(documentId), document, cancellationToken).ConfigureAwait(false))
                {
                    continue;
                }

                if (changedOrAddedDocuments is null)
                {
                    return true;
                }

                changedOrAddedDocuments.Add(document);
            }

            foreach (var documentId in newProject.State.DocumentStates.GetAddedStateIds(oldProject.State.DocumentStates))
            {
                var document = newProject.GetRequiredDocument(documentId);
                if (document.State.Attributes.DesignTimeOnly)
                {
                    continue;
                }

                if (changedOrAddedDocuments is null)
                {
                    return true;
                }

                changedOrAddedDocuments.Add(document);
            }

            // Any changes in non-generated document content might affect source generated documents as well,
            // no need to check further in that case.

<<<<<<< HEAD
            if (changedOrAddedDocuments is { Count: > 0 })
            {
                return true;
            }

            foreach (var documentId in newProject.State.AdditionalDocumentStates.GetChangedStateIds(oldProject.State.AdditionalDocumentStates, ignoreUnchangedContent: true))
            {
                var document = newProject.GetRequiredAdditionalDocument(documentId);
                if (!await ContentEqualsAsync(oldProject.GetRequiredAdditionalDocument(documentId), document, cancellationToken).ConfigureAwait(false))
                {
                    return true;
                }
            }

            foreach (var documentId in newProject.State.AnalyzerConfigDocumentStates.GetChangedStateIds(oldProject.State.AnalyzerConfigDocumentStates, ignoreUnchangedContent: true))
            {
                var document = newProject.GetRequiredAnalyzerConfigDocument(documentId);
                if (!await ContentEqualsAsync(oldProject.GetRequiredAnalyzerConfigDocument(documentId), document, cancellationToken).ConfigureAwait(false))
                {
                    return true;
                }
            }

            // TODO: should handle removed documents above (detect them as edits) https://github.com/dotnet/roslyn/issues/62848
            if (newProject.State.DocumentStates.GetRemovedStateIds(oldProject.State.DocumentStates).Any() ||
                newProject.State.AdditionalDocumentStates.GetRemovedStateIds(oldProject.State.AdditionalDocumentStates).Any() ||
                newProject.State.AdditionalDocumentStates.GetAddedStateIds(oldProject.State.AdditionalDocumentStates).Any() ||
                newProject.State.AnalyzerConfigDocumentStates.GetRemovedStateIds(oldProject.State.AnalyzerConfigDocumentStates).Any() ||
                newProject.State.AnalyzerConfigDocumentStates.GetAddedStateIds(oldProject.State.AnalyzerConfigDocumentStates).Any())
            {
                return true;
            }

            return false;
        }

        internal static async Task PopulateChangedAndAddedDocumentsAsync(Project oldProject, Project newProject, ArrayBuilder<Document> changedOrAddedDocuments, CancellationToken cancellationToken)
        {
            changedOrAddedDocuments.Clear();

=======
        private static async Task PopulateChangedAndAddedDocumentsAsync(Project oldProject, Project newProject, ArrayBuilder<Document> changedOrAddedDocuments, CancellationToken cancellationToken)
        {
            changedOrAddedDocuments.Clear();

>>>>>>> cfe0ff69
            if (!await HasChangedOrAddedDocumentsAsync(oldProject, newProject, changedOrAddedDocuments, cancellationToken).ConfigureAwait(false))
            {
                return;
            }

            cancellationToken.ThrowIfCancellationRequested();

            var oldSourceGeneratedDocumentStates = await oldProject.Solution.State.GetSourceGeneratedDocumentStatesAsync(oldProject.State, cancellationToken).ConfigureAwait(false);

            cancellationToken.ThrowIfCancellationRequested();

            var newSourceGeneratedDocumentStates = await newProject.Solution.State.GetSourceGeneratedDocumentStatesAsync(newProject.State, cancellationToken).ConfigureAwait(false);

            foreach (var documentId in newSourceGeneratedDocumentStates.GetChangedStateIds(oldSourceGeneratedDocumentStates, ignoreUnchangedContent: true))
            {
                var newState = newSourceGeneratedDocumentStates.GetRequiredState(documentId);
                if (newState.Attributes.DesignTimeOnly)
                {
                    continue;
                }

                changedOrAddedDocuments.Add(newProject.GetOrCreateSourceGeneratedDocument(newState));
            }

            foreach (var documentId in newSourceGeneratedDocumentStates.GetAddedStateIds(oldSourceGeneratedDocumentStates))
            {
                var newState = newSourceGeneratedDocumentStates.GetRequiredState(documentId);
                if (newState.Attributes.DesignTimeOnly)
                {
                    continue;
                }

                changedOrAddedDocuments.Add(newProject.GetOrCreateSourceGeneratedDocument(newState));
            }
        }

        /// <summary>
        /// Enumerates <see cref="DocumentId"/>s of changed (not added or removed) <see cref="Document"/>s (not additional nor analyzer config).
        /// </summary>
        internal static async IAsyncEnumerable<DocumentId> GetChangedDocumentsAsync(Project oldProject, Project newProject, [EnumeratorCancellation] CancellationToken cancellationToken)
        {
            Debug.Assert(oldProject.Id == newProject.Id);

            if (!newProject.SupportsEditAndContinue() || oldProject.State == newProject.State)
            {
                yield break;
            }

            foreach (var documentId in newProject.State.DocumentStates.GetChangedStateIds(oldProject.State.DocumentStates, ignoreUnchangedContent: true))
            {
                yield return documentId;
            }

            // Given the following assumptions:
            // - source generators are deterministic,
            // - metadata references and compilation options have not changed (TODO -- need to check),
            // - source documents have not changed,
            // - additional documents have not changed,
            // - analyzer config documents have not changed,
            // the outputs of source generators will not change.

            if (!newProject.State.DocumentStates.HasAnyStateChanges(oldProject.State.DocumentStates) &&
                !newProject.State.AdditionalDocumentStates.HasAnyStateChanges(oldProject.State.AdditionalDocumentStates) &&
                !newProject.State.AnalyzerConfigDocumentStates.HasAnyStateChanges(oldProject.State.AnalyzerConfigDocumentStates))
            {
                // Based on the above assumption there are no changes in source generated files.
                yield break;
            }

            cancellationToken.ThrowIfCancellationRequested();

            var oldSourceGeneratedDocumentStates = await oldProject.Solution.State.GetSourceGeneratedDocumentStatesAsync(oldProject.State, cancellationToken).ConfigureAwait(false);

            cancellationToken.ThrowIfCancellationRequested();

            var newSourceGeneratedDocumentStates = await newProject.Solution.State.GetSourceGeneratedDocumentStatesAsync(newProject.State, cancellationToken).ConfigureAwait(false);

            foreach (var documentId in newSourceGeneratedDocumentStates.GetChangedStateIds(oldSourceGeneratedDocumentStates, ignoreUnchangedContent: true))
            {
                yield return documentId;
            }
        }

        private async Task<(ImmutableArray<DocumentAnalysisResults> results, ImmutableArray<Diagnostic> diagnostics)> AnalyzeDocumentsAsync(
            ArrayBuilder<Document> changedOrAddedDocuments,
            ActiveStatementSpanProvider newDocumentActiveStatementSpanProvider,
            CancellationToken cancellationToken)
        {
            using var _1 = ArrayBuilder<Diagnostic>.GetInstance(out var documentDiagnostics);
            using var _2 = ArrayBuilder<(Document? oldDocument, Document newDocument)>.GetInstance(out var documents);

            foreach (var newDocument in changedOrAddedDocuments)
            {
                var (oldDocument, oldDocumentState) = await DebuggingSession.LastCommittedSolution.GetDocumentAndStateAsync(newDocument.Id, newDocument, cancellationToken, reloadOutOfSyncDocument: true).ConfigureAwait(false);
                switch (oldDocumentState)
                {
                    case CommittedSolution.DocumentState.DesignTimeOnly:
                        break;

                    case CommittedSolution.DocumentState.Indeterminate:
                    case CommittedSolution.DocumentState.OutOfSync:
                        var descriptor = EditAndContinueDiagnosticDescriptors.GetDescriptor((oldDocumentState == CommittedSolution.DocumentState.Indeterminate) ?
                            EditAndContinueErrorCode.UnableToReadSourceFileOrPdb : EditAndContinueErrorCode.DocumentIsOutOfSyncWithDebuggee);
                        documentDiagnostics.Add(Diagnostic.Create(descriptor, Location.Create(newDocument.FilePath!, textSpan: default, lineSpan: default), new[] { newDocument.FilePath }));
                        break;

                    case CommittedSolution.DocumentState.MatchesBuildOutput:
                        // Include the document regardless of whether the module it was built into has been loaded or not.
                        // If the module has been built it might get loaded later during the debugging session,
                        // at which point we apply all changes that have been made to the project so far.

                        documents.Add((oldDocument, newDocument));
                        break;

                    default:
                        throw ExceptionUtilities.UnexpectedValue(oldDocumentState);
                }
            }

            var analyses = await Analyses.GetDocumentAnalysesAsync(DebuggingSession.LastCommittedSolution, documents, newDocumentActiveStatementSpanProvider, cancellationToken).ConfigureAwait(false);
            return (analyses, documentDiagnostics.ToImmutable());
        }

        internal ImmutableArray<DocumentId> GetDocumentsWithReportedDiagnostics()
        {
            lock (_documentsWithReportedDiagnosticsGuard)
            {
                return ImmutableArray.CreateRange(_documentsWithReportedDiagnostics);
            }
        }

        internal void TrackDocumentWithReportedDiagnostics(DocumentId documentId)
        {
            lock (_documentsWithReportedDiagnosticsGuard)
            {
                _documentsWithReportedDiagnostics.Add(documentId);
            }
        }

        private static ProjectAnalysisSummary GetProjectAnalysisSummary(ImmutableArray<DocumentAnalysisResults> documentAnalyses)
        {
            var hasChanges = false;
            var hasSignificantValidChanges = false;

            foreach (var analysis in documentAnalyses)
            {
                // skip documents that actually were not changed:
                if (!analysis.HasChanges)
                {
                    continue;
                }

                // rude edit detection wasn't completed due to errors that prevent us from analyzing the document:
                if (analysis.HasChangesAndSyntaxErrors)
                {
                    return ProjectAnalysisSummary.CompilationErrors;
                }

                // rude edits detected:
                if (!analysis.RudeEditErrors.IsEmpty)
                {
                    return ProjectAnalysisSummary.RudeEdits;
                }

                hasChanges = true;
                hasSignificantValidChanges |= analysis.HasSignificantValidChanges;
            }

            if (!hasChanges)
            {
                // we get here if a document is closed and reopen without any actual change:
                return ProjectAnalysisSummary.NoChanges;
            }

            if (!hasSignificantValidChanges)
            {
                return ProjectAnalysisSummary.ValidInsignificantChanges;
            }

            return ProjectAnalysisSummary.ValidChanges;
        }

        internal static async ValueTask<ProjectChanges> GetProjectChangesAsync(
            ActiveStatementsMap baseActiveStatements,
            Compilation oldCompilation,
            Compilation newCompilation,
            Project oldProject,
            Project newProject,
            ImmutableArray<DocumentAnalysisResults> changedDocumentAnalyses,
            CancellationToken cancellationToken)
        {
            try
            {
                using var _1 = ArrayBuilder<SemanticEditInfo>.GetInstance(out var allEdits);
                using var _2 = ArrayBuilder<SequencePointUpdates>.GetInstance(out var allLineEdits);
                using var _3 = ArrayBuilder<DocumentActiveStatementChanges>.GetInstance(out var activeStatementsInChangedDocuments);

                var analyzer = newProject.Services.GetRequiredService<IEditAndContinueAnalyzer>();
                var requiredCapabilities = EditAndContinueCapabilities.None;

                foreach (var analysis in changedDocumentAnalyses)
                {
                    if (!analysis.HasSignificantValidChanges)
                    {
                        continue;
                    }

                    // we shouldn't be asking for deltas in presence of errors:
                    Contract.ThrowIfTrue(analysis.HasChangesAndErrors);

                    // Active statements are calculated if document changed and has no syntax errors:
                    Contract.ThrowIfTrue(analysis.ActiveStatements.IsDefault);

                    allEdits.AddRange(analysis.SemanticEdits);
                    allLineEdits.AddRange(analysis.LineEdits);
                    requiredCapabilities |= analysis.RequiredCapabilities;

                    if (analysis.ActiveStatements.Length > 0)
                    {
                        var oldDocument = await oldProject.GetDocumentAsync(analysis.DocumentId, includeSourceGenerated: true, cancellationToken).ConfigureAwait(false);

                        var oldActiveStatements = (oldDocument == null) ? ImmutableArray<UnmappedActiveStatement>.Empty :
                            await baseActiveStatements.GetOldActiveStatementsAsync(analyzer, oldDocument, cancellationToken).ConfigureAwait(false);

                        activeStatementsInChangedDocuments.Add(new(oldActiveStatements, analysis.ActiveStatements, analysis.ExceptionRegions));
                    }
                }

                MergePartialEdits(oldCompilation, newCompilation, allEdits, out var mergedEdits, out var addedSymbols, cancellationToken);

                return new ProjectChanges(
                    mergedEdits,
                    allLineEdits.ToImmutable(),
                    addedSymbols,
                    activeStatementsInChangedDocuments.ToImmutable(),
                    requiredCapabilities);
            }
            catch (Exception e) when (FatalError.ReportAndPropagateUnlessCanceled(e, cancellationToken))
            {
                throw ExceptionUtilities.Unreachable;
            }
        }

        internal static void MergePartialEdits(
            Compilation oldCompilation,
            Compilation newCompilation,
            IReadOnlyList<SemanticEditInfo> edits,
            out ImmutableArray<SemanticEdit> mergedEdits,
            out ImmutableHashSet<ISymbol> addedSymbols,
            CancellationToken cancellationToken)
        {
            using var _0 = ArrayBuilder<SemanticEdit>.GetInstance(edits.Count, out var mergedEditsBuilder);
            using var _1 = PooledHashSet<ISymbol>.GetInstance(out var addedSymbolsBuilder);
            using var _2 = ArrayBuilder<(ISymbol? oldSymbol, ISymbol? newSymbol)>.GetInstance(edits.Count, out var resolvedSymbols);

            foreach (var edit in edits)
            {
                SymbolKeyResolution oldResolution;
                if (edit.Kind is SemanticEditKind.Update or SemanticEditKind.Delete)
                {
                    oldResolution = edit.Symbol.Resolve(oldCompilation, ignoreAssemblyKey: true, cancellationToken);
                    Contract.ThrowIfNull(oldResolution.Symbol);
                }
                else
                {
                    oldResolution = default;
                }

                SymbolKeyResolution newResolution;
                if (edit.Kind is SemanticEditKind.Update or SemanticEditKind.Insert or SemanticEditKind.Replace)
                {
                    newResolution = edit.Symbol.Resolve(newCompilation, ignoreAssemblyKey: true, cancellationToken);
                    Contract.ThrowIfNull(newResolution.Symbol);
                }
                else if (edit.Kind == SemanticEditKind.Delete && edit.DeletedSymbolContainer is not null)
                {
                    // For deletes, we use NewSymbol to reference the containing type of the deleted member
                    newResolution = edit.DeletedSymbolContainer.Value.Resolve(newCompilation, ignoreAssemblyKey: true, cancellationToken);
                    Contract.ThrowIfNull(newResolution.Symbol);
                }
                else
                {
                    newResolution = default;
                }

                resolvedSymbols.Add((oldResolution.Symbol, newResolution.Symbol));
            }

            for (var i = 0; i < edits.Count; i++)
            {
                var edit = edits[i];

                if (edit.PartialType == null)
                {
                    var (oldSymbol, newSymbol) = resolvedSymbols[i];

                    if (edit.Kind == SemanticEditKind.Insert)
                    {
                        Contract.ThrowIfNull(newSymbol);
                        addedSymbolsBuilder.Add(newSymbol);
                    }

                    mergedEditsBuilder.Add(new SemanticEdit(
                        edit.Kind,
                        oldSymbol: oldSymbol,
                        newSymbol: newSymbol,
                        syntaxMap: edit.SyntaxMap,
                        preserveLocalVariables: edit.SyntaxMap != null));
                }
            }

            // no partial type merging needed:
            if (edits.Count == mergedEditsBuilder.Count)
            {
                mergedEdits = mergedEditsBuilder.ToImmutable();
                addedSymbols = addedSymbolsBuilder.ToImmutableHashSet();
                return;
            }

            // Calculate merged syntax map for each partial type symbol:

            var symbolKeyComparer = SymbolKey.GetComparer(ignoreCase: false, ignoreAssemblyKeys: true);
            var mergedSyntaxMaps = new Dictionary<SymbolKey, Func<SyntaxNode, SyntaxNode?>?>(symbolKeyComparer);

            var editsByPartialType = edits
                .Where(edit => edit.PartialType != null)
                .GroupBy(edit => edit.PartialType!.Value, symbolKeyComparer);

            foreach (var partialTypeEdits in editsByPartialType)
            {
                // Either all edits have syntax map or none has.
                Debug.Assert(
                    partialTypeEdits.All(edit => edit.SyntaxMapTree != null && edit.SyntaxMap != null) ||
                    partialTypeEdits.All(edit => edit.SyntaxMapTree == null && edit.SyntaxMap == null));

                Func<SyntaxNode, SyntaxNode?>? mergedSyntaxMap;
                if (partialTypeEdits.First().SyntaxMap != null)
                {
                    var newTrees = partialTypeEdits.SelectAsArray(edit => edit.SyntaxMapTree!);
                    var syntaxMaps = partialTypeEdits.SelectAsArray(edit => edit.SyntaxMap!);
                    mergedSyntaxMap = node => syntaxMaps[newTrees.IndexOf(node.SyntaxTree)](node);
                }
                else
                {
                    mergedSyntaxMap = null;
                }

                mergedSyntaxMaps.Add(partialTypeEdits.Key, mergedSyntaxMap);
            }

            // Deduplicate edits based on their target symbol and use merged syntax map calculated above for a given partial type.

            using var _3 = PooledHashSet<ISymbol>.GetInstance(out var visitedSymbols);

            for (var i = 0; i < edits.Count; i++)
            {
                var edit = edits[i];

                if (edit.PartialType != null)
                {
                    var (oldSymbol, newSymbol) = resolvedSymbols[i];
                    if (visitedSymbols.Add(newSymbol ?? oldSymbol!))
                    {
                        var syntaxMap = mergedSyntaxMaps[edit.PartialType.Value];
                        mergedEditsBuilder.Add(new SemanticEdit(edit.Kind, oldSymbol, newSymbol, syntaxMap, preserveLocalVariables: syntaxMap != null));
                    }
                }
            }

            mergedEdits = mergedEditsBuilder.ToImmutable();
            addedSymbols = addedSymbolsBuilder.ToImmutableHashSet();
        }

        public async ValueTask<SolutionUpdate> EmitSolutionUpdateAsync(Solution solution, ActiveStatementSpanProvider solutionActiveStatementSpanProvider, CancellationToken cancellationToken)
        {
            try
            {
                EditAndContinueWorkspaceService.Log.Write("EmitSolutionUpdate: '{0}'", solution.FilePath);

                using var _1 = ArrayBuilder<ManagedModuleUpdate>.GetInstance(out var deltas);
                using var _2 = ArrayBuilder<(Guid ModuleId, ImmutableArray<(ManagedModuleMethodId Method, NonRemappableRegion Region)>)>.GetInstance(out var nonRemappableRegions);
                using var _3 = ArrayBuilder<(ProjectId, EmitBaseline)>.GetInstance(out var emitBaselines);
                using var _4 = ArrayBuilder<(ProjectId, ImmutableArray<Diagnostic>)>.GetInstance(out var diagnostics);
                using var _5 = ArrayBuilder<Document>.GetInstance(out var changedOrAddedDocuments);
                using var _6 = ArrayBuilder<(DocumentId, ImmutableArray<RudeEditDiagnostic>)>.GetInstance(out var documentsWithRudeEdits);
                Diagnostic? syntaxError = null;

                var oldSolution = DebuggingSession.LastCommittedSolution;

                var isBlocked = false;
                var hasEmitErrors = false;
                foreach (var newProject in solution.Projects)
                {
                    var oldProject = oldSolution.GetProject(newProject.Id);
                    if (oldProject == null)
                    {
<<<<<<< HEAD
                        EditAndContinueWorkspaceService.Log.Write("EnC state of '{0}' [0x{1:X8}] queried: project not loaded", newProject.Id.DebugName, newProject.Id);
=======
                        EditAndContinueWorkspaceService.Log.Write("EnC state of '{0}' queried: project not loaded", newProject.FilePath);
>>>>>>> cfe0ff69

                        // TODO (https://github.com/dotnet/roslyn/issues/1204):
                        //
                        // When debugging session is started some projects might not have been loaded to the workspace yet (may be explicitly unloaded by the user).
                        // We capture the base solution. Edits in files that are in projects that haven't been loaded won't be applied
                        // and will result in source mismatch when the user steps into them.
                        //
                        // We can allow project to be added by including all its documents here.
                        // When we analyze these documents later on we'll check if they match the PDB.
                        // If so we can add them to the committed solution and detect further changes.
                        // It might be more efficient though to track added projects separately.

                        continue;
                    }

                    await PopulateChangedAndAddedDocumentsAsync(oldProject, newProject, changedOrAddedDocuments, cancellationToken).ConfigureAwait(false);
                    if (changedOrAddedDocuments.IsEmpty())
                    {
                        continue;
                    }

                    EditAndContinueWorkspaceService.Log.Write("Found {0} potentially changed document(s) in project '{1}'", changedOrAddedDocuments.Count, newProject.FilePath);

                    var (mvid, mvidReadError) = await DebuggingSession.GetProjectModuleIdAsync(newProject, cancellationToken).ConfigureAwait(false);
                    if (mvidReadError != null)
                    {
                        // The error hasn't been reported by GetDocumentDiagnosticsAsync since it might have been intermittent.
                        // The MVID is required for emit so we consider the error permanent and report it here.
                        // Bail before analyzing documents as the analysis needs to read the PDB which will likely fail if we can't even read the MVID.
                        diagnostics.Add((newProject.Id, ImmutableArray.Create(mvidReadError)));

                        Telemetry.LogProjectAnalysisSummary(ProjectAnalysisSummary.ValidChanges, newProject.State.ProjectInfo.Attributes.TelemetryId, ImmutableArray.Create(mvidReadError.Descriptor.Id));
                        isBlocked = true;
                        continue;
                    }

                    if (mvid == Guid.Empty)
                    {
                        EditAndContinueWorkspaceService.Log.Write("Emitting update of '{0}': project not built", newProject.FilePath);
                        continue;
                    }

                    // Ensure that all changed documents are in-sync. Once a document is in-sync it can't get out-of-sync.
                    // Therefore, results of further computations based on base snapshots of changed documents can't be invalidated by 
                    // incoming events updating the content of out-of-sync documents.
                    // 
                    // If in past we concluded that a document is out-of-sync, attempt to check one more time before we block apply.
                    // The source file content might have been updated since the last time we checked.
                    //
                    // TODO (investigate): https://github.com/dotnet/roslyn/issues/38866
                    // It is possible that the result of Rude Edit semantic analysis of an unchanged document will change if there
                    // another document is updated. If we encounter a significant case of this we should consider caching such a result per project,
                    // rather then per document. Also, we might be observing an older semantics if the document that is causing the change is out-of-sync --
                    // e.g. the binary was built with an overload C.M(object), but a generator updated class C to also contain C.M(string),
                    // which change we have not observed yet. Then call-sites of C.M in a changed document observed by the analysis will be seen as C.M(object) 
                    // instead of the true C.M(string).

                    var (changedDocumentAnalyses, documentDiagnostics) = await AnalyzeDocumentsAsync(changedOrAddedDocuments, solutionActiveStatementSpanProvider, cancellationToken).ConfigureAwait(false);
                    if (documentDiagnostics.Any())
                    {
                        // The diagnostic hasn't been reported by GetDocumentDiagnosticsAsync since out-of-sync documents are likely to be synchronized
                        // before the changes are attempted to be applied. If we still have any out-of-sync documents we report warnings and ignore changes in them.
                        // If in future the file is updated so that its content matches the PDB checksum, the document transitions to a matching state, 
                        // and we consider any further changes to it for application.
                        diagnostics.Add((newProject.Id, documentDiagnostics));
                    }

                    var projectSummary = GetProjectAnalysisSummary(changedDocumentAnalyses);
                    EditAndContinueWorkspaceService.Log.Write("Project summary for '{0}': {1}", projectSummary, newProject.FilePath);
                    if (projectSummary == ProjectAnalysisSummary.NoChanges)
                    {
                        continue;
                    }

<<<<<<< HEAD
=======
                    foreach (var changedDocumentAnalysis in changedDocumentAnalyses)
                    {
                        if (changedDocumentAnalysis.HasChanges)
                        {
                            EditAndContinueWorkspaceService.Log.Write("Document changed, added, or deleted: '{0}'", changedDocumentAnalysis.FilePath);
                        }
                    }

>>>>>>> cfe0ff69
                    // The capability of a module to apply edits may change during edit session if the user attaches debugger to 
                    // an additional process that doesn't support EnC (or detaches from such process). Before we apply edits 
                    // we need to check with the debugger.
                    var (moduleDiagnostics, isModuleLoaded) = await GetModuleDiagnosticsAsync(mvid, oldProject, newProject, changedDocumentAnalyses, cancellationToken).ConfigureAwait(false);

                    var isModuleEncBlocked = isModuleLoaded && !moduleDiagnostics.IsEmpty;
                    if (isModuleEncBlocked)
                    {
                        diagnostics.Add((newProject.Id, moduleDiagnostics));
                        isBlocked = true;
                    }

                    if (projectSummary == ProjectAnalysisSummary.CompilationErrors)
                    {
                        // only remember the first syntax error we encounter:
                        syntaxError ??= changedDocumentAnalyses.FirstOrDefault(a => a.SyntaxError != null)?.SyntaxError;
                        isBlocked = true;
                    }
                    else if (projectSummary == ProjectAnalysisSummary.RudeEdits)
                    {
                        foreach (var analysis in changedDocumentAnalyses)
                        {
                            if (analysis.RudeEditErrors.Length > 0)
                            {
                                documentsWithRudeEdits.Add((analysis.DocumentId, analysis.RudeEditErrors));
                                Telemetry.LogRudeEditDiagnostics(analysis.RudeEditErrors);
                            }
                        }

                        isBlocked = true;
                    }

                    if (isModuleEncBlocked || projectSummary != ProjectAnalysisSummary.ValidChanges)
                    {
                        Telemetry.LogProjectAnalysisSummary(projectSummary, newProject.State.ProjectInfo.Attributes.TelemetryId, moduleDiagnostics.NullToEmpty().SelectAsArray(d => d.Descriptor.Id));
                        continue;
                    }

                    if (!DebuggingSession.TryGetOrCreateEmitBaseline(newProject, out var createBaselineDiagnostics, out var baseline, out var baselineAccessLock))
                    {
                        Debug.Assert(!createBaselineDiagnostics.IsEmpty);

                        // Report diagnosics even when the module is never going to be loaded (e.g. in multi-targeting scenario, where only one framework being debugged).
                        // This is consistent with reporting compilation errors - the IDE reports them for all TFMs regardless of what framework the app is running on.
                        diagnostics.Add((newProject.Id, createBaselineDiagnostics));
                        Telemetry.LogProjectAnalysisSummary(projectSummary, newProject.State.ProjectInfo.Attributes.TelemetryId, createBaselineDiagnostics);
                        isBlocked = true;
                        continue;
                    }

                    EditAndContinueWorkspaceService.Log.Write("Emitting update of '{0}'", newProject.FilePath);

                    var oldCompilation = await oldProject.GetCompilationAsync(cancellationToken).ConfigureAwait(false);
                    var newCompilation = await newProject.GetCompilationAsync(cancellationToken).ConfigureAwait(false);
                    Contract.ThrowIfNull(oldCompilation);
                    Contract.ThrowIfNull(newCompilation);

                    var oldActiveStatementsMap = await BaseActiveStatements.GetValueAsync(cancellationToken).ConfigureAwait(false);
                    var projectChanges = await GetProjectChangesAsync(oldActiveStatementsMap, oldCompilation, newCompilation, oldProject, newProject, changedDocumentAnalyses, cancellationToken).ConfigureAwait(false);

                    using var pdbStream = SerializableBytes.CreateWritableStream();
                    using var metadataStream = SerializableBytes.CreateWritableStream();
                    using var ilStream = SerializableBytes.CreateWritableStream();

                    // project must support compilations since it supports EnC
                    Contract.ThrowIfNull(newCompilation);

                    EmitDifferenceResult emitResult;

                    // The lock protects underlying baseline readers from being disposed while emitting delta.
                    // If the lock is disposed at this point the session has been incorrectly disposed while operations on it are in progress.
                    using (baselineAccessLock.DisposableRead())
                    {
                        DebuggingSession.ThrowIfDisposed();

                        emitResult = newCompilation.EmitDifference(
                            baseline,
                            projectChanges.SemanticEdits,
                            projectChanges.AddedSymbols.Contains,
                            metadataStream,
                            ilStream,
                            pdbStream,
                            cancellationToken);
                    }

                    if (emitResult.Success)
                    {
                        Contract.ThrowIfNull(emitResult.Baseline);

                        var unsupportedChangesDiagnostic = await GetUnsupportedChangesDiagnosticAsync(emitResult, cancellationToken).ConfigureAwait(false);
                        if (unsupportedChangesDiagnostic is not null)
                        {
                            diagnostics.Add((newProject.Id, ImmutableArray.Create(unsupportedChangesDiagnostic)));
                            isBlocked = true;
                        }
                        else
                        {
                            var updatedMethodTokens = emitResult.UpdatedMethods.SelectAsArray(h => MetadataTokens.GetToken(h));
                            var changedTypeTokens = emitResult.ChangedTypes.SelectAsArray(h => MetadataTokens.GetToken(h));

                            // Determine all active statements whose span changed and exception region span deltas.
                            GetActiveStatementAndExceptionRegionSpans(
                                mvid,
                                oldActiveStatementsMap,
                                updatedMethodTokens,
                                NonRemappableRegions,
                                projectChanges.ActiveStatementChanges,
                                out var activeStatementsInUpdatedMethods,
                                out var moduleNonRemappableRegions,
                                out var exceptionRegionUpdates);

                            deltas.Add(new ManagedModuleUpdate(
                                mvid,
                                ilStream.ToImmutableArray(),
                                metadataStream.ToImmutableArray(),
                                pdbStream.ToImmutableArray(),
                                projectChanges.LineChanges,
                                updatedMethodTokens,
                                changedTypeTokens,
                                activeStatementsInUpdatedMethods,
                                exceptionRegionUpdates,
                                projectChanges.RequiredCapabilities));

                            nonRemappableRegions.Add((mvid, moduleNonRemappableRegions));
                            emitBaselines.Add((newProject.Id, emitResult.Baseline));
                        }
                    }
                    else
                    {
                        // error
                        isBlocked = hasEmitErrors = true;
                    }

                    // TODO: https://github.com/dotnet/roslyn/issues/36061
                    // We should only report diagnostics from emit phase.
                    // Syntax and semantic diagnostics are already reported by the diagnostic analyzer.
                    // Currently we do not have means to distinguish between diagnostics reported from compilation and emit phases.
                    // Querying diagnostics of the entire compilation or just the updated files migth be slow.
                    // In fact, it is desirable to allow emitting deltas for symbols affected by the change while allowing untouched
                    // method bodies to have errors.
                    if (!emitResult.Diagnostics.IsEmpty)
                    {
                        diagnostics.Add((newProject.Id, emitResult.Diagnostics));
                    }

                    Telemetry.LogProjectAnalysisSummary(projectSummary, newProject.State.ProjectInfo.Attributes.TelemetryId, emitResult.Diagnostics);
                }

                // log capabilities for edit sessions with changes or reported errors:
                if (isBlocked || deltas.Count > 0)
                {
                    Telemetry.LogRuntimeCapabilities(await Capabilities.GetValueAsync(cancellationToken).ConfigureAwait(false));
                }

                var update = isBlocked ?
                    SolutionUpdate.Blocked(diagnostics.ToImmutable(), documentsWithRudeEdits.ToImmutable(), syntaxError, hasEmitErrors) :
                    new SolutionUpdate(
                        new ManagedModuleUpdates(
                            (deltas.Count > 0) ? ManagedModuleUpdateStatus.Ready : ManagedModuleUpdateStatus.None,
                            deltas.ToImmutable()),
                        nonRemappableRegions.ToImmutable(),
                        emitBaselines.ToImmutable(),
                        diagnostics.ToImmutable(),
                        documentsWithRudeEdits.ToImmutable(),
                        syntaxError);

                return update;
            }
            catch (Exception e) when (FatalError.ReportAndPropagateUnlessCanceled(e, cancellationToken))
            {
                throw ExceptionUtilities.Unreachable;
            }
        }

        // internal for testing
        internal static void GetActiveStatementAndExceptionRegionSpans(
            Guid moduleId,
            ActiveStatementsMap oldActiveStatementMap,
            ImmutableArray<int> updatedMethodTokens,
            ImmutableDictionary<ManagedMethodId, ImmutableArray<NonRemappableRegion>> previousNonRemappableRegions,
            ImmutableArray<DocumentActiveStatementChanges> activeStatementsInChangedDocuments,
            out ImmutableArray<ManagedActiveStatementUpdate> activeStatementsInUpdatedMethods,
            out ImmutableArray<(ManagedModuleMethodId Method, NonRemappableRegion Region)> nonRemappableRegions,
            out ImmutableArray<ManagedExceptionRegionUpdate> exceptionRegionUpdates)
        {
            using var _1 = PooledDictionary<(ManagedModuleMethodId MethodId, SourceFileSpan BaseSpan), SourceFileSpan>.GetInstance(out var changedNonRemappableSpans);
            var activeStatementsInUpdatedMethodsBuilder = ArrayBuilder<ManagedActiveStatementUpdate>.GetInstance();
            var nonRemappableRegionsBuilder = ArrayBuilder<(ManagedModuleMethodId Method, NonRemappableRegion Region)>.GetInstance();

            // Process active statements and their exception regions in changed documents of this project/module:
            foreach (var (oldActiveStatements, newActiveStatements, newExceptionRegions) in activeStatementsInChangedDocuments)
            {
                Debug.Assert(oldActiveStatements.Length == newExceptionRegions.Length);
                Debug.Assert(newActiveStatements.Length == newExceptionRegions.Length);

                for (var i = 0; i < newActiveStatements.Length; i++)
                {
                    var (_, oldActiveStatement, oldActiveStatementExceptionRegions) = oldActiveStatements[i];
                    var newActiveStatement = newActiveStatements[i];
                    var newActiveStatementExceptionRegions = newExceptionRegions[i];

                    var instructionId = newActiveStatement.InstructionId;
                    var methodId = instructionId.Method.Method;

                    var isMethodUpdated = updatedMethodTokens.Contains(methodId.Token);
                    if (isMethodUpdated)
                    {
                        activeStatementsInUpdatedMethodsBuilder.Add(new ManagedActiveStatementUpdate(methodId, instructionId.ILOffset, newActiveStatement.Span.ToSourceSpan()));
                    }

                    Debug.Assert(!oldActiveStatement.IsStale);

                    // Adds a region with specified PDB spans.
                    void AddNonRemappableRegion(SourceFileSpan oldSpan, SourceFileSpan newSpan, bool isExceptionRegion)
                    {
                        // it is a rude edit to change the path of the region span:
                        Debug.Assert(oldSpan.Path == newSpan.Path);

                        // The up-to-date flag is copied when new active statement is created from the corresponding old one.
                        Debug.Assert(oldActiveStatement.IsMethodUpToDate == newActiveStatement.IsMethodUpToDate);

                        if (oldActiveStatement.IsMethodUpToDate)
                        {
                            // Start tracking non-remappable regions for active statements in methods that were up-to-date 
                            // when break state was entered and now being updated (regardless of whether the active span changed or not).
                            if (isMethodUpdated)
                            {
                                nonRemappableRegionsBuilder.Add((methodId, new NonRemappableRegion(oldSpan, newSpan, isExceptionRegion)));
                            }
                            else if (!isExceptionRegion)
                            {
                                // If the method has been up-to-date and it is not updated now then either the active statement span has not changed,
                                // or the entire method containing it moved. In neither case do we need to start tracking non-remapable region
                                // for the active statement since movement of whole method bodies (if any) is handled only on PDB level without 
                                // triggering any remapping on the IL level.
                                //
                                // That said, we still add a non-remappable region for this active statement, so that we know in future sessions
                                // that this active statement existed and its span has not changed. We don't report these regions to the debugger,
                                // but we use them to map active statement spans to the baseline snapshots of following edit sessions.
                                nonRemappableRegionsBuilder.Add((methodId, new NonRemappableRegion(oldSpan, oldSpan, isExceptionRegion: false)));
                            }
                        }
                        else if (oldSpan.Span != newSpan.Span)
                        {
                            // The method is not up-to-date hence we might have a previous non-remappable span mapping that needs to be brought forward to the new snapshot.
                            changedNonRemappableSpans[(methodId, oldSpan)] = newSpan;
                        }
                    }

                    AddNonRemappableRegion(oldActiveStatement.FileSpan, newActiveStatement.FileSpan, isExceptionRegion: false);

                    // The spans of the exception regions are known (non-default) for active statements in changed documents
                    // as we ensured earlier that all changed documents are in-sync.

                    for (var j = 0; j < oldActiveStatementExceptionRegions.Spans.Length; j++)
                    {
                        AddNonRemappableRegion(oldActiveStatementExceptionRegions.Spans[j], newActiveStatementExceptionRegions[j], isExceptionRegion: true);
                    }
                }
            }

            activeStatementsInUpdatedMethods = activeStatementsInUpdatedMethodsBuilder.ToImmutableAndFree();

            // Gather all active method instances contained in this project/module that are not up-to-date:
            using var _2 = PooledHashSet<ManagedModuleMethodId>.GetInstance(out var unremappedActiveMethods);
            foreach (var (instruction, baseActiveStatement) in oldActiveStatementMap.InstructionMap)
            {
                if (moduleId == instruction.Method.Module && !baseActiveStatement.IsMethodUpToDate)
                {
                    unremappedActiveMethods.Add(instruction.Method.Method);
                }
            }

            // Update previously calculated non-remappable region mappings.
            // These map to the old snapshot and we need them to map to the new snapshot, which will be the baseline for the next session.
            if (unremappedActiveMethods.Count > 0)
            {
                foreach (var (methodInstance, regionsInMethod) in previousNonRemappableRegions)
                {
                    // Skip non-remappable regions that belong to method instances that are from a different module.
                    if (methodInstance.Module != moduleId)
                    {
                        continue;
                    }

                    // Skip no longer active methods - all active statements in these method instances have been remapped to newer versions.
                    // New active statement can't appear in a stale method instance since such instance can't be invoked.
                    if (!unremappedActiveMethods.Contains(methodInstance.Method))
                    {
                        continue;
                    }

                    foreach (var region in regionsInMethod)
                    {
                        // We have calculated changes against a base snapshot (last break state):
                        var baseSpan = region.NewSpan;

                        NonRemappableRegion newRegion;
                        if (changedNonRemappableSpans.TryGetValue((methodInstance.Method, baseSpan), out var newSpan))
                        {
                            // all spans must be of the same size:
                            Debug.Assert(newSpan.Span.End.Line - newSpan.Span.Start.Line == baseSpan.Span.End.Line - baseSpan.Span.Start.Line);
                            Debug.Assert(region.OldSpan.Span.End.Line - region.OldSpan.Span.Start.Line == baseSpan.Span.End.Line - baseSpan.Span.Start.Line);
                            Debug.Assert(newSpan.Path == region.OldSpan.Path);

                            newRegion = region.WithNewSpan(newSpan);
                        }
                        else
                        {
                            newRegion = region;
                        }

                        nonRemappableRegionsBuilder.Add((methodInstance.Method, newRegion));
                    }
                }
            }

            nonRemappableRegions = nonRemappableRegionsBuilder.ToImmutableAndFree();

            // Note: https://devdiv.visualstudio.com/DevDiv/_workitems/edit/1319289
            //
            // The update should include the file name, otherwise it is not possible for the debugger to find 
            // the right IL span of the exception handler in case when multiple handlers in the same method
            // have the same mapped span but different mapped file name:
            //
            //   try { active statement }
            //   #line 20 "bar"
            //   catch (IOException) { }
            //   #line 20 "baz"
            //   catch (Exception) { }
            //
            // The range span in exception region updates is the new span. Deltas are inverse.
            //   old = new + delta
            //   new = old – delta
            exceptionRegionUpdates = nonRemappableRegions.SelectAsArray(
                r => r.Region.IsExceptionRegion,
                r => new ManagedExceptionRegionUpdate(
                    r.Method,
                    -r.Region.OldSpan.Span.GetLineDelta(r.Region.NewSpan.Span),
                    r.Region.NewSpan.Span.ToSourceSpan()));
        }
    }
}<|MERGE_RESOLUTION|>--- conflicted
+++ resolved
@@ -76,7 +76,7 @@
         internal readonly AsyncLazy<ActiveStatementsMap> BaseActiveStatements;
 
         /// <summary>
-        /// Cache of document EnC analyses. 
+        /// Cache of document EnC analyses.
         /// </summary>
         internal readonly EditAndContinueDocumentAnalysesCache Analyses;
 
@@ -87,8 +87,8 @@
         internal readonly bool InBreakState;
 
         /// <summary>
-        /// A <see cref="DocumentId"/> is added whenever EnC analyzer reports 
-        /// rude edits or module diagnostics. At the end of the session we ask the diagnostic analyzer to reanalyze 
+        /// A <see cref="DocumentId"/> is added whenever EnC analyzer reports
+        /// rude edits or module diagnostics. At the end of the session we ask the diagnostic analyzer to reanalyze
         /// the documents to clean up the diagnostics.
         /// </summary>
         private readonly HashSet<DocumentId> _documentsWithReportedDiagnostics = new();
@@ -378,7 +378,6 @@
             // Any changes in non-generated document content might affect source generated documents as well,
             // no need to check further in that case.
 
-<<<<<<< HEAD
             if (changedOrAddedDocuments is { Count: > 0 })
             {
                 return true;
@@ -419,12 +418,6 @@
         {
             changedOrAddedDocuments.Clear();
 
-=======
-        private static async Task PopulateChangedAndAddedDocumentsAsync(Project oldProject, Project newProject, ArrayBuilder<Document> changedOrAddedDocuments, CancellationToken cancellationToken)
-        {
-            changedOrAddedDocuments.Clear();
-
->>>>>>> cfe0ff69
             if (!await HasChangedOrAddedDocumentsAsync(oldProject, newProject, changedOrAddedDocuments, cancellationToken).ConfigureAwait(false))
             {
                 return;
@@ -821,11 +814,7 @@
                     var oldProject = oldSolution.GetProject(newProject.Id);
                     if (oldProject == null)
                     {
-<<<<<<< HEAD
                         EditAndContinueWorkspaceService.Log.Write("EnC state of '{0}' [0x{1:X8}] queried: project not loaded", newProject.Id.DebugName, newProject.Id);
-=======
-                        EditAndContinueWorkspaceService.Log.Write("EnC state of '{0}' queried: project not loaded", newProject.FilePath);
->>>>>>> cfe0ff69
 
                         // TODO (https://github.com/dotnet/roslyn/issues/1204):
                         //
@@ -869,9 +858,9 @@
                     }
 
                     // Ensure that all changed documents are in-sync. Once a document is in-sync it can't get out-of-sync.
-                    // Therefore, results of further computations based on base snapshots of changed documents can't be invalidated by 
+                    // Therefore, results of further computations based on base snapshots of changed documents can't be invalidated by
                     // incoming events updating the content of out-of-sync documents.
-                    // 
+                    //
                     // If in past we concluded that a document is out-of-sync, attempt to check one more time before we block apply.
                     // The source file content might have been updated since the last time we checked.
                     //
@@ -880,7 +869,7 @@
                     // another document is updated. If we encounter a significant case of this we should consider caching such a result per project,
                     // rather then per document. Also, we might be observing an older semantics if the document that is causing the change is out-of-sync --
                     // e.g. the binary was built with an overload C.M(object), but a generator updated class C to also contain C.M(string),
-                    // which change we have not observed yet. Then call-sites of C.M in a changed document observed by the analysis will be seen as C.M(object) 
+                    // which change we have not observed yet. Then call-sites of C.M in a changed document observed by the analysis will be seen as C.M(object)
                     // instead of the true C.M(string).
 
                     var (changedDocumentAnalyses, documentDiagnostics) = await AnalyzeDocumentsAsync(changedOrAddedDocuments, solutionActiveStatementSpanProvider, cancellationToken).ConfigureAwait(false);
@@ -888,7 +877,7 @@
                     {
                         // The diagnostic hasn't been reported by GetDocumentDiagnosticsAsync since out-of-sync documents are likely to be synchronized
                         // before the changes are attempted to be applied. If we still have any out-of-sync documents we report warnings and ignore changes in them.
-                        // If in future the file is updated so that its content matches the PDB checksum, the document transitions to a matching state, 
+                        // If in future the file is updated so that its content matches the PDB checksum, the document transitions to a matching state,
                         // and we consider any further changes to it for application.
                         diagnostics.Add((newProject.Id, documentDiagnostics));
                     }
@@ -900,19 +889,8 @@
                         continue;
                     }
 
-<<<<<<< HEAD
-=======
-                    foreach (var changedDocumentAnalysis in changedDocumentAnalyses)
-                    {
-                        if (changedDocumentAnalysis.HasChanges)
-                        {
-                            EditAndContinueWorkspaceService.Log.Write("Document changed, added, or deleted: '{0}'", changedDocumentAnalysis.FilePath);
-                        }
-                    }
-
->>>>>>> cfe0ff69
-                    // The capability of a module to apply edits may change during edit session if the user attaches debugger to 
-                    // an additional process that doesn't support EnC (or detaches from such process). Before we apply edits 
+                    // The capability of a module to apply edits may change during edit session if the user attaches debugger to
+                    // an additional process that doesn't support EnC (or detaches from such process). Before we apply edits
                     // we need to check with the debugger.
                     var (moduleDiagnostics, isModuleLoaded) = await GetModuleDiagnosticsAsync(mvid, oldProject, newProject, changedDocumentAnalyses, cancellationToken).ConfigureAwait(false);
 
@@ -1134,7 +1112,7 @@
 
                         if (oldActiveStatement.IsMethodUpToDate)
                         {
-                            // Start tracking non-remappable regions for active statements in methods that were up-to-date 
+                            // Start tracking non-remappable regions for active statements in methods that were up-to-date
                             // when break state was entered and now being updated (regardless of whether the active span changed or not).
                             if (isMethodUpdated)
                             {
@@ -1144,7 +1122,7 @@
                             {
                                 // If the method has been up-to-date and it is not updated now then either the active statement span has not changed,
                                 // or the entire method containing it moved. In neither case do we need to start tracking non-remapable region
-                                // for the active statement since movement of whole method bodies (if any) is handled only on PDB level without 
+                                // for the active statement since movement of whole method bodies (if any) is handled only on PDB level without
                                 // triggering any remapping on the IL level.
                                 //
                                 // That said, we still add a non-remappable region for this active statement, so that we know in future sessions
@@ -1232,7 +1210,7 @@
 
             // Note: https://devdiv.visualstudio.com/DevDiv/_workitems/edit/1319289
             //
-            // The update should include the file name, otherwise it is not possible for the debugger to find 
+            // The update should include the file name, otherwise it is not possible for the debugger to find
             // the right IL span of the exception handler in case when multiple handlers in the same method
             // have the same mapped span but different mapped file name:
             //
