--- conflicted
+++ resolved
@@ -261,30 +261,15 @@
             }
 
             private static ImmutableDictionary<DiagnosticAnalyzer, StateSet> CreateStateSetMap(
-<<<<<<< HEAD
-                DiagnosticAnalyzerInfoCache analyzerInfoCache,
-                string language,
-                IEnumerable<ImmutableArray<DiagnosticAnalyzer>> analyzerCollection,
-                bool includeFileContentLoadAnalyzer)
-=======
                 DiagnosticAnalyzerInfoCache analyzerInfoCache, string language, IEnumerable<ImmutableArray<DiagnosticAnalyzer>> analyzerCollection)
->>>>>>> 10ccd1be
             {
                 var compilerAnalyzer = analyzerInfoCache.GetCompilerDiagnosticAnalyzer(language);
 
                 var builder = ImmutableDictionary.CreateBuilder<DiagnosticAnalyzer, StateSet>();
-
-                if (includeFileContentLoadAnalyzer)
-                {
-                    builder.Add(FileContentLoadAnalyzer.Instance, new StateSet(language, FileContentLoadAnalyzer.Instance, PredefinedBuildTools.Live));
-                }
-
                 foreach (var analyzers in analyzerCollection)
                 {
                     foreach (var analyzer in analyzers)
                     {
-                        Debug.Assert(analyzer != FileContentLoadAnalyzer.Instance);
-
                         // TODO: 
                         // #1, all de-duplication should move to DiagnosticAnalyzerInfoCache
                         // #2, not sure whether de-duplication of analyzer itself makes sense. this can only happen
