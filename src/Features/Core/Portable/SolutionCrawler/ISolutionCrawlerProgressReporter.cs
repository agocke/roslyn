﻿// Licensed to the .NET Foundation under one or more agreements.
// The .NET Foundation licenses this file to you under the MIT license.
// See the LICENSE file in the project root for more information.

#if false

using System;

namespace Microsoft.CodeAnalysis.SolutionCrawler;

/// <summary>
/// Provide a way to see whether solution crawler is started or not
/// </summary>
internal interface ISolutionCrawlerProgressReporter
{
    /// <summary>
    /// Return true if solution crawler is in progress.
    /// </summary>
    bool InProgress { get; }

    /// <summary>
    /// Raised when solution crawler progress changed
    /// 
    /// Notifications for this event are serialized to preserve order. 
    /// However, individual event notifications may occur on any thread.
    /// </summary>
    event EventHandler<ProgressData> ProgressChanged;
}

internal readonly struct ProgressData(ProgressStatus type, int? pendingItemCount)
{
    public ProgressStatus Status { get; } = type;

    /// <summary>
    /// number of pending work item in the queue. 
    /// null means N/A for the associated <see cref="Status"/>
    /// </summary>
    public int? PendingItemCount { get; } = pendingItemCount;
}

<<<<<<< HEAD
    internal enum ProgressStatus
    {
        Started,
        Paused,
        PendingItemCountUpdated,
        Evaluating,
        Stopped
    }
}
#endif
=======
internal enum ProgressStatus
{
    Started,
    Paused,
    PendingItemCountUpdated,
    Evaluating,
    Stopped
}
>>>>>>> 6dd97ba9
<|MERGE_RESOLUTION|>--- conflicted
+++ resolved
@@ -38,18 +38,6 @@
     public int? PendingItemCount { get; } = pendingItemCount;
 }
 
-<<<<<<< HEAD
-    internal enum ProgressStatus
-    {
-        Started,
-        Paused,
-        PendingItemCountUpdated,
-        Evaluating,
-        Stopped
-    }
-}
-#endif
-=======
 internal enum ProgressStatus
 {
     Started,
@@ -58,4 +46,4 @@
     Evaluating,
     Stopped
 }
->>>>>>> 6dd97ba9
+#endif