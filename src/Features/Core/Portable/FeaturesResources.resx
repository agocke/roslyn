﻿<?xml version="1.0" encoding="utf-8"?>
<root>
  <!-- 
    Microsoft ResX Schema 
    
    Version 2.0
    
    The primary goals of this format is to allow a simple XML format 
    that is mostly human readable. The generation and parsing of the 
    various data types are done through the TypeConverter classes 
    associated with the data types.
    
    Example:
    
    ... ado.net/XML headers & schema ...
    <resheader name="resmimetype">text/microsoft-resx</resheader>
    <resheader name="version">2.0</resheader>
    <resheader name="reader">System.Resources.ResXResourceReader, System.Windows.Forms, ...</resheader>
    <resheader name="writer">System.Resources.ResXResourceWriter, System.Windows.Forms, ...</resheader>
    <data name="Name1"><value>this is my long string</value><comment>this is a comment</comment></data>
    <data name="Color1" type="System.Drawing.Color, System.Drawing">Blue</data>
    <data name="Bitmap1" mimetype="application/x-microsoft.net.object.binary.base64">
        <value>[base64 mime encoded serialized .NET Framework object]</value>
    </data>
    <data name="Icon1" type="System.Drawing.Icon, System.Drawing" mimetype="application/x-microsoft.net.object.bytearray.base64">
        <value>[base64 mime encoded string representing a byte array form of the .NET Framework object]</value>
        <comment>This is a comment</comment>
    </data>
                
    There are any number of "resheader" rows that contain simple 
    name/value pairs.
    
    Each data row contains a name, and value. The row also contains a 
    type or mimetype. Type corresponds to a .NET class that support 
    text/value conversion through the TypeConverter architecture. 
    Classes that don't support this are serialized and stored with the 
    mimetype set.
    
    The mimetype is used for serialized objects, and tells the 
    ResXResourceReader how to depersist the object. This is currently not 
    extensible. For a given mimetype the value must be set accordingly:
    
    Note - application/x-microsoft.net.object.binary.base64 is the format 
    that the ResXResourceWriter will generate, however the reader can 
    read any of the formats listed below.
    
    mimetype: application/x-microsoft.net.object.binary.base64
    value   : The object must be serialized with 
            : System.Runtime.Serialization.Formatters.Binary.BinaryFormatter
            : and then encoded with base64 encoding.
    
    mimetype: application/x-microsoft.net.object.soap.base64
    value   : The object must be serialized with 
            : System.Runtime.Serialization.Formatters.Soap.SoapFormatter
            : and then encoded with base64 encoding.

    mimetype: application/x-microsoft.net.object.bytearray.base64
    value   : The object must be serialized into a byte array 
            : using a System.ComponentModel.TypeConverter
            : and then encoded with base64 encoding.
    -->
  <xsd:schema id="root" xmlns="" xmlns:xsd="http://www.w3.org/2001/XMLSchema" xmlns:msdata="urn:schemas-microsoft-com:xml-msdata">
    <xsd:import namespace="http://www.w3.org/XML/1998/namespace" />
    <xsd:element name="root" msdata:IsDataSet="true">
      <xsd:complexType>
        <xsd:choice maxOccurs="unbounded">
          <xsd:element name="metadata">
            <xsd:complexType>
              <xsd:sequence>
                <xsd:element name="value" type="xsd:string" minOccurs="0" />
              </xsd:sequence>
              <xsd:attribute name="name" use="required" type="xsd:string" />
              <xsd:attribute name="type" type="xsd:string" />
              <xsd:attribute name="mimetype" type="xsd:string" />
              <xsd:attribute ref="xml:space" />
            </xsd:complexType>
          </xsd:element>
          <xsd:element name="assembly">
            <xsd:complexType>
              <xsd:attribute name="alias" type="xsd:string" />
              <xsd:attribute name="name" type="xsd:string" />
            </xsd:complexType>
          </xsd:element>
          <xsd:element name="data">
            <xsd:complexType>
              <xsd:sequence>
                <xsd:element name="value" type="xsd:string" minOccurs="0" msdata:Ordinal="1" />
                <xsd:element name="comment" type="xsd:string" minOccurs="0" msdata:Ordinal="2" />
              </xsd:sequence>
              <xsd:attribute name="name" type="xsd:string" use="required" msdata:Ordinal="1" />
              <xsd:attribute name="type" type="xsd:string" msdata:Ordinal="3" />
              <xsd:attribute name="mimetype" type="xsd:string" msdata:Ordinal="4" />
              <xsd:attribute ref="xml:space" />
            </xsd:complexType>
          </xsd:element>
          <xsd:element name="resheader">
            <xsd:complexType>
              <xsd:sequence>
                <xsd:element name="value" type="xsd:string" minOccurs="0" msdata:Ordinal="1" />
              </xsd:sequence>
              <xsd:attribute name="name" type="xsd:string" use="required" />
            </xsd:complexType>
          </xsd:element>
        </xsd:choice>
      </xsd:complexType>
    </xsd:element>
  </xsd:schema>
  <resheader name="resmimetype">
    <value>text/microsoft-resx</value>
  </resheader>
  <resheader name="version">
    <value>2.0</value>
  </resheader>
  <resheader name="reader">
    <value>System.Resources.ResXResourceReader, System.Windows.Forms, Version=4.0.0.0, Culture=neutral, PublicKeyToken=b77a5c561934e089</value>
  </resheader>
  <resheader name="writer">
    <value>System.Resources.ResXResourceWriter, System.Windows.Forms, Version=4.0.0.0, Culture=neutral, PublicKeyToken=b77a5c561934e089</value>
  </resheader>
  <data name="Add_project_reference_to_0" xml:space="preserve">
    <value>Add project reference to '{0}'.</value>
  </data>
  <data name="Add_reference_to_0" xml:space="preserve">
    <value>Add reference to '{0}'.</value>
  </data>
  <data name="Actions_can_not_be_empty" xml:space="preserve">
    <value>Actions can not be empty.</value>
  </data>
  <data name="generic_overload" xml:space="preserve">
    <value>generic overload</value>
  </data>
  <data name="generic_overloads" xml:space="preserve">
    <value>generic overloads</value>
  </data>
  <data name="overload" xml:space="preserve">
    <value>overload</value>
  </data>
  <data name="overloads_" xml:space="preserve">
    <value>overloads</value>
  </data>
  <data name="_0_Keyword" xml:space="preserve">
    <value>{0} Keyword</value>
  </data>
  <data name="Encapsulate_field_colon_0_and_use_property" xml:space="preserve">
    <value>Encapsulate field: '{0}' (and use property)</value>
  </data>
  <data name="Encapsulate_field_colon_0_but_still_use_field" xml:space="preserve">
    <value>Encapsulate field: '{0}' (but still use field)</value>
  </data>
  <data name="Encapsulate_fields_and_use_property" xml:space="preserve">
    <value>Encapsulate fields (and use property)</value>
  </data>
  <data name="Encapsulate_fields_but_still_use_field" xml:space="preserve">
    <value>Encapsulate fields (but still use field)</value>
  </data>
  <data name="Could_not_extract_interface_colon_The_selection_is_not_inside_a_class_interface_struct" xml:space="preserve">
    <value>Could not extract interface: The selection is not inside a class/interface/struct.</value>
  </data>
  <data name="Could_not_extract_interface_colon_The_type_does_not_contain_any_member_that_can_be_extracted_to_an_interface" xml:space="preserve">
    <value>Could not extract interface: The type does not contain any member that can be extracted to an interface.</value>
  </data>
  <data name="can_t_not_construct_final_tree" xml:space="preserve">
    <value>can't not construct final tree</value>
  </data>
  <data name="Parameters_type_or_return_type_cannot_be_an_anonymous_type_colon_bracket_0_bracket" xml:space="preserve">
    <value>Parameters' type or return type cannot be an anonymous type : [{0}]</value>
  </data>
  <data name="The_selection_contains_no_active_statement" xml:space="preserve">
    <value>The selection contains no active statement.</value>
  </data>
  <data name="The_selection_contains_an_error_or_unknown_type" xml:space="preserve">
    <value>The selection contains an error or unknown type.</value>
  </data>
  <data name="Type_parameter_0_is_hidden_by_another_type_parameter_1" xml:space="preserve">
    <value>Type parameter '{0}' is hidden by another type parameter '{1}'.</value>
  </data>
  <data name="The_address_of_a_variable_is_used_inside_the_selected_code" xml:space="preserve">
    <value>The address of a variable is used inside the selected code.</value>
  </data>
  <data name="Assigning_to_readonly_fields_must_be_done_in_a_constructor_colon_bracket_0_bracket" xml:space="preserve">
    <value>Assigning to readonly fields must be done in a constructor : [{0}].</value>
  </data>
  <data name="generated_code_is_overlapping_with_hidden_portion_of_the_code" xml:space="preserve">
    <value>generated code is overlapping with hidden portion of the code</value>
  </data>
  <data name="Add_optional_parameters_to_0_1" xml:space="preserve">
    <value>Add optional parameters to '{0}({1})'</value>
  </data>
  <data name="Add_parameters_to_0_1" xml:space="preserve">
    <value>Add parameters to '{0}({1})'</value>
  </data>
  <data name="Generate_delegating_constructor_0_1" xml:space="preserve">
    <value>Generate delegating constructor '{0}({1})'</value>
  </data>
  <data name="Generate_constructor_0_1" xml:space="preserve">
    <value>Generate constructor '{0}({1})'</value>
  </data>
  <data name="Generate_field_assigning_constructor_0_1" xml:space="preserve">
    <value>Generate field assigning constructor '{0}({1})'</value>
  </data>
  <data name="Generate_Both" xml:space="preserve">
    <value>Generate Both</value>
  </data>
  <data name="Generate_Equals_object" xml:space="preserve">
    <value>Generate 'Equals(object)'</value>
  </data>
  <data name="Generate_GetHashCode" xml:space="preserve">
    <value>Generate 'GetHashCode()'</value>
  </data>
  <data name="Generate_constructor_in_0" xml:space="preserve">
    <value>Generate constructor in '{0}'</value>
  </data>
  <data name="Generate_all" xml:space="preserve">
    <value>Generate all</value>
  </data>
  <data name="Generate_enum_member_1_0" xml:space="preserve">
    <value>Generate enum member '{1}.{0}'</value>
  </data>
  <data name="Generate_constant_1_0" xml:space="preserve">
    <value>Generate constant '{1}.{0}'</value>
  </data>
  <data name="Generate_read_only_property_1_0" xml:space="preserve">
    <value>Generate read-only property '{1}.{0}'</value>
  </data>
  <data name="Generate_property_1_0" xml:space="preserve">
    <value>Generate property '{1}.{0}'</value>
  </data>
  <data name="Generate_read_only_field_1_0" xml:space="preserve">
    <value>Generate read-only field '{1}.{0}'</value>
  </data>
  <data name="Generate_field_1_0" xml:space="preserve">
    <value>Generate field '{1}.{0}'</value>
  </data>
  <data name="Generate_local_0" xml:space="preserve">
    <value>Generate local '{0}'</value>
  </data>
  <data name="Generate_0_1_in_new_file" xml:space="preserve">
    <value>Generate {0} '{1}' in new file</value>
  </data>
  <data name="Generate_nested_0_1" xml:space="preserve">
    <value>Generate nested {0} '{1}'</value>
  </data>
  <data name="Global_Namespace" xml:space="preserve">
    <value>Global Namespace</value>
  </data>
  <data name="Implement_interface_explicitly" xml:space="preserve">
    <value>Implement interface explicitly</value>
  </data>
  <data name="Implement_interface_abstractly" xml:space="preserve">
    <value>Implement interface abstractly</value>
  </data>
  <data name="Implement_interface_through_0" xml:space="preserve">
    <value>Implement interface through '{0}'</value>
  </data>
  <data name="Implement_interface" xml:space="preserve">
    <value>Implement interface</value>
  </data>
  <data name="Loading_context_from_0" xml:space="preserve">
    <value>Loading context from '{0}'.</value>
  </data>
  <data name="Type_Sharphelp_for_more_information" xml:space="preserve">
    <value>Type "#help" for more information.</value>
  </data>
  <data name="Specified_file_not_found_colon_0" xml:space="preserve">
    <value>Specified file not found: {0}</value>
  </data>
  <data name="Specified_file_not_found" xml:space="preserve">
    <value>Specified file not found.</value>
  </data>
  <data name="Searched_in_directory_colon" xml:space="preserve">
    <value>Searched in directory:</value>
  </data>
  <data name="Searched_in_directories_colon" xml:space="preserve">
    <value>Searched in directories:</value>
  </data>
  <data name="Introduce_field_for_0" xml:space="preserve">
    <value>Introduce field for '{0}'</value>
  </data>
  <data name="Introduce_local_for_0" xml:space="preserve">
    <value>Introduce local for '{0}'</value>
  </data>
  <data name="Introduce_constant_for_0" xml:space="preserve">
    <value>Introduce constant for '{0}'</value>
  </data>
  <data name="Introduce_local_constant_for_0" xml:space="preserve">
    <value>Introduce local constant for '{0}'</value>
  </data>
  <data name="Introduce_field_for_all_occurrences_of_0" xml:space="preserve">
    <value>Introduce field for all occurrences of '{0}'</value>
  </data>
  <data name="Introduce_local_for_all_occurrences_of_0" xml:space="preserve">
    <value>Introduce local for all occurrences of '{0}'</value>
  </data>
  <data name="Introduce_constant_for_all_occurrences_of_0" xml:space="preserve">
    <value>Introduce constant for all occurrences of '{0}'</value>
  </data>
  <data name="Introduce_local_constant_for_all_occurrences_of_0" xml:space="preserve">
    <value>Introduce local constant for all occurrences of '{0}'</value>
  </data>
  <data name="Introduce_query_variable_for_all_occurrences_of_0" xml:space="preserve">
    <value>Introduce query variable for all occurrences of '{0}'</value>
  </data>
  <data name="Introduce_query_variable_for_0" xml:space="preserve">
    <value>Introduce query variable for '{0}'</value>
  </data>
  <data name="Anonymous_Types_colon" xml:space="preserve">
    <value>Anonymous Types:</value>
  </data>
  <data name="is_" xml:space="preserve">
    <value>is</value>
  </data>
  <data name="Represents_an_object_whose_operations_will_be_resolved_at_runtime" xml:space="preserve">
    <value>Represents an object whose operations will be resolved at runtime.</value>
  </data>
  <data name="constant" xml:space="preserve">
    <value>constant</value>
  </data>
  <data name="field" xml:space="preserve">
    <value>field</value>
  </data>
  <data name="local_constant" xml:space="preserve">
    <value>local constant</value>
  </data>
  <data name="local_variable" xml:space="preserve">
    <value>local variable</value>
  </data>
  <data name="label" xml:space="preserve">
    <value>label</value>
  </data>
  <data name="range_variable" xml:space="preserve">
    <value>range variable</value>
  </data>
  <data name="parameter" xml:space="preserve">
    <value>parameter</value>
  </data>
  <data name="in_" xml:space="preserve">
    <value>in</value>
  </data>
  <data name="Summary_colon" xml:space="preserve">
    <value>Summary:</value>
  </data>
  <data name="Locals_and_parameters" xml:space="preserve">
    <value>Locals and parameters</value>
  </data>
  <data name="Type_parameters_colon" xml:space="preserve">
    <value>Type parameters:</value>
  </data>
  <data name="Returns_colon" xml:space="preserve">
    <value>Returns:</value>
  </data>
  <data name="Exceptions_colon" xml:space="preserve">
    <value>Exceptions:</value>
  </data>
  <data name="Remarks_colon" xml:space="preserve">
    <value>Remarks:</value>
  </data>
  <data name="generating_source_for_symbols_of_this_type_is_not_supported" xml:space="preserve">
    <value>generating source for symbols of this type is not supported</value>
  </data>
  <data name="Assembly" xml:space="preserve">
    <value>Assembly</value>
  </data>
  <data name="location_unknown" xml:space="preserve">
    <value>location unknown</value>
  </data>
  <data name="Extract_Interface" xml:space="preserve">
    <value>Extract Interface...</value>
  </data>
  <data name="Updating_0_will_prevent_the_debug_session_from_continuing" xml:space="preserve">
    <value>Updating '{0}' will prevent the debug session from continuing.</value>
  </data>
  <data name="Updating_a_complex_statement_containing_an_await_expression_will_prevent_the_debug_session_from_continuing" xml:space="preserve">
    <value>Updating a complex statement containing an await expression will prevent the debug session from continuing.</value>
  </data>
  <data name="Changing_visibility_of_a_constructor_will_prevent_the_debug_session_from_continuing" xml:space="preserve">
    <value>Changing visibility of a constructor will prevent the debug session from continuing.</value>
  </data>
  <data name="Capturing_variable_0_that_hasn_t_been_captured_before_will_prevent_the_debug_session_from_continuing" xml:space="preserve">
    <value>Capturing variable '{0}' that hasn't been captured before will prevent the debug session from continuing.</value>
  </data>
  <data name="Ceasing_to_capture_variable_0_will_prevent_the_debug_session_from_continuing" xml:space="preserve">
    <value>Ceasing to capture variable '{0}' will prevent the debug session from continuing.</value>
  </data>
  <data name="Deleting_captured_variable_0_will_prevent_the_debug_session_from_continuing" xml:space="preserve">
    <value>Deleting captured variable '{0}' will prevent the debug session from continuing.</value>
  </data>
  <data name="Changing_the_type_of_a_captured_variable_0_previously_of_type_1_will_prevent_the_debug_session_from_continuing" xml:space="preserve">
    <value>Changing the type of a captured variable '{0}' previously of type '{1}' will prevent the debug session from continuing.</value>
  </data>
  <data name="Changing_the_parameters_of_0_will_prevent_the_debug_session_from_continuing" xml:space="preserve">
    <value>Changing the parameters of '{0}' will prevent the debug session from continuing.</value>
  </data>
  <data name="Changing_the_return_type_of_0_will_prevent_the_debug_session_from_continuing" xml:space="preserve">
    <value>Changing the return type of '{0}' will prevent the debug session from continuing.</value>
  </data>
  <data name="Changing_the_type_of_0_will_prevent_the_debug_session_from_continuing" xml:space="preserve">
    <value>Changing the type of '{0}' will prevent the debug session from continuing.</value>
  </data>
  <data name="Changing_the_declaration_scope_of_a_captured_variable_0_will_prevent_the_debug_session_from_continuing" xml:space="preserve">
    <value>Changing the declaration scope of a captured variable '{0}' will prevent the debug session from continuing.</value>
  </data>
  <data name="Accessing_captured_variable_0_that_hasn_t_been_accessed_before_in_1_will_prevent_the_debug_session_from_continuing" xml:space="preserve">
    <value>Accessing captured variable '{0}' that hasn't been accessed before in {1} will prevent the debug session from continuing.</value>
  </data>
  <data name="Ceasing_to_access_captured_variable_0_in_1_will_prevent_the_debug_session_from_continuing" xml:space="preserve">
    <value>Ceasing to access captured variable '{0}' in {1} will prevent the debug session from continuing.</value>
  </data>
  <data name="Adding_0_that_accesses_captured_variables_1_and_2_declared_in_different_scopes_will_prevent_the_debug_session_from_continuing" xml:space="preserve">
    <value>Adding '{0}' that accesses captured variables '{1}' and '{2}' declared in different scopes will prevent the debug session from continuing.</value>
  </data>
  <data name="Removing_0_that_accessed_captured_variables_1_and_2_declared_in_different_scopes_will_prevent_the_debug_session_from_continuing" xml:space="preserve">
    <value>Removing '{0}' that accessed captured variables '{1}' and '{2}' declared in different scopes will prevent the debug session from continuing.</value>
  </data>
  <data name="Adding_0_into_a_1_will_prevent_the_debug_session_from_continuing" xml:space="preserve">
    <value>Adding '{0}' into a '{1}' will prevent the debug session from continuing.</value>
  </data>
  <data name="Adding_0_into_a_class_with_explicit_or_sequential_layout_will_prevent_the_debug_session_from_continuing" xml:space="preserve">
    <value>Adding '{0}' into a class with explicit or sequential layout will prevent the debug session from continuing.</value>
  </data>
  <data name="Updating_the_modifiers_of_0_will_prevent_the_debug_session_from_continuing" xml:space="preserve">
    <value>Updating the modifiers of '{0}' will prevent the debug session from continuing.</value>
  </data>
  <data name="Updating_the_Handles_clause_of_0_will_prevent_the_debug_session_from_continuing" xml:space="preserve">
    <value>Updating the Handles clause of '{0}' will prevent the debug session from continuing.</value>
  </data>
  <data name="Adding_0_with_the_Handles_clause_will_prevent_the_debug_session_from_continuing" xml:space="preserve">
    <value>Adding '{0}' with the Handles clause will prevent the debug session from continuing.</value>
  </data>
  <data name="Updating_the_Implements_clause_of_a_0_will_prevent_the_debug_session_from_continuing" xml:space="preserve">
    <value>Updating the Implements clause of a '{0}' will prevent the debug session from continuing.</value>
  </data>
  <data name="Changing_the_constraint_from_0_to_1_will_prevent_the_debug_session_from_continuing" xml:space="preserve">
    <value>Changing the constraint from '{0}' to '{1}' will prevent the debug session from continuing.</value>
  </data>
  <data name="Updating_the_variance_of_0_will_prevent_the_debug_session_from_continuing" xml:space="preserve">
    <value>Updating the variance of '{0}' will prevent the debug session from continuing.</value>
  </data>
  <data name="Updating_the_type_of_0_will_prevent_the_debug_session_from_continuing" xml:space="preserve">
    <value>Updating the type of '{0}' will prevent the debug session from continuing.</value>
  </data>
  <data name="Updating_the_initializer_of_0_will_prevent_the_debug_session_from_continuing" xml:space="preserve">
    <value>Updating the initializer of '{0}' will prevent the debug session from continuing.</value>
  </data>
  <data name="Updating_the_size_of_a_0_will_prevent_the_debug_session_from_continuing" xml:space="preserve">
    <value>Updating the size of a '{0}' will prevent the debug session from continuing.</value>
  </data>
  <data name="Updating_the_underlying_type_of_0_will_prevent_the_debug_session_from_continuing" xml:space="preserve">
    <value>Updating the underlying type of '{0}' will prevent the debug session from continuing.</value>
  </data>
  <data name="Updating_the_base_class_and_or_base_interface_s_of_0_will_prevent_the_debug_session_from_continuing" xml:space="preserve">
    <value>Updating the base class and/or base interface(s) of '{0}' will prevent the debug session from continuing.</value>
  </data>
  <data name="Updating_a_field_to_an_event_or_vice_versa_will_prevent_the_debug_session_from_continuing" xml:space="preserve">
    <value>Updating a field to an event or vice versa will prevent the debug session from continuing.</value>
  </data>
  <data name="Updating_the_kind_of_a_type_will_prevent_the_debug_session_from_continuing" xml:space="preserve">
    <value>Updating the kind of a type will prevent the debug session from continuing.</value>
  </data>
  <data name="Updating_the_kind_of_an_property_event_accessor_will_prevent_the_debug_session_from_continuing" xml:space="preserve">
    <value>Updating the kind of an property/event accessor will prevent the debug session from continuing.</value>
  </data>
  <data name="Updating_the_kind_of_a_method_Sub_Function_will_prevent_the_debug_session_from_continuing" xml:space="preserve">
    <value>Updating the kind of a method (Sub/Function) will prevent the debug session from continuing.</value>
  </data>
  <data name="Updating_the_library_name_of_Declare_Statement_will_prevent_the_debug_session_from_continuing" xml:space="preserve">
    <value>Updating the library name of Declare Statement will prevent the debug session from continuing.</value>
  </data>
  <data name="Updating_the_alias_of_Declare_Statement_will_prevent_the_debug_session_from_continuing" xml:space="preserve">
    <value>Updating the alias of Declare Statement will prevent the debug session from continuing.</value>
  </data>
  <data name="Renaming_0_will_prevent_the_debug_session_from_continuing" xml:space="preserve">
    <value>Renaming '{0}' will prevent the debug session from continuing.</value>
  </data>
  <data name="Adding_0_will_prevent_the_debug_session_from_continuing" xml:space="preserve">
    <value>Adding '{0}' will prevent the debug session from continuing.</value>
  </data>
  <data name="Adding_an_abstract_0_or_overriding_an_inherited_0_will_prevent_the_debug_session_from_continuing" xml:space="preserve">
    <value>Adding an abstract '{0}' or overriding an inherited '{0}' will prevent the debug session from continuing.</value>
  </data>
  <data name="Adding_a_MustOverride_0_or_overriding_an_inherited_0_will_prevent_the_debug_session_from_continuing" xml:space="preserve">
    <value>Adding a MustOverride '{0}' or overriding an inherited '{0}' will prevent the debug session from continuing.</value>
  </data>
  <data name="Adding_an_extern_0_will_prevent_the_debug_session_from_continuing" xml:space="preserve">
    <value>Adding an extern '{0}' will prevent the debug session from continuing.</value>
  </data>
  <data name="Adding_an_imported_method_will_prevent_the_debug_session_from_continuing" xml:space="preserve">
    <value>Adding an imported method will prevent the debug session from continuing.</value>
  </data>
  <data name="Adding_a_user_defined_0_will_prevent_the_debug_session_from_continuing" xml:space="preserve">
    <value>Adding a user defined '{0}' will prevent the debug session from continuing.</value>
  </data>
  <data name="Adding_a_generic_0_will_prevent_the_debug_session_from_continuing" xml:space="preserve">
    <value>Adding a generic '{0}' will prevent the debug session from continuing.</value>
  </data>
  <data name="Adding_0_around_an_active_statement_will_prevent_the_debug_session_from_continuing" xml:space="preserve">
    <value>Adding '{0}' around an active statement will prevent the debug session from continuing.</value>
  </data>
  <data name="Moving_0_will_prevent_the_debug_session_from_continuing" xml:space="preserve">
    <value>Moving '{0}' will prevent the debug session from continuing.</value>
  </data>
  <data name="Deleting_0_will_prevent_the_debug_session_from_continuing" xml:space="preserve">
    <value>Deleting '{0}' will prevent the debug session from continuing.</value>
  </data>
  <data name="Deleting_0_around_an_active_statement_will_prevent_the_debug_session_from_continuing" xml:space="preserve">
    <value>Deleting '{0}' around an active statement will prevent the debug session from continuing.</value>
  </data>
  <data name="Adding_a_method_body_will_prevent_the_debug_session_from_continuing" xml:space="preserve">
    <value>Adding a method body will prevent the debug session from continuing.</value>
  </data>
  <data name="Deleting_a_method_body_will_prevent_the_debug_session_from_continuing" xml:space="preserve">
    <value>Deleting a method body will prevent the debug session from continuing.</value>
  </data>
  <data name="An_active_statement_has_been_removed_from_its_original_method_You_must_revert_your_changes_to_continue_or_restart_the_debugging_session" xml:space="preserve">
    <value>An active statement has been removed from its original method. You must revert your changes to continue or restart the debugging session.</value>
  </data>
  <data name="Updating_a_0_statement_around_an_active_statement_will_prevent_the_debug_session_from_continuing" xml:space="preserve">
    <value>Updating a '{0}' statement around an active statement will prevent the debug session from continuing.</value>
  </data>
  <data name="Updating_async_or_iterator_modifier_around_an_active_statement_will_prevent_the_debug_session_from_continuing" xml:space="preserve">
    <value>Updating async or iterator modifier around an active statement will prevent the debug session from continuing.</value>
    <comment>{Locked="async"}{Locked="iterator"} "async" and "iterator" are C#/VB keywords and should not be localized.</comment>
  </data>
  <data name="Modifying_a_generic_method_will_prevent_the_debug_session_from_continuing" xml:space="preserve">
    <value>Modifying a generic method will prevent the debug session from continuing.</value>
  </data>
  <data name="Modifying_whitespace_or_comments_in_a_generic_0_will_prevent_the_debug_session_from_continuing" xml:space="preserve">
    <value>Modifying whitespace or comments in a generic '{0}' will prevent the debug session from continuing.</value>
  </data>
  <data name="Modifying_a_method_inside_the_context_of_a_generic_type_will_prevent_the_debug_session_from_continuing" xml:space="preserve">
    <value>Modifying a method inside the context of a generic type will prevent the debug session from continuing.</value>
  </data>
  <data name="Modifying_whitespace_or_comments_in_0_inside_the_context_of_a_generic_type_will_prevent_the_debug_session_from_continuing" xml:space="preserve">
    <value>Modifying whitespace or comments in '{0}' inside the context of a generic type will prevent the debug session from continuing.</value>
  </data>
  <data name="Modifying_the_initializer_of_0_in_a_generic_type_will_prevent_the_debug_session_from_continuing" xml:space="preserve">
    <value>Modifying the initializer of '{0}' in a generic type will prevent the debug session from continuing.</value>
  </data>
  <data name="Modifying_the_initializer_of_0_in_a_partial_type_will_prevent_the_debug_session_from_continuing" xml:space="preserve">
    <value>Modifying the initializer of '{0}' in a partial type will prevent the debug session from continuing.</value>
  </data>
  <data name="Adding_a_constructor_to_a_type_with_a_field_or_property_initializer_that_contains_an_anonymous_function_will_prevent_the_debug_session_from_continuing" xml:space="preserve">
    <value>Adding a constructor to a type with a field or property initializer that contains an anonymous function will prevent the debug session from continuing.</value>
  </data>
  <data name="Renaming_a_captured_variable_from_0_to_1_will_prevent_the_debug_session_from_continuing" xml:space="preserve">
    <value>Renaming a captured variable, from '{0}' to '{1}' will prevent the debug session from continuing.</value>
  </data>
  <data name="Modifying_a_catch_finally_handler_with_an_active_statement_in_the_try_block_will_prevent_the_debug_session_from_continuing" xml:space="preserve">
    <value>Modifying a catch/finally handler with an active statement in the try block will prevent the debug session from continuing.</value>
  </data>
  <data name="Modifying_a_try_catch_finally_statement_when_the_finally_block_is_active_will_prevent_the_debug_session_from_continuing" xml:space="preserve">
    <value>Modifying a try/catch/finally statement when the finally block is active will prevent the debug session from continuing.</value>
  </data>
  <data name="Modifying_a_catch_handler_around_an_active_statement_will_prevent_the_debug_session_from_continuing" xml:space="preserve">
    <value>Modifying a catch handler around an active statement will prevent the debug session from continuing.</value>
  </data>
  <data name="Modifying_0_which_contains_the_stackalloc_operator_will_prevent_the_debug_session_from_continuing" xml:space="preserve">
    <value>Modifying '{0}' which contains the 'stackalloc' operator will prevent the debug session from continuing.</value>
  </data>
  <data name="Modifying_an_active_0_which_contains_On_Error_or_Resume_statements_will_prevent_the_debug_session_from_continuing" xml:space="preserve">
    <value>Modifying an active '{0}' which contains 'On Error' or 'Resume' statements will prevent the debug session from continuing.</value>
  </data>
  <data name="Modifying_0_which_contains_an_Aggregate_Group_By_or_Join_query_clauses_will_prevent_the_debug_session_from_continuing" xml:space="preserve">
    <value>Modifying '{0}' which contains an Aggregate, Group By, or Join query clauses will prevent the debug session from continuing.</value>
  </data>
  <data name="Modifying_source_with_experimental_language_features_enabled_will_prevent_the_debug_session_from_continuing" xml:space="preserve">
    <value>Modifying source with experimental language features enabled will prevent the debug session from continuing.</value>
  </data>
  <data name="Updating_an_active_statement_will_prevent_the_debug_session_from_continuing" xml:space="preserve">
    <value>Updating an active statement will prevent the debug session from continuing.</value>
  </data>
  <data name="Removing_0_that_contains_an_active_statement_will_prevent_the_debug_session_from_continuing" xml:space="preserve">
    <value>Removing '{0}' that contains an active statement will prevent the debug session from continuing.</value>
  </data>
  <data name="Adding_a_new_file_will_prevent_the_debug_session_from_continuing" xml:space="preserve">
    <value>Adding a new file will prevent the debug session from continuing.</value>
  </data>
  <data name="Attribute_0_is_missing_Updating_an_async_method_or_an_iterator_will_prevent_the_debug_session_from_continuing" xml:space="preserve">
    <value>Attribute '{0}' is missing. Updating an async method or an iterator will prevent the debug session from continuing.</value>
  </data>
  <data name="Unexpected_interface_member_kind_colon_0" xml:space="preserve">
    <value>Unexpected interface member kind: {0}</value>
  </data>
  <data name="Unknown_symbol_kind" xml:space="preserve">
    <value>Unknown symbol kind</value>
  </data>
  <data name="Generate_abstract_property_1_0" xml:space="preserve">
    <value>Generate abstract property '{1}.{0}'</value>
  </data>
  <data name="Generate_abstract_method_1_0" xml:space="preserve">
    <value>Generate abstract method '{1}.{0}'</value>
  </data>
  <data name="Generate_method_1_0" xml:space="preserve">
    <value>Generate method '{1}.{0}'</value>
  </data>
  <data name="Failed_to_create_a_remote_process_for_interactive_code_execution" xml:space="preserve">
    <value>Failed to create a remote process for interactive code execution.</value>
  </data>
  <data name="Failed_to_initialize_remote_interactive_process" xml:space="preserve">
    <value>Failed to initialize remote interactive process.</value>
  </data>
  <data name="Attempt_to_connect_to_process_Sharp_0_failed_retrying" xml:space="preserve">
    <value>Attempt to connect to process #{0} failed, retrying ...</value>
  </data>
  <data name="Failed_to_launch_0_process_exit_code_colon_1_with_output_colon" xml:space="preserve">
    <value>Failed to launch '{0}' process (exit code: {1}) with output: </value>
  </data>
  <data name="Hosting_process_exited_with_exit_code_0" xml:space="preserve">
    <value>Hosting process exited with exit code {0}.</value>
  </data>
  <data name="Interactive_Host_not_initialized" xml:space="preserve">
    <value>Interactive Host not initialized.</value>
  </data>
  <data name="Cannot_resolve_reference_0" xml:space="preserve">
    <value>Cannot resolve reference '{0}'.</value>
  </data>
  <data name="Requested_assembly_already_loaded_from_0" xml:space="preserve">
    <value>Requested assembly already loaded from '{0}'.</value>
  </data>
  <data name="plus_additional_0_1" xml:space="preserve">
    <value> + additional {0} {1}</value>
  </data>
  <data name="Unable_to_create_hosting_process" xml:space="preserve">
    <value>Unable to create hosting process.</value>
  </data>
  <data name="The_symbol_does_not_have_an_icon" xml:space="preserve">
    <value>The symbol does not have an icon.</value>
  </data>
  <data name="Unknown" xml:space="preserve">
    <value>Unknown</value>
  </data>
  <data name="Extract_Method" xml:space="preserve">
    <value>Extract Method</value>
  </data>
  <data name="Extract_Method_plus_Local" xml:space="preserve">
    <value>Extract Method + Local</value>
  </data>
  <data name="Asynchronous_method_cannot_have_ref_out_parameters_colon_bracket_0_bracket" xml:space="preserve">
    <value>Asynchronous method cannot have ref/out parameters : [{0}]</value>
  </data>
  <data name="The_member_is_defined_in_metadata" xml:space="preserve">
    <value>The member is defined in metadata.</value>
  </data>
  <data name="You_can_only_change_the_signature_of_a_constructor_indexer_method_or_delegate" xml:space="preserve">
    <value>You can only change the signature of a constructor, indexer, method or delegate.</value>
  </data>
  <data name="This_symbol_has_related_definitions_or_references_in_metadata_Changing_its_signature_may_result_in_build_errors_Do_you_want_to_continue" xml:space="preserve">
    <value>This symbol has related definitions or references in metadata. Changing its signature may result in build errors.

Do you want to continue?</value>
  </data>
  <data name="Change_signature" xml:space="preserve">
    <value>Change signature...</value>
  </data>
  <data name="Generate_new_type" xml:space="preserve">
    <value>Generate new type...</value>
  </data>
  <data name="User_Diagnostic_Analyzer_Failure" xml:space="preserve">
    <value>User Diagnostic Analyzer Failure.</value>
  </data>
  <data name="Analyzer_0_threw_an_exception_of_type_1_with_message_2" xml:space="preserve">
    <value>Analyzer '{0}' threw an exception of type '{1}' with message '{2}'.</value>
  </data>
  <data name="Analyzer_0_threw_the_following_exception_colon_1" xml:space="preserve">
    <value>Analyzer '{0}' threw the following exception:
'{1}'.</value>
  </data>
  <data name="Remove_Unnecessary_Cast" xml:space="preserve">
    <value>Remove Unnecessary Cast</value>
  </data>
  <data name="Simplify_Names" xml:space="preserve">
    <value>Simplify Names</value>
  </data>
  <data name="Simplify_Member_Access" xml:space="preserve">
    <value>Simplify Member Access</value>
  </data>
  <data name="Remove_qualification" xml:space="preserve">
    <value>Remove qualification</value>
  </data>
  <data name="Edit_and_Continue1" xml:space="preserve">
    <value>Edit and Continue</value>
  </data>
  <data name="This_signature_does_not_contain_parameters_that_can_be_changed" xml:space="preserve">
    <value>This signature does not contain parameters that can be changed.</value>
  </data>
  <data name="Unknown_error_occurred" xml:space="preserve">
    <value>Unknown error occurred</value>
  </data>
  <data name="Available" xml:space="preserve">
    <value>Available</value>
  </data>
  <data name="Not_Available" xml:space="preserve">
    <value>Not Available</value>
  </data>
  <data name="_0_1" xml:space="preserve">
    <value>    {0} - {1}</value>
  </data>
  <data name="You_can_use_the_navigation_bar_to_switch_context" xml:space="preserve">
    <value>You can use the navigation bar to switch context.</value>
  </data>
  <data name="in_Source" xml:space="preserve">
    <value>in Source</value>
  </data>
  <data name="in_Suppression_File" xml:space="preserve">
    <value>in Suppression File</value>
  </data>
  <data name="Remove_Suppression_0" xml:space="preserve">
    <value>Remove Suppression {0}</value>
  </data>
  <data name="Remove_Suppression" xml:space="preserve">
    <value>Remove Suppression</value>
  </data>
  <data name="Pending" xml:space="preserve">
    <value>&lt;Pending&gt;</value>
  </data>
  <data name="Awaited_task_returns" xml:space="preserve">
    <value>Awaited task returns</value>
  </data>
  <data name="no_value" xml:space="preserve">
    <value>no value.</value>
  </data>
  <data name="Note_colon_Tab_twice_to_insert_the_0_snippet" xml:space="preserve">
    <value>Note: Tab twice to insert the '{0}' snippet.</value>
  </data>
  <data name="Implement_interface_explicitly_with_Dispose_pattern" xml:space="preserve">
    <value>Implement interface explicitly with Dispose pattern</value>
  </data>
  <data name="Implement_interface_with_Dispose_pattern" xml:space="preserve">
    <value>Implement interface with Dispose pattern</value>
  </data>
  <data name="Compiler1" xml:space="preserve">
    <value>Compiler</value>
  </data>
  <data name="Edit_and_Continue2" xml:space="preserve">
    <value>Edit and Continue</value>
  </data>
  <data name="Style" xml:space="preserve">
    <value>Style</value>
  </data>
  <data name="Suppress_0" xml:space="preserve">
    <value>Suppress {0}</value>
  </data>
  <data name="Re_triage_0_currently_1" xml:space="preserve">
    <value>Re-triage {0}(currently '{1}')</value>
  </data>
  <data name="Argument_cannot_have_a_null_element" xml:space="preserve">
    <value>Argument cannot have a null element.</value>
  </data>
  <data name="Argument_cannot_be_empty" xml:space="preserve">
    <value>Argument cannot be empty.</value>
  </data>
  <data name="Reported_diagnostic_with_ID_0_is_not_supported_by_the_analyzer" xml:space="preserve">
    <value>Reported diagnostic with ID '{0}' is not supported by the analyzer.</value>
  </data>
  <data name="Computing_fix_all_occurrences_code_fix" xml:space="preserve">
    <value>Computing fix all occurrences code fix...</value>
  </data>
  <data name="Fix_all_occurrences" xml:space="preserve">
    <value>Fix all occurrences</value>
  </data>
  <data name="Document" xml:space="preserve">
    <value>Document</value>
  </data>
  <data name="Project" xml:space="preserve">
    <value>Project</value>
  </data>
  <data name="Solution" xml:space="preserve">
    <value>Solution</value>
  </data>
  <data name="TODO_colon_dispose_managed_state_managed_objects" xml:space="preserve">
    <value>TODO: dispose managed state (managed objects).</value>
  </data>
  <data name="TODO_colon_set_large_fields_to_null" xml:space="preserve">
    <value>TODO: set large fields to null.</value>
  </data>
  <data name="To_detect_redundant_calls" xml:space="preserve">
    <value>To detect redundant calls</value>
  </data>
  <data name="Modifying_0_which_contains_a_static_variable_will_prevent_the_debug_session_from_continuing" xml:space="preserve">
    <value>Modifying '{0}' which contains a static variable will prevent the debug session from continuing.</value>
  </data>
  <data name="Compiler2" xml:space="preserve">
    <value>Compiler</value>
  </data>
  <data name="Edit_And_Continue" xml:space="preserve">
    <value>Edit And Continue</value>
  </data>
  <data name="Live" xml:space="preserve">
    <value>Live</value>
  </data>
  <data name="namespace_" xml:space="preserve">
    <value>namespace</value>
    <comment>{Locked}</comment>
  </data>
  <data name="class_" xml:space="preserve">
    <value>class</value>
    <comment>{Locked}</comment>
  </data>
  <data name="interface_" xml:space="preserve">
    <value>interface</value>
    <comment>{Locked}</comment>
  </data>
  <data name="enum_" xml:space="preserve">
    <value>enum</value>
    <comment>{Locked}</comment>
  </data>
  <data name="enum_value" xml:space="preserve">
    <value>enum value</value>
    <comment>{Locked="enum"} "enum" is a C#/VB keyword and should not be localized.</comment>
  </data>
  <data name="delegate_" xml:space="preserve">
    <value>delegate</value>
    <comment>{Locked}</comment>
  </data>
  <data name="const_field" xml:space="preserve">
    <value>const field</value>
    <comment>{Locked="const"} "const" is a C#/VB keyword and should not be localized.</comment>
  </data>
  <data name="method" xml:space="preserve">
    <value>method</value>
  </data>
  <data name="operator_" xml:space="preserve">
    <value>operator</value>
  </data>
  <data name="constructor" xml:space="preserve">
    <value>constructor</value>
  </data>
  <data name="auto_property" xml:space="preserve">
    <value>auto-property</value>
  </data>
  <data name="property_" xml:space="preserve">
    <value>property</value>
  </data>
  <data name="event_" xml:space="preserve">
    <value>event</value>
    <comment>{Locked}</comment>
  </data>
  <data name="event_accessor" xml:space="preserve">
    <value>event accessor</value>
  </data>
  <data name="type_constraint" xml:space="preserve">
    <value>type constraint</value>
  </data>
  <data name="type_parameter" xml:space="preserve">
    <value>type parameter</value>
  </data>
  <data name="attribute" xml:space="preserve">
    <value>attribute</value>
  </data>
  <data name="Use_auto_property" xml:space="preserve">
    <value>Use auto property</value>
  </data>
  <data name="Replace_0_and_1_with_property" xml:space="preserve">
    <value>Replace '{0}' and '{1}' with property</value>
  </data>
  <data name="Replace_0_with_property" xml:space="preserve">
    <value>Replace '{0}' with property</value>
  </data>
  <data name="Method_referenced_implicitly" xml:space="preserve">
    <value>Method referenced implicitly</value>
  </data>
  <data name="Generate_type_0" xml:space="preserve">
    <value>Generate type '{0}'</value>
  </data>
  <data name="Generate_0_1" xml:space="preserve">
    <value>Generate {0} '{1}'</value>
  </data>
  <data name="Change_0_to_1" xml:space="preserve">
    <value>Change '{0}' to '{1}'.</value>
  </data>
  <data name="Non_invoked_method_cannot_be_replaced_with_property" xml:space="preserve">
    <value>Non-invoked method cannot be replaced with property.</value>
  </data>
  <data name="Only_methods_with_a_single_argument_which_is_not_an_out_variable_declaration_can_be_replaced_with_a_property" xml:space="preserve">
    <value>Only methods with a single argument, which is not an out variable declaration, can be replaced with a property.</value>
  </data>
  <data name="Roslyn_HostError" xml:space="preserve">
    <value>Roslyn.HostError</value>
  </data>
  <data name="An_instance_of_analyzer_0_cannot_be_created_from_1_colon_2" xml:space="preserve">
    <value>An instance of analyzer {0} cannot be created from {1}: {2}.</value>
  </data>
  <data name="The_assembly_0_does_not_contain_any_analyzers" xml:space="preserve">
    <value>The assembly {0} does not contain any analyzers.</value>
  </data>
  <data name="Unable_to_load_Analyzer_assembly_0_colon_1" xml:space="preserve">
    <value>Unable to load Analyzer assembly {0}: {1}</value>
  </data>
  <data name="Make_method_synchronous" xml:space="preserve">
    <value>Make method synchronous.</value>
  </data>
  <data name="Add_this_or_Me_qualification" xml:space="preserve">
    <value>Add 'this' or 'Me' qualification.</value>
  </data>
  <data name="Fix_Name_Violation_colon_0" xml:space="preserve">
    <value>Fix Name Violation: {0}</value>
  </data>
  <data name="Naming_rule_violation_0" xml:space="preserve">
    <value>Naming rule violation: {0}</value>
    <comment>{0} is the rule title, {1} is the way in which the rule was violated</comment>
  </data>
  <data name="Naming_Styles" xml:space="preserve">
    <value>Naming Styles</value>
  </data>
  <data name="from_0" xml:space="preserve">
    <value>from {0}</value>
  </data>
  <data name="Find_and_install_latest_version" xml:space="preserve">
    <value>Find and install latest version</value>
  </data>
  <data name="Use_local_version_0" xml:space="preserve">
    <value>Use local version '{0}'</value>
  </data>
  <data name="Use_locally_installed_0_version_1_This_version_used_in_colon_2" xml:space="preserve">
    <value>Use locally installed '{0}' version '{1}'
This version used in: {2}</value>
  </data>
  <data name="Find_and_install_latest_version_of_0" xml:space="preserve">
    <value>Find and install latest version of '{0}'</value>
  </data>
  <data name="Install_with_package_manager" xml:space="preserve">
    <value>Install with package manager...</value>
  </data>
  <data name="Install_0_1" xml:space="preserve">
    <value>Install '{0} {1}'</value>
  </data>
  <data name="Install_version_0" xml:space="preserve">
    <value>Install version '{0}'</value>
  </data>
  <data name="Generate_variable_0" xml:space="preserve">
    <value>Generate variable '{0}'</value>
  </data>
  <data name="Classes" xml:space="preserve">
    <value>Classes</value>
  </data>
  <data name="Constants" xml:space="preserve">
    <value>Constants</value>
  </data>
  <data name="Delegates" xml:space="preserve">
    <value>Delegates</value>
  </data>
  <data name="Enums" xml:space="preserve">
    <value>Enums</value>
  </data>
  <data name="Events" xml:space="preserve">
    <value>Events</value>
  </data>
  <data name="Extension_methods" xml:space="preserve">
    <value>Extension methods</value>
  </data>
  <data name="Fields" xml:space="preserve">
    <value>Fields</value>
  </data>
  <data name="Interfaces" xml:space="preserve">
    <value>Interfaces</value>
  </data>
  <data name="Locals" xml:space="preserve">
    <value>Locals</value>
  </data>
  <data name="Methods" xml:space="preserve">
    <value>Methods</value>
  </data>
  <data name="Modules" xml:space="preserve">
    <value>Modules</value>
  </data>
  <data name="Namespaces" xml:space="preserve">
    <value>Namespaces</value>
  </data>
  <data name="Properties" xml:space="preserve">
    <value>Properties</value>
  </data>
  <data name="Structures" xml:space="preserve">
    <value>Structures</value>
  </data>
  <data name="Parameters_colon" xml:space="preserve">
    <value>Parameters:</value>
  </data>
  <data name="Add_missing_cases" xml:space="preserve">
    <value>Add missing cases</value>
  </data>
  <data name="Add_both" xml:space="preserve">
    <value>Add both</value>
  </data>
  <data name="Add_default_case" xml:space="preserve">
    <value>Add default case</value>
  </data>
  <data name="Variadic_SignatureHelpItem_must_have_at_least_one_parameter" xml:space="preserve">
    <value>Variadic SignatureHelpItem must have at least one parameter.</value>
  </data>
  <data name="Add_braces" xml:space="preserve">
    <value>Add braces</value>
  </data>
  <data name="Replace_0_with_method" xml:space="preserve">
    <value>Replace '{0}' with method</value>
  </data>
  <data name="Replace_0_with_methods" xml:space="preserve">
    <value>Replace '{0}' with methods</value>
  </data>
  <data name="Property_referenced_implicitly" xml:space="preserve">
    <value>Property referenced implicitly</value>
  </data>
  <data name="Property_cannot_safely_be_replaced_with_a_method_call" xml:space="preserve">
    <value>Property cannot safely be replaced with a method call</value>
  </data>
  <data name="Convert_to_interpolated_string" xml:space="preserve">
    <value>Convert to interpolated string</value>
  </data>
  <data name="Move_type_to_0" xml:space="preserve">
    <value>Move type to {0}</value>
  </data>
  <data name="Rename_file_to_0" xml:space="preserve">
    <value>Rename file to {0}</value>
  </data>
  <data name="Rename_type_to_0" xml:space="preserve">
    <value>Rename type to {0}</value>
  </data>
  <data name="Remove_tag" xml:space="preserve">
    <value>Remove tag</value>
  </data>
  <data name="Add_missing_param_nodes" xml:space="preserve">
    <value>Add missing param nodes</value>
  </data>
  <data name="Make_containing_scope_async" xml:space="preserve">
    <value>Make containing scope async</value>
  </data>
  <data name="Make_containing_scope_async_return_Task" xml:space="preserve">
    <value>Make containing scope async (return Task)</value>
  </data>
  <data name="paren_Unknown_paren" xml:space="preserve">
    <value>(Unknown)</value>
  </data>
  <data name="Implement_Abstract_Class" xml:space="preserve">
    <value>Implement Abstract Class</value>
  </data>
  <data name="Use_framework_type" xml:space="preserve">
    <value>Use framework type</value>
  </data>
  <data name="Install_package_0" xml:space="preserve">
    <value>Install package '{0}'</value>
  </data>
  <data name="Object_initialization_can_be_simplified" xml:space="preserve">
    <value>Object initialization can be simplified</value>
  </data>
  <data name="Use_throw_expression" xml:space="preserve">
    <value>Use 'throw' expression</value>
  </data>
  <data name="project_space" xml:space="preserve">
    <value>project </value>
  </data>
  <data name="type_space" xml:space="preserve">
    <value>type </value>
  </data>
  <data name="Inline_variable_declaration" xml:space="preserve">
    <value>Inline variable declaration</value>
  </data>
  <data name="Use_pattern_matching" xml:space="preserve">
    <value>Use pattern matching</value>
  </data>
  <data name="Use_expression_body_for_methods" xml:space="preserve">
    <value>Use expression body for methods</value>
  </data>
  <data name="Use_block_body_for_methods" xml:space="preserve">
    <value>Use block body for methods</value>
  </data>
  <data name="Use_block_body_for_accessors" xml:space="preserve">
    <value>Use block body for accessors</value>
  </data>
  <data name="Use_block_body_for_constructors" xml:space="preserve">
    <value>Use block body for constructors</value>
  </data>
  <data name="Use_block_body_for_indexers" xml:space="preserve">
    <value>Use block body for indexers</value>
  </data>
  <data name="Use_block_body_for_operators" xml:space="preserve">
    <value>Use block body for operators</value>
  </data>
  <data name="Use_block_body_for_properties" xml:space="preserve">
    <value>Use block body for properties</value>
  </data>
  <data name="Use_expression_body_for_accessors" xml:space="preserve">
    <value>Use expression body for accessors</value>
  </data>
  <data name="Use_expression_body_for_constructors" xml:space="preserve">
    <value>Use expression body for constructors</value>
  </data>
  <data name="Use_expression_body_for_indexers" xml:space="preserve">
    <value>Use expression body for indexers</value>
  </data>
  <data name="Use_expression_body_for_operators" xml:space="preserve">
    <value>Use expression body for operators</value>
  </data>
  <data name="Use_expression_body_for_properties" xml:space="preserve">
    <value>Use expression body for properties</value>
  </data>
  <data name="Spell_check_0" xml:space="preserve">
    <value>Spell check '{0}'</value>
  </data>
  <data name="Fully_qualify_0" xml:space="preserve">
    <value>Fully qualify '{0}'</value>
  </data>
  <data name="Remove_reference_to_0" xml:space="preserve">
    <value>Remove reference to '{0}'.</value>
  </data>
  <data name="Keywords" xml:space="preserve">
    <value>Keywords</value>
  </data>
  <data name="Snippets" xml:space="preserve">
    <value>Snippets</value>
  </data>
  <data name="All_lowercase" xml:space="preserve">
    <value>All lowercase</value>
  </data>
  <data name="All_uppercase" xml:space="preserve">
    <value>All uppercase</value>
  </data>
  <data name="First_word_capitalized" xml:space="preserve">
    <value>First word capitalized</value>
  </data>
  <data name="Pascal_Case" xml:space="preserve">
    <value>Pascal Case</value>
  </data>
  <data name="Collection_initialization_can_be_simplified" xml:space="preserve">
    <value>Collection initialization can be simplified</value>
  </data>
  <data name="Use_coalesce_expression" xml:space="preserve">
    <value>Use coalesce expression</value>
  </data>
  <data name="Use_null_propagation" xml:space="preserve">
    <value>Use null propagation</value>
  </data>
  <data name="Variable_declaration_can_be_inlined" xml:space="preserve">
    <value>Variable declaration can be inlined</value>
  </data>
  <data name="Null_check_can_be_simplified" xml:space="preserve">
    <value>Null check can be simplified</value>
  </data>
  <data name="Simplify_collection_initialization" xml:space="preserve">
    <value>Simplify collection initialization</value>
  </data>
  <data name="Simplify_object_initialization" xml:space="preserve">
    <value>Simplify object initialization</value>
  </data>
  <data name="Prefer_explicitly_provided_tuple_element_name" xml:space="preserve">
    <value>Prefer explicitly provided tuple element name</value>
  </data>
  <data name="Use_explicitly_provided_tuple_name" xml:space="preserve">
    <value>Use explicitly provided tuple name</value>
  </data>
  <data name="Remove_document_0" xml:space="preserve">
    <value>Remove document '{0}'</value>
  </data>
  <data name="Add_document_0" xml:space="preserve">
    <value>Add document '{0}'</value>
  </data>
  <data name="Add_argument_name_0" xml:space="preserve">
    <value>Add argument name '{0}'</value>
  </data>
<<<<<<< HEAD
  <data name="Remove_unused_variable" xml:space="preserve">
    <value>Remove unused variable</value>
=======
  <data name="Convert_to_binary" xml:space="preserve">
    <value>Convert to binary</value>
  </data>
  <data name="Convert_to_decimal" xml:space="preserve">
    <value>Convert to decimal</value>
  </data>
  <data name="Convert_to_hex" xml:space="preserve">
    <value>Convert to hex</value>
  </data>
  <data name="Separate_thousands" xml:space="preserve">
    <value>Separate thousands</value>
  </data>
  <data name="Separate_words" xml:space="preserve">
    <value>Separate words</value>
  </data>
  <data name="Separate_nibbles" xml:space="preserve">
    <value>Separate nibbles</value>
  </data>
  <data name="Remove_separators" xml:space="preserve">
    <value>Remove separators</value>
>>>>>>> 8a799018
  </data>
</root><|MERGE_RESOLUTION|>--- conflicted
+++ resolved
@@ -1154,10 +1154,8 @@
   <data name="Add_argument_name_0" xml:space="preserve">
     <value>Add argument name '{0}'</value>
   </data>
-<<<<<<< HEAD
   <data name="Remove_unused_variable" xml:space="preserve">
     <value>Remove unused variable</value>
-=======
   <data name="Convert_to_binary" xml:space="preserve">
     <value>Convert to binary</value>
   </data>
@@ -1178,6 +1176,5 @@
   </data>
   <data name="Remove_separators" xml:space="preserve">
     <value>Remove separators</value>
->>>>>>> 8a799018
   </data>
 </root>