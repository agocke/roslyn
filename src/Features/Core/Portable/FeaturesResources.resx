<?xml version="1.0" encoding="utf-8"?>
<root>
  <!-- 
    Microsoft ResX Schema 
    
    Version 2.0
    
    The primary goals of this format is to allow a simple XML format 
    that is mostly human readable. The generation and parsing of the 
    various data types are done through the TypeConverter classes 
    associated with the data types.
    
    Example:
    
    ... ado.net/XML headers & schema ...
    <resheader name="resmimetype">text/microsoft-resx</resheader>
    <resheader name="version">2.0</resheader>
    <resheader name="reader">System.Resources.ResXResourceReader, System.Windows.Forms, ...</resheader>
    <resheader name="writer">System.Resources.ResXResourceWriter, System.Windows.Forms, ...</resheader>
    <data name="Name1"><value>this is my long string</value><comment>this is a comment</comment></data>
    <data name="Color1" type="System.Drawing.Color, System.Drawing">Blue</data>
    <data name="Bitmap1" mimetype="application/x-microsoft.net.object.binary.base64">
        <value>[base64 mime encoded serialized .NET Framework object]</value>
    </data>
    <data name="Icon1" type="System.Drawing.Icon, System.Drawing" mimetype="application/x-microsoft.net.object.bytearray.base64">
        <value>[base64 mime encoded string representing a byte array form of the .NET Framework object]</value>
        <comment>This is a comment</comment>
    </data>
                
    There are any number of "resheader" rows that contain simple 
    name/value pairs.
    
    Each data row contains a name, and value. The row also contains a 
    type or mimetype. Type corresponds to a .NET class that support 
    text/value conversion through the TypeConverter architecture. 
    Classes that don't support this are serialized and stored with the 
    mimetype set.
    
    The mimetype is used for serialized objects, and tells the 
    ResXResourceReader how to depersist the object. This is currently not 
    extensible. For a given mimetype the value must be set accordingly:
    
    Note - application/x-microsoft.net.object.binary.base64 is the format 
    that the ResXResourceWriter will generate, however the reader can 
    read any of the formats listed below.
    
    mimetype: application/x-microsoft.net.object.binary.base64
    value   : The object must be serialized with 
            : System.Runtime.Serialization.Formatters.Binary.BinaryFormatter
            : and then encoded with base64 encoding.
    
    mimetype: application/x-microsoft.net.object.soap.base64
    value   : The object must be serialized with 
            : System.Runtime.Serialization.Formatters.Soap.SoapFormatter
            : and then encoded with base64 encoding.

    mimetype: application/x-microsoft.net.object.bytearray.base64
    value   : The object must be serialized into a byte array 
            : using a System.ComponentModel.TypeConverter
            : and then encoded with base64 encoding.
    -->
  <xsd:schema id="root" xmlns="" xmlns:xsd="http://www.w3.org/2001/XMLSchema" xmlns:msdata="urn:schemas-microsoft-com:xml-msdata">
    <xsd:import namespace="http://www.w3.org/XML/1998/namespace" />
    <xsd:element name="root" msdata:IsDataSet="true">
      <xsd:complexType>
        <xsd:choice maxOccurs="unbounded">
          <xsd:element name="metadata">
            <xsd:complexType>
              <xsd:sequence>
                <xsd:element name="value" type="xsd:string" minOccurs="0" />
              </xsd:sequence>
              <xsd:attribute name="name" use="required" type="xsd:string" />
              <xsd:attribute name="type" type="xsd:string" />
              <xsd:attribute name="mimetype" type="xsd:string" />
              <xsd:attribute ref="xml:space" />
            </xsd:complexType>
          </xsd:element>
          <xsd:element name="assembly">
            <xsd:complexType>
              <xsd:attribute name="alias" type="xsd:string" />
              <xsd:attribute name="name" type="xsd:string" />
            </xsd:complexType>
          </xsd:element>
          <xsd:element name="data">
            <xsd:complexType>
              <xsd:sequence>
                <xsd:element name="value" type="xsd:string" minOccurs="0" msdata:Ordinal="1" />
                <xsd:element name="comment" type="xsd:string" minOccurs="0" msdata:Ordinal="2" />
              </xsd:sequence>
              <xsd:attribute name="name" type="xsd:string" use="required" msdata:Ordinal="1" />
              <xsd:attribute name="type" type="xsd:string" msdata:Ordinal="3" />
              <xsd:attribute name="mimetype" type="xsd:string" msdata:Ordinal="4" />
              <xsd:attribute ref="xml:space" />
            </xsd:complexType>
          </xsd:element>
          <xsd:element name="resheader">
            <xsd:complexType>
              <xsd:sequence>
                <xsd:element name="value" type="xsd:string" minOccurs="0" msdata:Ordinal="1" />
              </xsd:sequence>
              <xsd:attribute name="name" type="xsd:string" use="required" />
            </xsd:complexType>
          </xsd:element>
        </xsd:choice>
      </xsd:complexType>
    </xsd:element>
  </xsd:schema>
  <resheader name="resmimetype">
    <value>text/microsoft-resx</value>
  </resheader>
  <resheader name="version">
    <value>2.0</value>
  </resheader>
  <resheader name="reader">
    <value>System.Resources.ResXResourceReader, System.Windows.Forms, Version=4.0.0.0, Culture=neutral, PublicKeyToken=b77a5c561934e089</value>
  </resheader>
  <resheader name="writer">
    <value>System.Resources.ResXResourceWriter, System.Windows.Forms, Version=4.0.0.0, Culture=neutral, PublicKeyToken=b77a5c561934e089</value>
  </resheader>
  <data name="0_directive" xml:space="preserve">
    <value>#{0} directive</value>
  </data>
  <data name="Add_project_reference_to_0" xml:space="preserve">
    <value>Add project reference to '{0}'.</value>
  </data>
  <data name="Add_reference_to_0" xml:space="preserve">
    <value>Add reference to '{0}'.</value>
  </data>
  <data name="Actions_can_not_be_empty" xml:space="preserve">
    <value>Actions can not be empty.</value>
  </data>
  <data name="generic_overload" xml:space="preserve">
    <value>generic overload</value>
  </data>
  <data name="generic_overloads" xml:space="preserve">
    <value>generic overloads</value>
  </data>
  <data name="overload" xml:space="preserve">
    <value>overload</value>
  </data>
  <data name="overloads_" xml:space="preserve">
    <value>overloads</value>
  </data>
  <data name="type" xml:space="preserve">
    <value>type</value>
  </data>
  <data name="property_accessor" xml:space="preserve">
    <value>property accessor</value>
  </data>
  <data name="_0_Keyword" xml:space="preserve">
    <value>{0} Keyword</value>
  </data>
  <data name="Encapsulate_field_colon_0_and_use_property" xml:space="preserve">
    <value>Encapsulate field: '{0}' (and use property)</value>
  </data>
  <data name="Encapsulate_field_colon_0_but_still_use_field" xml:space="preserve">
    <value>Encapsulate field: '{0}' (but still use field)</value>
  </data>
  <data name="Encapsulate_fields_and_use_property" xml:space="preserve">
    <value>Encapsulate fields (and use property)</value>
  </data>
  <data name="Encapsulate_fields_but_still_use_field" xml:space="preserve">
    <value>Encapsulate fields (but still use field)</value>
  </data>
  <data name="Could_not_extract_interface_colon_The_selection_is_not_inside_a_class_interface_struct" xml:space="preserve">
    <value>Could not extract interface: The selection is not inside a class/interface/struct.</value>
  </data>
  <data name="Could_not_extract_interface_colon_The_type_does_not_contain_any_member_that_can_be_extracted_to_an_interface" xml:space="preserve">
    <value>Could not extract interface: The type does not contain any member that can be extracted to an interface.</value>
  </data>
  <data name="can_t_not_construct_final_tree" xml:space="preserve">
    <value>can't not construct final tree</value>
  </data>
  <data name="Parameters_type_or_return_type_cannot_be_an_anonymous_type_colon_bracket_0_bracket" xml:space="preserve">
    <value>Parameters' type or return type cannot be an anonymous type : [{0}]</value>
  </data>
  <data name="The_selection_contains_no_active_statement" xml:space="preserve">
    <value>The selection contains no active statement.</value>
  </data>
  <data name="The_selection_contains_a_local_function_call_without_its_declaration" xml:space="preserve">
    <value>The selection contains a local function call without its declaration.</value>
  </data>
  <data name="The_selection_contains_an_error_or_unknown_type" xml:space="preserve">
    <value>The selection contains an error or unknown type.</value>
  </data>
  <data name="Type_parameter_0_is_hidden_by_another_type_parameter_1" xml:space="preserve">
    <value>Type parameter '{0}' is hidden by another type parameter '{1}'.</value>
  </data>
  <data name="The_address_of_a_variable_is_used_inside_the_selected_code" xml:space="preserve">
    <value>The address of a variable is used inside the selected code.</value>
  </data>
  <data name="Assigning_to_readonly_fields_must_be_done_in_a_constructor_colon_bracket_0_bracket" xml:space="preserve">
    <value>Assigning to readonly fields must be done in a constructor : [{0}].</value>
  </data>
  <data name="generated_code_is_overlapping_with_hidden_portion_of_the_code" xml:space="preserve">
    <value>generated code is overlapping with hidden portion of the code</value>
  </data>
  <data name="Add_optional_parameters_to_0" xml:space="preserve">
    <value>Add optional parameters to '{0}'</value>
  </data>
  <data name="Add_parameters_to_0" xml:space="preserve">
    <value>Add parameters to '{0}'</value>
  </data>
  <data name="Generate_delegating_constructor_0_1" xml:space="preserve">
    <value>Generate delegating constructor '{0}({1})'</value>
  </data>
  <data name="Generate_constructor_0_1" xml:space="preserve">
    <value>Generate constructor '{0}({1})'</value>
  </data>
  <data name="Generate_field_assigning_constructor_0_1" xml:space="preserve">
    <value>Generate field assigning constructor '{0}({1})'</value>
  </data>
  <data name="Generate_Equals_and_GetHashCode" xml:space="preserve">
    <value>Generate Equals and GetHashCode</value>
  </data>
  <data name="Generate_Equals_object" xml:space="preserve">
    <value>Generate Equals(object)</value>
  </data>
  <data name="Generate_GetHashCode" xml:space="preserve">
    <value>Generate GetHashCode()</value>
  </data>
  <data name="Generate_constructor_in_0" xml:space="preserve">
    <value>Generate constructor in '{0}'</value>
  </data>
  <data name="Generate_all" xml:space="preserve">
    <value>Generate all</value>
  </data>
  <data name="Generate_enum_member_0" xml:space="preserve">
    <value>Generate enum member '{0}'</value>
  </data>
  <data name="Generate_constant_0" xml:space="preserve">
    <value>Generate constant '{0}'</value>
  </data>
  <data name="Generate_read_only_property_0" xml:space="preserve">
    <value>Generate read-only property '{0}'</value>
  </data>
  <data name="Generate_property_0" xml:space="preserve">
    <value>Generate property '{0}'</value>
  </data>
  <data name="Generate_read_only_field_0" xml:space="preserve">
    <value>Generate read-only field '{0}'</value>
  </data>
  <data name="Generate_field_0" xml:space="preserve">
    <value>Generate field '{0}'</value>
  </data>
  <data name="Generate_local_0" xml:space="preserve">
    <value>Generate local '{0}'</value>
  </data>
  <data name="Generate_0_1_in_new_file" xml:space="preserve">
    <value>Generate {0} '{1}' in new file</value>
  </data>
  <data name="Generate_nested_0_1" xml:space="preserve">
    <value>Generate nested {0} '{1}'</value>
  </data>
  <data name="Global_Namespace" xml:space="preserve">
    <value>Global Namespace</value>
  </data>
  <data name="Implement_all_members_explicitly" xml:space="preserve">
    <value>Implement all members explicitly</value>
  </data>
  <data name="Implement_interface_abstractly" xml:space="preserve">
    <value>Implement interface abstractly</value>
  </data>
  <data name="Implement_interface_through_0" xml:space="preserve">
    <value>Implement interface through '{0}'</value>
  </data>
  <data name="Implement_interface" xml:space="preserve">
    <value>Implement interface</value>
  </data>
  <data name="Introduce_field_for_0" xml:space="preserve">
    <value>Introduce field for '{0}'</value>
  </data>
  <data name="Introduce_local_for_0" xml:space="preserve">
    <value>Introduce local for '{0}'</value>
  </data>
  <data name="Introduce_constant_for_0" xml:space="preserve">
    <value>Introduce constant for '{0}'</value>
  </data>
  <data name="Introduce_local_constant_for_0" xml:space="preserve">
    <value>Introduce local constant for '{0}'</value>
  </data>
  <data name="Introduce_field_for_all_occurrences_of_0" xml:space="preserve">
    <value>Introduce field for all occurrences of '{0}'</value>
  </data>
  <data name="Introduce_local_for_all_occurrences_of_0" xml:space="preserve">
    <value>Introduce local for all occurrences of '{0}'</value>
  </data>
  <data name="Introduce_constant_for_all_occurrences_of_0" xml:space="preserve">
    <value>Introduce constant for all occurrences of '{0}'</value>
  </data>
  <data name="Introduce_local_constant_for_all_occurrences_of_0" xml:space="preserve">
    <value>Introduce local constant for all occurrences of '{0}'</value>
  </data>
  <data name="Introduce_query_variable_for_all_occurrences_of_0" xml:space="preserve">
    <value>Introduce query variable for all occurrences of '{0}'</value>
  </data>
  <data name="Introduce_query_variable_for_0" xml:space="preserve">
    <value>Introduce query variable for '{0}'</value>
  </data>
  <data name="Types_colon" xml:space="preserve">
    <value>Types:</value>
  </data>
  <data name="is_" xml:space="preserve">
    <value>is</value>
  </data>
  <data name="Represents_an_object_whose_operations_will_be_resolved_at_runtime" xml:space="preserve">
    <value>Represents an object whose operations will be resolved at runtime.</value>
  </data>
  <data name="constant" xml:space="preserve">
    <value>constant</value>
  </data>
  <data name="field" xml:space="preserve">
    <value>field</value>
  </data>
  <data name="local_constant" xml:space="preserve">
    <value>local constant</value>
  </data>
  <data name="local_variable" xml:space="preserve">
    <value>local variable</value>
  </data>
  <data name="label" xml:space="preserve">
    <value>label</value>
  </data>
  <data name="range_variable" xml:space="preserve">
    <value>range variable</value>
  </data>
  <data name="parameter" xml:space="preserve">
    <value>parameter</value>
  </data>
  <data name="discard" xml:space="preserve">
    <value>discard</value>
  </data>
  <data name="in_" xml:space="preserve">
    <value>in</value>
  </data>
  <data name="Summary_colon" xml:space="preserve">
    <value>Summary:</value>
  </data>
  <data name="Locals_and_parameters" xml:space="preserve">
    <value>Locals and parameters</value>
  </data>
  <data name="Type_parameters_colon" xml:space="preserve">
    <value>Type parameters:</value>
  </data>
  <data name="Returns_colon" xml:space="preserve">
    <value>Returns:</value>
  </data>
  <data name="Exceptions_colon" xml:space="preserve">
    <value>Exceptions:</value>
  </data>
  <data name="Remarks_colon" xml:space="preserve">
    <value>Remarks:</value>
  </data>
  <data name="generating_source_for_symbols_of_this_type_is_not_supported" xml:space="preserve">
    <value>generating source for symbols of this type is not supported</value>
  </data>
  <data name="Assembly" xml:space="preserve">
    <value>Assembly</value>
  </data>
  <data name="location_unknown" xml:space="preserve">
    <value>location unknown</value>
  </data>
  <data name="Extract_interface" xml:space="preserve">
    <value>Extract interface...</value>
  </data>
  <data name="Updating_0_requires_restarting_the_application" xml:space="preserve">
    <value>Updating '{0}' requires restarting the application.</value>
  </data>
  <data name="Changing_0_to_1_requires_restarting_the_application_because_it_changes_the_shape_of_the_state_machine" xml:space="preserve">
    <value>Changing '{0}' to '{1}' requires restarting the application because it changes the shape of the state machine.</value>
  </data>
  <data name="Updating_a_complex_statement_containing_an_await_expression_requires_restarting_the_application" xml:space="preserve">
    <value>Updating a complex statement containing an await expression requires restarting the application.</value>
  </data>
  <data name="Changing_visibility_of_0_requires_restarting_the_application" xml:space="preserve">
    <value>Changing visibility of {0} requires restarting the application.</value>
  </data>
  <data name="Capturing_variable_0_that_hasn_t_been_captured_before_requires_restarting_the_application" xml:space="preserve">
    <value>Capturing variable '{0}' that hasn't been captured before requires restarting the application.</value>
  </data>
  <data name="Ceasing_to_capture_variable_0_requires_restarting_the_application" xml:space="preserve">
    <value>Ceasing to capture variable '{0}' requires restarting the application.</value>
  </data>
  <data name="Deleting_captured_variable_0_requires_restarting_the_application" xml:space="preserve">
    <value>Deleting captured variable '{0}' requires restarting the application.</value>
  </data>
  <data name="Changing_the_type_of_a_captured_variable_0_previously_of_type_1_requires_restarting_the_application" xml:space="preserve">
    <value>Changing the type of a captured variable '{0}' previously of type '{1}' requires restarting the application.</value>
  </data>
  <data name="Changing_the_parameters_of_0_requires_restarting_the_application" xml:space="preserve">
    <value>Changing the parameters of {0} requires restarting the application.</value>
  </data>
  <data name="Changing_the_return_type_of_0_requires_restarting_the_application" xml:space="preserve">
    <value>Changing the return type of {0} requires restarting the application.</value>
  </data>
  <data name="Changing_the_type_of_0_requires_restarting_the_application" xml:space="preserve">
    <value>Changing the type of {0} requires restarting the application.</value>
  </data>
  <data name="Changing_the_declaration_scope_of_a_captured_variable_0_requires_restarting_the_application" xml:space="preserve">
    <value>Changing the declaration scope of a captured variable '{0}' requires restarting the application.</value>
  </data>
  <data name="Accessing_captured_variable_0_that_hasn_t_been_accessed_before_in_1_requires_restarting_the_application" xml:space="preserve">
    <value>Accessing captured variable '{0}' that hasn't been accessed before in {1} requires restarting the application.</value>
  </data>
  <data name="Ceasing_to_access_captured_variable_0_in_1_requires_restarting_the_application" xml:space="preserve">
    <value>Ceasing to access captured variable '{0}' in {1} requires restarting the application.</value>
  </data>
  <data name="Adding_0_that_accesses_captured_variables_1_and_2_declared_in_different_scopes_requires_restarting_the_application" xml:space="preserve">
    <value>Adding {0} that accesses captured variables '{1}' and '{2}' declared in different scopes requires restarting the application.</value>
  </data>
  <data name="Removing_0_that_accessed_captured_variables_1_and_2_declared_in_different_scopes_requires_restarting_the_application" xml:space="preserve">
    <value>Removing {0} that accessed captured variables '{1}' and '{2}' declared in different scopes requires restarting the application.</value>
  </data>
  <data name="Adding_0_into_a_1_requires_restarting_the_application" xml:space="preserve">
    <value>Adding {0} into a {1} requires restarting the application.</value>
  </data>
  <data name="Adding_0_into_an_interface_requires_restarting_the_application" xml:space="preserve">
    <value>Adding {0} into an interface requires restarting the application.</value>
  </data>
  <data name="Adding_0_into_a_generic_type_requires_restarting_the_application" xml:space="preserve">
    <value>Adding {0} into a generic type requires restarting the application.</value>
  </data>
  <data name="Adding_0_into_an_interface_method_requires_restarting_the_application" xml:space="preserve">
    <value>Adding {0} into an interface method requires restarting the application.</value>
  </data>
  <data name="Adding_0_into_a_class_with_explicit_or_sequential_layout_requires_restarting_the_application" xml:space="preserve">
    <value>Adding {0} into a class with explicit or sequential layout requires restarting the application.</value>
  </data>
  <data name="Updating_the_modifiers_of_0_requires_restarting_the_application" xml:space="preserve">
    <value>Updating the modifiers of {0} requires restarting the application.</value>
  </data>
  <data name="Updating_the_Handles_clause_of_0_requires_restarting_the_application" xml:space="preserve">
    <value>Updating the Handles clause of {0} requires restarting the application.</value>
    <comment>{Locked="Handles"} "Handles" is VB keywords and should not be localized.</comment>
  </data>
  <data name="Adding_0_with_the_Handles_clause_requires_restarting_the_application" xml:space="preserve">
    <value>Adding {0} with the Handles clause requires restarting the application.</value>
    <comment>{Locked="Handles"} "Handles" is VB keywords and should not be localized.</comment>
  </data>
  <data name="Updating_the_Implements_clause_of_a_0_requires_restarting_the_application" xml:space="preserve">
    <value>Updating the Implements clause of a {0} requires restarting the application.</value>
    <comment>{Locked="Implements"} "Implements" is VB keywords and should not be localized.</comment>
  </data>
  <data name="Updating_the_variance_of_0_requires_restarting_the_application" xml:space="preserve">
    <value>Updating the variance of {0} requires restarting the application.</value>
  </data>
  <data name="Updating_the_type_of_0_requires_restarting_the_application" xml:space="preserve">
    <value>Updating the type of {0} requires restarting the application.</value>
  </data>
  <data name="Updating_the_initializer_of_0_requires_restarting_the_application" xml:space="preserve">
    <value>Updating the initializer of {0} requires restarting the application.</value>
  </data>
  <data name="Updating_the_size_of_a_0_requires_restarting_the_application" xml:space="preserve">
    <value>Updating the size of a {0} requires restarting the application.</value>
  </data>
  <data name="Updating_the_underlying_type_of_0_requires_restarting_the_application" xml:space="preserve">
    <value>Updating the underlying type of {0} requires restarting the application.</value>
  </data>
  <data name="Updating_the_base_class_and_or_base_interface_s_of_0_requires_restarting_the_application" xml:space="preserve">
    <value>Updating the base class and/or base interface(s) of {0} requires restarting the application.</value>
  </data>
  <data name="Changing_a_field_to_an_event_or_vice_versa_requires_restarting_the_application" xml:space="preserve">
    <value>Changing a field to an event or vice versa requires restarting the application.</value>
  </data>
  <data name="Updating_the_kind_of_a_type_requires_restarting_the_application" xml:space="preserve">
    <value>Updating the kind of a type requires restarting the application.</value>
  </data>
  <data name="Updating_the_kind_of_a_property_event_accessor_requires_restarting_the_application" xml:space="preserve">
    <value>Updating the kind of a property/event accessor requires restarting the application.</value>
  </data>
  <data name="Updating_the_library_name_of_Declare_statement_requires_restarting_the_application" xml:space="preserve">
    <value>Updating the library name of Declare statement requires restarting the application.</value>
    <comment>{Locked="Declare"} "Declare" is VB keyword and should not be localized.</comment>
  </data>
  <data name="Updating_the_alias_of_Declare_statement_requires_restarting_the_application" xml:space="preserve">
    <value>Updating the alias of Declare statement requires restarting the application.</value>
    <comment>{Locked="Declare"} "Declare" is VB keyword and should not be localized.</comment>
  </data>
  <data name="Renaming_0_requires_restarting_the_application" xml:space="preserve">
    <value>Renaming {0} requires restarting the application.</value>
  </data>
  <data name="Adding_0_requires_restarting_the_application" xml:space="preserve">
    <value>Adding {0} requires restarting the application.</value>
  </data>
  <data name="Adding_an_abstract_0_or_overriding_an_inherited_0_requires_restarting_the_application" xml:space="preserve">
    <value>Adding an abstract {0} or overriding an inherited {0} requires restarting the application.</value>
  </data>
  <data name="Adding_a_MustOverride_0_or_overriding_an_inherited_0_requires_restarting_the_application" xml:space="preserve">
    <value>Adding a MustOverride {0} or overriding an inherited {0} requires restarting the application.</value>
    <comment>{Locked="MustOverride"} "MustOverride" is VB keyword and should not be localized.</comment>
  </data>
  <data name="Adding_an_extern_0_requires_restarting_the_application" xml:space="preserve">
    <value>Adding an extern {0} requires restarting the application.</value>
    <comment>{Locked="extern"} "extern" is C# keyword and should not be localized.</comment>
  </data>
  <data name="Adding_an_imported_method_requires_restarting_the_application" xml:space="preserve">
    <value>Adding an imported method requires restarting the application.</value>
  </data>
  <data name="Adding_a_user_defined_0_requires_restarting_the_application" xml:space="preserve">
    <value>Adding a user defined {0} requires restarting the application.</value>
  </data>
  <data name="Adding_a_generic_0_requires_restarting_the_application" xml:space="preserve">
    <value>Adding a generic {0} requires restarting the application.</value>
  </data>
  <data name="Adding_0_around_an_active_statement_requires_restarting_the_application" xml:space="preserve">
    <value>Adding {0} around an active statement requires restarting the application.</value>
  </data>
  <data name="Moving_0_requires_restarting_the_application" xml:space="preserve">
    <value>Moving {0} requires restarting the application.</value>
  </data>
  <data name="Deleting_0_requires_restarting_the_application" xml:space="preserve">
    <value>Deleting {0} requires restarting the application.</value>
  </data>
  <data name="Deleting_0_around_an_active_statement_requires_restarting_the_application" xml:space="preserve">
    <value>Deleting {0} around an active statement requires restarting the application.</value>
  </data>
  <data name="Updating_a_0_around_an_active_statement_requires_restarting_the_application" xml:space="preserve">
    <value>Updating a {0} around an active statement requires restarting the application.</value>
  </data>
  <data name="Updating_async_or_iterator_modifier_around_an_active_statement_requires_restarting_the_application" xml:space="preserve">
    <value>Updating async or iterator modifier around an active statement requires restarting the application.</value>
    <comment>{Locked="async"}{Locked="iterator"} "async" and "iterator" are C#/VB keywords and should not be localized.</comment>
  </data>
  <data name="Changing_0_from_asynchronous_to_synchronous_requires_restarting_the_application" xml:space="preserve">
    <value>Changing {0} from asynchronous to synchronous requires restarting the application.</value>
  </data>
  <data name="Modifying_a_generic_method_requires_restarting_the_application" xml:space="preserve">
    <value>Modifying a generic method requires restarting the application.</value>
  </data>
  <data name="Modifying_whitespace_or_comments_in_a_generic_0_requires_restarting_the_application" xml:space="preserve">
    <value>Modifying whitespace or comments in a generic {0} requires restarting the application.</value>
  </data>
  <data name="Modifying_a_method_inside_the_context_of_a_generic_type_requires_restarting_the_application" xml:space="preserve">
    <value>Modifying a method inside the context of a generic type requires restarting the application.</value>
  </data>
  <data name="Modifying_whitespace_or_comments_in_0_inside_the_context_of_a_generic_type_requires_restarting_the_application" xml:space="preserve">
    <value>Modifying whitespace or comments in {0} inside the context of a generic type requires restarting the application.</value>
  </data>
  <data name="Modifying_the_initializer_of_0_in_a_generic_type_requires_restarting_the_application" xml:space="preserve">
    <value>Modifying the initializer of {0} in a generic type requires restarting the application.</value>
  </data>
  <data name="Adding_a_constructor_to_a_type_with_a_field_or_property_initializer_that_contains_an_anonymous_function_requires_restarting_the_application" xml:space="preserve">
    <value>Adding a constructor to a type with a field or property initializer that contains an anonymous function requires restarting the application.</value>
  </data>
  <data name="Renaming_a_captured_variable_from_0_to_1_requires_restarting_the_application" xml:space="preserve">
    <value>Renaming a captured variable, from '{0}' to '{1}' requires restarting the application.</value>
  </data>
  <data name="Modifying_a_catch_finally_handler_with_an_active_statement_in_the_try_block_requires_restarting_the_application" xml:space="preserve">
    <value>Modifying a catch/finally handler with an active statement in the try block requires restarting the application.</value>
  </data>
  <data name="Modifying_a_try_catch_finally_statement_when_the_finally_block_is_active_requires_restarting_the_application" xml:space="preserve">
    <value>Modifying a try/catch/finally statement when the finally block is active requires restarting the application.</value>
  </data>
  <data name="Modifying_a_catch_handler_around_an_active_statement_requires_restarting_the_application" xml:space="preserve">
    <value>Modifying a catch handler around an active statement requires restarting the application.</value>
  </data>
  <data name="Modifying_0_which_contains_the_stackalloc_operator_requires_restarting_the_application" xml:space="preserve">
    <value>Modifying {0} which contains the stackalloc operator requires restarting the application.</value>
    <comment>{Locked="stackalloc"} "stackalloc" is C# keyword and should not be localized.</comment>
  </data>
  <data name="Modifying_an_active_0_which_contains_On_Error_or_Resume_statements_requires_restarting_the_application" xml:space="preserve">
    <value>Modifying an active {0} which contains On Error or Resume statements requires restarting the application.</value>
    <comment>{Locked="On Error"}{Locked="Resume"} is VB keyword and should not be localized.</comment>
  </data>
  <data name="Modifying_0_which_contains_an_Aggregate_Group_By_or_Join_query_clauses_requires_restarting_the_application" xml:space="preserve">
    <value>Modifying {0} which contains an Aggregate, Group By, or Join query clauses requires restarting the application.</value>
    <comment>{Locked="Aggregate"}{Locked="Group By"}{Locked="Join"} are VB keywords and should not be localized.</comment>
  </data>
  <data name="Modifying_source_with_experimental_language_features_enabled_requires_restarting_the_application" xml:space="preserve">
    <value>Modifying source with experimental language features enabled requires restarting the application.</value>
  </data>
  <data name="Updating_an_active_statement_requires_restarting_the_application" xml:space="preserve">
    <value>Updating an active statement requires restarting the application.</value>
  </data>
  <data name="Removing_0_that_contains_an_active_statement_requires_restarting_the_application" xml:space="preserve">
    <value>Removing {0} that contains an active statement requires restarting the application.</value>
  </data>
  <data name="Adding_a_new_file_requires_restarting_the_application" xml:space="preserve">
    <value>Adding a new file requires restarting the application.</value>
  </data>
  <data name="Attribute_0_is_missing_Updating_an_async_method_or_an_iterator_requires_restarting_the_application" xml:space="preserve">
    <value>Attribute '{0}' is missing. Updating an async method or an iterator requires restarting the application.</value>
  </data>
  <data name="Unexpected_interface_member_kind_colon_0" xml:space="preserve">
    <value>Unexpected interface member kind: {0}</value>
  </data>
  <data name="Unknown_symbol_kind" xml:space="preserve">
    <value>Unknown symbol kind</value>
  </data>
  <data name="Generate_abstract_property_0" xml:space="preserve">
    <value>Generate abstract property '{0}'</value>
  </data>
  <data name="Generate_abstract_method_0" xml:space="preserve">
    <value>Generate abstract method '{0}'</value>
  </data>
  <data name="Generate_method_0" xml:space="preserve">
    <value>Generate method '{0}'</value>
  </data>
  <data name="Requested_assembly_already_loaded_from_0" xml:space="preserve">
    <value>Requested assembly already loaded from '{0}'.</value>
  </data>
  <data name="The_symbol_does_not_have_an_icon" xml:space="preserve">
    <value>The symbol does not have an icon.</value>
  </data>
  <data name="Extract_local_function" xml:space="preserve">
    <value>Extract local function</value>
  </data>
  <data name="Extract_method" xml:space="preserve">
    <value>Extract method</value>
  </data>
  <data name="Asynchronous_method_cannot_have_ref_out_parameters_colon_bracket_0_bracket" xml:space="preserve">
    <value>Asynchronous method cannot have ref/out parameters : [{0}]</value>
  </data>
  <data name="The_member_is_defined_in_metadata" xml:space="preserve">
    <value>The member is defined in metadata.</value>
  </data>
  <data name="You_can_only_change_the_signature_of_a_constructor_indexer_method_or_delegate" xml:space="preserve">
    <value>You can only change the signature of a constructor, indexer, method or delegate.</value>
  </data>
  <data name="This_symbol_has_related_definitions_or_references_in_metadata_Changing_its_signature_may_result_in_build_errors_Do_you_want_to_continue" xml:space="preserve">
    <value>This symbol has related definitions or references in metadata. Changing its signature may result in build errors.

Do you want to continue?</value>
  </data>
  <data name="Change_signature" xml:space="preserve">
    <value>Change signature...</value>
  </data>
  <data name="Generate_new_type" xml:space="preserve">
    <value>Generate new type...</value>
  </data>
  <data name="User_Diagnostic_Analyzer_Failure" xml:space="preserve">
    <value>User Diagnostic Analyzer Failure.</value>
  </data>
  <data name="Analyzer_0_threw_an_exception_of_type_1_with_message_2" xml:space="preserve">
    <value>Analyzer '{0}' threw an exception of type '{1}' with message '{2}'.</value>
  </data>
  <data name="Analyzer_0_threw_the_following_exception_colon_1" xml:space="preserve">
    <value>Analyzer '{0}' threw the following exception:
'{1}'.</value>
  </data>
  <data name="Simplify_Names" xml:space="preserve">
    <value>Simplify Names</value>
  </data>
  <data name="Simplify_Member_Access" xml:space="preserve">
    <value>Simplify Member Access</value>
  </data>
  <data name="Remove_qualification" xml:space="preserve">
    <value>Remove qualification</value>
  </data>
  <data name="Unknown_error_occurred" xml:space="preserve">
    <value>Unknown error occurred</value>
  </data>
  <data name="No_valid_location_to_insert_method_call" xml:space="preserve">
    <value>No valid location to insert method call.</value>
  </data>
  <data name="Available" xml:space="preserve">
    <value>Available</value>
  </data>
  <data name="Not_Available" xml:space="preserve">
    <value>Not Available ⚠</value>
  </data>
  <data name="_0_1" xml:space="preserve">
    <value>    {0} - {1}</value>
  </data>
  <data name="You_can_use_the_navigation_bar_to_switch_contexts" xml:space="preserve">
    <value>You can use the navigation bar to switch contexts.</value>
  </data>
  <data name="in_Source" xml:space="preserve">
    <value>in Source</value>
  </data>
  <data name="in_Suppression_File" xml:space="preserve">
    <value>in Suppression File</value>
  </data>
  <data name="Remove_Suppression_0" xml:space="preserve">
    <value>Remove Suppression {0}</value>
  </data>
  <data name="Remove_Suppression" xml:space="preserve">
    <value>Remove Suppression</value>
  </data>
  <data name="Configure_0_severity" xml:space="preserve">
    <value>Configure {0} severity</value>
  </data>
  <data name="Configure_0_code_style" xml:space="preserve">
    <value>Configure {0} code style</value>
  </data>
  <data name="Configure_severity_for_all_0_analyzers" xml:space="preserve">
    <value>Configure severity for all '{0}' analyzers</value>
  </data>
  <data name="Configure_severity_for_all_analyzers" xml:space="preserve">
    <value>Configure severity for all analyzers</value>
  </data>
  <data name="Pending" xml:space="preserve">
    <value>&lt;Pending&gt;</value>
  </data>
  <data name="Awaited_task_returns_0" xml:space="preserve">
    <value>Awaited task returns '{0}'</value>
  </data>
  <data name="Awaited_task_returns_no_value" xml:space="preserve">
    <value>Awaited task returns no value</value>
  </data>
  <data name="Note_colon_Tab_twice_to_insert_the_0_snippet" xml:space="preserve">
    <value>Note: Tab twice to insert the '{0}' snippet.</value>
  </data>
  <data name="Implement_interface_explicitly_with_Dispose_pattern" xml:space="preserve">
    <value>Implement interface explicitly with Dispose pattern</value>
  </data>
  <data name="Implement_interface_with_Dispose_pattern" xml:space="preserve">
    <value>Implement interface with Dispose pattern</value>
  </data>
  <data name="Suppress_0" xml:space="preserve">
    <value>Suppress {0}</value>
  </data>
  <data name="Re_triage_0_currently_1" xml:space="preserve">
    <value>Re-triage {0}(currently '{1}')</value>
  </data>
  <data name="Argument_cannot_have_a_null_element" xml:space="preserve">
    <value>Argument cannot have a null element.</value>
  </data>
  <data name="Argument_cannot_be_empty" xml:space="preserve">
    <value>Argument cannot be empty.</value>
  </data>
  <data name="Reported_diagnostic_with_ID_0_is_not_supported_by_the_analyzer" xml:space="preserve">
    <value>Reported diagnostic with ID '{0}' is not supported by the analyzer.</value>
  </data>
  <data name="Computing_fix_all_occurrences_code_fix" xml:space="preserve">
    <value>Computing fix all occurrences code fix...</value>
  </data>
  <data name="Fix_all_occurrences" xml:space="preserve">
    <value>Fix all occurrences</value>
  </data>
  <data name="Document" xml:space="preserve">
    <value>Document</value>
  </data>
  <data name="Project" xml:space="preserve">
    <value>Project</value>
  </data>
  <data name="Solution" xml:space="preserve">
    <value>Solution</value>
  </data>
  <data name="TODO_colon_dispose_managed_state_managed_objects" xml:space="preserve">
    <value>TODO: dispose managed state (managed objects)</value>
  </data>
  <data name="TODO_colon_set_large_fields_to_null" xml:space="preserve">
    <value>TODO: set large fields to null</value>
  </data>
  <data name="Modifying_0_which_contains_a_static_variable_requires_restarting_the_application" xml:space="preserve">
    <value>Modifying {0} which contains a static variable requires restarting the application.</value>
  </data>
  <data name="Compiler2" xml:space="preserve">
    <value>Compiler</value>
  </data>
  <data name="EditAndContinue" xml:space="preserve">
    <value>Edit and Continue</value>
  </data>
  <data name="Live" xml:space="preserve">
    <value>Live</value>
  </data>
  <data name="namespace_" xml:space="preserve">
    <value>namespace</value>
    <comment>{Locked}</comment>
  </data>
  <data name="class_" xml:space="preserve">
    <value>class</value>
    <comment>{Locked}</comment>
  </data>
  <data name="interface_" xml:space="preserve">
    <value>interface</value>
    <comment>{Locked}</comment>
  </data>
  <data name="enum_" xml:space="preserve">
    <value>enum</value>
    <comment>{Locked}</comment>
  </data>
  <data name="enum_value" xml:space="preserve">
    <value>enum value</value>
    <comment>{Locked="enum"} "enum" is a C#/VB keyword and should not be localized.</comment>
  </data>
  <data name="delegate_" xml:space="preserve">
    <value>delegate</value>
    <comment>{Locked}</comment>
  </data>
  <data name="const_field" xml:space="preserve">
    <value>const field</value>
    <comment>{Locked="const"} "const" is a C#/VB keyword and should not be localized.</comment>
  </data>
  <data name="method" xml:space="preserve">
    <value>method</value>
  </data>
  <data name="operator_" xml:space="preserve">
    <value>operator</value>
  </data>
  <data name="constructor" xml:space="preserve">
    <value>constructor</value>
  </data>
  <data name="static_constructor" xml:space="preserve">
    <value>static constructor</value>
  </data>
  <data name="auto_property" xml:space="preserve">
    <value>auto-property</value>
  </data>
  <data name="property_" xml:space="preserve">
    <value>property</value>
  </data>
  <data name="event_" xml:space="preserve">
    <value>event</value>
    <comment>{Locked}</comment>
  </data>
  <data name="event_accessor" xml:space="preserve">
    <value>event accessor</value>
  </data>
  <data name="type_constraint" xml:space="preserve">
    <value>type constraint</value>
  </data>
  <data name="type_parameter" xml:space="preserve">
    <value>type parameter</value>
  </data>
  <data name="attribute" xml:space="preserve">
    <value>attribute</value>
  </data>
  <data name="Replace_0_and_1_with_property" xml:space="preserve">
    <value>Replace '{0}' and '{1}' with property</value>
  </data>
  <data name="Replace_0_with_property" xml:space="preserve">
    <value>Replace '{0}' with property</value>
  </data>
  <data name="Method_referenced_implicitly" xml:space="preserve">
    <value>Method referenced implicitly</value>
  </data>
  <data name="Generate_type_0" xml:space="preserve">
    <value>Generate type '{0}'</value>
  </data>
  <data name="Generate_0_1" xml:space="preserve">
    <value>Generate {0} '{1}'</value>
  </data>
  <data name="Change_0_to_1" xml:space="preserve">
    <value>Change '{0}' to '{1}'.</value>
  </data>
  <data name="Non_invoked_method_cannot_be_replaced_with_property" xml:space="preserve">
    <value>Non-invoked method cannot be replaced with property.</value>
  </data>
  <data name="Only_methods_with_a_single_argument_which_is_not_an_out_variable_declaration_can_be_replaced_with_a_property" xml:space="preserve">
    <value>Only methods with a single argument, which is not an out variable declaration, can be replaced with a property.</value>
  </data>
  <data name="Roslyn_HostError" xml:space="preserve">
    <value>Roslyn.HostError</value>
  </data>
  <data name="An_instance_of_analyzer_0_cannot_be_created_from_1_colon_2" xml:space="preserve">
    <value>An instance of analyzer {0} cannot be created from {1}: {2}.</value>
  </data>
  <data name="The_assembly_0_does_not_contain_any_analyzers" xml:space="preserve">
    <value>The assembly {0} does not contain any analyzers.</value>
  </data>
  <data name="Unable_to_load_Analyzer_assembly_0_colon_1" xml:space="preserve">
    <value>Unable to load Analyzer assembly {0}: {1}</value>
  </data>
  <data name="Make_method_synchronous" xml:space="preserve">
    <value>Make method synchronous</value>
  </data>
  <data name="from_0" xml:space="preserve">
    <value>from {0}</value>
  </data>
  <data name="Find_and_install_latest_version" xml:space="preserve">
    <value>Find and install latest version</value>
  </data>
  <data name="Use_local_version_0" xml:space="preserve">
    <value>Use local version '{0}'</value>
  </data>
  <data name="Use_locally_installed_0_version_1_This_version_used_in_colon_2" xml:space="preserve">
    <value>Use locally installed '{0}' version '{1}'
This version used in: {2}</value>
  </data>
  <data name="Find_and_install_latest_version_of_0" xml:space="preserve">
    <value>Find and install latest version of '{0}'</value>
  </data>
  <data name="Install_with_package_manager" xml:space="preserve">
    <value>Install with package manager...</value>
  </data>
  <data name="Install_0_1" xml:space="preserve">
    <value>Install '{0} {1}'</value>
  </data>
  <data name="Install_version_0" xml:space="preserve">
    <value>Install version '{0}'</value>
  </data>
  <data name="Generate_variable_0" xml:space="preserve">
    <value>Generate variable '{0}'</value>
  </data>
  <data name="Classes" xml:space="preserve">
    <value>Classes</value>
  </data>
  <data name="Constants" xml:space="preserve">
    <value>Constants</value>
  </data>
  <data name="Delegates" xml:space="preserve">
    <value>Delegates</value>
  </data>
  <data name="Enums" xml:space="preserve">
    <value>Enums</value>
  </data>
  <data name="Events" xml:space="preserve">
    <value>Events</value>
  </data>
  <data name="Extension_methods" xml:space="preserve">
    <value>Extension methods</value>
  </data>
  <data name="Fields" xml:space="preserve">
    <value>Fields</value>
  </data>
  <data name="Interfaces" xml:space="preserve">
    <value>Interfaces</value>
  </data>
  <data name="Locals" xml:space="preserve">
    <value>Locals</value>
  </data>
  <data name="Methods" xml:space="preserve">
    <value>Methods</value>
  </data>
  <data name="Modules" xml:space="preserve">
    <value>Modules</value>
  </data>
  <data name="Namespaces" xml:space="preserve">
    <value>Namespaces</value>
  </data>
  <data name="Properties" xml:space="preserve">
    <value>Properties</value>
  </data>
  <data name="Structures" xml:space="preserve">
    <value>Structures</value>
  </data>
  <data name="Parameters_colon" xml:space="preserve">
    <value>Parameters:</value>
  </data>
  <data name="Variadic_SignatureHelpItem_must_have_at_least_one_parameter" xml:space="preserve">
    <value>Variadic SignatureHelpItem must have at least one parameter.</value>
  </data>
  <data name="Replace_0_with_method" xml:space="preserve">
    <value>Replace '{0}' with method</value>
  </data>
  <data name="Replace_0_with_methods" xml:space="preserve">
    <value>Replace '{0}' with methods</value>
  </data>
  <data name="Property_referenced_implicitly" xml:space="preserve">
    <value>Property referenced implicitly</value>
  </data>
  <data name="Property_cannot_safely_be_replaced_with_a_method_call" xml:space="preserve">
    <value>Property cannot safely be replaced with a method call</value>
  </data>
  <data name="Convert_to_interpolated_string" xml:space="preserve">
    <value>Convert to interpolated string</value>
  </data>
  <data name="Move_type_to_0" xml:space="preserve">
    <value>Move type to {0}</value>
  </data>
  <data name="Rename_file_to_0" xml:space="preserve">
    <value>Rename file to {0}</value>
  </data>
  <data name="Rename_type_to_0" xml:space="preserve">
    <value>Rename type to {0}</value>
  </data>
  <data name="Remove_tag" xml:space="preserve">
    <value>Remove tag</value>
  </data>
  <data name="Add_missing_param_nodes" xml:space="preserve">
    <value>Add missing param nodes</value>
  </data>
  <data name="Asynchronously_waits_for_the_task_to_finish" xml:space="preserve">
    <value>Asynchronously waits for the task to finish.</value>
  </data>
  <data name="Await_the_preceding_expression" xml:space="preserve">
    <value>Await the preceding expression</value>
  </data>
  <data name="Await_the_preceding_expression_and_add_ConfigureAwait_0" xml:space="preserve">
    <value>Await the preceding expression and add ConfigureAwait({0}).</value>
    <comment>{Locked="ConfigureAwait"} "ConfigureAwait" is an api name and should not be localized. {0} is a placeholder for the language specific keyword 'false'.</comment>
  </data>
  <data name="paren_Unknown_paren" xml:space="preserve">
    <value>(Unknown)</value>
  </data>
  <data name="Implement_abstract_class" xml:space="preserve">
    <value>Implement abstract class</value>
  </data>
  <data name="Use_framework_type" xml:space="preserve">
    <value>Use framework type</value>
  </data>
  <data name="Install_package_0" xml:space="preserve">
    <value>Install package '{0}'</value>
  </data>
  <data name="project_0" xml:space="preserve">
    <value>project {0}</value>
  </data>
  <data name="Use_interpolated_verbatim_string" xml:space="preserve">
    <value>Use interpolated verbatim string</value>
  </data>
  <data name="Fix_typo_0" xml:space="preserve">
    <value>Fix typo '{0}'</value>
  </data>
  <data name="Fully_qualify_0" xml:space="preserve">
    <value>Fully qualify '{0}'</value>
  </data>
  <data name="Remove_reference_to_0" xml:space="preserve">
    <value>Remove reference to '{0}'.</value>
  </data>
  <data name="Keywords" xml:space="preserve">
    <value>Keywords</value>
  </data>
  <data name="Snippets" xml:space="preserve">
    <value>Snippets</value>
  </data>
  <data name="All_lowercase" xml:space="preserve">
    <value>All lowercase</value>
  </data>
  <data name="All_uppercase" xml:space="preserve">
    <value>All uppercase</value>
  </data>
  <data name="First_word_capitalized" xml:space="preserve">
    <value>First word capitalized</value>
  </data>
  <data name="Pascal_Case" xml:space="preserve">
    <value>Pascal Case</value>
  </data>
  <data name="Remove_document_0" xml:space="preserve">
    <value>Remove document '{0}'</value>
  </data>
  <data name="Add_document_0" xml:space="preserve">
    <value>Add document '{0}'</value>
  </data>
  <data name="Add_argument_name_0" xml:space="preserve">
    <value>Add argument name '{0}'</value>
  </data>
  <data name="Add_tuple_element_name_0" xml:space="preserve">
    <value>Add tuple element name '{0}'</value>
  </data>
  <data name="Take_0" xml:space="preserve">
    <value>Take '{0}'</value>
  </data>
  <data name="Take_both" xml:space="preserve">
    <value>Take both</value>
  </data>
  <data name="Take_bottom" xml:space="preserve">
    <value>Take bottom</value>
  </data>
  <data name="Take_top" xml:space="preserve">
    <value>Take top</value>
  </data>
  <data name="Remove_unused_variable" xml:space="preserve">
    <value>Remove unused variable</value>
  </data>
  <data name="Convert_to_binary" xml:space="preserve">
    <value>Convert to binary</value>
  </data>
  <data name="Convert_to_decimal" xml:space="preserve">
    <value>Convert to decimal</value>
  </data>
  <data name="Convert_to_hex" xml:space="preserve">
    <value>Convert to hex</value>
  </data>
  <data name="Separate_thousands" xml:space="preserve">
    <value>Separate thousands</value>
  </data>
  <data name="Separate_words" xml:space="preserve">
    <value>Separate words</value>
  </data>
  <data name="Separate_nibbles" xml:space="preserve">
    <value>Separate nibbles</value>
  </data>
  <data name="Remove_separators" xml:space="preserve">
    <value>Remove separators</value>
  </data>
  <data name="Add_parameter_to_0" xml:space="preserve">
    <value>Add parameter to '{0}'</value>
  </data>
  <data name="Add_parameter_to_0_and_overrides_implementations" xml:space="preserve">
    <value>Add parameter to '{0}' (and overrides/implementations)</value>
  </data>
  <data name="Add_to_0" xml:space="preserve">
    <value>Add to '{0}'</value>
  </data>
  <data name="Related_method_signatures_found_in_metadata_will_not_be_updated" xml:space="preserve">
    <value>Related method signatures found in metadata will not be updated.</value>
  </data>
  <data name="Generate_constructor" xml:space="preserve">
    <value>Generate constructor...</value>
  </data>
  <data name="Pick_members_to_be_used_as_constructor_parameters" xml:space="preserve">
    <value>Pick members to be used as constructor parameters</value>
  </data>
  <data name="Pick_members_to_be_used_in_Equals_GetHashCode" xml:space="preserve">
    <value>Pick members to be used in Equals/GetHashCode</value>
  </data>
  <data name="Generate_overrides" xml:space="preserve">
    <value>Generate overrides...</value>
  </data>
  <data name="Pick_members_to_override" xml:space="preserve">
    <value>Pick members to override</value>
  </data>
  <data name="Add_null_check" xml:space="preserve">
    <value>Add null check</value>
  </data>
  <data name="Add_string_IsNullOrEmpty_check" xml:space="preserve">
    <value>Add 'string.IsNullOrEmpty' check</value>
  </data>
  <data name="Add_string_IsNullOrWhiteSpace_check" xml:space="preserve">
    <value>Add 'string.IsNullOrWhiteSpace' check</value>
  </data>
  <data name="Create_and_assign_field_0" xml:space="preserve">
    <value>Create and assign field '{0}'</value>
  </data>
  <data name="Create_and_assign_property_0" xml:space="preserve">
    <value>Create and assign property '{0}'</value>
  </data>
  <data name="Initialize_field_0" xml:space="preserve">
    <value>Initialize field '{0}'</value>
  </data>
  <data name="Initialize_property_0" xml:space="preserve">
    <value>Initialize property '{0}'</value>
  </data>
  <data name="Add_null_checks" xml:space="preserve">
    <value>Add null checks</value>
  </data>
  <data name="Generate_operators" xml:space="preserve">
    <value>Generate operators</value>
  </data>
  <data name="Implement_0" xml:space="preserve">
    <value>Implement {0}</value>
  </data>
  <data name="Reported_diagnostic_0_has_a_source_location_in_file_1_which_is_not_part_of_the_compilation_being_analyzed" xml:space="preserve">
    <value>Reported diagnostic '{0}' has a source location in file '{1}', which is not part of the compilation being analyzed.</value>
  </data>
  <data name="Reported_diagnostic_0_has_a_source_location_1_in_file_2_which_is_outside_of_the_given_file" xml:space="preserve">
    <value>Reported diagnostic '{0}' has a source location '{1}' in file '{2}', which is outside of the given file.</value>
  </data>
  <data name="in_0_project_1" xml:space="preserve">
    <value>in {0} (project {1})</value>
  </data>
  <data name="Add_accessibility_modifiers" xml:space="preserve">
    <value>Add accessibility modifiers</value>
  </data>
  <data name="Move_declaration_near_reference" xml:space="preserve">
    <value>Move declaration near reference</value>
  </data>
  <data name="Convert_to_full_property" xml:space="preserve">
    <value>Convert to full property</value>
  </data>
  <data name="Warning_Method_overrides_symbol_from_metadata" xml:space="preserve">
    <value>Warning: Method overrides symbol from metadata</value>
  </data>
  <data name="Use_0" xml:space="preserve">
    <value>Use {0}</value>
  </data>
  <data name="Switching_between_lambda_and_local_function_requires_restarting_the_application" xml:space="preserve">
    <value>Switching between a lambda and a local function requires restarting the application.</value>
  </data>
  <data name="Add_argument_name_0_including_trailing_arguments" xml:space="preserve">
    <value>Add argument name '{0}' (including trailing arguments)</value>
  </data>
  <data name="local_function" xml:space="preserve">
    <value>local function</value>
  </data>
  <data name="indexer_" xml:space="preserve">
    <value>indexer</value>
  </data>
  <data name="Alias_ambiguous_type_0" xml:space="preserve">
    <value>Alias ambiguous type '{0}'</value>
  </data>
  <data name="Warning_colon_Collection_was_modified_during_iteration" xml:space="preserve">
    <value>Warning: Collection was modified during iteration.</value>
  </data>
  <data name="Warning_colon_Iteration_variable_crossed_function_boundary" xml:space="preserve">
    <value>Warning: Iteration variable crossed function boundary.</value>
  </data>
  <data name="Warning_colon_Collection_may_be_modified_during_iteration" xml:space="preserve">
    <value>Warning: Collection may be modified during iteration.</value>
  </data>
  <data name="Convert_to_linq" xml:space="preserve">
    <value>Convert to LINQ</value>
  </data>
  <data name="Convert_to_class" xml:space="preserve">
    <value>Convert to class</value>
  </data>
  <data name="Convert_to_struct" xml:space="preserve">
    <value>Convert to struct</value>
  </data>
  <data name="updating_usages_in_containing_member" xml:space="preserve">
    <value>updating usages in containing member</value>
  </data>
  <data name="updating_usages_in_containing_project" xml:space="preserve">
    <value>updating usages in containing project</value>
  </data>
  <data name="updating_usages_in_containing_type" xml:space="preserve">
    <value>updating usages in containing type</value>
  </data>
  <data name="updating_usages_in_dependent_projects" xml:space="preserve">
    <value>updating usages in dependent projects</value>
  </data>
  <data name="Formatting_document" xml:space="preserve">
    <value>Formatting document</value>
  </data>
  <data name="Add_member_name" xml:space="preserve">
    <value>Add member name</value>
  </data>
  <data name="Use_block_body_for_lambda_expressions" xml:space="preserve">
    <value>Use block body for lambda expressions</value>
  </data>
  <data name="Use_expression_body_for_lambda_expressions" xml:space="preserve">
    <value>Use expression body for lambda expressions</value>
  </data>
  <data name="Convert_to_linq_call_form" xml:space="preserve">
    <value>Convert to LINQ (call form)</value>
  </data>
  <data name="Adding_a_method_with_an_explicit_interface_specifier_requires_restarting_the_application" xml:space="preserve">
    <value>Adding a method with an explicit interface specifier requires restarting the application.</value>
  </data>
  <data name="Modifying_source_file_0_requires_restarting_the_application_due_to_internal_error_1" xml:space="preserve">
    <value>Modifying source file '{0}' requires restarting the application due to internal error: {1}</value>
    <comment>{2} is a multi-line exception message including a stacktrace. Place it at the end of the message and don't add any punctation after or around {1}</comment>
  </data>
  <data name="Modifying_source_file_0_requires_restarting_the_application_because_the_file_is_too_big" xml:space="preserve">
    <value>Modifying source file '{0}' requires restarting the application because the file is too big.</value>
  </data>
  <data name="Modifying_body_of_0_requires_restarting_the_application_due_to_internal_error_1" xml:space="preserve">
    <value>Modifying the body of {0} requires restarting the application due to internal error: {1}</value>
    <comment>{1} is a multi-line exception message including a stacktrace. Place it at the end of the message and don't add any punctation after or around {1}</comment>
  </data>
  <data name="Modifying_body_of_0_requires_restarting_the_application_because_the_body_has_too_many_statements" xml:space="preserve">
    <value>Modifying the body of {0} requires restarting the application because the body has too many statements.</value>
  </data>
  <data name="Change_namespace_to_0" xml:space="preserve">
    <value>Change namespace to '{0}'</value>
  </data>
  <data name="Move_file_to_0" xml:space="preserve">
    <value>Move file to '{0}'</value>
  </data>
  <data name="Move_file_to_project_root_folder" xml:space="preserve">
    <value>Move file to project root folder</value>
  </data>
  <data name="Move_to_namespace" xml:space="preserve">
    <value>Move to namespace...</value>
  </data>
  <data name="Change_to_global_namespace" xml:space="preserve">
    <value>Change to global namespace</value>
  </data>
  <data name="Warning_colon_changing_namespace_may_produce_invalid_code_and_change_code_meaning" xml:space="preserve">
    <value>Warning: Changing namespace may produce invalid code and change code meaning.</value>
  </data>
  <data name="Invert_conditional" xml:space="preserve">
    <value>Invert conditional</value>
  </data>
  <data name="Replace_0_with_1" xml:space="preserve">
    <value>Replace '{0}' with '{1}' </value>
  </data>
  <data name="Align_wrapped_parameters" xml:space="preserve">
    <value>Align wrapped parameters</value>
  </data>
  <data name="Indent_all_parameters" xml:space="preserve">
    <value>Indent all parameters</value>
  </data>
  <data name="Indent_wrapped_parameters" xml:space="preserve">
    <value>Indent wrapped parameters</value>
  </data>
  <data name="Unwrap_all_parameters" xml:space="preserve">
    <value>Unwrap all parameters</value>
  </data>
  <data name="Unwrap_and_indent_all_parameters" xml:space="preserve">
    <value>Unwrap and indent all parameters</value>
  </data>
  <data name="Wrap_every_parameter" xml:space="preserve">
    <value>Wrap every parameter</value>
  </data>
  <data name="Wrap_long_parameter_list" xml:space="preserve">
    <value>Wrap long parameter list</value>
  </data>
  <data name="Unwrap_parameter_list" xml:space="preserve">
    <value>Unwrap parameter list</value>
  </data>
  <data name="Align_wrapped_arguments" xml:space="preserve">
    <value>Align wrapped arguments</value>
  </data>
  <data name="Indent_all_arguments" xml:space="preserve">
    <value>Indent all arguments</value>
  </data>
  <data name="Indent_wrapped_arguments" xml:space="preserve">
    <value>Indent wrapped arguments</value>
  </data>
  <data name="Unwrap_all_arguments" xml:space="preserve">
    <value>Unwrap all arguments</value>
  </data>
  <data name="Unwrap_and_indent_all_arguments" xml:space="preserve">
    <value>Unwrap and indent all arguments</value>
  </data>
  <data name="Wrap_every_argument" xml:space="preserve">
    <value>Wrap every argument</value>
  </data>
  <data name="Wrap_long_argument_list" xml:space="preserve">
    <value>Wrap long argument list</value>
  </data>
  <data name="Unwrap_argument_list" xml:space="preserve">
    <value>Unwrap argument list</value>
  </data>
  <data name="Introduce_constant" xml:space="preserve">
    <value>Introduce constant</value>
  </data>
  <data name="Introduce_field" xml:space="preserve">
    <value>Introduce field</value>
  </data>
  <data name="Introduce_local" xml:space="preserve">
    <value>Introduce local</value>
  </data>
  <data name="Introduce_query_variable" xml:space="preserve">
    <value>Introduce query variable</value>
  </data>
  <data name="Failed_to_analyze_data_flow_for_0" xml:space="preserve">
    <value>Failed to analyze data-flow for: {0}</value>
  </data>
  <data name="Fix_formatting" xml:space="preserve">
    <value>Fix formatting</value>
  </data>
  <data name="Split_into_nested_0_statements" xml:space="preserve">
    <value>Split into nested '{0}' statements</value>
  </data>
  <data name="Merge_with_outer_0_statement" xml:space="preserve">
    <value>Merge with outer '{0}' statement</value>
  </data>
  <data name="Split_into_consecutive_0_statements" xml:space="preserve">
    <value>Split into consecutive '{0}' statements</value>
  </data>
  <data name="Merge_with_previous_0_statement" xml:space="preserve">
    <value>Merge with previous '{0}' statement</value>
  </data>
  <data name="Unwrap_expression" xml:space="preserve">
    <value>Unwrap expression</value>
  </data>
  <data name="Wrap_expression" xml:space="preserve">
    <value>Wrap expression</value>
  </data>
  <data name="Wrapping" xml:space="preserve">
    <value>Wrapping</value>
  </data>
  <data name="Merge_with_nested_0_statement" xml:space="preserve">
    <value>Merge with nested '{0}' statement</value>
  </data>
  <data name="Merge_with_next_0_statement" xml:space="preserve">
    <value>Merge with next '{0}' statement</value>
  </data>
  <data name="Pull_0_up" xml:space="preserve">
    <value>Pull '{0}' up</value>
  </data>
  <data name="Pull_members_up_to_base_type" xml:space="preserve">
    <value>Pull members up to base type...</value>
  </data>
  <data name="Unwrap_call_chain" xml:space="preserve">
    <value>Unwrap call chain</value>
  </data>
  <data name="Wrap_call_chain" xml:space="preserve">
    <value>Wrap call chain</value>
  </data>
  <data name="Wrap_long_call_chain" xml:space="preserve">
    <value>Wrap long call chain</value>
  </data>
  <data name="Pull_0_up_to_1" xml:space="preserve">
    <value>Pull '{0}' up to '{1}'</value>
  </data>
  <data name="Wrap_and_align_expression" xml:space="preserve">
    <value>Wrap and align expression</value>
  </data>
  <data name="Move_contents_to_namespace" xml:space="preserve">
    <value>Move contents to namespace...</value>
  </data>
  <data name="Add_optional_parameter_to_constructor" xml:space="preserve">
    <value>Add optional parameter to constructor</value>
  </data>
  <data name="Add_parameter_to_constructor" xml:space="preserve">
    <value>Add parameter to constructor</value>
  </data>
  <data name="Target_type_matches" xml:space="preserve">
    <value>Target type matches</value>
  </data>
  <data name="Generate_parameter_0" xml:space="preserve">
    <value>Generate parameter '{0}'</value>
  </data>
  <data name="Generate_parameter_0_and_overrides_implementations" xml:space="preserve">
    <value>Generate parameter '{0}' (and overrides/implementations)</value>
  </data>
  <data name="in_Source_attribute" xml:space="preserve">
    <value>in Source (attribute)</value>
  </data>
  <data name="StreamMustSupportReadAndSeek" xml:space="preserve">
    <value>Stream must support read and seek operations.</value>
  </data>
  <data name="MethodMustReturnStreamThatSupportsReadAndSeek" xml:space="preserve">
    <value>{0} must return a stream that supports read and seek operations.</value>
  </data>
  <data name="RudeEdit" xml:space="preserve">
    <value>Rude edit</value>
  </data>
  <data name="EditAndContinueDisallowedByModule" xml:space="preserve">
    <value>Edit and Continue disallowed by module</value>
  </data>
  <data name="CannotApplyChangesUnexpectedError" xml:space="preserve">
    <value>Cannot apply changes -- unexpected error: '{0}'</value>
  </data>
  <data name="ErrorReadingFile" xml:space="preserve">
    <value>Error while reading file '{0}': {1}</value>
  </data>
  <data name="EditAndContinueDisallowedByProject" xml:space="preserve">
    <value>Changes made in project '{0}' require restarting the application: {1}</value>
  </data>
  <data name="ChangesNotAppliedWhileRunning" xml:space="preserve">
    <value>Changes made in project '{0}' will not be applied while the application is running</value>
  </data>
  <data name="DocumentIsOutOfSyncWithDebuggee" xml:space="preserve">
    <value>The current content of source file '{0}' does not match the built source. Any changes made to this file while debugging won't be applied until its content matches the built source.</value>
  </data>
  <data name="UnableToReadSourceFileOrPdb" xml:space="preserve">
    <value>Unable to read source file '{0}' or the PDB built for the containing project. Any changes made to this file while debugging won't be applied until its content matches the built source.</value>
  </data>
  <data name="ChangesDisallowedWhileStoppedAtException" xml:space="preserve">
    <value>Changes are not allowed while stopped at exception</value>
  </data>
  <data name="Wrap_and_align_call_chain" xml:space="preserve">
    <value>Wrap and align call chain</value>
  </data>
  <data name="Wrap_and_align_long_call_chain" xml:space="preserve">
    <value>Wrap and align long call chain</value>
  </data>
  <data name="Warning_colon_semantics_may_change_when_converting_statement" xml:space="preserve">
    <value>Warning: Semantics may change when converting statement.</value>
  </data>
  <data name="Add_null_checks_for_all_parameters" xml:space="preserve">
    <value>Add null checks for all parameters</value>
  </data>
  <data name="Implement_0_implicitly" xml:space="preserve">
    <value>Implement '{0}' implicitly</value>
  </data>
  <data name="Implement_all_interfaces_implicitly" xml:space="preserve">
    <value>Implement all interfaces implicitly</value>
  </data>
  <data name="Implement_implicitly" xml:space="preserve">
    <value>Implement implicitly</value>
  </data>
  <data name="Implement_0_explicitly" xml:space="preserve">
    <value>Implement '{0}' explicitly</value>
  </data>
  <data name="Make_member_static" xml:space="preserve">
    <value>Make static</value>
  </data>
  <data name="ChangeSignature_NewParameterIntroduceTODOVariable" xml:space="preserve">
    <value>TODO</value>
    <comment>"TODO" is an indication that there is work still to be done.</comment>
  </data>
  <data name="ChangeSignature_NewParameterOmitValue" xml:space="preserve">
    <value>&lt;omit&gt;</value>
  </data>
  <data name="Value_colon" xml:space="preserve">
    <value>Value:</value>
  </data>
  <data name="Implement_through_0" xml:space="preserve">
    <value>Implement through '{0}'</value>
  </data>
  <data name="Implement_all_interfaces_explicitly" xml:space="preserve">
    <value>Implement all interfaces explicitly</value>
  </data>
  <data name="Implement_explicitly" xml:space="preserve">
    <value>Implement explicitly</value>
  </data>
  <data name="Resolve_conflict_markers" xml:space="preserve">
    <value>Resolve conflict markers</value>
  </data>
  <data name="Base_classes_contain_inaccessible_unimplemented_members" xml:space="preserve">
    <value>Base classes contain inaccessible unimplemented members</value>
  </data>
  <data name="Add_DebuggerDisplay_attribute" xml:space="preserve">
    <value>Add 'DebuggerDisplay' attribute</value>
    <comment>{Locked="DebuggerDisplay"} "DebuggerDisplay" is a BCL class and should not be localized.</comment>
  </data>
  <data name="Do_not_change_this_code_Put_cleanup_code_in_0_method" xml:space="preserve">
    <value>Do not change this code. Put cleanup code in '{0}' method</value>
  </data>
  <data name="TODO_colon_free_unmanaged_resources_unmanaged_objects_and_override_finalizer" xml:space="preserve">
    <value>TODO: free unmanaged resources (unmanaged objects) and override finalizer</value>
  </data>
  <data name="TODO_colon_override_finalizer_only_if_0_has_code_to_free_unmanaged_resources" xml:space="preserve">
    <value>TODO: override finalizer only if '{0}' has code to free unmanaged resources</value>
  </data>
  <data name="AM_PM_abbreviated" xml:space="preserve">
    <value>AM/PM (abbreviated)</value>
  </data>
  <data name="AM_PM_abbreviated_description" xml:space="preserve">
    <value>The "t" custom format specifier represents the first character of the AM/PM designator. The appropriate localized designator is retrieved from the DateTimeFormatInfo.AMDesignator or DateTimeFormatInfo.PMDesignator property of the current or specific culture. The AM designator is used for all times from 0:00:00 (midnight) to 11:59:59.999. The PM designator is used for all times from 12:00:00 (noon) to 23:59:59.999.

If the "t" format specifier is used without other custom format specifiers, it's interpreted as the "t" standard date and time format specifier.</value>
  </data>
  <data name="AM_PM_full" xml:space="preserve">
    <value>AM/PM (full)</value>
  </data>
  <data name="AM_PM_full_description" xml:space="preserve">
    <value>The "tt" custom format specifier (plus any number of additional "t" specifiers) represents the entire AM/PM designator. The appropriate localized designator is retrieved from the DateTimeFormatInfo.AMDesignator or DateTimeFormatInfo.PMDesignator property of the current or specific culture. The AM designator is used for all times from 0:00:00 (midnight) to 11:59:59.999. The PM designator is used for all times from 12:00:00 (noon) to 23:59:59.999.

Make sure to use the "tt" specifier for languages for which it's necessary to maintain the distinction between AM and PM. An example is Japanese, for which the AM and PM designators differ in the second character instead of the first character.</value>
  </data>
  <data name="date_separator" xml:space="preserve">
    <value>date separator</value>
  </data>
  <data name="date_separator_description" xml:space="preserve">
    <value>The "/" custom format specifier represents the date separator, which is used to differentiate years, months, and days. The appropriate localized date separator is retrieved from the DateTimeFormatInfo.DateSeparator property of the current or specified culture.

Note: To change the date separator for a particular date and time string, specify the separator character within a literal string delimiter. For example, the custom format string mm'/'dd'/'yyyy produces a result string in which "/" is always used as the date separator. To change the date separator for all dates for a culture, either change the value of the DateTimeFormatInfo.DateSeparator property of the current culture, or instantiate a DateTimeFormatInfo object, assign the character to its DateSeparator property, and call an overload of the formatting method that includes an IFormatProvider parameter.

If the "/" format specifier is used without other custom format specifiers, it's interpreted as a standard date and time format specifier and throws a FormatException.</value>
  </data>
  <data name="day_of_the_month_1_2_digits" xml:space="preserve">
    <value>day of the month (1-2 digits)</value>
  </data>
  <data name="day_of_the_month_1_2_digits_description" xml:space="preserve">
    <value>The "d" custom format specifier represents the day of the month as a number from 1 through 31. A single-digit day is formatted without a leading zero.

If the "d" format specifier is used without other custom format specifiers, it's interpreted as the "d" standard date and time format specifier.</value>
  </data>
  <data name="day_of_the_month_2_digits" xml:space="preserve">
    <value>day of the month (2 digits)</value>
  </data>
  <data name="day_of_the_month_2_digits_description" xml:space="preserve">
    <value>The "dd" custom format string represents the day of the month as a number from 01 through 31. A single-digit day is formatted with a leading zero.</value>
  </data>
  <data name="day_of_the_week_abbreviated" xml:space="preserve">
    <value>day of the week (abbreviated)</value>
  </data>
  <data name="day_of_the_week_abbreviated_description" xml:space="preserve">
    <value>The "ddd" custom format specifier represents the abbreviated name of the day of the week. The localized abbreviated name of the day of the week is retrieved from the DateTimeFormatInfo.AbbreviatedDayNames property of the current or specified culture.</value>
  </data>
  <data name="day_of_the_week_full" xml:space="preserve">
    <value>day of the week (full)</value>
  </data>
  <data name="day_of_the_week_full_description" xml:space="preserve">
    <value>The "dddd" custom format specifier (plus any number of additional "d" specifiers) represents the full name of the day of the week. The localized name of the day of the week is retrieved from the DateTimeFormatInfo.DayNames property of the current or specified culture.</value>
  </data>
  <data name="full_long_date_time" xml:space="preserve">
    <value>full long date/time</value>
  </data>
  <data name="full_long_date_time_description" xml:space="preserve">
    <value>The "F" standard format specifier represents a custom date and time format string that is defined by the current DateTimeFormatInfo.FullDateTimePattern property. For example, the custom format string for the invariant culture is "dddd, dd MMMM yyyy HH:mm:ss".</value>
  </data>
  <data name="full_short_date_time" xml:space="preserve">
    <value>full short date/time</value>
  </data>
  <data name="full_short_date_time_description" xml:space="preserve">
    <value>The Full Date Short Time ("f") Format Specifier

The "f" standard format specifier represents a combination of the long date ("D") and short time ("t") patterns, separated by a space.</value>
  </data>
  <data name="general_long_date_time" xml:space="preserve">
    <value>general long date/time</value>
  </data>
  <data name="general_long_date_time_description" xml:space="preserve">
    <value>The "G" standard format specifier represents a combination of the short date ("d") and long time ("T") patterns, separated by a space.</value>
  </data>
  <data name="general_short_date_time" xml:space="preserve">
    <value>general short date/time</value>
  </data>
  <data name="general_short_date_time_description" xml:space="preserve">
    <value>The "g" standard format specifier represents a combination of the short date ("d") and short time ("t") patterns, separated by a space.</value>
  </data>
  <data name="long_date" xml:space="preserve">
    <value>long date</value>
  </data>
  <data name="long_date_description" xml:space="preserve">
    <value>The "D" standard format specifier represents a custom date and time format string that is defined by the current DateTimeFormatInfo.LongDatePattern property. For example, the custom format string for the invariant culture is "dddd, dd MMMM yyyy".</value>
  </data>
  <data name="long_time" xml:space="preserve">
    <value>long time</value>
  </data>
  <data name="long_time_description" xml:space="preserve">
    <value>The "T" standard format specifier represents a custom date and time format string that is defined by a specific culture's DateTimeFormatInfo.LongTimePattern property. For example, the custom format string for the invariant culture is "HH:mm:ss".</value>
  </data>
  <data name="minute_1_2_digits" xml:space="preserve">
    <value>minute (1-2 digits)</value>
  </data>
  <data name="minute_1_2_digits_description" xml:space="preserve">
    <value>The "m" custom format specifier represents the minute as a number from 0 through 59. The minute represents whole minutes that have passed since the last hour. A single-digit minute is formatted without a leading zero.

If the "m" format specifier is used without other custom format specifiers, it's interpreted as the "m" standard date and time format specifier.</value>
  </data>
  <data name="minute_2_digits" xml:space="preserve">
    <value>minute (2 digits)</value>
  </data>
  <data name="minute_2_digits_description" xml:space="preserve">
    <value>The "mm" custom format specifier (plus any number of additional "m" specifiers) represents the minute as a number from 00 through 59. The minute represents whole minutes that have passed since the last hour. A single-digit minute is formatted with a leading zero.</value>
  </data>
  <data name="month_1_2_digits" xml:space="preserve">
    <value>month (1-2 digits)</value>
  </data>
  <data name="month_1_2_digits_description" xml:space="preserve">
    <value>The "M" custom format specifier represents the month as a number from 1 through 12 (or from 1 through 13 for calendars that have 13 months). A single-digit month is formatted without a leading zero.

If the "M" format specifier is used without other custom format specifiers, it's interpreted as the "M" standard date and time format specifier.</value>
  </data>
  <data name="month_2_digits" xml:space="preserve">
    <value>month (2 digits)</value>
  </data>
  <data name="month_2_digits_description" xml:space="preserve">
    <value>The "MM" custom format specifier represents the month as a number from 01 through 12 (or from 1 through 13 for calendars that have 13 months). A single-digit month is formatted with a leading zero.</value>
  </data>
  <data name="month_abbreviated" xml:space="preserve">
    <value>month (abbreviated)</value>
  </data>
  <data name="month_abbreviated_description" xml:space="preserve">
    <value>The "MMM" custom format specifier represents the abbreviated name of the month. The localized abbreviated name of the month is retrieved from the DateTimeFormatInfo.AbbreviatedMonthNames property of the current or specified culture.</value>
  </data>
  <data name="month_day" xml:space="preserve">
    <value>month day</value>
  </data>
  <data name="month_day_description" xml:space="preserve">
    <value>The "M" or "m" standard format specifier represents a custom date and time format string that is defined by the current DateTimeFormatInfo.MonthDayPattern property. For example, the custom format string for the invariant culture is "MMMM dd".</value>
  </data>
  <data name="month_full" xml:space="preserve">
    <value>month (full)</value>
  </data>
  <data name="month_full_description" xml:space="preserve">
    <value>The "MMMM" custom format specifier represents the full name of the month. The localized name of the month is retrieved from the DateTimeFormatInfo.MonthNames property of the current or specified culture.</value>
  </data>
  <data name="period_era" xml:space="preserve">
    <value>period/era</value>
  </data>
  <data name="period_era_description" xml:space="preserve">
    <value>The "g" or "gg" custom format specifiers (plus any number of additional "g" specifiers) represents the period or era, such as A.D. The formatting operation ignores this specifier if the date to be formatted doesn't have an associated period or era string.

If the "g" format specifier is used without other custom format specifiers, it's interpreted as the "g" standard date and time format specifier.</value>
  </data>
  <data name="rfc1123_date_time" xml:space="preserve">
    <value>rfc1123 date/time</value>
  </data>
  <data name="rfc1123_date_time_description" xml:space="preserve">
    <value>The "R" or "r" standard format specifier represents a custom date and time format string that is defined by the DateTimeFormatInfo.RFC1123Pattern property. The pattern reflects a defined standard, and the property is read-only. Therefore, it is always the same, regardless of the culture used or the format provider supplied. The custom format string is "ddd, dd MMM yyyy HH':'mm':'ss 'GMT'". When this standard format specifier is used, the formatting or parsing operation always uses the invariant culture.</value>
  </data>
  <data name="round_trip_date_time" xml:space="preserve">
    <value>round-trip date/time</value>
  </data>
  <data name="round_trip_date_time_description" xml:space="preserve">
    <value>The "O" or "o" standard format specifier represents a custom date and time format string using a pattern that preserves time zone information and emits a result string that complies with ISO 8601. For DateTime values, this format specifier is designed to preserve date and time values along with the DateTime.Kind property in text. The formatted string can be parsed back by using the DateTime.Parse(String, IFormatProvider, DateTimeStyles) or DateTime.ParseExact method if the styles parameter is set to DateTimeStyles.RoundtripKind.

The "O" or "o" standard format specifier corresponds to the "yyyy'-'MM'-'dd'T'HH':'mm':'ss'.'fffffffK" custom format string for DateTime values and to the "yyyy'-'MM'-'dd'T'HH':'mm':'ss'.'fffffffzzz" custom format string for DateTimeOffset values. In this string, the pairs of single quotation marks that delimit individual characters, such as the hyphens, the colons, and the letter "T", indicate that the individual character is a literal that cannot be changed. The apostrophes do not appear in the output string.

The "O" or "o" standard format specifier (and the "yyyy'-'MM'-'dd'T'HH':'mm':'ss'.'fffffffK" custom format string) takes advantage of the three ways that ISO 8601 represents time zone information to preserve the Kind property of DateTime values:

    The time zone component of DateTimeKind.Local date and time values is an offset from UTC (for example, +01:00, -07:00). All DateTimeOffset values are also represented in this format.

    The time zone component of DateTimeKind.Utc date and time values uses "Z" (which stands for zero offset) to represent UTC.

    DateTimeKind.Unspecified date and time values have no time zone information.

Because the "O" or "o" standard format specifier conforms to an international standard, the formatting or parsing operation that uses the specifier always uses the invariant culture and the Gregorian calendar.

Strings that are passed to the Parse, TryParse, ParseExact, and TryParseExact methods of DateTime and DateTimeOffset can be parsed by using the "O" or "o" format specifier if they are in one of these formats. In the case of DateTime objects, the parsing overload that you call should also include a styles parameter with a value of DateTimeStyles.RoundtripKind. Note that if you call a parsing method with the custom format string that corresponds to the "O" or "o" format specifier, you won't get the same results as "O" or "o". This is because parsing methods that use a custom format string can't parse the string representation of date and time values that lack a time zone component or use "Z" to indicate UTC.</value>
  </data>
  <data name="second_1_2_digits" xml:space="preserve">
    <value>second (1-2 digits)</value>
  </data>
  <data name="second_1_2_digits_description" xml:space="preserve">
    <value>The "s" custom format specifier represents the seconds as a number from 0 through 59. The result represents whole seconds that have passed since the last minute. A single-digit second is formatted without a leading zero.

If the "s" format specifier is used without other custom format specifiers, it's interpreted as the "s" standard date and time format specifier.</value>
  </data>
  <data name="second_2_digits" xml:space="preserve">
    <value>second (2 digits)</value>
  </data>
  <data name="second_2_digits_description" xml:space="preserve">
    <value>The "ss" custom format specifier (plus any number of additional "s" specifiers) represents the seconds as a number from 00 through 59. The result represents whole seconds that have passed since the last minute. A single-digit second is formatted with a leading zero.</value>
  </data>
  <data name="short_date" xml:space="preserve">
    <value>short date</value>
  </data>
  <data name="short_date_description" xml:space="preserve">
    <value>The "d" standard format specifier represents a custom date and time format string that is defined by a specific culture's DateTimeFormatInfo.ShortDatePattern property. For example, the custom format string that is returned by the ShortDatePattern property of the invariant culture is "MM/dd/yyyy".</value>
  </data>
  <data name="short_time" xml:space="preserve">
    <value>short time</value>
  </data>
  <data name="short_time_description" xml:space="preserve">
    <value>The "t" standard format specifier represents a custom date and time format string that is defined by the current DateTimeFormatInfo.ShortTimePattern property. For example, the custom format string for the invariant culture is "HH:mm".</value>
  </data>
  <data name="sortable_date_time" xml:space="preserve">
    <value>sortable date/time</value>
  </data>
  <data name="sortable_date_time_description" xml:space="preserve">
    <value>The "s" standard format specifier represents a custom date and time format string that is defined by the DateTimeFormatInfo.SortableDateTimePattern property. The pattern reflects a defined standard (ISO 8601), and the property is read-only. Therefore, it is always the same, regardless of the culture used or the format provider supplied. The custom format string is "yyyy'-'MM'-'dd'T'HH':'mm':'ss".

The purpose of the "s" format specifier is to produce result strings that sort consistently in ascending or descending order based on date and time values. As a result, although the "s" standard format specifier represents a date and time value in a consistent format, the formatting operation does not modify the value of the date and time object that is being formatted to reflect its DateTime.Kind property or its DateTimeOffset.Offset value. For example, the result strings produced by formatting the date and time values 2014-11-15T18:32:17+00:00 and 2014-11-15T18:32:17+08:00 are identical.

When this standard format specifier is used, the formatting or parsing operation always uses the invariant culture.</value>
  </data>
  <data name="time_separator" xml:space="preserve">
    <value>time separator</value>
  </data>
  <data name="time_separator_description" xml:space="preserve">
    <value>The ":" custom format specifier represents the time separator, which is used to differentiate hours, minutes, and seconds. The appropriate localized time separator is retrieved from the DateTimeFormatInfo.TimeSeparator property of the current or specified culture.

Note: To change the time separator for a particular date and time string, specify the separator character within a literal string delimiter. For example, the custom format string hh'_'dd'_'ss produces a result string in which "_" (an underscore) is always used as the time separator. To change the time separator for all dates for a culture, either change the value of the DateTimeFormatInfo.TimeSeparator property of the current culture, or instantiate a DateTimeFormatInfo object, assign the character to its TimeSeparator property, and call an overload of the formatting method that includes an IFormatProvider parameter.

If the ":" format specifier is used without other custom format specifiers, it's interpreted as a standard date and time format specifier and throws a FormatException.</value>
  </data>
  <data name="time_zone" xml:space="preserve">
    <value>time zone</value>
  </data>
  <data name="time_zone_description" xml:space="preserve">
    <value>The "K" custom format specifier represents the time zone information of a date and time value. When this format specifier is used with DateTime values, the result string is defined by the value of the DateTime.Kind property:

    For the local time zone (a DateTime.Kind property value of DateTimeKind.Local), this specifier is equivalent to the "zzz" specifier and produces a result string containing the local offset from Coordinated Universal Time (UTC); for example, "-07:00".

    For a UTC time (a DateTime.Kind property value of DateTimeKind.Utc), the result string includes a "Z" character to represent a UTC date.

    For a time from an unspecified time zone (a time whose DateTime.Kind property equals DateTimeKind.Unspecified), the result is equivalent to String.Empty.

For DateTimeOffset values, the "K" format specifier is equivalent to the "zzz" format specifier, and produces a result string containing the DateTimeOffset value's offset from UTC.

If the "K" format specifier is used without other custom format specifiers, it's interpreted as a standard date and time format specifier and throws a FormatException.</value>
  </data>
  <data name="universal_full_date_time" xml:space="preserve">
    <value>universal full date/time</value>
  </data>
  <data name="universal_full_date_time_description" xml:space="preserve">
    <value>The "U" standard format specifier represents a custom date and time format string that is defined by a specified culture's DateTimeFormatInfo.FullDateTimePattern property. The pattern is the same as the "F" pattern. However, the DateTime value is automatically converted to UTC before it is formatted.</value>
  </data>
  <data name="universal_sortable_date_time" xml:space="preserve">
    <value>universal sortable date/time</value>
  </data>
  <data name="universal_sortable_date_time_description" xml:space="preserve">
    <value>The "u" standard format specifier represents a custom date and time format string that is defined by the DateTimeFormatInfo.UniversalSortableDateTimePattern property. The pattern reflects a defined standard, and the property is read-only. Therefore, it is always the same, regardless of the culture used or the format provider supplied. The custom format string is "yyyy'-'MM'-'dd HH':'mm':'ss'Z'". When this standard format specifier is used, the formatting or parsing operation always uses the invariant culture.

Although the result string should express a time as Coordinated Universal Time (UTC), no conversion of the original DateTime value is performed during the formatting operation. Therefore, you must convert a DateTime value to UTC by calling the DateTime.ToUniversalTime method before formatting it.</value>
  </data>
  <data name="utc_hour_and_minute_offset" xml:space="preserve">
    <value>utc hour and minute offset</value>
  </data>
  <data name="utc_hour_and_minute_offset_description" xml:space="preserve">
    <value>With DateTime values, the "zzz" custom format specifier represents the signed offset of the local operating system's time zone from UTC, measured in hours and minutes. It doesn't reflect the value of an instance's DateTime.Kind property. For this reason, the "zzz" format specifier is not recommended for use with DateTime values.

With DateTimeOffset values, this format specifier represents the DateTimeOffset value's offset from UTC in hours and minutes.

The offset is always displayed with a leading sign. A plus sign (+) indicates hours ahead of UTC, and a minus sign (-) indicates hours behind UTC. A single-digit offset is formatted with a leading zero.</value>
  </data>
  <data name="utc_hour_offset_1_2_digits" xml:space="preserve">
    <value>utc hour offset (1-2 digits)</value>
  </data>
  <data name="utc_hour_offset_1_2_digits_description" xml:space="preserve">
    <value>With DateTime values, the "z" custom format specifier represents the signed offset of the local operating system's time zone from Coordinated Universal Time (UTC), measured in hours. It doesn't reflect the value of an instance's DateTime.Kind property. For this reason, the "z" format specifier is not recommended for use with DateTime values.

With DateTimeOffset values, this format specifier represents the DateTimeOffset value's offset from UTC in hours.

The offset is always displayed with a leading sign. A plus sign (+) indicates hours ahead of UTC, and a minus sign (-) indicates hours behind UTC. A single-digit offset is formatted without a leading zero.

If the "z" format specifier is used without other custom format specifiers, it's interpreted as a standard date and time format specifier and throws a FormatException.</value>
  </data>
  <data name="utc_hour_offset_2_digits" xml:space="preserve">
    <value>utc hour offset (2 digits)</value>
  </data>
  <data name="utc_hour_offset_2_digits_description" xml:space="preserve">
    <value>With DateTime values, the "zz" custom format specifier represents the signed offset of the local operating system's time zone from UTC, measured in hours. It doesn't reflect the value of an instance's DateTime.Kind property. For this reason, the "zz" format specifier is not recommended for use with DateTime values.

With DateTimeOffset values, this format specifier represents the DateTimeOffset value's offset from UTC in hours.

The offset is always displayed with a leading sign. A plus sign (+) indicates hours ahead of UTC, and a minus sign (-) indicates hours behind UTC. A single-digit offset is formatted with a leading zero.</value>
  </data>
  <data name="year_1_2_digits" xml:space="preserve">
    <value>year (1-2 digits)</value>
  </data>
  <data name="year_1_2_digits_description" xml:space="preserve">
    <value>The "y" custom format specifier represents the year as a one-digit or two-digit number. If the year has more than two digits, only the two low-order digits appear in the result. If the first digit of a two-digit year begins with a zero (for example, 2008), the number is formatted without a leading zero.

If the "y" format specifier is used without other custom format specifiers, it's interpreted as the "y" standard date and time format specifier.</value>
  </data>
  <data name="year_2_digits" xml:space="preserve">
    <value>year (2 digits)</value>
  </data>
  <data name="year_2_digits_description" xml:space="preserve">
    <value>The "yy" custom format specifier represents the year as a two-digit number. If the year has more than two digits, only the two low-order digits appear in the result. If the two-digit year has fewer than two significant digits, the number is padded with leading zeros to produce two digits.

In a parsing operation, a two-digit year that is parsed using the "yy" custom format specifier is interpreted based on the Calendar.TwoDigitYearMax property of the format provider's current calendar. The following example parses the string representation of a date that has a two-digit year by using the default Gregorian calendar of the en-US culture, which, in this case, is the current culture. It then changes the current culture's CultureInfo object to use a GregorianCalendar object whose TwoDigitYearMax property has been modified.</value>
  </data>
  <data name="year_3_4_digits" xml:space="preserve">
    <value>year (3-4 digits)</value>
  </data>
  <data name="year_3_4_digits_description" xml:space="preserve">
    <value>The "yyy" custom format specifier represents the year with a minimum of three digits. If the year has more than three significant digits, they are included in the result string. If the year has fewer than three digits, the number is padded with leading zeros to produce three digits.</value>
  </data>
  <data name="year_4_digits" xml:space="preserve">
    <value>year (4 digits)</value>
  </data>
  <data name="year_4_digits_description" xml:space="preserve">
    <value>The "yyyy" custom format specifier represents the year with a minimum of four digits. If the year has more than four significant digits, they are included in the result string. If the year has fewer than four digits, the number is padded with leading zeros to produce four digits.</value>
  </data>
  <data name="year_5_digits" xml:space="preserve">
    <value>year (5 digits)</value>
  </data>
  <data name="year_5_digits_description" xml:space="preserve">
    <value>The "yyyyy" custom format specifier (plus any number of additional "y" specifiers) represents the year with a minimum of five digits. If the year has more than five significant digits, they are included in the result string. If the year has fewer than five digits, the number is padded with leading zeros to produce five digits.

If there are additional "y" specifiers, the number is padded with as many leading zeros as necessary to produce the number of "y" specifiers.</value>
  </data>
  <data name="year_month" xml:space="preserve">
    <value>year month</value>
  </data>
  <data name="year_month_description" xml:space="preserve">
    <value>The "Y" or "y" standard format specifier represents a custom date and time format string that is defined by the DateTimeFormatInfo.YearMonthPattern property of a specified culture. For example, the custom format string for the invariant culture is "yyyy MMMM".</value>
  </data>
  <data name="_10000000ths_of_a_second" xml:space="preserve">
    <value>10,000,000ths of a second</value>
  </data>
  <data name="_10000000ths_of_a_second_description" xml:space="preserve">
    <value>The "fffffff" custom format specifier represents the seven most significant digits of the seconds fraction; that is, it represents the ten millionths of a second in a date and time value.

Although it's possible to display the ten millionths of a second component of a time value, that value may not be meaningful. The precision of date and time values depends on the resolution of the system clock. On the Windows NT 3.5 (and later) and Windows Vista operating systems, the clock's resolution is approximately 10-15 milliseconds.</value>
  </data>
  <data name="_10000000ths_of_a_second_non_zero" xml:space="preserve">
    <value>10,000,000ths of a second (non-zero)</value>
  </data>
  <data name="_10000000ths_of_a_second_non_zero_description" xml:space="preserve">
    <value>The "FFFFFFF" custom format specifier represents the seven most significant digits of the seconds fraction; that is, it represents the ten millionths of a second in a date and time value. However, trailing zeros or seven zero digits aren't displayed.

Although it's possible to display the ten millionths of a second component of a time value, that value may not be meaningful. The precision of date and time values depends on the resolution of the system clock. On the Windows NT 3.5 (and later) and Windows Vista operating systems, the clock's resolution is approximately 10-15 milliseconds.</value>
  </data>
  <data name="_1000000ths_of_a_second" xml:space="preserve">
    <value>1,000,000ths of a second</value>
  </data>
  <data name="_1000000ths_of_a_second_description" xml:space="preserve">
    <value>The "ffffff" custom format specifier represents the six most significant digits of the seconds fraction; that is, it represents the millionths of a second in a date and time value.

Although it's possible to display the millionths of a second component of a time value, that value may not be meaningful. The precision of date and time values depends on the resolution of the system clock. On the Windows NT 3.5 (and later) and Windows Vista operating systems, the clock's resolution is approximately 10-15 milliseconds.</value>
  </data>
  <data name="_1000000ths_of_a_second_non_zero" xml:space="preserve">
    <value>1,000,000ths of a second (non-zero)</value>
  </data>
  <data name="_1000000ths_of_a_second_non_zero_description" xml:space="preserve">
    <value>The "FFFFFF" custom format specifier represents the six most significant digits of the seconds fraction; that is, it represents the millionths of a second in a date and time value. However, trailing zeros or six zero digits aren't displayed.

Although it's possible to display the millionths of a second component of a time value, that value may not be meaningful. The precision of date and time values depends on the resolution of the system clock. On the Windows NT 3.5 (and later) and Windows Vista operating systems, the clock's resolution is approximately 10-15 milliseconds.</value>
  </data>
  <data name="_100000ths_of_a_second" xml:space="preserve">
    <value>100,000ths of a second</value>
  </data>
  <data name="_100000ths_of_a_second_description" xml:space="preserve">
    <value>The "fffff" custom format specifier represents the five most significant digits of the seconds fraction; that is, it represents the hundred thousandths of a second in a date and time value.

Although it's possible to display the hundred thousandths of a second component of a time value, that value may not be meaningful. The precision of date and time values depends on the resolution of the system clock. On the Windows NT 3.5 (and later) and Windows Vista operating systems, the clock's resolution is approximately 10-15 milliseconds.</value>
  </data>
  <data name="_100000ths_of_a_second_non_zero" xml:space="preserve">
    <value>100,000ths of a second (non-zero)</value>
  </data>
  <data name="_100000ths_of_a_second_non_zero_description" xml:space="preserve">
    <value>The "FFFFF" custom format specifier represents the five most significant digits of the seconds fraction; that is, it represents the hundred thousandths of a second in a date and time value. However, trailing zeros or five zero digits aren't displayed.

Although it's possible to display the hundred thousandths of a second component of a time value, that value may not be meaningful. The precision of date and time values depends on the resolution of the system clock. On the Windows NT 3.5 (and later) and Windows Vista operating systems, the clock's resolution is approximately 10-15 milliseconds.</value>
  </data>
  <data name="_10000ths_of_a_second" xml:space="preserve">
    <value>10,000ths of a second</value>
  </data>
  <data name="_10000ths_of_a_second_description" xml:space="preserve">
    <value>The "ffff" custom format specifier represents the four most significant digits of the seconds fraction; that is, it represents the ten thousandths of a second in a date and time value.

Although it's possible to display the ten thousandths of a second component of a time value, that value may not be meaningful. The precision of date and time values depends on the resolution of the system clock. On the Windows NT version 3.5 (and later) and Windows Vista operating systems, the clock's resolution is approximately 10-15 milliseconds.</value>
  </data>
  <data name="_10000ths_of_a_second_non_zero" xml:space="preserve">
    <value>10,000ths of a second (non-zero)</value>
  </data>
  <data name="_10000ths_of_a_second_non_zero_description" xml:space="preserve">
    <value>The "FFFF" custom format specifier represents the four most significant digits of the seconds fraction; that is, it represents the ten thousandths of a second in a date and time value. However, trailing zeros or four zero digits aren't displayed.

Although it's possible to display the ten thousandths of a second component of a time value, that value may not be meaningful. The precision of date and time values depends on the resolution of the system clock. On the Windows NT 3.5 (and later) and Windows Vista operating systems, the clock's resolution is approximately 10-15 milliseconds.</value>
  </data>
  <data name="_1000ths_of_a_second" xml:space="preserve">
    <value>1,000ths of a second</value>
  </data>
  <data name="_1000ths_of_a_second_description" xml:space="preserve">
    <value>The "fff" custom format specifier represents the three most significant digits of the seconds fraction; that is, it represents the milliseconds in a date and time value.</value>
  </data>
  <data name="_1000ths_of_a_second_non_zero" xml:space="preserve">
    <value>1,000ths of a second (non-zero)</value>
  </data>
  <data name="_1000ths_of_a_second_non_zero_description" xml:space="preserve">
    <value>The "FFF" custom format specifier represents the three most significant digits of the seconds fraction; that is, it represents the milliseconds in a date and time value. However, trailing zeros or three zero digits aren't displayed.</value>
  </data>
  <data name="_100ths_of_a_second" xml:space="preserve">
    <value>100ths of a second</value>
  </data>
  <data name="_100ths_of_a_second_description" xml:space="preserve">
    <value>The "ff" custom format specifier represents the two most significant digits of the seconds fraction; that is, it represents the hundredths of a second in a date and time value.</value>
  </data>
  <data name="_100ths_of_a_second_non_zero" xml:space="preserve">
    <value>100ths of a second (non-zero)</value>
  </data>
  <data name="_100ths_of_a_second_non_zero_description" xml:space="preserve">
    <value>The "FF" custom format specifier represents the two most significant digits of the seconds fraction; that is, it represents the hundredths of a second in a date and time value. However, trailing zeros or two zero digits aren't displayed.</value>
  </data>
  <data name="_10ths_of_a_second" xml:space="preserve">
    <value>10ths of a second</value>
  </data>
  <data name="_10ths_of_a_second_description" xml:space="preserve">
    <value>The "f" custom format specifier represents the most significant digit of the seconds fraction; that is, it represents the tenths of a second in a date and time value.

If the "f" format specifier is used without other format specifiers, it's interpreted as the "f" standard date and time format specifier.

When you use "f" format specifiers as part of a format string supplied to the ParseExact or TryParseExact method, the number of "f" format specifiers indicates the number of most significant digits of the seconds fraction that must be present to successfully parse the string.</value>
    <comment>{Locked="ParseExact"}{Locked="TryParseExact"}{Locked=""f""}</comment>
  </data>
  <data name="_10ths_of_a_second_non_zero" xml:space="preserve">
    <value>10ths of a second (non-zero)</value>
  </data>
  <data name="_10ths_of_a_second_non_zero_description" xml:space="preserve">
    <value>The "F" custom format specifier represents the most significant digit of the seconds fraction; that is, it represents the tenths of a second in a date and time value. Nothing is displayed if the digit is zero.

If the "F" format specifier is used without other format specifiers, it's interpreted as the "F" standard date and time format specifier.

The number of "F" format specifiers used with the ParseExact, TryParseExact, ParseExact, or TryParseExact method indicates the maximum number of most significant digits of the seconds fraction that can be present to successfully parse the string.</value>
  </data>
  <data name="_12_hour_clock_1_2_digits" xml:space="preserve">
    <value>12 hour clock (1-2 digits)</value>
  </data>
  <data name="_12_hour_clock_1_2_digits_description" xml:space="preserve">
    <value>The "h" custom format specifier represents the hour as a number from 1 through 12; that is, the hour is represented by a 12-hour clock that counts the whole hours since midnight or noon. A particular hour after midnight is indistinguishable from the same hour after noon. The hour is not rounded, and a single-digit hour is formatted without a leading zero. For example, given a time of 5:43 in the morning or afternoon, this custom format specifier displays "5".

If the "h" format specifier is used without other custom format specifiers, it's interpreted as a standard date and time format specifier and throws a FormatException.</value>
  </data>
  <data name="_12_hour_clock_2_digits" xml:space="preserve">
    <value>12 hour clock (2 digits)</value>
  </data>
  <data name="_12_hour_clock_2_digits_description" xml:space="preserve">
    <value>The "hh" custom format specifier (plus any number of additional "h" specifiers) represents the hour as a number from 01 through 12; that is, the hour is represented by a 12-hour clock that counts the whole hours since midnight or noon. A particular hour after midnight is indistinguishable from the same hour after noon. The hour is not rounded, and a single-digit hour is formatted with a leading zero. For example, given a time of 5:43 in the morning or afternoon, this format specifier displays "05".</value>
  </data>
  <data name="_24_hour_clock_1_2_digits" xml:space="preserve">
    <value>24 hour clock (1-2 digits)</value>
  </data>
  <data name="_24_hour_clock_1_2_digits_description" xml:space="preserve">
    <value>The "H" custom format specifier represents the hour as a number from 0 through 23; that is, the hour is represented by a zero-based 24-hour clock that counts the hours since midnight. A single-digit hour is formatted without a leading zero.

If the "H" format specifier is used without other custom format specifiers, it's interpreted as a standard date and time format specifier and throws a FormatException.</value>
  </data>
  <data name="_24_hour_clock_2_digits" xml:space="preserve">
    <value>24 hour clock (2 digits)</value>
  </data>
  <data name="_24_hour_clock_2_digits_description" xml:space="preserve">
    <value>The "HH" custom format specifier (plus any number of additional "H" specifiers) represents the hour as a number from 00 through 23; that is, the hour is represented by a zero-based 24-hour clock that counts the hours since midnight. A single-digit hour is formatted with a leading zero.</value>
  </data>
  <data name="Implement_remaining_members_explicitly" xml:space="preserve">
    <value>Implement remaining members explicitly</value>
  </data>
  <data name="Generate_for_0" xml:space="preserve">
    <value>Generate for '{0}'</value>
  </data>
  <data name="Generate_comparison_operators" xml:space="preserve">
    <value>Generate comparison operators</value>
  </data>
  <data name="Create_and_assign_remaining_as_fields" xml:space="preserve">
    <value>Create and assign remaining as fields</value>
  </data>
  <data name="Create_and_assign_remaining_as_properties" xml:space="preserve">
    <value>Create and assign remaining as properties</value>
  </data>
  <data name="Add_explicit_cast" xml:space="preserve">
    <value>Add explicit cast</value>
  </data>
  <data name="Example" xml:space="preserve">
    <value>Example:</value>
    <comment>Singular form when we want to show an example, but only have one to show.</comment>
  </data>
  <data name="Examples" xml:space="preserve">
    <value>Examples:</value>
    <comment>Plural form when we have multiple examples to show.</comment>
  </data>
  <data name="Alternation_conditions_cannot_be_comments" xml:space="preserve">
    <value>Alternation conditions cannot be comments</value>
    <comment>This is an error message shown to the user when they write an invalid Regular Expression. Example: a|(?#b)</comment>
  </data>
  <data name="Alternation_conditions_do_not_capture_and_cannot_be_named" xml:space="preserve">
    <value>Alternation conditions do not capture and cannot be named</value>
    <comment>This is an error message shown to the user when they write an invalid Regular Expression. Example: (?(?'x'))</comment>
  </data>
  <data name="A_subtraction_must_be_the_last_element_in_a_character_class" xml:space="preserve">
    <value>A subtraction must be the last element in a character class</value>
    <comment>This is an error message shown to the user when they write an invalid Regular Expression. Example: [a-[b]-c]</comment>
  </data>
  <data name="Cannot_include_class_0_in_character_range" xml:space="preserve">
    <value>Cannot include class \{0} in character range</value>
    <comment>This is an error message shown to the user when they write an invalid Regular Expression. Example: [a-\w]. {0} is the invalid class (\w here)</comment>
  </data>
  <data name="Capture_group_numbers_must_be_less_than_or_equal_to_Int32_MaxValue" xml:space="preserve">
    <value>Capture group numbers must be less than or equal to Int32.MaxValue</value>
    <comment>This is an error message shown to the user when they write an invalid Regular Expression. Example: a{2147483648}</comment>
  </data>
  <data name="Capture_number_cannot_be_zero" xml:space="preserve">
    <value>Capture number cannot be zero</value>
    <comment>This is an error message shown to the user when they write an invalid Regular Expression. Example: (?&lt;0&gt;a)</comment>
  </data>
  <data name="Illegal_backslash_at_end_of_pattern" xml:space="preserve">
    <value>Illegal \ at end of pattern</value>
    <comment>This is an error message shown to the user when they write an invalid Regular Expression. Example: \</comment>
  </data>
  <data name="Illegal_x_y_with_x_less_than_y" xml:space="preserve">
    <value>Illegal {x,y} with x &gt; y</value>
    <comment>This is an error message shown to the user when they write an invalid Regular Expression. Example: a{1,0}</comment>
  </data>
  <data name="Incomplete_character_escape" xml:space="preserve">
    <value>Incomplete \p{X} character escape</value>
    <comment>This is an error message shown to the user when they write an invalid Regular Expression. Example: \p{ Cc }</comment>
  </data>
  <data name="Insufficient_hexadecimal_digits" xml:space="preserve">
    <value>Insufficient hexadecimal digits</value>
    <comment>This is an error message shown to the user when they write an invalid Regular Expression. Example: \x</comment>
  </data>
  <data name="Invalid_group_name_Group_names_must_begin_with_a_word_character" xml:space="preserve">
    <value>Invalid group name: Group names must begin with a word character</value>
    <comment>This is an error message shown to the user when they write an invalid Regular Expression. Example: (?&lt;a &gt;a)</comment>
  </data>
  <data name="Malformed" xml:space="preserve">
    <value>malformed</value>
    <comment>This is an error message shown to the user when they write an invalid Regular Expression. Example: (?(0</comment>
  </data>
  <data name="Malformed_character_escape" xml:space="preserve">
    <value>Malformed \p{X} character escape</value>
    <comment>This is an error message shown to the user when they write an invalid Regular Expression. Example: \p {Cc}</comment>
  </data>
  <data name="Malformed_named_back_reference" xml:space="preserve">
    <value>Malformed \k&lt;...&gt; named back reference</value>
    <comment>This is an error message shown to the user when they write an invalid Regular Expression. Example: \k'</comment>
  </data>
  <data name="Missing_control_character" xml:space="preserve">
    <value>Missing control character</value>
    <comment>This is an error message shown to the user when they write an invalid Regular Expression. Example: \c</comment>
  </data>
  <data name="Nested_quantifier_0" xml:space="preserve">
    <value>Nested quantifier {0}</value>
    <comment>This is an error message shown to the user when they write an invalid Regular Expression. Example: a**. In this case {0} will be '*', the extra unnecessary quantifier.</comment>
  </data>
  <data name="Not_enough_close_parens" xml:space="preserve">
    <value>Not enough )'s</value>
    <comment>This is an error message shown to the user when they write an invalid Regular Expression. Example: (a</comment>
  </data>
  <data name="Quantifier_x_y_following_nothing" xml:space="preserve">
    <value>Quantifier {x,y} following nothing</value>
    <comment>This is an error message shown to the user when they write an invalid Regular Expression. Example: *</comment>
  </data>
  <data name="Reference_to_undefined_group" xml:space="preserve">
    <value>reference to undefined group</value>
    <comment>This is an error message shown to the user when they write an invalid Regular Expression. Example: (?(1))</comment>
  </data>
  <data name="Reference_to_undefined_group_name_0" xml:space="preserve">
    <value>Reference to undefined group name {0}</value>
    <comment>This is an error message shown to the user when they write an invalid Regular Expression. Example: \k&lt;a&gt;. Here, {0} will be the name of the undefined group ('a')</comment>
  </data>
  <data name="Reference_to_undefined_group_number_0" xml:space="preserve">
    <value>Reference to undefined group number {0}</value>
    <comment>This is an error message shown to the user when they write an invalid Regular Expression. Example: (?&lt;-1&gt;). Here, {0} will be the number of the undefined group ('1')</comment>
  </data>
  <data name="Too_many_bars_in_conditional_grouping" xml:space="preserve">
    <value>Too many | in (?()|)</value>
    <comment>This is an error message shown to the user when they write an invalid Regular Expression. Example: (?(0)a|b|)</comment>
  </data>
  <data name="Too_many_close_parens" xml:space="preserve">
    <value>Too many )'s</value>
    <comment>This is an error message shown to the user when they write an invalid Regular Expression. Example: )</comment>
  </data>
  <data name="Unknown_property" xml:space="preserve">
    <value>Unknown property</value>
    <comment>This is an error message shown to the user when they write an invalid Regular Expression. Example: \p{}</comment>
  </data>
  <data name="Unknown_property_0" xml:space="preserve">
    <value>Unknown property '{0}'</value>
    <comment>This is an error message shown to the user when they write an invalid Regular Expression. Example: \p{xxx}. Here, {0} will be the name of the unknown property ('xxx')</comment>
  </data>
  <data name="Unrecognized_control_character" xml:space="preserve">
    <value>Unrecognized control character</value>
    <comment>This is an error message shown to the user when they write an invalid Regular Expression. Example: [\c]</comment>
  </data>
  <data name="Unrecognized_escape_sequence_0" xml:space="preserve">
    <value>Unrecognized escape sequence \{0}</value>
    <comment>This is an error message shown to the user when they write an invalid Regular Expression. Example: \m. Here, {0} will be the unrecognized character ('m')</comment>
  </data>
  <data name="Unrecognized_grouping_construct" xml:space="preserve">
    <value>Unrecognized grouping construct</value>
    <comment>This is an error message shown to the user when they write an invalid Regular Expression. Example: (?&lt;</comment>
  </data>
  <data name="Unterminated_character_class_set" xml:space="preserve">
    <value>Unterminated [] set</value>
    <comment>This is an error message shown to the user when they write an invalid Regular Expression. Example: [</comment>
  </data>
  <data name="Unterminated_regex_comment" xml:space="preserve">
    <value>Unterminated (?#...) comment</value>
    <comment>This is an error message shown to the user when they write an invalid Regular Expression. Example: (?#</comment>
  </data>
  <data name="x_y_range_in_reverse_order" xml:space="preserve">
    <value>[x-y] range in reverse order</value>
    <comment>This is an error message shown to the user when they write an invalid Regular Expression. Example: [b-a]</comment>
  </data>
  <data name="Regex_issue_0" xml:space="preserve">
    <value>Regex issue: {0}</value>
    <comment>This is an error message shown to the user when they write an invalid Regular Expression. {0} will be the actual text of one of the above Regular Expression errors.</comment>
  </data>
  <data name="Regex_number_decimal_digit" xml:space="preserve">
    <value>number, decimal digit</value>
  </data>
  <data name="Regex_number_letter" xml:space="preserve">
    <value>number, letter</value>
  </data>
  <data name="Regex_number_other" xml:space="preserve">
    <value>number, other</value>
  </data>
  <data name="Regex_other_control" xml:space="preserve">
    <value>other, control</value>
  </data>
  <data name="Regex_other_format" xml:space="preserve">
    <value>other, format</value>
  </data>
  <data name="Regex_other_not_assigned" xml:space="preserve">
    <value>other, not assigned</value>
  </data>
  <data name="Regex_other_private_use" xml:space="preserve">
    <value>other, private use</value>
  </data>
  <data name="Regex_other_surrogate" xml:space="preserve">
    <value>other, surrogate</value>
  </data>
  <data name="Regex_punctuation_close" xml:space="preserve">
    <value>punctuation, close</value>
  </data>
  <data name="Regex_punctuation_connector" xml:space="preserve">
    <value>punctuation, connector</value>
  </data>
  <data name="Regex_punctuation_dash" xml:space="preserve">
    <value>punctuation, dash</value>
  </data>
  <data name="Regex_punctuation_final_quote" xml:space="preserve">
    <value>punctuation, final quote</value>
  </data>
  <data name="Regex_punctuation_initial_quote" xml:space="preserve">
    <value>punctuation, initial quote</value>
  </data>
  <data name="Regex_punctuation_open" xml:space="preserve">
    <value>punctuation, open</value>
  </data>
  <data name="Regex_punctuation_other" xml:space="preserve">
    <value>punctuation, other</value>
  </data>
  <data name="Regex_separator_line" xml:space="preserve">
    <value>separator, line</value>
  </data>
  <data name="Regex_separator_paragraph" xml:space="preserve">
    <value>separator, paragraph</value>
  </data>
  <data name="Regex_separator_space" xml:space="preserve">
    <value>separator, space</value>
  </data>
  <data name="Regex_symbol_currency" xml:space="preserve">
    <value>symbol, currency</value>
  </data>
  <data name="Regex_symbol_math" xml:space="preserve">
    <value>symbol, math</value>
  </data>
  <data name="Regex_symbol_modifier" xml:space="preserve">
    <value>symbol, modifier</value>
  </data>
  <data name="Regex_symbol_other" xml:space="preserve">
    <value>symbol, other</value>
  </data>
  <data name="Regex_letter_lowercase" xml:space="preserve">
    <value>letter, lowercase</value>
  </data>
  <data name="Regex_letter_modifier" xml:space="preserve">
    <value>letter, modifier</value>
  </data>
  <data name="Regex_letter_other" xml:space="preserve">
    <value>letter, other</value>
  </data>
  <data name="Regex_letter_titlecase" xml:space="preserve">
    <value>letter, titlecase</value>
  </data>
  <data name="Regex_mark_enclosing" xml:space="preserve">
    <value>mark, enclosing</value>
  </data>
  <data name="Regex_mark_nonspacing" xml:space="preserve">
    <value>mark, nonspacing</value>
  </data>
  <data name="Regex_mark_spacing_combining" xml:space="preserve">
    <value>mark, spacing combining</value>
  </data>
  <data name="Regex_contiguous_matches_long" xml:space="preserve">
    <value>The \G anchor specifies that a match must occur at the point where the previous match ended. When you use this anchor with the Regex.Matches or Match.NextMatch method, it ensures that all matches are contiguous.</value>
  </data>
  <data name="Regex_contiguous_matches_short" xml:space="preserve">
    <value>contiguous matches</value>
  </data>
  <data name="Regex_end_of_string_only_long" xml:space="preserve">
    <value>The \z anchor specifies that a match must occur at the end of the input string. Like the $ language element, \z ignores the RegexOptions.Multiline option. Unlike the \Z language element, \z does not match a \n character at the end of a string. Therefore, it can only match the last line of the input string.</value>
  </data>
  <data name="Regex_end_of_string_only_short" xml:space="preserve">
    <value>end of string only</value>
  </data>
  <data name="Regex_end_of_string_or_before_ending_newline_long" xml:space="preserve">
    <value>The \Z anchor specifies that a match must occur at the end of the input string, or before \n at the end of the input string. It is identical to the $ anchor, except that \Z ignores the RegexOptions.Multiline option. Therefore, in a multiline string, it can only match the end of the last line, or the last line before \n.

The \Z anchor matches \n but does not match \r\n (the CR/LF character combination). To match CR/LF, include \r?\Z in the regular expression pattern.</value>
  </data>
  <data name="Regex_end_of_string_or_before_ending_newline_short" xml:space="preserve">
    <value>end of string or before ending newline</value>
  </data>
  <data name="Regex_non_word_boundary_long" xml:space="preserve">
    <value>The \B anchor specifies that the match must not occur on a word boundary. It is the opposite of the \b anchor.</value>
  </data>
  <data name="Regex_non_word_boundary_short" xml:space="preserve">
    <value>non-word boundary</value>
  </data>
  <data name="Regex_start_of_string_only_long" xml:space="preserve">
    <value>The \A anchor specifies that a match must occur at the beginning of the input string. It is identical to the ^ anchor, except that \A ignores the RegexOptions.Multiline option. Therefore, it can only match the start of the first line in a multiline input string.</value>
  </data>
  <data name="Regex_start_of_string_only_short" xml:space="preserve">
    <value>start of string only</value>
  </data>
  <data name="Regex_word_boundary_long" xml:space="preserve">
    <value>The \b anchor specifies that the match must occur on a boundary between a word character (the \w language element) and a non-word character (the \W language element). Word characters consist of alphanumeric characters and underscores; a non-word character is any character that is not alphanumeric or an underscore. The match may also occur on a word boundary at the beginning or end of the string.

The \b anchor is frequently used to ensure that a subexpression matches an entire word instead of just the beginning or end of a word.</value>
  </data>
  <data name="Regex_word_boundary_short" xml:space="preserve">
    <value>word boundary</value>
  </data>
  <data name="Regex_start_of_string_or_line_long" xml:space="preserve">
    <value>The ^ anchor specifies that the following pattern must begin at the first character position of the string. If you use ^ with the RegexOptions.Multiline option, the match must occur at the beginning of each line.</value>
  </data>
  <data name="Regex_start_of_string_or_line_short" xml:space="preserve">
    <value>start of string or line</value>
  </data>
  <data name="Regex_end_of_string_or_line_long" xml:space="preserve">
    <value>The $ anchor specifies that the preceding pattern must occur at the end of the input string, or before \n at the end of the input string. If you use $ with the RegexOptions.Multiline option, the match can also occur at the end of a line.

The $ anchor matches \n but does not match \r\n (the combination of carriage return and newline characters, or CR/LF). To match the CR/LF character combination, include \r?$ in the regular expression pattern.</value>
  </data>
  <data name="Regex_end_of_string_or_line_short" xml:space="preserve">
    <value>end of string or line</value>
  </data>
  <data name="Regex_any_character_group_long" xml:space="preserve">
    <value>The period character (.) matches any character except \n (the newline character, \u000A).  If a regular expression pattern is modified by the RegexOptions.Singleline option, or if the portion of the pattern that contains the . character class is modified by the 's' option, . matches any character.</value>
  </data>
  <data name="Regex_any_character_group_short" xml:space="preserve">
    <value>any character</value>
  </data>
  <data name="Regex_backspace_character_long" xml:space="preserve">
    <value>Matches a backspace character, \u0008</value>
  </data>
  <data name="Regex_backspace_character_short" xml:space="preserve">
    <value>backspace character</value>
  </data>
  <data name="Regex_bell_character_long" xml:space="preserve">
    <value>Matches a bell (alarm) character, \u0007</value>
  </data>
  <data name="Regex_bell_character_short" xml:space="preserve">
    <value>bell character</value>
  </data>
  <data name="Regex_carriage_return_character_long" xml:space="preserve">
    <value>Matches a carriage-return character, \u000D.  Note that \r is not equivalent to the newline character, \n.</value>
  </data>
  <data name="Regex_carriage_return_character_short" xml:space="preserve">
    <value>carriage-return character</value>
  </data>
  <data name="Regex_control_character_long" xml:space="preserve">
    <value>Matches an ASCII control character, where X is the letter of the control character. For example, \cC is CTRL-C.</value>
  </data>
  <data name="Regex_control_character_short" xml:space="preserve">
    <value>control character</value>
  </data>
  <data name="Regex_decimal_digit_character_long" xml:space="preserve">
    <value>\d matches any decimal digit. It is equivalent to the \p{Nd} regular expression pattern, which includes the standard decimal digits 0-9 as well as the decimal digits of a number of other character sets.

If ECMAScript-compliant behavior is specified, \d is equivalent to [0-9]</value>
  </data>
  <data name="Regex_decimal_digit_character_short" xml:space="preserve">
    <value>decimal-digit character</value>
  </data>
  <data name="Regex_escape_character_long" xml:space="preserve">
    <value>Matches an escape character, \u001B</value>
  </data>
  <data name="Regex_escape_character_short" xml:space="preserve">
    <value>escape character</value>
  </data>
  <data name="Regex_form_feed_character_long" xml:space="preserve">
    <value>Matches a form-feed character, \u000C</value>
  </data>
  <data name="Regex_form_feed_character_short" xml:space="preserve">
    <value>form-feed character</value>
  </data>
  <data name="Regex_hexadecimal_escape_long" xml:space="preserve">
    <value>Matches an ASCII character, where ## is a two-digit hexadecimal character code.</value>
  </data>
  <data name="Regex_hexadecimal_escape_short" xml:space="preserve">
    <value>hexadecimal escape</value>
  </data>
  <data name="Regex_letter_uppercase" xml:space="preserve">
    <value>letter, uppercase</value>
  </data>
  <data name="Regex_matched_subexpression_long" xml:space="preserve">
    <value>This grouping construct captures a matched 'subexpression', where 'subexpression' is any valid regular expression pattern. Captures that use parentheses are numbered automatically from left to right based on the order of the opening parentheses in the regular expression, starting from one. The capture that is numbered zero is the text matched by the entire regular expression pattern.</value>
  </data>
  <data name="Regex_matched_subexpression_short" xml:space="preserve">
    <value>matched subexpression</value>
  </data>
  <data name="Regex_negative_character_group_long" xml:space="preserve">
    <value>A negative character group specifies a list of characters that must not appear in an input string for a match to occur. The list of characters are specified individually.

Two or more character ranges can be concatenated. For example, to specify the range of decimal digits from "0" through "9", the range of lowercase letters from "a" through "f", and the range of uppercase letters from "A" through "F", use [0-9a-fA-F].</value>
  </data>
  <data name="Regex_negative_character_group_short" xml:space="preserve">
    <value>negative character group</value>
  </data>
  <data name="Regex_negative_character_range_long" xml:space="preserve">
    <value>A negative character range specifies a list of characters that must not appear in an input string for a match to occur. 'firstCharacter' is the character that begins the range, and 'lastCharacter' is the character that ends the range.

Two or more character ranges can be concatenated. For example, to specify the range of decimal digits from "0" through "9", the range of lowercase letters from "a" through "f", and the range of uppercase letters from "A" through "F", use [0-9a-fA-F].</value>
  </data>
  <data name="Regex_negative_character_range_short" xml:space="preserve">
    <value>negative character range</value>
  </data>
  <data name="Regex_negative_unicode_category_long" xml:space="preserve">
    <value>The regular expression construct \P{ name } matches any character that does not belong to a Unicode general category or named block, where name is the category abbreviation or named block name.</value>
  </data>
  <data name="Regex_negative_unicode_category_short" xml:space="preserve">
    <value>negative unicode category</value>
  </data>
  <data name="Regex_new_line_character_long" xml:space="preserve">
    <value>Matches a new-line character, \u000A</value>
  </data>
  <data name="Regex_new_line_character_short" xml:space="preserve">
    <value>new-line character</value>
  </data>
  <data name="Regex_non_digit_character_long" xml:space="preserve">
    <value>\D matches any non-digit character. It is equivalent to the \P{Nd} regular expression pattern.

If ECMAScript-compliant behavior is specified, \D is equivalent to [^0-9]</value>
  </data>
  <data name="Regex_non_digit_character_short" xml:space="preserve">
    <value>non-digit character</value>
  </data>
  <data name="Regex_non_white_space_character_long" xml:space="preserve">
    <value>\S matches any non-white-space character. It is equivalent to the [^\f\n\r\t\v\x85\p{Z}] regular expression pattern, or the opposite of the regular expression pattern that is equivalent to \s, which matches white-space characters.

If ECMAScript-compliant behavior is specified, \S is equivalent to [^ \f\n\r\t\v]</value>
  </data>
  <data name="Regex_non_white_space_character_short" xml:space="preserve">
    <value>non-white-space character</value>
  </data>
  <data name="Regex_non_word_character_long" xml:space="preserve">
    <value>\W matches any non-word character. It matches any character except for those in the following Unicode categories:

    Ll	Letter, Lowercase
    Lu	Letter, Uppercase
    Lt	Letter, Titlecase
    Lo	Letter, Other
    Lm	Letter, Modifier
    Mn	Mark, Nonspacing
    Nd	Number, Decimal Digit
    Pc	Punctuation, Connector

If ECMAScript-compliant behavior is specified, \W is equivalent to [^a-zA-Z_0-9]</value>
    <comment>Note: Ll, Lu, Lt, Lo, Lm, Mn, Nd, and Pc are all things that should not be localized. </comment>
  </data>
  <data name="Regex_non_word_character_short" xml:space="preserve">
    <value>non-word character</value>
  </data>
  <data name="Regex_positive_character_group_long" xml:space="preserve">
    <value>A positive character group specifies a list of characters, any one of which may appear in an input string for a match to occur.</value>
  </data>
  <data name="Regex_positive_character_group_short" xml:space="preserve">
    <value>positive character group</value>
  </data>
  <data name="Regex_positive_character_range_long" xml:space="preserve">
    <value>A positive character range specifies a range of characters, any one of which may appear in an input string for a match to occur.  'firstCharacter' is the character that begins the range and 'lastCharacter' is the character that ends the range. </value>
  </data>
  <data name="Regex_positive_character_range_short" xml:space="preserve">
    <value>positive character range</value>
  </data>
  <data name="Regex_subexpression" xml:space="preserve">
    <value>subexpression</value>
  </data>
  <data name="Regex_tab_character_long" xml:space="preserve">
    <value>Matches a tab character, \u0009</value>
  </data>
  <data name="Regex_tab_character_short" xml:space="preserve">
    <value>tab character</value>
  </data>
  <data name="Regex_unicode_category_long" xml:space="preserve">
    <value>The regular expression construct \p{ name } matches any character that belongs to a Unicode general category or named block, where name is the category abbreviation or named block name.</value>
  </data>
  <data name="Regex_unicode_category_short" xml:space="preserve">
    <value>unicode category</value>
  </data>
  <data name="Regex_unicode_escape_long" xml:space="preserve">
    <value>Matches a UTF-16 code unit whose value is #### hexadecimal.</value>
  </data>
  <data name="Regex_unicode_escape_short" xml:space="preserve">
    <value>unicode escape</value>
  </data>
  <data name="Regex_vertical_tab_character_long" xml:space="preserve">
    <value>Matches a vertical-tab character, \u000B</value>
  </data>
  <data name="Regex_vertical_tab_character_short" xml:space="preserve">
    <value>vertical-tab character</value>
  </data>
  <data name="Regex_white_space_character_long" xml:space="preserve">
    <value>\s matches any white-space character. It is equivalent to the following escape sequences and Unicode categories:

    \f	The form feed character, \u000C
    \n	The newline character, \u000A
    \r	The carriage return character, \u000D
    \t	The tab character, \u0009
    \v	The vertical tab character, \u000B
    \x85	The ellipsis or NEXT LINE (NEL) character (…), \u0085
    \p{Z}	Matches any separator character

If ECMAScript-compliant behavior is specified, \s is equivalent to [ \f\n\r\t\v]</value>
  </data>
  <data name="Regex_white_space_character_short" xml:space="preserve">
    <value>white-space character</value>
  </data>
  <data name="Regex_word_character_long" xml:space="preserve">
    <value>\w matches any word character. A word character is a member of any of the following Unicode categories:

    Ll	Letter, Lowercase
    Lu	Letter, Uppercase
    Lt	Letter, Titlecase
    Lo	Letter, Other
    Lm	Letter, Modifier
    Mn	Mark, Nonspacing
    Nd	Number, Decimal Digit
    Pc	Punctuation, Connector

If ECMAScript-compliant behavior is specified, \w is equivalent to [a-zA-Z_0-9]</value>
    <comment>Note: Ll, Lu, Lt, Lo, Lm, Mn, Nd, and Pc are all things that should not be localized.</comment>
  </data>
  <data name="Regex_word_character_short" xml:space="preserve">
    <value>word character</value>
  </data>
  <data name="Regex_alternation_long" xml:space="preserve">
    <value>You can use the vertical bar (|) character to match any one of a series of patterns, where the | character separates each pattern.</value>
  </data>
  <data name="Regex_alternation_short" xml:space="preserve">
    <value>alternation</value>
  </data>
  <data name="Regex_balancing_group_long" xml:space="preserve">
    <value>A balancing group definition deletes the definition of a previously defined group and stores, in the current group, the interval between the previously defined group and the current group.

'name1' is the current group (optional), 'name2' is a previously defined group, and 'subexpression' is any valid regular expression pattern. The balancing group definition deletes the definition of name2 and stores the interval between name2 and name1 in name1. If no name2 group is defined, the match backtracks. Because deleting the last definition of name2 reveals the previous definition of name2, this construct lets you use the stack of captures for group name2 as a counter for keeping track of nested constructs such as parentheses or opening and closing brackets.

The balancing group definition uses 'name2' as a stack. The beginning character of each nested construct is placed in the group and in its Group.Captures collection. When the closing character is matched, its corresponding opening character is removed from the group, and the Captures collection is decreased by one. After the opening and closing characters of all nested constructs have been matched, 'name1' is empty.</value>
  </data>
  <data name="Regex_balancing_group_short" xml:space="preserve">
    <value>balancing group</value>
  </data>
  <data name="Regex_comment" xml:space="preserve">
    <value>comment</value>
  </data>
  <data name="Regex_conditional_expression_match_long" xml:space="preserve">
    <value>This language element attempts to match one of two patterns depending on whether it can match an initial pattern.

'expression' is the initial pattern to match, 'yes' is the pattern to match if expression is matched, and 'no' is the optional pattern to match if expression is not matched.</value>
  </data>
  <data name="Regex_conditional_expression_match_short" xml:space="preserve">
    <value>conditional expression match</value>
  </data>
  <data name="Regex_conditional_group_match_long" xml:space="preserve">
    <value>This language element attempts to match one of two patterns depending on whether it has matched a specified capturing group.

'name' is the name (or number) of a capturing group, 'yes' is the expression to match if 'name' (or 'number') has a match, and 'no' is the optional expression to match if it does not.</value>
  </data>
  <data name="Regex_conditional_group_match_short" xml:space="preserve">
    <value>conditional group match</value>
  </data>
  <data name="Regex_end_of_line_comment_long" xml:space="preserve">
    <value>A number sign (#) marks an x-mode comment, which starts at the unescaped # character at the end of the regular expression pattern and continues until the end of the line. To use this construct, you must either enable the x option (through inline options) or supply the RegexOptions.IgnorePatternWhitespace value to the option parameter when instantiating the Regex object or calling a static Regex method.</value>
  </data>
  <data name="Regex_end_of_line_comment_short" xml:space="preserve">
    <value>end-of-line comment</value>
  </data>
  <data name="Regex_expression" xml:space="preserve">
    <value>expression</value>
  </data>
  <data name="Regex_group_options_long" xml:space="preserve">
    <value>This grouping construct applies or disables the specified options within a subexpression. The options to enable are specified after the question mark, and the options to disable after the minus sign. The allowed options are:

    i	Use case-insensitive matching.
    m	Use multiline mode, where ^ and $ match the beginning and end of each line
	(instead of the beginning and end of the input string).
    s	Use single-line mode, where the period (.) matches every character
	(instead of every character except \n).
    n	Do not capture unnamed groups. The only valid captures are explicitly
	named or numbered groups of the form (?&lt;name&gt; subexpression).
    x	Exclude unescaped white space from the pattern, and enable comments
	after a number sign (#).</value>
  </data>
  <data name="Regex_group_options_short" xml:space="preserve">
    <value>group options</value>
  </data>
  <data name="Regex_inline_comment_long" xml:space="preserve">
    <value>The (?# comment) construct lets you include an inline comment in a regular expression. The regular expression engine does not use any part of the comment in pattern matching, although the comment is included in the string that is returned by the Regex.ToString method. The comment ends at the first closing parenthesis.</value>
  </data>
  <data name="Regex_inline_comment_short" xml:space="preserve">
    <value>inline comment</value>
  </data>
  <data name="Regex_name" xml:space="preserve">
    <value>name</value>
  </data>
  <data name="Regex_name1" xml:space="preserve">
    <value>name1</value>
  </data>
  <data name="Regex_name2" xml:space="preserve">
    <value>name2</value>
  </data>
  <data name="Regex_named_backreference_long" xml:space="preserve">
    <value>A named or numbered backreference.

'name' is the name of a capturing group defined in the regular expression pattern.</value>
  </data>
  <data name="Regex_named_backreference_short" xml:space="preserve">
    <value>named backreference</value>
  </data>
  <data name="Regex_named_matched_subexpression_long" xml:space="preserve">
    <value>Captures a matched subexpression and lets you access it by name or by number.

'name' is a valid group name, and 'subexpression' is any valid regular expression pattern. 'name' must not contain any punctuation characters and cannot begin with a number.

If the RegexOptions parameter of a regular expression pattern matching method includes the RegexOptions.ExplicitCapture flag, or if the n option is applied to this subexpression, the only way to capture a subexpression is to explicitly name capturing groups.</value>
  </data>
  <data name="Regex_named_matched_subexpression_short" xml:space="preserve">
    <value>named matched subexpression</value>
  </data>
  <data name="Regex_name_or_number" xml:space="preserve">
    <value>name-or-number</value>
  </data>
  <data name="Regex_no" xml:space="preserve">
    <value>no</value>
  </data>
  <data name="Regex_atomic_group_long" xml:space="preserve">
    <value>Atomic groups (known in some other regular expression engines as a nonbacktracking subexpression, an atomic subexpression, or a once-only subexpression) disable backtracking. The regular expression engine will match as many characters in the input string as it can. When no further match is possible, it will not backtrack to attempt alternate pattern matches. (That is, the subexpression matches only strings that would be matched by the subexpression alone; it does not attempt to match a string based on the subexpression and any subexpressions that follow it.)

This option is recommended if you know that backtracking will not succeed. Preventing the regular expression engine from performing unnecessary searching improves performance.</value>
  </data>
  <data name="Regex_atomic_group_short" xml:space="preserve">
    <value>atomic group</value>
  </data>
  <data name="Regex_noncapturing_group_long" xml:space="preserve">
    <value>This construct does not capture the substring that is matched by a subexpression:

The noncapturing group construct is typically used when a quantifier is applied to a group, but the substrings captured by the group are of no interest.

If a regular expression includes nested grouping constructs, an outer noncapturing group construct does not apply to the inner nested group constructs.</value>
  </data>
  <data name="Regex_noncapturing_group_short" xml:space="preserve">
    <value>noncapturing group</value>
  </data>
  <data name="Regex_numbered_backreference_long" xml:space="preserve">
    <value>A numbered backreference, where 'number' is the ordinal position of the capturing group in the regular expression. For example, \4 matches the contents of the fourth capturing group.

There is an ambiguity between octal escape codes (such as \16) and \number backreferences that use the same notation. If the ambiguity is a problem, you can use the \k&lt;name&gt; notation, which is unambiguous and cannot be confused with octal character codes. Similarly, hexadecimal codes such as \xdd are unambiguous and cannot be confused with backreferences.</value>
  </data>
  <data name="Regex_numbered_backreference_short" xml:space="preserve">
    <value>numbered backreference</value>
  </data>
  <data name="Regex_yes" xml:space="preserve">
    <value>yes</value>
  </data>
  <data name="Regex_zero_width_negative_lookahead_assertion_long" xml:space="preserve">
    <value>A zero-width negative lookahead assertion, where for the match to be successful, the input string must not match the regular expression pattern in subexpression. The matched string is not included in the match result.

A zero-width negative lookahead assertion is typically used either at the beginning or at the end of a regular expression. At the beginning of a regular expression, it can define a specific pattern that should not be matched when the beginning of the regular expression defines a similar but more general pattern to be matched. In this case, it is often used to limit backtracking. At the end of a regular expression, it can define a subexpression that cannot occur at the end of a match.</value>
  </data>
  <data name="Regex_zero_width_negative_lookahead_assertion_short" xml:space="preserve">
    <value>zero-width negative lookahead assertion</value>
  </data>
  <data name="Regex_zero_width_negative_lookbehind_assertion_long" xml:space="preserve">
    <value>A zero-width negative lookbehind assertion, where for a match to be successful, 'subexpression' must not occur at the input string to the left of the current position. Any substring that does not match 'subexpression' is not included in the match result.

Zero-width negative lookbehind assertions are typically used at the beginning of regular expressions. The pattern that they define precludes a match in the string that follows. They are also used to limit backtracking when the last character or characters in a captured group must not be one or more of the characters that match that group's regular expression pattern.</value>
  </data>
  <data name="Regex_zero_width_negative_lookbehind_assertion_short" xml:space="preserve">
    <value>zero-width negative lookbehind assertion</value>
  </data>
  <data name="Regex_zero_width_positive_lookahead_assertion_long" xml:space="preserve">
    <value>A zero-width positive lookahead assertion, where for a match to be successful, the input string must match the regular expression pattern in 'subexpression'. The matched substring is not included in the match result. A zero-width positive lookahead assertion does not backtrack.

Typically, a zero-width positive lookahead assertion is found at the end of a regular expression pattern. It defines a substring that must be found at the end of a string for a match to occur but that should not be included in the match. It is also useful for preventing excessive backtracking. You can use a zero-width positive lookahead assertion to ensure that a particular captured group begins with text that matches a subset of the pattern defined for that captured group.</value>
  </data>
  <data name="Regex_zero_width_positive_lookahead_assertion_short" xml:space="preserve">
    <value>zero-width positive lookahead assertion</value>
  </data>
  <data name="Regex_zero_width_positive_lookbehind_assertion_long" xml:space="preserve">
    <value>A zero-width positive lookbehind assertion, where for a match to be successful, 'subexpression' must occur at the input string to the left of the current position. 'subexpression' is not included in the match result. A zero-width positive lookbehind assertion does not backtrack.

Zero-width positive lookbehind assertions are typically used at the beginning of regular expressions. The pattern that they define is a precondition for a match, although it is not a part of the match result.</value>
  </data>
  <data name="Regex_zero_width_positive_lookbehind_assertion_short" xml:space="preserve">
    <value>zero-width positive lookbehind assertion</value>
  </data>
  <data name="Regex_all_control_characters_long" xml:space="preserve">
    <value>All control characters. This includes the Cc, Cf, Cs, Co, and Cn categories.</value>
  </data>
  <data name="Regex_all_control_characters_short" xml:space="preserve">
    <value>all control characters</value>
  </data>
  <data name="Regex_all_diacritic_marks_long" xml:space="preserve">
    <value>All diacritic marks. This includes the Mn, Mc, and Me categories.</value>
  </data>
  <data name="Regex_all_diacritic_marks_short" xml:space="preserve">
    <value>all diacritic marks</value>
  </data>
  <data name="Regex_all_letter_characters_long" xml:space="preserve">
    <value>All letter characters. This includes the Lu, Ll, Lt, Lm, and Lo characters.</value>
  </data>
  <data name="Regex_all_letter_characters_short" xml:space="preserve">
    <value>all letter characters</value>
  </data>
  <data name="Regex_all_numbers_long" xml:space="preserve">
    <value>All numbers. This includes the Nd, Nl, and No categories.</value>
  </data>
  <data name="Regex_all_numbers_short" xml:space="preserve">
    <value>all numbers</value>
  </data>
  <data name="Regex_all_punctuation_characters_long" xml:space="preserve">
    <value>All punctuation characters. This includes the Pc, Pd, Ps, Pe, Pi, Pf, and Po categories.</value>
  </data>
  <data name="Regex_all_punctuation_characters_short" xml:space="preserve">
    <value>all punctuation characters</value>
  </data>
  <data name="Regex_all_separator_characters_long" xml:space="preserve">
    <value>All separator characters. This includes the Zs, Zl, and Zp categories.</value>
  </data>
  <data name="Regex_all_separator_characters_short" xml:space="preserve">
    <value>all separator characters</value>
  </data>
  <data name="Regex_all_symbols_long" xml:space="preserve">
    <value>All symbols. This includes the Sm, Sc, Sk, and So categories.</value>
  </data>
  <data name="Regex_all_symbols_short" xml:space="preserve">
    <value>all symbols</value>
  </data>
  <data name="Regex_base_group" xml:space="preserve">
    <value>base-group</value>
  </data>
  <data name="Regex_character_class_subtraction_long" xml:space="preserve">
    <value>Character class subtraction yields a set of characters that is the result of excluding the characters in one character class from another character class.

'base_group' is a positive or negative character group or range. The 'excluded_group' component is another positive or negative character group, or another character class subtraction expression (that is, you can nest character class subtraction expressions).</value>
  </data>
  <data name="Regex_character_class_subtraction_short" xml:space="preserve">
    <value>character class subtraction</value>
  </data>
  <data name="Regex_character_group" xml:space="preserve">
    <value>character-group</value>
  </data>
  <data name="Regex_excluded_group" xml:space="preserve">
    <value>excluded-group</value>
  </data>
  <data name="Regex_match_at_least_n_times_lazy_long" xml:space="preserve">
    <value>The {n,}? quantifier matches the preceding element at least n times, where n is any integer, but as few times as possible. It is the lazy counterpart of the greedy quantifier {n,}</value>
  </data>
  <data name="Regex_match_at_least_n_times_lazy_short" xml:space="preserve">
    <value>match at least 'n' times (lazy)</value>
  </data>
  <data name="Regex_match_at_least_n_times_long" xml:space="preserve">
    <value>The {n,} quantifier matches the preceding element at least n times, where n is any integer. {n,} is a greedy quantifier whose lazy equivalent is {n,}?</value>
  </data>
  <data name="Regex_match_at_least_n_times_short" xml:space="preserve">
    <value>match at least 'n' times</value>
  </data>
  <data name="Regex_match_between_m_and_n_times_lazy_long" xml:space="preserve">
    <value>The {n,m}? quantifier matches the preceding element between n and m times, where n and m are integers, but as few times as possible. It is the lazy counterpart of the greedy quantifier {n,m}</value>
  </data>
  <data name="Regex_match_between_m_and_n_times_lazy_short" xml:space="preserve">
    <value>match at least 'n' times (lazy)</value>
  </data>
  <data name="Regex_match_between_m_and_n_times_long" xml:space="preserve">
    <value>The {n,m} quantifier matches the preceding element at least n times, but no more than m times, where n and m are integers. {n,m} is a greedy quantifier whose lazy equivalent is {n,m}?</value>
  </data>
  <data name="Regex_match_between_m_and_n_times_short" xml:space="preserve">
    <value>match between 'm' and 'n' times</value>
  </data>
  <data name="Regex_match_exactly_n_times_lazy_long" xml:space="preserve">
    <value>The {n}? quantifier matches the preceding element exactly n times, where n is any integer. It is the lazy counterpart of the greedy quantifier {n}+</value>
  </data>
  <data name="Regex_match_exactly_n_times_lazy_short" xml:space="preserve">
    <value>match exactly 'n' times (lazy)</value>
  </data>
  <data name="Regex_match_exactly_n_times_long" xml:space="preserve">
    <value>The {n} quantifier matches the preceding element exactly n times, where n is any integer. {n} is a greedy quantifier whose lazy equivalent is {n}?</value>
  </data>
  <data name="Regex_match_exactly_n_times_short" xml:space="preserve">
    <value>match exactly 'n' times</value>
  </data>
  <data name="Regex_match_one_or_more_times_lazy_long" xml:space="preserve">
    <value>The +? quantifier matches the preceding element one or more times, but as few times as possible. It is the lazy counterpart of the greedy quantifier +</value>
  </data>
  <data name="Regex_match_one_or_more_times_lazy_short" xml:space="preserve">
    <value>match one or more times (lazy)</value>
  </data>
  <data name="Regex_match_one_or_more_times_long" xml:space="preserve">
    <value>The + quantifier matches the preceding element one or more times. It is equivalent to the {1,} quantifier. + is a greedy quantifier whose lazy equivalent is +?.</value>
  </data>
  <data name="Regex_match_one_or_more_times_short" xml:space="preserve">
    <value>match one or more times</value>
  </data>
  <data name="Regex_match_zero_or_more_times_lazy_long" xml:space="preserve">
    <value>The *? quantifier matches the preceding element zero or more times, but as few times as possible. It is the lazy counterpart of the greedy quantifier *</value>
  </data>
  <data name="Regex_match_zero_or_more_times_lazy_short" xml:space="preserve">
    <value>match zero or more times (lazy)</value>
  </data>
  <data name="Regex_match_zero_or_more_times_long" xml:space="preserve">
    <value>The * quantifier matches the preceding element zero or more times. It is equivalent to the {0,} quantifier. * is a greedy quantifier whose lazy equivalent is *?.</value>
  </data>
  <data name="Regex_match_zero_or_more_times_short" xml:space="preserve">
    <value>match zero or more times</value>
  </data>
  <data name="Regex_match_zero_or_one_time_lazy_long" xml:space="preserve">
    <value>The ?? quantifier matches the preceding element zero or one time, but as few times as possible. It is the lazy counterpart of the greedy quantifier ?</value>
  </data>
  <data name="Regex_match_zero_or_one_time_lazy_short" xml:space="preserve">
    <value>match zero or one time (lazy)</value>
  </data>
  <data name="Regex_match_zero_or_one_time_long" xml:space="preserve">
    <value>The ? quantifier matches the preceding element zero or one time. It is equivalent to the {0,1} quantifier. ? is a greedy quantifier whose lazy equivalent is ??.</value>
  </data>
  <data name="Regex_match_zero_or_one_time_short" xml:space="preserve">
    <value>match zero or one time</value>
  </data>
  <data name="Regex_unicode_general_category_0" xml:space="preserve">
    <value>Unicode General Category: {0}</value>
  </data>
  <data name="Regex_inline_options_long" xml:space="preserve">
    <value>Enables or disables specific pattern matching options for the remainder of a regular expression. The options to enable are specified after the question mark, and the options to disable after the minus sign. The allowed options are:

    i	Use case-insensitive matching.
    m	Use multiline mode, where ^ and $ match the beginning and end of each line
	(instead of the beginning and end of the input string).
    s	Use single-line mode, where the period (.) matches every character
	(instead of every character except \n).
    n	Do not capture unnamed groups. The only valid captures are explicitly named
	or numbered groups of the form (?&lt;name&gt; subexpression).
    x	Exclude unescaped white space from the pattern, and enable comments
	after a number sign (#).</value>
  </data>
  <data name="Regex_inline_options_short" xml:space="preserve">
    <value>inline options</value>
  </data>
  <data name="_0_cannot_be_null_or_empty" xml:space="preserve">
    <value>'{0}' cannot be null or empty.</value>
  </data>
  <data name="_0_cannot_be_null_or_whitespace" xml:space="preserve">
    <value>'{0}' cannot be null or whitespace.</value>
  </data>
  <data name="_0_is_not_null_here" xml:space="preserve">
    <value>'{0}' is not null here.</value>
  </data>
  <data name="_0_may_be_null_here" xml:space="preserve">
    <value>'{0}' may be null here.</value>
  </data>
  <data name="ChangeSignature_NewParameterInferValue" xml:space="preserve">
    <value>&lt;infer&gt;</value>
  </data>
  <data name="Convert_type_to_0" xml:space="preserve">
    <value>Convert type to '{0}'</value>
  </data>
  <data name="from_metadata" xml:space="preserve">
    <value>from metadata</value>
  </data>
  <data name="symbol_cannot_be_a_namespace" xml:space="preserve">
    <value>'symbol' cannot be a namespace.</value>
  </data>
  <data name="Document_must_be_contained_in_the_workspace_that_created_this_service" xml:space="preserve">
    <value>Document must be contained in the workspace that created this service</value>
  </data>
  <data name="Generate_constructor_in_0_with_fields" xml:space="preserve">
    <value>Generate constructor in '{0}' (with fields)</value>
  </data>
  <data name="Generate_constructor_in_0_with_properties" xml:space="preserve">
    <value>Generate constructor in '{0}' (with properties)</value>
  </data>
  <data name="Property_reference_cannot_be_updated" xml:space="preserve">
    <value>Property reference cannot be updated</value>
  </data>
  <data name="Make_class_abstract" xml:space="preserve">
    <value>Make class 'abstract'</value>
  </data>
  <data name="Inline_0" xml:space="preserve">
    <value>Inline '{0}'</value>
  </data>
  <data name="Remove_async_modifier" xml:space="preserve">
    <value>Remove 'async' modifier</value>
  </data>
  <data name="Extract_base_class" xml:space="preserve">
    <value>Extract base class...</value>
  </data>
  <data name="Inline_and_keep_0" xml:space="preserve">
    <value>Inline and keep '{0}'</value>
  </data>
  <data name="Pull_members_up_to_new_base_class" xml:space="preserve">
    <value>Pull member(s) up to new base class...</value>
  </data>
  <data name="Operators" xml:space="preserve">
    <value>Operators</value>
  </data>
  <data name="The_assembly_0_containing_type_1_references_NET_Framework" xml:space="preserve">
    <value>The assembly '{0}' containing type '{1}' references .NET Framework, which is not supported.</value>
  </data>
  <data name="Apply_file_header_preferences" xml:space="preserve">
    <value>Apply file header preferences</value>
  </data>
  <data name="Apply_object_collection_initialization_preferences" xml:space="preserve">
    <value>Apply object/collection initialization preferences</value>
  </data>
  <data name="Remove_unnecessary_casts" xml:space="preserve">
    <value>Remove unnecessary casts</value>
  </data>
  <data name="Remove_unused_variables" xml:space="preserve">
    <value>Remove unused variables</value>
  </data>
  <data name="Sort_accessibility_modifiers" xml:space="preserve">
    <value>Sort accessibility modifiers</value>
  </data>
  <data name="Format_document" xml:space="preserve">
    <value>Format document</value>
  </data>
  <data name="Error_creating_instance_of_CodeFixProvider" xml:space="preserve">
    <value>Error creating instance of CodeFixProvider</value>
  </data>
  <data name="Error_creating_instance_of_CodeFixProvider_0" xml:space="preserve">
    <value>Error creating instance of CodeFixProvider '{0}'</value>
  </data>
  <data name="Removal_of_document_not_supported" xml:space="preserve">
    <value>Removal of document not supported</value>
  </data>
  <data name="in_0_1_2" xml:space="preserve">
    <value>in {0} ({1} - {2})</value>
  </data>
  <data name="_0_dash_1" xml:space="preserve">
    <value>{0} - {1}</value>
  </data>
  <data name="all_anonymous_types_in_container" xml:space="preserve">
    <value>all anonymous types in container</value>
  </data>
  <data name="Convert_to_tuple" xml:space="preserve">
    <value>Convert to tuple</value>
  </data>
  <data name="just_this_anonymous_type" xml:space="preserve">
    <value>just this anonymous type</value>
  </data>
  <data name="member_kind_and_name" xml:space="preserve">
    <value>{0} '{1}'</value>
    <comment>e.g. "method 'M'"</comment>
  </data>
  <data name="code" xml:space="preserve">
    <value>code</value>
  </data>
  <data name="Convert_to_record" xml:space="preserve">
    <value>Convert to record</value>
  </data>
  <data name="Introduce_parameter" xml:space="preserve">
    <value>Introduce parameter</value>
  </data>
  <data name="Introduce_parameter_for_0" xml:space="preserve">
    <value>Introduce parameter for '{0}'</value>
  </data>
  <data name="Introduce_parameter_for_all_occurrences_of_0" xml:space="preserve">
    <value>Introduce parameter for all occurrences of '{0}'</value>
  </data>
  <data name="into_new_overload" xml:space="preserve">
    <value>into new overload</value>
  </data>
  <data name="into_extracted_method_to_invoke_at_call_sites" xml:space="preserve">
    <value>into extracted method to invoke at call sites</value>
  </data>
  <data name="and_update_call_sites_directly" xml:space="preserve">
    <value>and update call sites directly</value>
  </data>
  <data name="Implementing_a_record_positional_parameter_0_as_read_only_requires_restarting_the_application" xml:space="preserve">
    <value>Implementing a record positional parameter '{0}' as read only requires restarting the application,</value>
  </data>
  <data name="Implementing_a_record_positional_parameter_0_with_a_set_accessor_requires_restarting_the_application" xml:space="preserve">
    <value>Implementing a record positional parameter '{0}' with a set accessor requires restarting the application.</value>
  </data>
  <data name="Explicitly_implemented_methods_of_records_must_have_parameter_names_that_match_the_compiler_generated_equivalent_0" xml:space="preserve">
    <value>Explicitly implemented methods of records must have parameter names that match the compiler generated equivalent '{0}'</value>
  </data>
  <data name="Convert_to_record_struct" xml:space="preserve">
    <value>Convert to record struct</value>
  </data>
  <data name="Applying_source_changes_while_the_application_is_running_is_not_supported_by_the_runtime" xml:space="preserve">
    <value>Applying source changes while the application is running is not supported by the runtime.</value>
  </data>
  <data name="Updating_reloadable_type_marked_by_0_attribute_or_its_member_requires_restarting_the_application_because_it_is_not_supported_by_the_runtime" xml:space="preserve">
    <value>Updating a reloadable type (marked by {0}) or its member requires restarting the application because is not supported by the runtime.</value>
  </data>
  <data name="Making_a_method_an_iterator_requires_restarting_the_application" xml:space="preserve">
    <value>Making a method an iterator requires restarting the application.</value>
  </data>
  <data name="Making_a_method_asynchronous_requires_restarting_the_application" xml:space="preserve">
    <value>Making a method asynchronous requires restarting the application.</value>
  </data>
  <data name="Updating_the_attributes_of_0_requires_restarting_the_application_because_it_is_not_supported_by_the_runtime" xml:space="preserve">
    <value>Updating the attributes of {0} requires restarting the application because it is not supported by the runtime.</value>
  </data>
  <data name="An_update_that_causes_the_return_type_of_implicit_main_to_change_requires_restarting_the_application" xml:space="preserve">
    <value>An update that causes the return type of the implicit Main method to change requires restarting the application.</value>
    <comment>{Locked="Main"} is C# keywords and should not be localized.</comment>
  </data>
  <data name="Changing_parameter_types_of_0_requires_restarting_the_application" xml:space="preserve">
    <value>Changing parameter types of {0} requires restarting the application.</value>
  </data>
  <data name="Changing_type_parameters_of_0_requires_restarting_the_application" xml:space="preserve">
    <value>Changing type parameters of {0} requires restarting the application.</value>
  </data>
  <data name="Changing_constraints_of_0_requires_restarting_the_application" xml:space="preserve">
    <value>Changing constraints of {0} requires restarting the application.</value>
  </data>
  <data name="No_common_root_node_for_extraction" xml:space="preserve">
    <value>No common root node for extraction.</value>
  </data>
  <data name="No_valid_selection_to_perform_extraction" xml:space="preserve">
    <value>No valid selection to perform extraction.</value>
  </data>
  <data name="Selection_does_not_contain_a_valid_token" xml:space="preserve">
    <value>Selection does not contain a valid token.</value>
  </data>
  <data name="Selection_not_contained_inside_a_type" xml:space="preserve">
    <value>Selection not contained inside a type.</value>
  </data>
  <data name="Invalid_selection" xml:space="preserve">
    <value>Invalid selection.</value>
  </data>
  <data name="Renaming_0_requires_restarting_the_application_because_it_is_not_supported_by_the_runtime" xml:space="preserve">
    <value>Renaming {0} requires restarting the application because it is not supported by the runtime.</value>
  </data>
  <data name="Move_static_members_to_another_type" xml:space="preserve">
    <value>Move static members to another type...</value>
  </data>
  <data name="Changing_pseudo_custom_attribute_0_of_1_requires_restarting_th_application" xml:space="preserve">
    <value>Changing pseudo-custom attribute '{0}' of {1} requires restarting the application</value>
  </data>
  <data name="ChangesRequiredSynthesizedType" xml:space="preserve">
    <value>One or more changes result in a new type being created by the compiler, which requires restarting the application because it is not supported by the runtime</value>
  </data>
  <data name="Miscellaneous_Files" xml:space="preserve">
    <value>Miscellaneous Files</value>
  </data>
  <data name="Explicitly_inherit_documentation" xml:space="preserve">
    <value>Explicitly inherit documentation</value>
  </data>
  <data name="Silent" xml:space="preserve">
    <value>Silent</value>
  </data>
<<<<<<< HEAD
  <data name="Write_to_the_Console" xml:space="preserve">
    <value>Write to the Console</value>
=======
  <data name="embedded" xml:space="preserve">
    <value>embedded</value>
    <comment>Embedded is a technical term for "Embedded source", where souce files are embedded into the PDB</comment>
  </data>
  <data name="external" xml:space="preserve">
    <value>external</value>
    <comment>External means "external source", meaning source files that are not part of the current solution</comment>
  </data>
  <data name="Could_not_find_PDB_on_disk_or_embedded" xml:space="preserve">
    <value>Could not find portable PDB on disk or embedded.</value>
  </data>
  <data name="Error_reading_PDB_0" xml:space="preserve">
    <value>Error reading PDB: '{0}'</value>
  </data>
  <data name="Found_embedded_PDB_file" xml:space="preserve">
    <value>Found embedded PDB file.</value>
  </data>
  <data name="Found_PDB_file_at_0" xml:space="preserve">
    <value>Found PDB file at '{0}'</value>
  </data>
  <data name="Found_PDB_on_symbol_server" xml:space="preserve">
    <value>Found PDB on symbol server.</value>
  </data>
  <data name="Found_PDB_on_symbol_server_but_could_not_read_file" xml:space="preserve">
    <value>Found PDB on symbol server but could not read file.</value>
  </data>
  <data name="Navigating_to_symbol_0_from_1" xml:space="preserve">
    <value>Navigating to symbol '{0}' from '{1}'.</value>
  </data>
  <data name="No_source_document_info_found_in_PDB" xml:space="preserve">
    <value>No source document info found in PDB.</value>
  </data>
  <data name="Source_code_language_information_was_not_found_in_PDB" xml:space="preserve">
    <value>Source code language information was not found in PDB.</value>
  </data>
  <data name="Source_is_a_reference_assembly" xml:space="preserve">
    <value>Source is a reference assembly, not enough information to find PDB.</value>
  </data>
  <data name="_0_found_in_embedded_PDB" xml:space="preserve">
    <value>'{0}' found in embedded PDB.</value>
  </data>
  <data name="_0_found_in_embedded_PDB_but_checksum_failed" xml:space="preserve">
    <value>'{0}' found in embedded PDB but checksum was wrong, or couldn't read temp file.</value>
  </data>
  <data name="_0_found_in_embedded_PDB_but_could_not_write_file_1" xml:space="preserve">
    <value>'{0}' found in embedded PDB but could not write to temp file: '{1}'</value>
  </data>
  <data name="_0_found_in_embedded_PDB_cached_source_file" xml:space="preserve">
    <value>'{0}' found in embedded PDB and found cached source file.</value>
  </data>
  <data name="_0_found_via_SourceLink" xml:space="preserve">
    <value>'{0}' found via SourceLink.</value>
  </data>
  <data name="_0_found_via_SourceLink_but_couldnt_read_file" xml:space="preserve">
    <value>'{0}' found via SourceLink but couldn't read temp file.</value>
  </data>
  <data name="_0_found_in_original_location" xml:space="preserve">
    <value>'{0}' found in original location.</value>
  </data>
  <data name="_0_found_in_original_location_but_checksum_failed" xml:space="preserve">
    <value>'{0}' found in original location but checksum was wrong, or couldn't read temp file.</value>
  </data>
  <data name="Could_not_find_PDB_on_disk_or_embedded_or_server" xml:space="preserve">
    <value>Could not find PDB on disk, or embedded, or on a symbol server.</value>
  </data>
  <data name="Timeout_SourceLink" xml:space="preserve">
    <value>Timed out trying to download source code from SourceLink. Subsequent requests may succeed.</value>
  </data>
  <data name="Timeout_symbol_server" xml:space="preserve">
    <value>Timed out trying to download PDB from symbol server. Subsequent requests may succeed.</value>
  </data>
  <data name="Symbol_found_in_assembly_path_0" xml:space="preserve">
    <value>Symbol found in assembly path '{0}'</value>
  </data>
  <data name="Invalid_number" xml:space="preserve">
    <value>Invalid number</value>
  </data>
  <data name="Unterminated_comment" xml:space="preserve">
    <value>Unterminated comment</value>
  </data>
  <data name="Unterminated_string" xml:space="preserve">
    <value>Unterminated string</value>
  </data>
  <data name="_0_expected" xml:space="preserve">
    <value>'{0}' expected</value>
  </data>
  <data name="_0_unexpected" xml:space="preserve">
    <value>'{0}' unexpected</value>
  </data>
  <data name="Invalid_escape_sequence" xml:space="preserve">
    <value>Invalid escape sequence</value>
  </data>
  <data name="Error_parsing_comment" xml:space="preserve">
    <value>Error parsing comment</value>
  </data>
  <data name="Syntax_error" xml:space="preserve">
    <value>Syntax error</value>
  </data>
  <data name="Invalid_property_name" xml:space="preserve">
    <value>Invalid property name</value>
  </data>
  <data name="Missing_property_value" xml:space="preserve">
    <value>Missing property value</value>
  </data>
  <data name="Nested_properties_not_allowed" xml:space="preserve">
    <value>Nested properties not allowed</value>
  </data>
  <data name="Name_expected" xml:space="preserve">
    <value>Name expected</value>
  </data>
  <data name="Invalid_constructor_name" xml:space="preserve">
    <value>Invalid constructor name</value>
  </data>
  <data name="Comments_not_allowed" xml:space="preserve">
    <value>Comments not allowed</value>
  </data>
  <data name="Constructors_not_allowed" xml:space="preserve">
    <value>Constructors not allowed</value>
  </data>
  <data name="Illegal_string_character" xml:space="preserve">
    <value>Illegal string character</value>
  </data>
  <data name="Illegal_whitespace_character" xml:space="preserve">
    <value>Illegal whitespace character</value>
  </data>
  <data name="Only_properties_allowed_in_an_object" xml:space="preserve">
    <value>Only properties allowed in an object</value>
  </data>
  <data name="Properties_not_allowed_in_an_array" xml:space="preserve">
    <value>Properties not allowed in an array</value>
  </data>
  <data name="Property_name_must_be_a_string" xml:space="preserve">
    <value>Property name must be a string</value>
  </data>
  <data name="Property_name_must_be_followed_by_a_colon" xml:space="preserve">
    <value>Property name must be followed by a ':'</value>
  </data>
  <data name="Strings_must_start_with_double_quote_not_single_quote" xml:space="preserve">
    <value>Strings must start with " not '</value>
  </data>
  <data name="Trailing_comma_not_allowed" xml:space="preserve">
    <value>Trailing comma not allowed</value>
  </data>
  <data name="Value_required" xml:space="preserve">
    <value>Value required</value>
  </data>
  <data name="_0_literal_not_allowed" xml:space="preserve">
    <value>'{0}' literal not allowed</value>
  </data>
  <data name="JSON_issue_0" xml:space="preserve">
    <value>JSON issue: {0}</value>
  </data>
  <data name="Probable_JSON_string_detected" xml:space="preserve">
    <value>Probable JSON string detected</value>
  </data>
  <data name="Enable_all_JSON_editor_features" xml:space="preserve">
    <value>Enable all JSON editor features</value>
  </data>
  <data name="Invalid_regex_pattern" xml:space="preserve">
    <value>Invalid regex pattern</value>
  </data>
  <data name="Invalid_JSON_pattern" xml:space="preserve">
    <value>Invalid JSON pattern</value>
  </data>
  <data name="Unwrap_initializer" xml:space="preserve">
    <value>Unwrap initializer</value>
  </data>
  <data name="Wrap_initializer" xml:space="preserve">
    <value>Wrap initializer</value>
  </data>
  <data name="Wrap_long_initializer" xml:space="preserve">
    <value>Wrap long initializer</value>
  </data>
  <data name="Indent_all_elements" xml:space="preserve">
    <value>Indent all elements</value>
  </data>
  <data name="Unwrap_all_elements" xml:space="preserve">
    <value>Unwrap all elements</value>
  </data>
  <data name="Cannot_navigate_to_the_symbol_under_the_caret" xml:space="preserve">
    <value>Cannot navigate to the symbol under the caret.</value>
  </data>
  <data name="_0_bases" xml:space="preserve">
    <value>'{0}' bases</value>
  </data>
  <data name="_0_implementations" xml:space="preserve">
    <value>'{0}' implementations</value>
  </data>
  <data name="_0_references" xml:space="preserve">
    <value>'{0}' references</value>
  </data>
  <data name="The_symbol_has_no_base" xml:space="preserve">
    <value>The symbol has no base.</value>
  </data>
  <data name="The_symbol_has_no_implementations" xml:space="preserve">
    <value>The symbol has no implementations.</value>
  </data>
  <data name="Apply_auto_property_preferences" xml:space="preserve">
    <value>Apply auto property preferences</value>
  </data>
  <data name="Apply_blank_line_preferences_experimental" xml:space="preserve">
    <value>Apply blank line preferences (experimental)</value>
  </data>
  <data name="Apply_coalesce_expression_preferences" xml:space="preserve">
    <value>Apply coalesce expression preferences</value>
  </data>
  <data name="Apply_compound_assignment_preferences" xml:space="preserve">
    <value>Apply compound assignment preferences</value>
  </data>
  <data name="Apply_inferred_anonymous_type_member_names_preferences" xml:space="preserve">
    <value>Apply inferred anonymous type member names preferences</value>
  </data>
  <data name="Apply_language_framework_type_preferences" xml:space="preserve">
    <value>Apply language/framework type preferences</value>
  </data>
  <data name="Apply_namespace_matches_folder_preferences" xml:space="preserve">
    <value>Apply namespace matches folde preferences</value>
  </data>
  <data name="Apply_null_checking_preferences" xml:space="preserve">
    <value>Apply null checking preferences</value>
  </data>
  <data name="Apply_null_propagation_preferences" xml:space="preserve">
    <value>Apply null propagation preferences</value>
  </data>
  <data name="Apply_object_initializer_preferences" xml:space="preserve">
    <value>Apply object initializer preferences</value>
  </data>
  <data name="Apply_simplify_boolean_expression_preferences" xml:space="preserve">
    <value>Apply simplify boolean expression preferences</value>
  </data>
  <data name="Apply_string_interpolation_preferences" xml:space="preserve">
    <value>Apply string interpolation preferences</value>
  </data>
  <data name="Apply_tuple_name_preferences" xml:space="preserve">
    <value>Apply tuple name preferences</value>
  </data>
  <data name="Remove_unused_suppressions" xml:space="preserve">
    <value>Remove unused suppressions</value>
  </data>
  <data name="Apply_parentheses_preferences" xml:space="preserve">
    <value>Apply parentheses preferences</value>
  </data>
  <data name="Apply_statement_after_block_preferences_experimental" xml:space="preserve">
    <value>Apply statement after block preferences (experimental)</value>
  </data>
  <data name="Apply_unused_value_preferences" xml:space="preserve">
    <value>Apply unused value preferences</value>
  </data>
  <data name="Remove_unused_parameters" xml:space="preserve">
    <value>Remove unused parameters</value>
  </data>
  <data name="Apply_conditional_expression_preferences" xml:space="preserve">
    <value>Apply conditional expression preferences</value>
  </data>
  <data name="Apply_using_directive_placement_preferences" xml:space="preserve">
    <value>Apply using directive placement preferences</value>
  </data>
  <data name="Remove_unnecessary_Imports_or_usings" xml:space="preserve">
    <value>Remove unnecessary Imports or usings</value>
  </data>
  <data name="Sort_Imports_or_usings" xml:space="preserve">
    <value>Sort Imports or usings</value>
>>>>>>> 72cd0925
  </data>
</root><|MERGE_RESOLUTION|>--- conflicted
+++ resolved
@@ -2948,10 +2948,9 @@
   <data name="Silent" xml:space="preserve">
     <value>Silent</value>
   </data>
-<<<<<<< HEAD
   <data name="Write_to_the_Console" xml:space="preserve">
     <value>Write to the Console</value>
-=======
+  </data>
   <data name="embedded" xml:space="preserve">
     <value>embedded</value>
     <comment>Embedded is a technical term for "Embedded source", where souce files are embedded into the PDB</comment>
@@ -3214,6 +3213,5 @@
   </data>
   <data name="Sort_Imports_or_usings" xml:space="preserve">
     <value>Sort Imports or usings</value>
->>>>>>> 72cd0925
   </data>
 </root>