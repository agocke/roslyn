<?xml version="1.0" encoding="utf-8"?>
<root>
  <!-- 
    Microsoft ResX Schema 
    
    Version 2.0
    
    The primary goals of this format is to allow a simple XML format 
    that is mostly human readable. The generation and parsing of the 
    various data types are done through the TypeConverter classes 
    associated with the data types.
    
    Example:
    
    ... ado.net/XML headers & schema ...
    <resheader name="resmimetype">text/microsoft-resx</resheader>
    <resheader name="version">2.0</resheader>
    <resheader name="reader">System.Resources.ResXResourceReader, System.Windows.Forms, ...</resheader>
    <resheader name="writer">System.Resources.ResXResourceWriter, System.Windows.Forms, ...</resheader>
    <data name="Name1"><value>this is my long string</value><comment>this is a comment</comment></data>
    <data name="Color1" type="System.Drawing.Color, System.Drawing">Blue</data>
    <data name="Bitmap1" mimetype="application/x-microsoft.net.object.binary.base64">
        <value>[base64 mime encoded serialized .NET Framework object]</value>
    </data>
    <data name="Icon1" type="System.Drawing.Icon, System.Drawing" mimetype="application/x-microsoft.net.object.bytearray.base64">
        <value>[base64 mime encoded string representing a byte array form of the .NET Framework object]</value>
        <comment>This is a comment</comment>
    </data>
                
    There are any number of "resheader" rows that contain simple 
    name/value pairs.
    
    Each data row contains a name, and value. The row also contains a 
    type or mimetype. Type corresponds to a .NET class that support 
    text/value conversion through the TypeConverter architecture. 
    Classes that don't support this are serialized and stored with the 
    mimetype set.
    
    The mimetype is used for serialized objects, and tells the 
    ResXResourceReader how to depersist the object. This is currently not 
    extensible. For a given mimetype the value must be set accordingly:
    
    Note - application/x-microsoft.net.object.binary.base64 is the format 
    that the ResXResourceWriter will generate, however the reader can 
    read any of the formats listed below.
    
    mimetype: application/x-microsoft.net.object.binary.base64
    value   : The object must be serialized with 
            : System.Runtime.Serialization.Formatters.Binary.BinaryFormatter
            : and then encoded with base64 encoding.
    
    mimetype: application/x-microsoft.net.object.soap.base64
    value   : The object must be serialized with 
            : System.Runtime.Serialization.Formatters.Soap.SoapFormatter
            : and then encoded with base64 encoding.

    mimetype: application/x-microsoft.net.object.bytearray.base64
    value   : The object must be serialized into a byte array 
            : using a System.ComponentModel.TypeConverter
            : and then encoded with base64 encoding.
    -->
  <xsd:schema id="root" xmlns="" xmlns:xsd="http://www.w3.org/2001/XMLSchema" xmlns:msdata="urn:schemas-microsoft-com:xml-msdata">
    <xsd:import namespace="http://www.w3.org/XML/1998/namespace" />
    <xsd:element name="root" msdata:IsDataSet="true">
      <xsd:complexType>
        <xsd:choice maxOccurs="unbounded">
          <xsd:element name="metadata">
            <xsd:complexType>
              <xsd:sequence>
                <xsd:element name="value" type="xsd:string" minOccurs="0" />
              </xsd:sequence>
              <xsd:attribute name="name" use="required" type="xsd:string" />
              <xsd:attribute name="type" type="xsd:string" />
              <xsd:attribute name="mimetype" type="xsd:string" />
              <xsd:attribute ref="xml:space" />
            </xsd:complexType>
          </xsd:element>
          <xsd:element name="assembly">
            <xsd:complexType>
              <xsd:attribute name="alias" type="xsd:string" />
              <xsd:attribute name="name" type="xsd:string" />
            </xsd:complexType>
          </xsd:element>
          <xsd:element name="data">
            <xsd:complexType>
              <xsd:sequence>
                <xsd:element name="value" type="xsd:string" minOccurs="0" msdata:Ordinal="1" />
                <xsd:element name="comment" type="xsd:string" minOccurs="0" msdata:Ordinal="2" />
              </xsd:sequence>
              <xsd:attribute name="name" type="xsd:string" use="required" msdata:Ordinal="1" />
              <xsd:attribute name="type" type="xsd:string" msdata:Ordinal="3" />
              <xsd:attribute name="mimetype" type="xsd:string" msdata:Ordinal="4" />
              <xsd:attribute ref="xml:space" />
            </xsd:complexType>
          </xsd:element>
          <xsd:element name="resheader">
            <xsd:complexType>
              <xsd:sequence>
                <xsd:element name="value" type="xsd:string" minOccurs="0" msdata:Ordinal="1" />
              </xsd:sequence>
              <xsd:attribute name="name" type="xsd:string" use="required" />
            </xsd:complexType>
          </xsd:element>
        </xsd:choice>
      </xsd:complexType>
    </xsd:element>
  </xsd:schema>
  <resheader name="resmimetype">
    <value>text/microsoft-resx</value>
  </resheader>
  <resheader name="version">
    <value>2.0</value>
  </resheader>
  <resheader name="reader">
    <value>System.Resources.ResXResourceReader, System.Windows.Forms, Version=4.0.0.0, Culture=neutral, PublicKeyToken=b77a5c561934e089</value>
  </resheader>
  <resheader name="writer">
    <value>System.Resources.ResXResourceWriter, System.Windows.Forms, Version=4.0.0.0, Culture=neutral, PublicKeyToken=b77a5c561934e089</value>
  </resheader>
  <data name="0_directive" xml:space="preserve">
    <value>#{0} directive</value>
  </data>
  <data name="Add_project_reference_to_0" xml:space="preserve">
    <value>Add project reference to '{0}'.</value>
  </data>
  <data name="Add_reference_to_0" xml:space="preserve">
    <value>Add reference to '{0}'.</value>
  </data>
  <data name="Actions_can_not_be_empty" xml:space="preserve">
    <value>Actions can not be empty.</value>
  </data>
  <data name="generic_overload" xml:space="preserve">
    <value>generic overload</value>
  </data>
  <data name="generic_overloads" xml:space="preserve">
    <value>generic overloads</value>
  </data>
  <data name="overload" xml:space="preserve">
    <value>overload</value>
  </data>
  <data name="overloads_" xml:space="preserve">
    <value>overloads</value>
  </data>
  <data name="type" xml:space="preserve">
    <value>type</value>
  </data>
  <data name="property_accessor" xml:space="preserve">
    <value>property accessor</value>
  </data>
  <data name="_0_Keyword" xml:space="preserve">
    <value>{0} Keyword</value>
  </data>
  <data name="Encapsulate_field_colon_0_and_use_property" xml:space="preserve">
    <value>Encapsulate field: '{0}' (and use property)</value>
  </data>
  <data name="Encapsulate_field_colon_0_but_still_use_field" xml:space="preserve">
    <value>Encapsulate field: '{0}' (but still use field)</value>
  </data>
  <data name="Encapsulate_fields_and_use_property" xml:space="preserve">
    <value>Encapsulate fields (and use property)</value>
  </data>
  <data name="Encapsulate_fields_but_still_use_field" xml:space="preserve">
    <value>Encapsulate fields (but still use field)</value>
  </data>
  <data name="Could_not_extract_interface_colon_The_selection_is_not_inside_a_class_interface_struct" xml:space="preserve">
    <value>Could not extract interface: The selection is not inside a class/interface/struct.</value>
  </data>
  <data name="Could_not_extract_interface_colon_The_type_does_not_contain_any_member_that_can_be_extracted_to_an_interface" xml:space="preserve">
    <value>Could not extract interface: The type does not contain any member that can be extracted to an interface.</value>
  </data>
  <data name="can_t_not_construct_final_tree" xml:space="preserve">
    <value>can't not construct final tree</value>
  </data>
  <data name="Parameters_type_or_return_type_cannot_be_an_anonymous_type_colon_bracket_0_bracket" xml:space="preserve">
    <value>Parameters' type or return type cannot be an anonymous type : [{0}]</value>
  </data>
  <data name="The_selection_contains_no_active_statement" xml:space="preserve">
    <value>The selection contains no active statement.</value>
  </data>
  <data name="The_selection_contains_a_local_function_call_without_its_declaration" xml:space="preserve">
    <value>The selection contains a local function call without its declaration.</value>
  </data>
  <data name="The_selection_contains_an_error_or_unknown_type" xml:space="preserve">
    <value>The selection contains an error or unknown type.</value>
  </data>
  <data name="Type_parameter_0_is_hidden_by_another_type_parameter_1" xml:space="preserve">
    <value>Type parameter '{0}' is hidden by another type parameter '{1}'.</value>
  </data>
  <data name="The_address_of_a_variable_is_used_inside_the_selected_code" xml:space="preserve">
    <value>The address of a variable is used inside the selected code.</value>
  </data>
  <data name="Assigning_to_readonly_fields_must_be_done_in_a_constructor_colon_bracket_0_bracket" xml:space="preserve">
    <value>Assigning to readonly fields must be done in a constructor : [{0}].</value>
  </data>
  <data name="generated_code_is_overlapping_with_hidden_portion_of_the_code" xml:space="preserve">
    <value>generated code is overlapping with hidden portion of the code</value>
  </data>
  <data name="Add_optional_parameters_to_0" xml:space="preserve">
    <value>Add optional parameters to '{0}'</value>
  </data>
  <data name="Add_parameters_to_0" xml:space="preserve">
    <value>Add parameters to '{0}'</value>
  </data>
  <data name="Generate_delegating_constructor_0_1" xml:space="preserve">
    <value>Generate delegating constructor '{0}({1})'</value>
  </data>
  <data name="Generate_constructor_0_1" xml:space="preserve">
    <value>Generate constructor '{0}({1})'</value>
  </data>
  <data name="Generate_field_assigning_constructor_0_1" xml:space="preserve">
    <value>Generate field assigning constructor '{0}({1})'</value>
  </data>
  <data name="Generate_Equals_and_GetHashCode" xml:space="preserve">
    <value>Generate Equals and GetHashCode</value>
  </data>
  <data name="Generate_Equals_object" xml:space="preserve">
    <value>Generate Equals(object)</value>
  </data>
  <data name="Generate_GetHashCode" xml:space="preserve">
    <value>Generate GetHashCode()</value>
  </data>
  <data name="Generate_constructor_in_0" xml:space="preserve">
    <value>Generate constructor in '{0}'</value>
  </data>
  <data name="Generate_all" xml:space="preserve">
    <value>Generate all</value>
  </data>
  <data name="Generate_enum_member_0" xml:space="preserve">
    <value>Generate enum member '{0}'</value>
  </data>
  <data name="Generate_constant_0" xml:space="preserve">
    <value>Generate constant '{0}'</value>
  </data>
  <data name="Generate_read_only_property_0" xml:space="preserve">
    <value>Generate read-only property '{0}'</value>
  </data>
  <data name="Generate_property_0" xml:space="preserve">
    <value>Generate property '{0}'</value>
  </data>
  <data name="Generate_read_only_field_0" xml:space="preserve">
    <value>Generate read-only field '{0}'</value>
  </data>
  <data name="Generate_field_0" xml:space="preserve">
    <value>Generate field '{0}'</value>
  </data>
  <data name="Generate_local_0" xml:space="preserve">
    <value>Generate local '{0}'</value>
  </data>
  <data name="Generate_0_1_in_new_file" xml:space="preserve">
    <value>Generate {0} '{1}' in new file</value>
  </data>
  <data name="Generate_nested_0_1" xml:space="preserve">
    <value>Generate nested {0} '{1}'</value>
  </data>
  <data name="Global_Namespace" xml:space="preserve">
    <value>Global Namespace</value>
  </data>
  <data name="Implement_all_members_explicitly" xml:space="preserve">
    <value>Implement all members explicitly</value>
  </data>
  <data name="Implement_interface_abstractly" xml:space="preserve">
    <value>Implement interface abstractly</value>
  </data>
  <data name="Implement_interface_through_0" xml:space="preserve">
    <value>Implement interface through '{0}'</value>
  </data>
  <data name="Implement_interface" xml:space="preserve">
    <value>Implement interface</value>
  </data>
  <data name="Introduce_field_for_0" xml:space="preserve">
    <value>Introduce field for '{0}'</value>
  </data>
  <data name="Introduce_local_for_0" xml:space="preserve">
    <value>Introduce local for '{0}'</value>
  </data>
  <data name="Introduce_constant_for_0" xml:space="preserve">
    <value>Introduce constant for '{0}'</value>
  </data>
  <data name="Introduce_local_constant_for_0" xml:space="preserve">
    <value>Introduce local constant for '{0}'</value>
  </data>
  <data name="Introduce_field_for_all_occurrences_of_0" xml:space="preserve">
    <value>Introduce field for all occurrences of '{0}'</value>
  </data>
  <data name="Introduce_local_for_all_occurrences_of_0" xml:space="preserve">
    <value>Introduce local for all occurrences of '{0}'</value>
  </data>
  <data name="Introduce_constant_for_all_occurrences_of_0" xml:space="preserve">
    <value>Introduce constant for all occurrences of '{0}'</value>
  </data>
  <data name="Introduce_local_constant_for_all_occurrences_of_0" xml:space="preserve">
    <value>Introduce local constant for all occurrences of '{0}'</value>
  </data>
  <data name="Introduce_query_variable_for_all_occurrences_of_0" xml:space="preserve">
    <value>Introduce query variable for all occurrences of '{0}'</value>
  </data>
  <data name="Introduce_query_variable_for_0" xml:space="preserve">
    <value>Introduce query variable for '{0}'</value>
  </data>
  <data name="Types_colon" xml:space="preserve">
    <value>Types:</value>
  </data>
  <data name="is_" xml:space="preserve">
    <value>is</value>
  </data>
  <data name="Represents_an_object_whose_operations_will_be_resolved_at_runtime" xml:space="preserve">
    <value>Represents an object whose operations will be resolved at runtime.</value>
  </data>
  <data name="constant" xml:space="preserve">
    <value>constant</value>
  </data>
  <data name="field" xml:space="preserve">
    <value>field</value>
  </data>
  <data name="local_constant" xml:space="preserve">
    <value>local constant</value>
  </data>
  <data name="local_variable" xml:space="preserve">
    <value>local variable</value>
  </data>
  <data name="label" xml:space="preserve">
    <value>label</value>
  </data>
  <data name="range_variable" xml:space="preserve">
    <value>range variable</value>
  </data>
  <data name="parameter" xml:space="preserve">
    <value>parameter</value>
  </data>
  <data name="discard" xml:space="preserve">
    <value>discard</value>
  </data>
  <data name="in_" xml:space="preserve">
    <value>in</value>
  </data>
  <data name="Summary_colon" xml:space="preserve">
    <value>Summary:</value>
  </data>
  <data name="Locals_and_parameters" xml:space="preserve">
    <value>Locals and parameters</value>
  </data>
  <data name="Type_parameters_colon" xml:space="preserve">
    <value>Type parameters:</value>
  </data>
  <data name="Returns_colon" xml:space="preserve">
    <value>Returns:</value>
  </data>
  <data name="Exceptions_colon" xml:space="preserve">
    <value>Exceptions:</value>
  </data>
  <data name="Remarks_colon" xml:space="preserve">
    <value>Remarks:</value>
  </data>
  <data name="generating_source_for_symbols_of_this_type_is_not_supported" xml:space="preserve">
    <value>generating source for symbols of this type is not supported</value>
  </data>
  <data name="Assembly" xml:space="preserve">
    <value>Assembly</value>
  </data>
  <data name="location_unknown" xml:space="preserve">
    <value>location unknown</value>
  </data>
  <data name="Extract_interface" xml:space="preserve">
    <value>Extract interface...</value>
  </data>
  <data name="Updating_0_requires_restarting_the_application" xml:space="preserve">
    <value>Updating '{0}' requires restarting the application.</value>
  </data>
  <data name="Changing_0_to_1_requires_restarting_the_application_because_it_changes_the_shape_of_the_state_machine" xml:space="preserve">
    <value>Changing '{0}' to '{1}' requires restarting the application because it changes the shape of the state machine.</value>
  </data>
  <data name="Updating_a_complex_statement_containing_an_await_expression_requires_restarting_the_application" xml:space="preserve">
    <value>Updating a complex statement containing an await expression requires restarting the application.</value>
  </data>
  <data name="Changing_visibility_of_0_requires_restarting_the_application" xml:space="preserve">
    <value>Changing visibility of {0} requires restarting the application.</value>
  </data>
  <data name="Capturing_variable_0_that_hasn_t_been_captured_before_requires_restarting_the_application" xml:space="preserve">
    <value>Capturing variable '{0}' that hasn't been captured before requires restarting the application.</value>
  </data>
  <data name="Ceasing_to_capture_variable_0_requires_restarting_the_application" xml:space="preserve">
    <value>Ceasing to capture variable '{0}' requires restarting the application.</value>
  </data>
  <data name="Deleting_captured_variable_0_requires_restarting_the_application" xml:space="preserve">
    <value>Deleting captured variable '{0}' requires restarting the application.</value>
  </data>
  <data name="Changing_the_type_of_a_captured_variable_0_previously_of_type_1_requires_restarting_the_application" xml:space="preserve">
    <value>Changing the type of a captured variable '{0}' previously of type '{1}' requires restarting the application.</value>
  </data>
  <data name="Changing_the_parameters_of_0_requires_restarting_the_application" xml:space="preserve">
    <value>Changing the parameters of {0} requires restarting the application.</value>
  </data>
  <data name="Changing_the_return_type_of_0_requires_restarting_the_application" xml:space="preserve">
    <value>Changing the return type of {0} requires restarting the application.</value>
  </data>
  <data name="Changing_the_type_of_0_requires_restarting_the_application" xml:space="preserve">
    <value>Changing the type of {0} requires restarting the application.</value>
  </data>
  <data name="Changing_the_declaration_scope_of_a_captured_variable_0_requires_restarting_the_application" xml:space="preserve">
    <value>Changing the declaration scope of a captured variable '{0}' requires restarting the application.</value>
  </data>
  <data name="Accessing_captured_variable_0_that_hasn_t_been_accessed_before_in_1_requires_restarting_the_application" xml:space="preserve">
    <value>Accessing captured variable '{0}' that hasn't been accessed before in {1} requires restarting the application.</value>
  </data>
  <data name="Ceasing_to_access_captured_variable_0_in_1_requires_restarting_the_application" xml:space="preserve">
    <value>Ceasing to access captured variable '{0}' in {1} requires restarting the application.</value>
  </data>
  <data name="Adding_0_that_accesses_captured_variables_1_and_2_declared_in_different_scopes_requires_restarting_the_application" xml:space="preserve">
    <value>Adding {0} that accesses captured variables '{1}' and '{2}' declared in different scopes requires restarting the application.</value>
  </data>
  <data name="Removing_0_that_accessed_captured_variables_1_and_2_declared_in_different_scopes_requires_restarting_the_application" xml:space="preserve">
    <value>Removing {0} that accessed captured variables '{1}' and '{2}' declared in different scopes requires restarting the application.</value>
  </data>
  <data name="Adding_0_into_a_1_requires_restarting_the_application" xml:space="preserve">
    <value>Adding {0} into a {1} requires restarting the application.</value>
  </data>
  <data name="Adding_0_into_an_interface_requires_restarting_the_application" xml:space="preserve">
    <value>Adding {0} into an interface requires restarting the application.</value>
  </data>
  <data name="Adding_0_into_a_generic_type_requires_restarting_the_application" xml:space="preserve">
    <value>Adding {0} into a generic type requires restarting the application.</value>
  </data>
  <data name="Adding_0_into_an_interface_method_requires_restarting_the_application" xml:space="preserve">
    <value>Adding {0} into an interface method requires restarting the application.</value>
  </data>
  <data name="Adding_0_into_a_class_with_explicit_or_sequential_layout_requires_restarting_the_application" xml:space="preserve">
    <value>Adding {0} into a class with explicit or sequential layout requires restarting the application.</value>
  </data>
  <data name="Updating_the_modifiers_of_0_requires_restarting_the_application" xml:space="preserve">
    <value>Updating the modifiers of {0} requires restarting the application.</value>
  </data>
  <data name="Updating_the_Handles_clause_of_0_requires_restarting_the_application" xml:space="preserve">
    <value>Updating the Handles clause of {0} requires restarting the application.</value>
    <comment>{Locked="Handles"} "Handles" is VB keywords and should not be localized.</comment>
  </data>
  <data name="Adding_0_with_the_Handles_clause_requires_restarting_the_application" xml:space="preserve">
    <value>Adding {0} with the Handles clause requires restarting the application.</value>
    <comment>{Locked="Handles"} "Handles" is VB keywords and should not be localized.</comment>
  </data>
  <data name="Updating_the_Implements_clause_of_a_0_requires_restarting_the_application" xml:space="preserve">
    <value>Updating the Implements clause of a {0} requires restarting the application.</value>
    <comment>{Locked="Implements"} "Implements" is VB keywords and should not be localized.</comment>
  </data>
  <data name="Updating_the_variance_of_0_requires_restarting_the_application" xml:space="preserve">
    <value>Updating the variance of {0} requires restarting the application.</value>
  </data>
  <data name="Updating_the_type_of_0_requires_restarting_the_application" xml:space="preserve">
    <value>Updating the type of {0} requires restarting the application.</value>
  </data>
  <data name="Updating_the_initializer_of_0_requires_restarting_the_application" xml:space="preserve">
    <value>Updating the initializer of {0} requires restarting the application.</value>
  </data>
  <data name="Updating_the_size_of_a_0_requires_restarting_the_application" xml:space="preserve">
    <value>Updating the size of a {0} requires restarting the application.</value>
  </data>
  <data name="Updating_the_underlying_type_of_0_requires_restarting_the_application" xml:space="preserve">
    <value>Updating the underlying type of {0} requires restarting the application.</value>
  </data>
  <data name="Updating_the_base_class_and_or_base_interface_s_of_0_requires_restarting_the_application" xml:space="preserve">
    <value>Updating the base class and/or base interface(s) of {0} requires restarting the application.</value>
  </data>
  <data name="Changing_a_field_to_an_event_or_vice_versa_requires_restarting_the_application" xml:space="preserve">
    <value>Changing a field to an event or vice versa requires restarting the application.</value>
  </data>
  <data name="Updating_the_kind_of_a_type_requires_restarting_the_application" xml:space="preserve">
    <value>Updating the kind of a type requires restarting the application.</value>
  </data>
  <data name="Updating_the_kind_of_a_property_event_accessor_requires_restarting_the_application" xml:space="preserve">
    <value>Updating the kind of a property/event accessor requires restarting the application.</value>
  </data>
  <data name="Updating_the_library_name_of_Declare_statement_requires_restarting_the_application" xml:space="preserve">
    <value>Updating the library name of Declare statement requires restarting the application.</value>
    <comment>{Locked="Declare"} "Declare" is VB keyword and should not be localized.</comment>
  </data>
  <data name="Updating_the_alias_of_Declare_statement_requires_restarting_the_application" xml:space="preserve">
    <value>Updating the alias of Declare statement requires restarting the application.</value>
    <comment>{Locked="Declare"} "Declare" is VB keyword and should not be localized.</comment>
  </data>
  <data name="Renaming_0_requires_restarting_the_application" xml:space="preserve">
    <value>Renaming {0} requires restarting the application.</value>
  </data>
  <data name="Adding_0_requires_restarting_the_application" xml:space="preserve">
    <value>Adding {0} requires restarting the application.</value>
  </data>
  <data name="Adding_an_abstract_0_or_overriding_an_inherited_0_requires_restarting_the_application" xml:space="preserve">
    <value>Adding an abstract {0} or overriding an inherited {0} requires restarting the application.</value>
  </data>
  <data name="Adding_a_MustOverride_0_or_overriding_an_inherited_0_requires_restarting_the_application" xml:space="preserve">
    <value>Adding a MustOverride {0} or overriding an inherited {0} requires restarting the application.</value>
    <comment>{Locked="MustOverride"} "MustOverride" is VB keyword and should not be localized.</comment>
  </data>
  <data name="Adding_an_extern_0_requires_restarting_the_application" xml:space="preserve">
    <value>Adding an extern {0} requires restarting the application.</value>
    <comment>{Locked="extern"} "extern" is C# keyword and should not be localized.</comment>
  </data>
  <data name="Adding_an_imported_method_requires_restarting_the_application" xml:space="preserve">
    <value>Adding an imported method requires restarting the application.</value>
  </data>
  <data name="Adding_a_user_defined_0_requires_restarting_the_application" xml:space="preserve">
    <value>Adding a user defined {0} requires restarting the application.</value>
  </data>
  <data name="Adding_a_generic_0_requires_restarting_the_application" xml:space="preserve">
    <value>Adding a generic {0} requires restarting the application.</value>
  </data>
  <data name="Adding_0_around_an_active_statement_requires_restarting_the_application" xml:space="preserve">
    <value>Adding {0} around an active statement requires restarting the application.</value>
  </data>
  <data name="Moving_0_requires_restarting_the_application" xml:space="preserve">
    <value>Moving {0} requires restarting the application.</value>
  </data>
  <data name="Deleting_0_requires_restarting_the_application" xml:space="preserve">
    <value>Deleting {0} requires restarting the application.</value>
  </data>
  <data name="Deleting_0_around_an_active_statement_requires_restarting_the_application" xml:space="preserve">
    <value>Deleting {0} around an active statement requires restarting the application.</value>
  </data>
  <data name="Updating_a_0_around_an_active_statement_requires_restarting_the_application" xml:space="preserve">
    <value>Updating a {0} around an active statement requires restarting the application.</value>
  </data>
  <data name="Updating_async_or_iterator_modifier_around_an_active_statement_requires_restarting_the_application" xml:space="preserve">
    <value>Updating async or iterator modifier around an active statement requires restarting the application.</value>
    <comment>{Locked="async"}{Locked="iterator"} "async" and "iterator" are C#/VB keywords and should not be localized.</comment>
  </data>
  <data name="Changing_0_from_asynchronous_to_synchronous_requires_restarting_the_application" xml:space="preserve">
    <value>Changing {0} from asynchronous to synchronous requires restarting the application.</value>
  </data>
  <data name="Modifying_a_generic_method_requires_restarting_the_application" xml:space="preserve">
    <value>Modifying a generic method requires restarting the application.</value>
  </data>
  <data name="Modifying_whitespace_or_comments_in_a_generic_0_requires_restarting_the_application" xml:space="preserve">
    <value>Modifying whitespace or comments in a generic {0} requires restarting the application.</value>
  </data>
  <data name="Modifying_a_method_inside_the_context_of_a_generic_type_requires_restarting_the_application" xml:space="preserve">
    <value>Modifying a method inside the context of a generic type requires restarting the application.</value>
  </data>
  <data name="Modifying_whitespace_or_comments_in_0_inside_the_context_of_a_generic_type_requires_restarting_the_application" xml:space="preserve">
    <value>Modifying whitespace or comments in {0} inside the context of a generic type requires restarting the application.</value>
  </data>
  <data name="Modifying_the_initializer_of_0_in_a_generic_type_requires_restarting_the_application" xml:space="preserve">
    <value>Modifying the initializer of {0} in a generic type requires restarting the application.</value>
  </data>
  <data name="Adding_a_constructor_to_a_type_with_a_field_or_property_initializer_that_contains_an_anonymous_function_requires_restarting_the_application" xml:space="preserve">
    <value>Adding a constructor to a type with a field or property initializer that contains an anonymous function requires restarting the application.</value>
  </data>
  <data name="Renaming_a_captured_variable_from_0_to_1_requires_restarting_the_application" xml:space="preserve">
    <value>Renaming a captured variable, from '{0}' to '{1}' requires restarting the application.</value>
  </data>
  <data name="Modifying_a_catch_finally_handler_with_an_active_statement_in_the_try_block_requires_restarting_the_application" xml:space="preserve">
    <value>Modifying a catch/finally handler with an active statement in the try block requires restarting the application.</value>
  </data>
  <data name="Modifying_a_try_catch_finally_statement_when_the_finally_block_is_active_requires_restarting_the_application" xml:space="preserve">
    <value>Modifying a try/catch/finally statement when the finally block is active requires restarting the application.</value>
  </data>
  <data name="Modifying_a_catch_handler_around_an_active_statement_requires_restarting_the_application" xml:space="preserve">
    <value>Modifying a catch handler around an active statement requires restarting the application.</value>
  </data>
  <data name="Modifying_0_which_contains_the_stackalloc_operator_requires_restarting_the_application" xml:space="preserve">
    <value>Modifying {0} which contains the stackalloc operator requires restarting the application.</value>
    <comment>{Locked="stackalloc"} "stackalloc" is C# keyword and should not be localized.</comment>
  </data>
  <data name="Modifying_an_active_0_which_contains_On_Error_or_Resume_statements_requires_restarting_the_application" xml:space="preserve">
    <value>Modifying an active {0} which contains On Error or Resume statements requires restarting the application.</value>
    <comment>{Locked="On Error"}{Locked="Resume"} is VB keyword and should not be localized.</comment>
  </data>
  <data name="Modifying_0_which_contains_an_Aggregate_Group_By_or_Join_query_clauses_requires_restarting_the_application" xml:space="preserve">
    <value>Modifying {0} which contains an Aggregate, Group By, or Join query clauses requires restarting the application.</value>
    <comment>{Locked="Aggregate"}{Locked="Group By"}{Locked="Join"} are VB keywords and should not be localized.</comment>
  </data>
  <data name="Modifying_source_with_experimental_language_features_enabled_requires_restarting_the_application" xml:space="preserve">
    <value>Modifying source with experimental language features enabled requires restarting the application.</value>
  </data>
  <data name="Updating_an_active_statement_requires_restarting_the_application" xml:space="preserve">
    <value>Updating an active statement requires restarting the application.</value>
  </data>
  <data name="Removing_0_that_contains_an_active_statement_requires_restarting_the_application" xml:space="preserve">
    <value>Removing {0} that contains an active statement requires restarting the application.</value>
  </data>
  <data name="Adding_a_new_file_requires_restarting_the_application" xml:space="preserve">
    <value>Adding a new file requires restarting the application.</value>
  </data>
  <data name="Attribute_0_is_missing_Updating_an_async_method_or_an_iterator_requires_restarting_the_application" xml:space="preserve">
    <value>Attribute '{0}' is missing. Updating an async method or an iterator requires restarting the application.</value>
  </data>
  <data name="Unexpected_interface_member_kind_colon_0" xml:space="preserve">
    <value>Unexpected interface member kind: {0}</value>
  </data>
  <data name="Unknown_symbol_kind" xml:space="preserve">
    <value>Unknown symbol kind</value>
  </data>
  <data name="Generate_abstract_property_0" xml:space="preserve">
    <value>Generate abstract property '{0}'</value>
  </data>
  <data name="Generate_abstract_method_0" xml:space="preserve">
    <value>Generate abstract method '{0}'</value>
  </data>
  <data name="Generate_method_0" xml:space="preserve">
    <value>Generate method '{0}'</value>
  </data>
  <data name="Requested_assembly_already_loaded_from_0" xml:space="preserve">
    <value>Requested assembly already loaded from '{0}'.</value>
  </data>
  <data name="The_symbol_does_not_have_an_icon" xml:space="preserve">
    <value>The symbol does not have an icon.</value>
  </data>
  <data name="Extract_local_function" xml:space="preserve">
    <value>Extract local function</value>
  </data>
  <data name="Extract_method" xml:space="preserve">
    <value>Extract method</value>
  </data>
  <data name="Asynchronous_method_cannot_have_ref_out_parameters_colon_bracket_0_bracket" xml:space="preserve">
    <value>Asynchronous method cannot have ref/out parameters : [{0}]</value>
  </data>
  <data name="The_member_is_defined_in_metadata" xml:space="preserve">
    <value>The member is defined in metadata.</value>
  </data>
  <data name="You_can_only_change_the_signature_of_a_constructor_indexer_method_or_delegate" xml:space="preserve">
    <value>You can only change the signature of a constructor, indexer, method or delegate.</value>
  </data>
  <data name="This_symbol_has_related_definitions_or_references_in_metadata_Changing_its_signature_may_result_in_build_errors_Do_you_want_to_continue" xml:space="preserve">
    <value>This symbol has related definitions or references in metadata. Changing its signature may result in build errors.

Do you want to continue?</value>
  </data>
  <data name="Change_signature" xml:space="preserve">
    <value>Change signature...</value>
  </data>
  <data name="Generate_new_type" xml:space="preserve">
    <value>Generate new type...</value>
  </data>
  <data name="User_Diagnostic_Analyzer_Failure" xml:space="preserve">
    <value>User Diagnostic Analyzer Failure.</value>
  </data>
  <data name="Analyzer_0_threw_an_exception_of_type_1_with_message_2" xml:space="preserve">
    <value>Analyzer '{0}' threw an exception of type '{1}' with message '{2}'.</value>
  </data>
  <data name="Analyzer_0_threw_the_following_exception_colon_1" xml:space="preserve">
    <value>Analyzer '{0}' threw the following exception:
'{1}'.</value>
  </data>
  <data name="Simplify_Names" xml:space="preserve">
    <value>Simplify Names</value>
  </data>
  <data name="Simplify_Member_Access" xml:space="preserve">
    <value>Simplify Member Access</value>
  </data>
  <data name="Remove_qualification" xml:space="preserve">
    <value>Remove qualification</value>
  </data>
  <data name="Unknown_error_occurred" xml:space="preserve">
    <value>Unknown error occurred</value>
  </data>
  <data name="No_valid_location_to_insert_method_call" xml:space="preserve">
    <value>No valid location to insert method call.</value>
  </data>
  <data name="Available" xml:space="preserve">
    <value>Available</value>
  </data>
  <data name="Not_Available" xml:space="preserve">
    <value>Not Available ⚠</value>
  </data>
  <data name="_0_1" xml:space="preserve">
    <value>    {0} - {1}</value>
  </data>
  <data name="You_can_use_the_navigation_bar_to_switch_contexts" xml:space="preserve">
    <value>You can use the navigation bar to switch contexts.</value>
  </data>
  <data name="in_Source" xml:space="preserve">
    <value>in Source</value>
  </data>
  <data name="in_Suppression_File" xml:space="preserve">
    <value>in Suppression File</value>
  </data>
  <data name="Remove_Suppression_0" xml:space="preserve">
    <value>Remove Suppression {0}</value>
  </data>
  <data name="Remove_Suppression" xml:space="preserve">
    <value>Remove Suppression</value>
  </data>
  <data name="Configure_0_severity" xml:space="preserve">
    <value>Configure {0} severity</value>
  </data>
  <data name="Configure_0_code_style" xml:space="preserve">
    <value>Configure {0} code style</value>
  </data>
  <data name="Configure_severity_for_all_0_analyzers" xml:space="preserve">
    <value>Configure severity for all '{0}' analyzers</value>
  </data>
  <data name="Configure_severity_for_all_analyzers" xml:space="preserve">
    <value>Configure severity for all analyzers</value>
  </data>
  <data name="Pending" xml:space="preserve">
    <value>&lt;Pending&gt;</value>
  </data>
  <data name="Awaited_task_returns_0" xml:space="preserve">
    <value>Awaited task returns '{0}'</value>
  </data>
  <data name="Awaited_task_returns_no_value" xml:space="preserve">
    <value>Awaited task returns no value</value>
  </data>
  <data name="Note_colon_Tab_twice_to_insert_the_0_snippet" xml:space="preserve">
    <value>Note: Tab twice to insert the '{0}' snippet.</value>
  </data>
  <data name="Implement_interface_explicitly_with_Dispose_pattern" xml:space="preserve">
    <value>Implement interface explicitly with Dispose pattern</value>
  </data>
  <data name="Implement_interface_with_Dispose_pattern" xml:space="preserve">
    <value>Implement interface with Dispose pattern</value>
  </data>
  <data name="Suppress_0" xml:space="preserve">
    <value>Suppress {0}</value>
  </data>
  <data name="Re_triage_0_currently_1" xml:space="preserve">
    <value>Re-triage {0}(currently '{1}')</value>
  </data>
  <data name="Argument_cannot_have_a_null_element" xml:space="preserve">
    <value>Argument cannot have a null element.</value>
  </data>
  <data name="Argument_cannot_be_empty" xml:space="preserve">
    <value>Argument cannot be empty.</value>
  </data>
  <data name="Reported_diagnostic_with_ID_0_is_not_supported_by_the_analyzer" xml:space="preserve">
    <value>Reported diagnostic with ID '{0}' is not supported by the analyzer.</value>
  </data>
  <data name="Computing_fix_all_occurrences_code_fix" xml:space="preserve">
    <value>Computing fix all occurrences code fix...</value>
  </data>
  <data name="Fix_all_occurrences" xml:space="preserve">
    <value>Fix all occurrences</value>
  </data>
  <data name="Document" xml:space="preserve">
    <value>Document</value>
  </data>
  <data name="Project" xml:space="preserve">
    <value>Project</value>
  </data>
  <data name="Solution" xml:space="preserve">
    <value>Solution</value>
  </data>
  <data name="TODO_colon_dispose_managed_state_managed_objects" xml:space="preserve">
    <value>TODO: dispose managed state (managed objects)</value>
  </data>
  <data name="TODO_colon_set_large_fields_to_null" xml:space="preserve">
    <value>TODO: set large fields to null</value>
  </data>
  <data name="Modifying_0_which_contains_a_static_variable_requires_restarting_the_application" xml:space="preserve">
    <value>Modifying {0} which contains a static variable requires restarting the application.</value>
  </data>
  <data name="Compiler2" xml:space="preserve">
    <value>Compiler</value>
  </data>
  <data name="EditAndContinue" xml:space="preserve">
    <value>Edit and Continue</value>
  </data>
  <data name="Live" xml:space="preserve">
    <value>Live</value>
  </data>
  <data name="namespace_" xml:space="preserve">
    <value>namespace</value>
    <comment>{Locked}</comment>
  </data>
  <data name="class_" xml:space="preserve">
    <value>class</value>
    <comment>{Locked}</comment>
  </data>
  <data name="interface_" xml:space="preserve">
    <value>interface</value>
    <comment>{Locked}</comment>
  </data>
  <data name="enum_" xml:space="preserve">
    <value>enum</value>
    <comment>{Locked}</comment>
  </data>
  <data name="enum_value" xml:space="preserve">
    <value>enum value</value>
    <comment>{Locked="enum"} "enum" is a C#/VB keyword and should not be localized.</comment>
  </data>
  <data name="delegate_" xml:space="preserve">
    <value>delegate</value>
    <comment>{Locked}</comment>
  </data>
  <data name="const_field" xml:space="preserve">
    <value>const field</value>
    <comment>{Locked="const"} "const" is a C#/VB keyword and should not be localized.</comment>
  </data>
  <data name="method" xml:space="preserve">
    <value>method</value>
  </data>
  <data name="operator_" xml:space="preserve">
    <value>operator</value>
  </data>
  <data name="constructor" xml:space="preserve">
    <value>constructor</value>
  </data>
  <data name="static_constructor" xml:space="preserve">
    <value>static constructor</value>
  </data>
  <data name="auto_property" xml:space="preserve">
    <value>auto-property</value>
  </data>
  <data name="property_" xml:space="preserve">
    <value>property</value>
  </data>
  <data name="event_" xml:space="preserve">
    <value>event</value>
    <comment>{Locked}</comment>
  </data>
  <data name="event_accessor" xml:space="preserve">
    <value>event accessor</value>
  </data>
  <data name="type_constraint" xml:space="preserve">
    <value>type constraint</value>
  </data>
  <data name="type_parameter" xml:space="preserve">
    <value>type parameter</value>
  </data>
  <data name="attribute" xml:space="preserve">
    <value>attribute</value>
  </data>
  <data name="Replace_0_and_1_with_property" xml:space="preserve">
    <value>Replace '{0}' and '{1}' with property</value>
  </data>
  <data name="Replace_0_with_property" xml:space="preserve">
    <value>Replace '{0}' with property</value>
  </data>
  <data name="Method_referenced_implicitly" xml:space="preserve">
    <value>Method referenced implicitly</value>
  </data>
  <data name="Generate_type_0" xml:space="preserve">
    <value>Generate type '{0}'</value>
  </data>
  <data name="Generate_0_1" xml:space="preserve">
    <value>Generate {0} '{1}'</value>
  </data>
  <data name="Change_0_to_1" xml:space="preserve">
    <value>Change '{0}' to '{1}'.</value>
  </data>
  <data name="Non_invoked_method_cannot_be_replaced_with_property" xml:space="preserve">
    <value>Non-invoked method cannot be replaced with property.</value>
  </data>
  <data name="Only_methods_with_a_single_argument_which_is_not_an_out_variable_declaration_can_be_replaced_with_a_property" xml:space="preserve">
    <value>Only methods with a single argument, which is not an out variable declaration, can be replaced with a property.</value>
  </data>
  <data name="Roslyn_HostError" xml:space="preserve">
    <value>Roslyn.HostError</value>
  </data>
  <data name="An_instance_of_analyzer_0_cannot_be_created_from_1_colon_2" xml:space="preserve">
    <value>An instance of analyzer {0} cannot be created from {1}: {2}.</value>
  </data>
  <data name="The_assembly_0_does_not_contain_any_analyzers" xml:space="preserve">
    <value>The assembly {0} does not contain any analyzers.</value>
  </data>
  <data name="Unable_to_load_Analyzer_assembly_0_colon_1" xml:space="preserve">
    <value>Unable to load Analyzer assembly {0}: {1}</value>
  </data>
  <data name="Make_method_synchronous" xml:space="preserve">
    <value>Make method synchronous</value>
  </data>
  <data name="from_0" xml:space="preserve">
    <value>from {0}</value>
  </data>
  <data name="Find_and_install_latest_version" xml:space="preserve">
    <value>Find and install latest version</value>
  </data>
  <data name="Use_local_version_0" xml:space="preserve">
    <value>Use local version '{0}'</value>
  </data>
  <data name="Use_locally_installed_0_version_1_This_version_used_in_colon_2" xml:space="preserve">
    <value>Use locally installed '{0}' version '{1}'
This version used in: {2}</value>
  </data>
  <data name="Find_and_install_latest_version_of_0" xml:space="preserve">
    <value>Find and install latest version of '{0}'</value>
  </data>
  <data name="Install_with_package_manager" xml:space="preserve">
    <value>Install with package manager...</value>
  </data>
  <data name="Install_0_1" xml:space="preserve">
    <value>Install '{0} {1}'</value>
  </data>
  <data name="Install_version_0" xml:space="preserve">
    <value>Install version '{0}'</value>
  </data>
  <data name="Generate_variable_0" xml:space="preserve">
    <value>Generate variable '{0}'</value>
  </data>
  <data name="Classes" xml:space="preserve">
    <value>Classes</value>
  </data>
  <data name="Constants" xml:space="preserve">
    <value>Constants</value>
  </data>
  <data name="Delegates" xml:space="preserve">
    <value>Delegates</value>
  </data>
  <data name="Enums" xml:space="preserve">
    <value>Enums</value>
  </data>
  <data name="Events" xml:space="preserve">
    <value>Events</value>
  </data>
  <data name="Extension_methods" xml:space="preserve">
    <value>Extension methods</value>
  </data>
  <data name="Fields" xml:space="preserve">
    <value>Fields</value>
  </data>
  <data name="Interfaces" xml:space="preserve">
    <value>Interfaces</value>
  </data>
  <data name="Locals" xml:space="preserve">
    <value>Locals</value>
  </data>
  <data name="Methods" xml:space="preserve">
    <value>Methods</value>
  </data>
  <data name="Modules" xml:space="preserve">
    <value>Modules</value>
  </data>
  <data name="Namespaces" xml:space="preserve">
    <value>Namespaces</value>
  </data>
  <data name="Properties" xml:space="preserve">
    <value>Properties</value>
  </data>
  <data name="Structures" xml:space="preserve">
    <value>Structures</value>
  </data>
  <data name="Parameters_colon" xml:space="preserve">
    <value>Parameters:</value>
  </data>
  <data name="Variadic_SignatureHelpItem_must_have_at_least_one_parameter" xml:space="preserve">
    <value>Variadic SignatureHelpItem must have at least one parameter.</value>
  </data>
  <data name="Replace_0_with_method" xml:space="preserve">
    <value>Replace '{0}' with method</value>
  </data>
  <data name="Replace_0_with_methods" xml:space="preserve">
    <value>Replace '{0}' with methods</value>
  </data>
  <data name="Property_referenced_implicitly" xml:space="preserve">
    <value>Property referenced implicitly</value>
  </data>
  <data name="Property_cannot_safely_be_replaced_with_a_method_call" xml:space="preserve">
    <value>Property cannot safely be replaced with a method call</value>
  </data>
  <data name="Convert_to_interpolated_string" xml:space="preserve">
    <value>Convert to interpolated string</value>
  </data>
  <data name="Move_type_to_0" xml:space="preserve">
    <value>Move type to {0}</value>
  </data>
  <data name="Rename_file_to_0" xml:space="preserve">
    <value>Rename file to {0}</value>
  </data>
  <data name="Rename_type_to_0" xml:space="preserve">
    <value>Rename type to {0}</value>
  </data>
  <data name="Remove_tag" xml:space="preserve">
    <value>Remove tag</value>
  </data>
  <data name="Add_missing_param_nodes" xml:space="preserve">
    <value>Add missing param nodes</value>
  </data>
  <data name="Asynchronously_waits_for_the_task_to_finish" xml:space="preserve">
    <value>Asynchronously waits for the task to finish.</value>
  </data>
  <data name="Await_the_preceding_expression" xml:space="preserve">
    <value>Await the preceding expression</value>
  </data>
  <data name="Await_the_preceding_expression_and_add_ConfigureAwait_0" xml:space="preserve">
    <value>Await the preceding expression and add ConfigureAwait({0}).</value>
    <comment>{Locked="ConfigureAwait"} "ConfigureAwait" is an api name and should not be localized. {0} is a placeholder for the language specific keyword 'false'.</comment>
  </data>
  <data name="paren_Unknown_paren" xml:space="preserve">
    <value>(Unknown)</value>
  </data>
  <data name="Implement_abstract_class" xml:space="preserve">
    <value>Implement abstract class</value>
  </data>
  <data name="Use_framework_type" xml:space="preserve">
    <value>Use framework type</value>
  </data>
  <data name="Install_package_0" xml:space="preserve">
    <value>Install package '{0}'</value>
  </data>
  <data name="project_0" xml:space="preserve">
    <value>project {0}</value>
  </data>
  <data name="Use_interpolated_verbatim_string" xml:space="preserve">
    <value>Use interpolated verbatim string</value>
  </data>
  <data name="Fix_typo_0" xml:space="preserve">
    <value>Fix typo '{0}'</value>
  </data>
  <data name="Fully_qualify_0" xml:space="preserve">
    <value>Fully qualify '{0}'</value>
  </data>
  <data name="Remove_reference_to_0" xml:space="preserve">
    <value>Remove reference to '{0}'.</value>
  </data>
  <data name="Keywords" xml:space="preserve">
    <value>Keywords</value>
  </data>
  <data name="Snippets" xml:space="preserve">
    <value>Snippets</value>
  </data>
  <data name="All_lowercase" xml:space="preserve">
    <value>All lowercase</value>
  </data>
  <data name="All_uppercase" xml:space="preserve">
    <value>All uppercase</value>
  </data>
  <data name="First_word_capitalized" xml:space="preserve">
    <value>First word capitalized</value>
  </data>
  <data name="Pascal_Case" xml:space="preserve">
    <value>Pascal Case</value>
  </data>
  <data name="Remove_document_0" xml:space="preserve">
    <value>Remove document '{0}'</value>
  </data>
  <data name="Add_document_0" xml:space="preserve">
    <value>Add document '{0}'</value>
  </data>
  <data name="Add_argument_name_0" xml:space="preserve">
    <value>Add argument name '{0}'</value>
  </data>
  <data name="Add_tuple_element_name_0" xml:space="preserve">
    <value>Add tuple element name '{0}'</value>
  </data>
  <data name="Take_0" xml:space="preserve">
    <value>Take '{0}'</value>
  </data>
  <data name="Take_both" xml:space="preserve">
    <value>Take both</value>
  </data>
  <data name="Take_bottom" xml:space="preserve">
    <value>Take bottom</value>
  </data>
  <data name="Take_top" xml:space="preserve">
    <value>Take top</value>
  </data>
  <data name="Remove_unused_variable" xml:space="preserve">
    <value>Remove unused variable</value>
  </data>
  <data name="Convert_to_binary" xml:space="preserve">
    <value>Convert to binary</value>
  </data>
  <data name="Convert_to_decimal" xml:space="preserve">
    <value>Convert to decimal</value>
  </data>
  <data name="Convert_to_hex" xml:space="preserve">
    <value>Convert to hex</value>
  </data>
  <data name="Separate_thousands" xml:space="preserve">
    <value>Separate thousands</value>
  </data>
  <data name="Separate_words" xml:space="preserve">
    <value>Separate words</value>
  </data>
  <data name="Separate_nibbles" xml:space="preserve">
    <value>Separate nibbles</value>
  </data>
  <data name="Remove_separators" xml:space="preserve">
    <value>Remove separators</value>
  </data>
  <data name="Add_parameter_to_0" xml:space="preserve">
    <value>Add parameter to '{0}'</value>
  </data>
  <data name="Add_parameter_to_0_and_overrides_implementations" xml:space="preserve">
    <value>Add parameter to '{0}' (and overrides/implementations)</value>
  </data>
  <data name="Add_to_0" xml:space="preserve">
    <value>Add to '{0}'</value>
  </data>
  <data name="Related_method_signatures_found_in_metadata_will_not_be_updated" xml:space="preserve">
    <value>Related method signatures found in metadata will not be updated.</value>
  </data>
  <data name="Generate_constructor" xml:space="preserve">
    <value>Generate constructor...</value>
  </data>
  <data name="Pick_members_to_be_used_as_constructor_parameters" xml:space="preserve">
    <value>Pick members to be used as constructor parameters</value>
  </data>
  <data name="Pick_members_to_be_used_in_Equals_GetHashCode" xml:space="preserve">
    <value>Pick members to be used in Equals/GetHashCode</value>
  </data>
  <data name="Generate_overrides" xml:space="preserve">
    <value>Generate overrides...</value>
  </data>
  <data name="Pick_members_to_override" xml:space="preserve">
    <value>Pick members to override</value>
  </data>
  <data name="Add_null_check" xml:space="preserve">
    <value>Add null check</value>
  </data>
  <data name="Add_string_IsNullOrEmpty_check" xml:space="preserve">
    <value>Add 'string.IsNullOrEmpty' check</value>
  </data>
  <data name="Add_string_IsNullOrWhiteSpace_check" xml:space="preserve">
    <value>Add 'string.IsNullOrWhiteSpace' check</value>
  </data>
  <data name="Create_and_assign_field_0" xml:space="preserve">
    <value>Create and assign field '{0}'</value>
  </data>
  <data name="Create_and_assign_property_0" xml:space="preserve">
    <value>Create and assign property '{0}'</value>
  </data>
  <data name="Initialize_field_0" xml:space="preserve">
    <value>Initialize field '{0}'</value>
  </data>
  <data name="Initialize_property_0" xml:space="preserve">
    <value>Initialize property '{0}'</value>
  </data>
  <data name="Add_null_checks" xml:space="preserve">
    <value>Add null checks</value>
  </data>
  <data name="Generate_operators" xml:space="preserve">
    <value>Generate operators</value>
  </data>
  <data name="Implement_0" xml:space="preserve">
    <value>Implement {0}</value>
  </data>
  <data name="Reported_diagnostic_0_has_a_source_location_in_file_1_which_is_not_part_of_the_compilation_being_analyzed" xml:space="preserve">
    <value>Reported diagnostic '{0}' has a source location in file '{1}', which is not part of the compilation being analyzed.</value>
  </data>
  <data name="Reported_diagnostic_0_has_a_source_location_1_in_file_2_which_is_outside_of_the_given_file" xml:space="preserve">
    <value>Reported diagnostic '{0}' has a source location '{1}' in file '{2}', which is outside of the given file.</value>
  </data>
  <data name="in_0_project_1" xml:space="preserve">
    <value>in {0} (project {1})</value>
  </data>
  <data name="Add_accessibility_modifiers" xml:space="preserve">
    <value>Add accessibility modifiers</value>
  </data>
  <data name="Move_declaration_near_reference" xml:space="preserve">
    <value>Move declaration near reference</value>
  </data>
  <data name="Convert_to_full_property" xml:space="preserve">
    <value>Convert to full property</value>
  </data>
  <data name="Warning_Method_overrides_symbol_from_metadata" xml:space="preserve">
    <value>Warning: Method overrides symbol from metadata</value>
  </data>
  <data name="Use_0" xml:space="preserve">
    <value>Use {0}</value>
  </data>
  <data name="Switching_between_lambda_and_local_function_requires_restarting_the_application" xml:space="preserve">
    <value>Switching between a lambda and a local function requires restarting the application.</value>
  </data>
  <data name="Add_argument_name_0_including_trailing_arguments" xml:space="preserve">
    <value>Add argument name '{0}' (including trailing arguments)</value>
  </data>
  <data name="local_function" xml:space="preserve">
    <value>local function</value>
  </data>
  <data name="indexer_" xml:space="preserve">
    <value>indexer</value>
  </data>
  <data name="Alias_ambiguous_type_0" xml:space="preserve">
    <value>Alias ambiguous type '{0}'</value>
  </data>
  <data name="Warning_colon_Collection_was_modified_during_iteration" xml:space="preserve">
    <value>Warning: Collection was modified during iteration.</value>
  </data>
  <data name="Warning_colon_Iteration_variable_crossed_function_boundary" xml:space="preserve">
    <value>Warning: Iteration variable crossed function boundary.</value>
  </data>
  <data name="Warning_colon_Collection_may_be_modified_during_iteration" xml:space="preserve">
    <value>Warning: Collection may be modified during iteration.</value>
  </data>
  <data name="Convert_to_linq" xml:space="preserve">
    <value>Convert to LINQ</value>
  </data>
  <data name="Convert_to_class" xml:space="preserve">
    <value>Convert to class</value>
  </data>
  <data name="Convert_to_struct" xml:space="preserve">
    <value>Convert to struct</value>
  </data>
  <data name="updating_usages_in_containing_member" xml:space="preserve">
    <value>updating usages in containing member</value>
  </data>
  <data name="updating_usages_in_containing_project" xml:space="preserve">
    <value>updating usages in containing project</value>
  </data>
  <data name="updating_usages_in_containing_type" xml:space="preserve">
    <value>updating usages in containing type</value>
  </data>
  <data name="updating_usages_in_dependent_projects" xml:space="preserve">
    <value>updating usages in dependent projects</value>
  </data>
  <data name="Formatting_document" xml:space="preserve">
    <value>Formatting document</value>
  </data>
  <data name="Add_member_name" xml:space="preserve">
    <value>Add member name</value>
  </data>
  <data name="Use_block_body_for_lambda_expressions" xml:space="preserve">
    <value>Use block body for lambda expressions</value>
  </data>
  <data name="Use_expression_body_for_lambda_expressions" xml:space="preserve">
    <value>Use expression body for lambda expressions</value>
  </data>
  <data name="Convert_to_linq_call_form" xml:space="preserve">
    <value>Convert to LINQ (call form)</value>
  </data>
  <data name="Adding_a_method_with_an_explicit_interface_specifier_requires_restarting_the_application" xml:space="preserve">
    <value>Adding a method with an explicit interface specifier requires restarting the application.</value>
  </data>
  <data name="Modifying_source_file_0_requires_restarting_the_application_due_to_internal_error_1" xml:space="preserve">
    <value>Modifying source file '{0}' requires restarting the application due to internal error: {1}</value>
    <comment>{2} is a multi-line exception message including a stacktrace. Place it at the end of the message and don't add any punctation after or around {1}</comment>
  </data>
  <data name="Modifying_source_file_0_requires_restarting_the_application_because_the_file_is_too_big" xml:space="preserve">
    <value>Modifying source file '{0}' requires restarting the application because the file is too big.</value>
  </data>
  <data name="Modifying_body_of_0_requires_restarting_the_application_due_to_internal_error_1" xml:space="preserve">
    <value>Modifying the body of {0} requires restarting the application due to internal error: {1}</value>
    <comment>{1} is a multi-line exception message including a stacktrace. Place it at the end of the message and don't add any punctation after or around {1}</comment>
  </data>
  <data name="Modifying_body_of_0_requires_restarting_the_application_because_the_body_has_too_many_statements" xml:space="preserve">
    <value>Modifying the body of {0} requires restarting the application because the body has too many statements.</value>
  </data>
  <data name="Change_namespace_to_0" xml:space="preserve">
    <value>Change namespace to '{0}'</value>
  </data>
  <data name="Move_file_to_0" xml:space="preserve">
    <value>Move file to '{0}'</value>
  </data>
  <data name="Move_file_to_project_root_folder" xml:space="preserve">
    <value>Move file to project root folder</value>
  </data>
  <data name="Move_to_namespace" xml:space="preserve">
    <value>Move to namespace...</value>
  </data>
  <data name="Change_to_global_namespace" xml:space="preserve">
    <value>Change to global namespace</value>
  </data>
  <data name="Warning_colon_changing_namespace_may_produce_invalid_code_and_change_code_meaning" xml:space="preserve">
    <value>Warning: Changing namespace may produce invalid code and change code meaning.</value>
  </data>
  <data name="Invert_conditional" xml:space="preserve">
    <value>Invert conditional</value>
  </data>
  <data name="Replace_0_with_1" xml:space="preserve">
    <value>Replace '{0}' with '{1}' </value>
  </data>
  <data name="Align_wrapped_parameters" xml:space="preserve">
    <value>Align wrapped parameters</value>
  </data>
  <data name="Indent_all_parameters" xml:space="preserve">
    <value>Indent all parameters</value>
  </data>
  <data name="Indent_wrapped_parameters" xml:space="preserve">
    <value>Indent wrapped parameters</value>
  </data>
  <data name="Unwrap_all_parameters" xml:space="preserve">
    <value>Unwrap all parameters</value>
  </data>
  <data name="Unwrap_and_indent_all_parameters" xml:space="preserve">
    <value>Unwrap and indent all parameters</value>
  </data>
  <data name="Wrap_every_parameter" xml:space="preserve">
    <value>Wrap every parameter</value>
  </data>
  <data name="Wrap_long_parameter_list" xml:space="preserve">
    <value>Wrap long parameter list</value>
  </data>
  <data name="Unwrap_parameter_list" xml:space="preserve">
    <value>Unwrap parameter list</value>
  </data>
  <data name="Align_wrapped_arguments" xml:space="preserve">
    <value>Align wrapped arguments</value>
  </data>
  <data name="Indent_all_arguments" xml:space="preserve">
    <value>Indent all arguments</value>
  </data>
  <data name="Indent_wrapped_arguments" xml:space="preserve">
    <value>Indent wrapped arguments</value>
  </data>
  <data name="Unwrap_all_arguments" xml:space="preserve">
    <value>Unwrap all arguments</value>
  </data>
  <data name="Unwrap_and_indent_all_arguments" xml:space="preserve">
    <value>Unwrap and indent all arguments</value>
  </data>
  <data name="Wrap_every_argument" xml:space="preserve">
    <value>Wrap every argument</value>
  </data>
  <data name="Wrap_long_argument_list" xml:space="preserve">
    <value>Wrap long argument list</value>
  </data>
  <data name="Unwrap_argument_list" xml:space="preserve">
    <value>Unwrap argument list</value>
  </data>
  <data name="Introduce_constant" xml:space="preserve">
    <value>Introduce constant</value>
  </data>
  <data name="Introduce_field" xml:space="preserve">
    <value>Introduce field</value>
  </data>
  <data name="Introduce_local" xml:space="preserve">
    <value>Introduce local</value>
  </data>
  <data name="Introduce_query_variable" xml:space="preserve">
    <value>Introduce query variable</value>
  </data>
  <data name="Failed_to_analyze_data_flow_for_0" xml:space="preserve">
    <value>Failed to analyze data-flow for: {0}</value>
  </data>
  <data name="Fix_formatting" xml:space="preserve">
    <value>Fix formatting</value>
  </data>
  <data name="Split_into_nested_0_statements" xml:space="preserve">
    <value>Split into nested '{0}' statements</value>
  </data>
  <data name="Merge_with_outer_0_statement" xml:space="preserve">
    <value>Merge with outer '{0}' statement</value>
  </data>
  <data name="Split_into_consecutive_0_statements" xml:space="preserve">
    <value>Split into consecutive '{0}' statements</value>
  </data>
  <data name="Merge_with_previous_0_statement" xml:space="preserve">
    <value>Merge with previous '{0}' statement</value>
  </data>
  <data name="Unwrap_expression" xml:space="preserve">
    <value>Unwrap expression</value>
  </data>
  <data name="Wrap_expression" xml:space="preserve">
    <value>Wrap expression</value>
  </data>
  <data name="Wrapping" xml:space="preserve">
    <value>Wrapping</value>
  </data>
  <data name="Merge_with_nested_0_statement" xml:space="preserve">
    <value>Merge with nested '{0}' statement</value>
  </data>
  <data name="Merge_with_next_0_statement" xml:space="preserve">
    <value>Merge with next '{0}' statement</value>
  </data>
  <data name="Pull_0_up" xml:space="preserve">
    <value>Pull '{0}' up</value>
  </data>
  <data name="Pull_members_up_to_base_type" xml:space="preserve">
    <value>Pull members up to base type...</value>
  </data>
  <data name="Unwrap_call_chain" xml:space="preserve">
    <value>Unwrap call chain</value>
  </data>
  <data name="Wrap_call_chain" xml:space="preserve">
    <value>Wrap call chain</value>
  </data>
  <data name="Wrap_long_call_chain" xml:space="preserve">
    <value>Wrap long call chain</value>
  </data>
  <data name="Pull_0_up_to_1" xml:space="preserve">
    <value>Pull '{0}' up to '{1}'</value>
  </data>
  <data name="Wrap_and_align_expression" xml:space="preserve">
    <value>Wrap and align expression</value>
  </data>
  <data name="Move_contents_to_namespace" xml:space="preserve">
    <value>Move contents to namespace...</value>
  </data>
  <data name="Add_optional_parameter_to_constructor" xml:space="preserve">
    <value>Add optional parameter to constructor</value>
  </data>
  <data name="Add_parameter_to_constructor" xml:space="preserve">
    <value>Add parameter to constructor</value>
  </data>
  <data name="Target_type_matches" xml:space="preserve">
    <value>Target type matches</value>
  </data>
  <data name="Generate_parameter_0" xml:space="preserve">
    <value>Generate parameter '{0}'</value>
  </data>
  <data name="Generate_parameter_0_and_overrides_implementations" xml:space="preserve">
    <value>Generate parameter '{0}' (and overrides/implementations)</value>
  </data>
  <data name="in_Source_attribute" xml:space="preserve">
    <value>in Source (attribute)</value>
  </data>
  <data name="StreamMustSupportReadAndSeek" xml:space="preserve">
    <value>Stream must support read and seek operations.</value>
  </data>
  <data name="MethodMustReturnStreamThatSupportsReadAndSeek" xml:space="preserve">
    <value>{0} must return a stream that supports read and seek operations.</value>
  </data>
  <data name="RudeEdit" xml:space="preserve">
    <value>Rude edit</value>
  </data>
  <data name="EditAndContinueDisallowedByModule" xml:space="preserve">
    <value>Edit and Continue disallowed by module</value>
  </data>
  <data name="CannotApplyChangesUnexpectedError" xml:space="preserve">
    <value>Cannot apply changes -- unexpected error: '{0}'</value>
  </data>
  <data name="ErrorReadingFile" xml:space="preserve">
    <value>Error while reading file '{0}': {1}</value>
  </data>
  <data name="EditAndContinueDisallowedByProject" xml:space="preserve">
    <value>Changes made in project '{0}' require restarting the application: {1}</value>
  </data>
  <data name="ChangesNotAppliedWhileRunning" xml:space="preserve">
    <value>Changes made in project '{0}' will not be applied while the application is running</value>
  </data>
  <data name="DocumentIsOutOfSyncWithDebuggee" xml:space="preserve">
    <value>The current content of source file '{0}' does not match the built source. Any changes made to this file while debugging won't be applied until its content matches the built source.</value>
  </data>
  <data name="UnableToReadSourceFileOrPdb" xml:space="preserve">
    <value>Unable to read source file '{0}' or the PDB built for the containing project. Any changes made to this file while debugging won't be applied until its content matches the built source.</value>
  </data>
  <data name="ChangesDisallowedWhileStoppedAtException" xml:space="preserve">
    <value>Changes are not allowed while stopped at exception</value>
  </data>
  <data name="Wrap_and_align_call_chain" xml:space="preserve">
    <value>Wrap and align call chain</value>
  </data>
  <data name="Wrap_and_align_long_call_chain" xml:space="preserve">
    <value>Wrap and align long call chain</value>
  </data>
  <data name="Warning_colon_semantics_may_change_when_converting_statement" xml:space="preserve">
    <value>Warning: Semantics may change when converting statement.</value>
  </data>
  <data name="Add_null_checks_for_all_parameters" xml:space="preserve">
    <value>Add null checks for all parameters</value>
  </data>
  <data name="Implement_0_implicitly" xml:space="preserve">
    <value>Implement '{0}' implicitly</value>
  </data>
  <data name="Implement_all_interfaces_implicitly" xml:space="preserve">
    <value>Implement all interfaces implicitly</value>
  </data>
  <data name="Implement_implicitly" xml:space="preserve">
    <value>Implement implicitly</value>
  </data>
  <data name="Implement_0_explicitly" xml:space="preserve">
    <value>Implement '{0}' explicitly</value>
  </data>
  <data name="Make_member_static" xml:space="preserve">
    <value>Make static</value>
  </data>
  <data name="ChangeSignature_NewParameterIntroduceTODOVariable" xml:space="preserve">
    <value>TODO</value>
    <comment>"TODO" is an indication that there is work still to be done.</comment>
  </data>
  <data name="ChangeSignature_NewParameterOmitValue" xml:space="preserve">
    <value>&lt;omit&gt;</value>
  </data>
  <data name="Value_colon" xml:space="preserve">
    <value>Value:</value>
  </data>
  <data name="Implement_through_0" xml:space="preserve">
    <value>Implement through '{0}'</value>
  </data>
  <data name="Implement_all_interfaces_explicitly" xml:space="preserve">
    <value>Implement all interfaces explicitly</value>
  </data>
  <data name="Implement_explicitly" xml:space="preserve">
    <value>Implement explicitly</value>
  </data>
  <data name="Resolve_conflict_markers" xml:space="preserve">
    <value>Resolve conflict markers</value>
  </data>
  <data name="Base_classes_contain_inaccessible_unimplemented_members" xml:space="preserve">
    <value>Base classes contain inaccessible unimplemented members</value>
  </data>
  <data name="Add_DebuggerDisplay_attribute" xml:space="preserve">
    <value>Add 'DebuggerDisplay' attribute</value>
    <comment>{Locked="DebuggerDisplay"} "DebuggerDisplay" is a BCL class and should not be localized.</comment>
  </data>
  <data name="Do_not_change_this_code_Put_cleanup_code_in_0_method" xml:space="preserve">
    <value>Do not change this code. Put cleanup code in '{0}' method</value>
  </data>
  <data name="TODO_colon_free_unmanaged_resources_unmanaged_objects_and_override_finalizer" xml:space="preserve">
    <value>TODO: free unmanaged resources (unmanaged objects) and override finalizer</value>
  </data>
  <data name="TODO_colon_override_finalizer_only_if_0_has_code_to_free_unmanaged_resources" xml:space="preserve">
    <value>TODO: override finalizer only if '{0}' has code to free unmanaged resources</value>
  </data>
  <data name="AM_PM_abbreviated" xml:space="preserve">
    <value>AM/PM (abbreviated)</value>
  </data>
  <data name="AM_PM_abbreviated_description" xml:space="preserve">
    <value>The "t" custom format specifier represents the first character of the AM/PM designator. The appropriate localized designator is retrieved from the DateTimeFormatInfo.AMDesignator or DateTimeFormatInfo.PMDesignator property of the current or specific culture. The AM designator is used for all times from 0:00:00 (midnight) to 11:59:59.999. The PM designator is used for all times from 12:00:00 (noon) to 23:59:59.999.

If the "t" format specifier is used without other custom format specifiers, it's interpreted as the "t" standard date and time format specifier.</value>
  </data>
  <data name="AM_PM_full" xml:space="preserve">
    <value>AM/PM (full)</value>
  </data>
  <data name="AM_PM_full_description" xml:space="preserve">
    <value>The "tt" custom format specifier (plus any number of additional "t" specifiers) represents the entire AM/PM designator. The appropriate localized designator is retrieved from the DateTimeFormatInfo.AMDesignator or DateTimeFormatInfo.PMDesignator property of the current or specific culture. The AM designator is used for all times from 0:00:00 (midnight) to 11:59:59.999. The PM designator is used for all times from 12:00:00 (noon) to 23:59:59.999.

Make sure to use the "tt" specifier for languages for which it's necessary to maintain the distinction between AM and PM. An example is Japanese, for which the AM and PM designators differ in the second character instead of the first character.</value>
  </data>
  <data name="date_separator" xml:space="preserve">
    <value>date separator</value>
  </data>
  <data name="date_separator_description" xml:space="preserve">
    <value>The "/" custom format specifier represents the date separator, which is used to differentiate years, months, and days. The appropriate localized date separator is retrieved from the DateTimeFormatInfo.DateSeparator property of the current or specified culture.

Note: To change the date separator for a particular date and time string, specify the separator character within a literal string delimiter. For example, the custom format string mm'/'dd'/'yyyy produces a result string in which "/" is always used as the date separator. To change the date separator for all dates for a culture, either change the value of the DateTimeFormatInfo.DateSeparator property of the current culture, or instantiate a DateTimeFormatInfo object, assign the character to its DateSeparator property, and call an overload of the formatting method that includes an IFormatProvider parameter.

If the "/" format specifier is used without other custom format specifiers, it's interpreted as a standard date and time format specifier and throws a FormatException.</value>
  </data>
  <data name="day_of_the_month_1_2_digits" xml:space="preserve">
    <value>day of the month (1-2 digits)</value>
  </data>
  <data name="day_of_the_month_1_2_digits_description" xml:space="preserve">
    <value>The "d" custom format specifier represents the day of the month as a number from 1 through 31. A single-digit day is formatted without a leading zero.

If the "d" format specifier is used without other custom format specifiers, it's interpreted as the "d" standard date and time format specifier.</value>
  </data>
  <data name="day_of_the_month_2_digits" xml:space="preserve">
    <value>day of the month (2 digits)</value>
  </data>
  <data name="day_of_the_month_2_digits_description" xml:space="preserve">
    <value>The "dd" custom format string represents the day of the month as a number from 01 through 31. A single-digit day is formatted with a leading zero.</value>
  </data>
  <data name="day_of_the_week_abbreviated" xml:space="preserve">
    <value>day of the week (abbreviated)</value>
  </data>
  <data name="day_of_the_week_abbreviated_description" xml:space="preserve">
    <value>The "ddd" custom format specifier represents the abbreviated name of the day of the week. The localized abbreviated name of the day of the week is retrieved from the DateTimeFormatInfo.AbbreviatedDayNames property of the current or specified culture.</value>
  </data>
  <data name="day_of_the_week_full" xml:space="preserve">
    <value>day of the week (full)</value>
  </data>
  <data name="day_of_the_week_full_description" xml:space="preserve">
    <value>The "dddd" custom format specifier (plus any number of additional "d" specifiers) represents the full name of the day of the week. The localized name of the day of the week is retrieved from the DateTimeFormatInfo.DayNames property of the current or specified culture.</value>
  </data>
  <data name="full_long_date_time" xml:space="preserve">
    <value>full long date/time</value>
  </data>
  <data name="full_long_date_time_description" xml:space="preserve">
    <value>The "F" standard format specifier represents a custom date and time format string that is defined by the current DateTimeFormatInfo.FullDateTimePattern property. For example, the custom format string for the invariant culture is "dddd, dd MMMM yyyy HH:mm:ss".</value>
  </data>
  <data name="full_short_date_time" xml:space="preserve">
    <value>full short date/time</value>
  </data>
  <data name="full_short_date_time_description" xml:space="preserve">
    <value>The Full Date Short Time ("f") Format Specifier

The "f" standard format specifier represents a combination of the long date ("D") and short time ("t") patterns, separated by a space.</value>
  </data>
  <data name="general_long_date_time" xml:space="preserve">
    <value>general long date/time</value>
  </data>
  <data name="general_long_date_time_description" xml:space="preserve">
    <value>The "G" standard format specifier represents a combination of the short date ("d") and long time ("T") patterns, separated by a space.</value>
  </data>
  <data name="general_short_date_time" xml:space="preserve">
    <value>general short date/time</value>
  </data>
  <data name="general_short_date_time_description" xml:space="preserve">
    <value>The "g" standard format specifier represents a combination of the short date ("d") and short time ("t") patterns, separated by a space.</value>
  </data>
  <data name="long_date" xml:space="preserve">
    <value>long date</value>
  </data>
  <data name="long_date_description" xml:space="preserve">
    <value>The "D" standard format specifier represents a custom date and time format string that is defined by the current DateTimeFormatInfo.LongDatePattern property. For example, the custom format string for the invariant culture is "dddd, dd MMMM yyyy".</value>
  </data>
  <data name="long_time" xml:space="preserve">
    <value>long time</value>
  </data>
  <data name="long_time_description" xml:space="preserve">
    <value>The "T" standard format specifier represents a custom date and time format string that is defined by a specific culture's DateTimeFormatInfo.LongTimePattern property. For example, the custom format string for the invariant culture is "HH:mm:ss".</value>
  </data>
  <data name="minute_1_2_digits" xml:space="preserve">
    <value>minute (1-2 digits)</value>
  </data>
  <data name="minute_1_2_digits_description" xml:space="preserve">
    <value>The "m" custom format specifier represents the minute as a number from 0 through 59. The minute represents whole minutes that have passed since the last hour. A single-digit minute is formatted without a leading zero.

If the "m" format specifier is used without other custom format specifiers, it's interpreted as the "m" standard date and time format specifier.</value>
  </data>
  <data name="minute_2_digits" xml:space="preserve">
    <value>minute (2 digits)</value>
  </data>
  <data name="minute_2_digits_description" xml:space="preserve">
    <value>The "mm" custom format specifier (plus any number of additional "m" specifiers) represents the minute as a number from 00 through 59. The minute represents whole minutes that have passed since the last hour. A single-digit minute is formatted with a leading zero.</value>
  </data>
  <data name="month_1_2_digits" xml:space="preserve">
    <value>month (1-2 digits)</value>
  </data>
  <data name="month_1_2_digits_description" xml:space="preserve">
    <value>The "M" custom format specifier represents the month as a number from 1 through 12 (or from 1 through 13 for calendars that have 13 months). A single-digit month is formatted without a leading zero.

If the "M" format specifier is used without other custom format specifiers, it's interpreted as the "M" standard date and time format specifier.</value>
  </data>
  <data name="month_2_digits" xml:space="preserve">
    <value>month (2 digits)</value>
  </data>
  <data name="month_2_digits_description" xml:space="preserve">
    <value>The "MM" custom format specifier represents the month as a number from 01 through 12 (or from 1 through 13 for calendars that have 13 months). A single-digit month is formatted with a leading zero.</value>
  </data>
  <data name="month_abbreviated" xml:space="preserve">
    <value>month (abbreviated)</value>
  </data>
  <data name="month_abbreviated_description" xml:space="preserve">
    <value>The "MMM" custom format specifier represents the abbreviated name of the month. The localized abbreviated name of the month is retrieved from the DateTimeFormatInfo.AbbreviatedMonthNames property of the current or specified culture.</value>
  </data>
  <data name="month_day" xml:space="preserve">
    <value>month day</value>
  </data>
  <data name="month_day_description" xml:space="preserve">
    <value>The "M" or "m" standard format specifier represents a custom date and time format string that is defined by the current DateTimeFormatInfo.MonthDayPattern property. For example, the custom format string for the invariant culture is "MMMM dd".</value>
  </data>
  <data name="month_full" xml:space="preserve">
    <value>month (full)</value>
  </data>
  <data name="month_full_description" xml:space="preserve">
    <value>The "MMMM" custom format specifier represents the full name of the month. The localized name of the month is retrieved from the DateTimeFormatInfo.MonthNames property of the current or specified culture.</value>
  </data>
  <data name="period_era" xml:space="preserve">
    <value>period/era</value>
  </data>
  <data name="period_era_description" xml:space="preserve">
    <value>The "g" or "gg" custom format specifiers (plus any number of additional "g" specifiers) represents the period or era, such as A.D. The formatting operation ignores this specifier if the date to be formatted doesn't have an associated period or era string.

If the "g" format specifier is used without other custom format specifiers, it's interpreted as the "g" standard date and time format specifier.</value>
  </data>
  <data name="rfc1123_date_time" xml:space="preserve">
    <value>rfc1123 date/time</value>
  </data>
  <data name="rfc1123_date_time_description" xml:space="preserve">
    <value>The "R" or "r" standard format specifier represents a custom date and time format string that is defined by the DateTimeFormatInfo.RFC1123Pattern property. The pattern reflects a defined standard, and the property is read-only. Therefore, it is always the same, regardless of the culture used or the format provider supplied. The custom format string is "ddd, dd MMM yyyy HH':'mm':'ss 'GMT'". When this standard format specifier is used, the formatting or parsing operation always uses the invariant culture.</value>
  </data>
  <data name="round_trip_date_time" xml:space="preserve">
    <value>round-trip date/time</value>
  </data>
  <data name="round_trip_date_time_description" xml:space="preserve">
    <value>The "O" or "o" standard format specifier represents a custom date and time format string using a pattern that preserves time zone information and emits a result string that complies with ISO 8601. For DateTime values, this format specifier is designed to preserve date and time values along with the DateTime.Kind property in text. The formatted string can be parsed back by using the DateTime.Parse(String, IFormatProvider, DateTimeStyles) or DateTime.ParseExact method if the styles parameter is set to DateTimeStyles.RoundtripKind.

The "O" or "o" standard format specifier corresponds to the "yyyy'-'MM'-'dd'T'HH':'mm':'ss'.'fffffffK" custom format string for DateTime values and to the "yyyy'-'MM'-'dd'T'HH':'mm':'ss'.'fffffffzzz" custom format string for DateTimeOffset values. In this string, the pairs of single quotation marks that delimit individual characters, such as the hyphens, the colons, and the letter "T", indicate that the individual character is a literal that cannot be changed. The apostrophes do not appear in the output string.

The "O" or "o" standard format specifier (and the "yyyy'-'MM'-'dd'T'HH':'mm':'ss'.'fffffffK" custom format string) takes advantage of the three ways that ISO 8601 represents time zone information to preserve the Kind property of DateTime values:

    The time zone component of DateTimeKind.Local date and time values is an offset from UTC (for example, +01:00, -07:00). All DateTimeOffset values are also represented in this format.

    The time zone component of DateTimeKind.Utc date and time values uses "Z" (which stands for zero offset) to represent UTC.

    DateTimeKind.Unspecified date and time values have no time zone information.

Because the "O" or "o" standard format specifier conforms to an international standard, the formatting or parsing operation that uses the specifier always uses the invariant culture and the Gregorian calendar.

Strings that are passed to the Parse, TryParse, ParseExact, and TryParseExact methods of DateTime and DateTimeOffset can be parsed by using the "O" or "o" format specifier if they are in one of these formats. In the case of DateTime objects, the parsing overload that you call should also include a styles parameter with a value of DateTimeStyles.RoundtripKind. Note that if you call a parsing method with the custom format string that corresponds to the "O" or "o" format specifier, you won't get the same results as "O" or "o". This is because parsing methods that use a custom format string can't parse the string representation of date and time values that lack a time zone component or use "Z" to indicate UTC.</value>
  </data>
  <data name="second_1_2_digits" xml:space="preserve">
    <value>second (1-2 digits)</value>
  </data>
  <data name="second_1_2_digits_description" xml:space="preserve">
    <value>The "s" custom format specifier represents the seconds as a number from 0 through 59. The result represents whole seconds that have passed since the last minute. A single-digit second is formatted without a leading zero.

If the "s" format specifier is used without other custom format specifiers, it's interpreted as the "s" standard date and time format specifier.</value>
  </data>
  <data name="second_2_digits" xml:space="preserve">
    <value>second (2 digits)</value>
  </data>
  <data name="second_2_digits_description" xml:space="preserve">
    <value>The "ss" custom format specifier (plus any number of additional "s" specifiers) represents the seconds as a number from 00 through 59. The result represents whole seconds that have passed since the last minute. A single-digit second is formatted with a leading zero.</value>
  </data>
  <data name="short_date" xml:space="preserve">
    <value>short date</value>
  </data>
  <data name="short_date_description" xml:space="preserve">
    <value>The "d" standard format specifier represents a custom date and time format string that is defined by a specific culture's DateTimeFormatInfo.ShortDatePattern property. For example, the custom format string that is returned by the ShortDatePattern property of the invariant culture is "MM/dd/yyyy".</value>
  </data>
  <data name="short_time" xml:space="preserve">
    <value>short time</value>
  </data>
  <data name="short_time_description" xml:space="preserve">
    <value>The "t" standard format specifier represents a custom date and time format string that is defined by the current DateTimeFormatInfo.ShortTimePattern property. For example, the custom format string for the invariant culture is "HH:mm".</value>
  </data>
  <data name="sortable_date_time" xml:space="preserve">
    <value>sortable date/time</value>
  </data>
  <data name="sortable_date_time_description" xml:space="preserve">
    <value>The "s" standard format specifier represents a custom date and time format string that is defined by the DateTimeFormatInfo.SortableDateTimePattern property. The pattern reflects a defined standard (ISO 8601), and the property is read-only. Therefore, it is always the same, regardless of the culture used or the format provider supplied. The custom format string is "yyyy'-'MM'-'dd'T'HH':'mm':'ss".

The purpose of the "s" format specifier is to produce result strings that sort consistently in ascending or descending order based on date and time values. As a result, although the "s" standard format specifier represents a date and time value in a consistent format, the formatting operation does not modify the value of the date and time object that is being formatted to reflect its DateTime.Kind property or its DateTimeOffset.Offset value. For example, the result strings produced by formatting the date and time values 2014-11-15T18:32:17+00:00 and 2014-11-15T18:32:17+08:00 are identical.

When this standard format specifier is used, the formatting or parsing operation always uses the invariant culture.</value>
  </data>
  <data name="time_separator" xml:space="preserve">
    <value>time separator</value>
  </data>
  <data name="time_separator_description" xml:space="preserve">
    <value>The ":" custom format specifier represents the time separator, which is used to differentiate hours, minutes, and seconds. The appropriate localized time separator is retrieved from the DateTimeFormatInfo.TimeSeparator property of the current or specified culture.

Note: To change the time separator for a particular date and time string, specify the separator character within a literal string delimiter. For example, the custom format string hh'_'dd'_'ss produces a result string in which "_" (an underscore) is always used as the time separator. To change the time separator for all dates for a culture, either change the value of the DateTimeFormatInfo.TimeSeparator property of the current culture, or instantiate a DateTimeFormatInfo object, assign the character to its TimeSeparator property, and call an overload of the formatting method that includes an IFormatProvider parameter.

If the ":" format specifier is used without other custom format specifiers, it's interpreted as a standard date and time format specifier and throws a FormatException.</value>
  </data>
  <data name="time_zone" xml:space="preserve">
    <value>time zone</value>
  </data>
  <data name="time_zone_description" xml:space="preserve">
    <value>The "K" custom format specifier represents the time zone information of a date and time value. When this format specifier is used with DateTime values, the result string is defined by the value of the DateTime.Kind property:

    For the local time zone (a DateTime.Kind property value of DateTimeKind.Local), this specifier is equivalent to the "zzz" specifier and produces a result string containing the local offset from Coordinated Universal Time (UTC); for example, "-07:00".

    For a UTC time (a DateTime.Kind property value of DateTimeKind.Utc), the result string includes a "Z" character to represent a UTC date.

    For a time from an unspecified time zone (a time whose DateTime.Kind property equals DateTimeKind.Unspecified), the result is equivalent to String.Empty.

For DateTimeOffset values, the "K" format specifier is equivalent to the "zzz" format specifier, and produces a result string containing the DateTimeOffset value's offset from UTC.

If the "K" format specifier is used without other custom format specifiers, it's interpreted as a standard date and time format specifier and throws a FormatException.</value>
  </data>
  <data name="universal_full_date_time" xml:space="preserve">
    <value>universal full date/time</value>
  </data>
  <data name="universal_full_date_time_description" xml:space="preserve">
    <value>The "U" standard format specifier represents a custom date and time format string that is defined by a specified culture's DateTimeFormatInfo.FullDateTimePattern property. The pattern is the same as the "F" pattern. However, the DateTime value is automatically converted to UTC before it is formatted.</value>
  </data>
  <data name="universal_sortable_date_time" xml:space="preserve">
    <value>universal sortable date/time</value>
  </data>
  <data name="universal_sortable_date_time_description" xml:space="preserve">
    <value>The "u" standard format specifier represents a custom date and time format string that is defined by the DateTimeFormatInfo.UniversalSortableDateTimePattern property. The pattern reflects a defined standard, and the property is read-only. Therefore, it is always the same, regardless of the culture used or the format provider supplied. The custom format string is "yyyy'-'MM'-'dd HH':'mm':'ss'Z'". When this standard format specifier is used, the formatting or parsing operation always uses the invariant culture.

Although the result string should express a time as Coordinated Universal Time (UTC), no conversion of the original DateTime value is performed during the formatting operation. Therefore, you must convert a DateTime value to UTC by calling the DateTime.ToUniversalTime method before formatting it.</value>
  </data>
  <data name="utc_hour_and_minute_offset" xml:space="preserve">
    <value>utc hour and minute offset</value>
  </data>
  <data name="utc_hour_and_minute_offset_description" xml:space="preserve">
    <value>With DateTime values, the "zzz" custom format specifier represents the signed offset of the local operating system's time zone from UTC, measured in hours and minutes. It doesn't reflect the value of an instance's DateTime.Kind property. For this reason, the "zzz" format specifier is not recommended for use with DateTime values.

With DateTimeOffset values, this format specifier represents the DateTimeOffset value's offset from UTC in hours and minutes.

The offset is always displayed with a leading sign. A plus sign (+) indicates hours ahead of UTC, and a minus sign (-) indicates hours behind UTC. A single-digit offset is formatted with a leading zero.</value>
  </data>
  <data name="utc_hour_offset_1_2_digits" xml:space="preserve">
    <value>utc hour offset (1-2 digits)</value>
  </data>
  <data name="utc_hour_offset_1_2_digits_description" xml:space="preserve">
    <value>With DateTime values, the "z" custom format specifier represents the signed offset of the local operating system's time zone from Coordinated Universal Time (UTC), measured in hours. It doesn't reflect the value of an instance's DateTime.Kind property. For this reason, the "z" format specifier is not recommended for use with DateTime values.

With DateTimeOffset values, this format specifier represents the DateTimeOffset value's offset from UTC in hours.

The offset is always displayed with a leading sign. A plus sign (+) indicates hours ahead of UTC, and a minus sign (-) indicates hours behind UTC. A single-digit offset is formatted without a leading zero.

If the "z" format specifier is used without other custom format specifiers, it's interpreted as a standard date and time format specifier and throws a FormatException.</value>
  </data>
  <data name="utc_hour_offset_2_digits" xml:space="preserve">
    <value>utc hour offset (2 digits)</value>
  </data>
  <data name="utc_hour_offset_2_digits_description" xml:space="preserve">
    <value>With DateTime values, the "zz" custom format specifier represents the signed offset of the local operating system's time zone from UTC, measured in hours. It doesn't reflect the value of an instance's DateTime.Kind property. For this reason, the "zz" format specifier is not recommended for use with DateTime values.

With DateTimeOffset values, this format specifier represents the DateTimeOffset value's offset from UTC in hours.

The offset is always displayed with a leading sign. A plus sign (+) indicates hours ahead of UTC, and a minus sign (-) indicates hours behind UTC. A single-digit offset is formatted with a leading zero.</value>
  </data>
  <data name="year_1_2_digits" xml:space="preserve">
    <value>year (1-2 digits)</value>
  </data>
  <data name="year_1_2_digits_description" xml:space="preserve">
    <value>The "y" custom format specifier represents the year as a one-digit or two-digit number. If the year has more than two digits, only the two low-order digits appear in the result. If the first digit of a two-digit year begins with a zero (for example, 2008), the number is formatted without a leading zero.

If the "y" format specifier is used without other custom format specifiers, it's interpreted as the "y" standard date and time format specifier.</value>
  </data>
  <data name="year_2_digits" xml:space="preserve">
    <value>year (2 digits)</value>
  </data>
  <data name="year_2_digits_description" xml:space="preserve">
    <value>The "yy" custom format specifier represents the year as a two-digit number. If the year has more than two digits, only the two low-order digits appear in the result. If the two-digit year has fewer than two significant digits, the number is padded with leading zeros to produce two digits.

In a parsing operation, a two-digit year that is parsed using the "yy" custom format specifier is interpreted based on the Calendar.TwoDigitYearMax property of the format provider's current calendar. The following example parses the string representation of a date that has a two-digit year by using the default Gregorian calendar of the en-US culture, which, in this case, is the current culture. It then changes the current culture's CultureInfo object to use a GregorianCalendar object whose TwoDigitYearMax property has been modified.</value>
  </data>
  <data name="year_3_4_digits" xml:space="preserve">
    <value>year (3-4 digits)</value>
  </data>
  <data name="year_3_4_digits_description" xml:space="preserve">
    <value>The "yyy" custom format specifier represents the year with a minimum of three digits. If the year has more than three significant digits, they are included in the result string. If the year has fewer than three digits, the number is padded with leading zeros to produce three digits.</value>
  </data>
  <data name="year_4_digits" xml:space="preserve">
    <value>year (4 digits)</value>
  </data>
  <data name="year_4_digits_description" xml:space="preserve">
    <value>The "yyyy" custom format specifier represents the year with a minimum of four digits. If the year has more than four significant digits, they are included in the result string. If the year has fewer than four digits, the number is padded with leading zeros to produce four digits.</value>
  </data>
  <data name="year_5_digits" xml:space="preserve">
    <value>year (5 digits)</value>
  </data>
  <data name="year_5_digits_description" xml:space="preserve">
    <value>The "yyyyy" custom format specifier (plus any number of additional "y" specifiers) represents the year with a minimum of five digits. If the year has more than five significant digits, they are included in the result string. If the year has fewer than five digits, the number is padded with leading zeros to produce five digits.

If there are additional "y" specifiers, the number is padded with as many leading zeros as necessary to produce the number of "y" specifiers.</value>
  </data>
  <data name="year_month" xml:space="preserve">
    <value>year month</value>
  </data>
  <data name="year_month_description" xml:space="preserve">
    <value>The "Y" or "y" standard format specifier represents a custom date and time format string that is defined by the DateTimeFormatInfo.YearMonthPattern property of a specified culture. For example, the custom format string for the invariant culture is "yyyy MMMM".</value>
  </data>
  <data name="_10000000ths_of_a_second" xml:space="preserve">
    <value>10,000,000ths of a second</value>
  </data>
  <data name="_10000000ths_of_a_second_description" xml:space="preserve">
    <value>The "fffffff" custom format specifier represents the seven most significant digits of the seconds fraction; that is, it represents the ten millionths of a second in a date and time value.

Although it's possible to display the ten millionths of a second component of a time value, that value may not be meaningful. The precision of date and time values depends on the resolution of the system clock. On the Windows NT 3.5 (and later) and Windows Vista operating systems, the clock's resolution is approximately 10-15 milliseconds.</value>
  </data>
  <data name="_10000000ths_of_a_second_non_zero" xml:space="preserve">
    <value>10,000,000ths of a second (non-zero)</value>
  </data>
  <data name="_10000000ths_of_a_second_non_zero_description" xml:space="preserve">
    <value>The "FFFFFFF" custom format specifier represents the seven most significant digits of the seconds fraction; that is, it represents the ten millionths of a second in a date and time value. However, trailing zeros or seven zero digits aren't displayed.

Although it's possible to display the ten millionths of a second component of a time value, that value may not be meaningful. The precision of date and time values depends on the resolution of the system clock. On the Windows NT 3.5 (and later) and Windows Vista operating systems, the clock's resolution is approximately 10-15 milliseconds.</value>
  </data>
  <data name="_1000000ths_of_a_second" xml:space="preserve">
    <value>1,000,000ths of a second</value>
  </data>
  <data name="_1000000ths_of_a_second_description" xml:space="preserve">
    <value>The "ffffff" custom format specifier represents the six most significant digits of the seconds fraction; that is, it represents the millionths of a second in a date and time value.

Although it's possible to display the millionths of a second component of a time value, that value may not be meaningful. The precision of date and time values depends on the resolution of the system clock. On the Windows NT 3.5 (and later) and Windows Vista operating systems, the clock's resolution is approximately 10-15 milliseconds.</value>
  </data>
  <data name="_1000000ths_of_a_second_non_zero" xml:space="preserve">
    <value>1,000,000ths of a second (non-zero)</value>
  </data>
  <data name="_1000000ths_of_a_second_non_zero_description" xml:space="preserve">
    <value>The "FFFFFF" custom format specifier represents the six most significant digits of the seconds fraction; that is, it represents the millionths of a second in a date and time value. However, trailing zeros or six zero digits aren't displayed.

Although it's possible to display the millionths of a second component of a time value, that value may not be meaningful. The precision of date and time values depends on the resolution of the system clock. On the Windows NT 3.5 (and later) and Windows Vista operating systems, the clock's resolution is approximately 10-15 milliseconds.</value>
  </data>
  <data name="_100000ths_of_a_second" xml:space="preserve">
    <value>100,000ths of a second</value>
  </data>
  <data name="_100000ths_of_a_second_description" xml:space="preserve">
    <value>The "fffff" custom format specifier represents the five most significant digits of the seconds fraction; that is, it represents the hundred thousandths of a second in a date and time value.

Although it's possible to display the hundred thousandths of a second component of a time value, that value may not be meaningful. The precision of date and time values depends on the resolution of the system clock. On the Windows NT 3.5 (and later) and Windows Vista operating systems, the clock's resolution is approximately 10-15 milliseconds.</value>
  </data>
  <data name="_100000ths_of_a_second_non_zero" xml:space="preserve">
    <value>100,000ths of a second (non-zero)</value>
  </data>
  <data name="_100000ths_of_a_second_non_zero_description" xml:space="preserve">
    <value>The "FFFFF" custom format specifier represents the five most significant digits of the seconds fraction; that is, it represents the hundred thousandths of a second in a date and time value. However, trailing zeros or five zero digits aren't displayed.

Although it's possible to display the hundred thousandths of a second component of a time value, that value may not be meaningful. The precision of date and time values depends on the resolution of the system clock. On the Windows NT 3.5 (and later) and Windows Vista operating systems, the clock's resolution is approximately 10-15 milliseconds.</value>
  </data>
  <data name="_10000ths_of_a_second" xml:space="preserve">
    <value>10,000ths of a second</value>
  </data>
  <data name="_10000ths_of_a_second_description" xml:space="preserve">
    <value>The "ffff" custom format specifier represents the four most significant digits of the seconds fraction; that is, it represents the ten thousandths of a second in a date and time value.

Although it's possible to display the ten thousandths of a second component of a time value, that value may not be meaningful. The precision of date and time values depends on the resolution of the system clock. On the Windows NT version 3.5 (and later) and Windows Vista operating systems, the clock's resolution is approximately 10-15 milliseconds.</value>
  </data>
  <data name="_10000ths_of_a_second_non_zero" xml:space="preserve">
    <value>10,000ths of a second (non-zero)</value>
  </data>
  <data name="_10000ths_of_a_second_non_zero_description" xml:space="preserve">
    <value>The "FFFF" custom format specifier represents the four most significant digits of the seconds fraction; that is, it represents the ten thousandths of a second in a date and time value. However, trailing zeros or four zero digits aren't displayed.

Although it's possible to display the ten thousandths of a second component of a time value, that value may not be meaningful. The precision of date and time values depends on the resolution of the system clock. On the Windows NT 3.5 (and later) and Windows Vista operating systems, the clock's resolution is approximately 10-15 milliseconds.</value>
  </data>
  <data name="_1000ths_of_a_second" xml:space="preserve">
    <value>1,000ths of a second</value>
  </data>
  <data name="_1000ths_of_a_second_description" xml:space="preserve">
    <value>The "fff" custom format specifier represents the three most significant digits of the seconds fraction; that is, it represents the milliseconds in a date and time value.</value>
  </data>
  <data name="_1000ths_of_a_second_non_zero" xml:space="preserve">
    <value>1,000ths of a second (non-zero)</value>
  </data>
  <data name="_1000ths_of_a_second_non_zero_description" xml:space="preserve">
    <value>The "FFF" custom format specifier represents the three most significant digits of the seconds fraction; that is, it represents the milliseconds in a date and time value. However, trailing zeros or three zero digits aren't displayed.</value>
  </data>
  <data name="_100ths_of_a_second" xml:space="preserve">
    <value>100ths of a second</value>
  </data>
  <data name="_100ths_of_a_second_description" xml:space="preserve">
    <value>The "ff" custom format specifier represents the two most significant digits of the seconds fraction; that is, it represents the hundredths of a second in a date and time value.</value>
  </data>
  <data name="_100ths_of_a_second_non_zero" xml:space="preserve">
    <value>100ths of a second (non-zero)</value>
  </data>
  <data name="_100ths_of_a_second_non_zero_description" xml:space="preserve">
    <value>The "FF" custom format specifier represents the two most significant digits of the seconds fraction; that is, it represents the hundredths of a second in a date and time value. However, trailing zeros or two zero digits aren't displayed.</value>
  </data>
  <data name="_10ths_of_a_second" xml:space="preserve">
    <value>10ths of a second</value>
  </data>
  <data name="_10ths_of_a_second_description" xml:space="preserve">
    <value>The "f" custom format specifier represents the most significant digit of the seconds fraction; that is, it represents the tenths of a second in a date and time value.

If the "f" format specifier is used without other format specifiers, it's interpreted as the "f" standard date and time format specifier.

When you use "f" format specifiers as part of a format string supplied to the ParseExact or TryParseExact method, the number of "f" format specifiers indicates the number of most significant digits of the seconds fraction that must be present to successfully parse the string.</value>
    <comment>{Locked="ParseExact"}{Locked="TryParseExact"}{Locked=""f""}</comment>
  </data>
  <data name="_10ths_of_a_second_non_zero" xml:space="preserve">
    <value>10ths of a second (non-zero)</value>
  </data>
  <data name="_10ths_of_a_second_non_zero_description" xml:space="preserve">
    <value>The "F" custom format specifier represents the most significant digit of the seconds fraction; that is, it represents the tenths of a second in a date and time value. Nothing is displayed if the digit is zero.

If the "F" format specifier is used without other format specifiers, it's interpreted as the "F" standard date and time format specifier.

The number of "F" format specifiers used with the ParseExact, TryParseExact, ParseExact, or TryParseExact method indicates the maximum number of most significant digits of the seconds fraction that can be present to successfully parse the string.</value>
  </data>
  <data name="_12_hour_clock_1_2_digits" xml:space="preserve">
    <value>12 hour clock (1-2 digits)</value>
  </data>
  <data name="_12_hour_clock_1_2_digits_description" xml:space="preserve">
    <value>The "h" custom format specifier represents the hour as a number from 1 through 12; that is, the hour is represented by a 12-hour clock that counts the whole hours since midnight or noon. A particular hour after midnight is indistinguishable from the same hour after noon. The hour is not rounded, and a single-digit hour is formatted without a leading zero. For example, given a time of 5:43 in the morning or afternoon, this custom format specifier displays "5".

If the "h" format specifier is used without other custom format specifiers, it's interpreted as a standard date and time format specifier and throws a FormatException.</value>
  </data>
  <data name="_12_hour_clock_2_digits" xml:space="preserve">
    <value>12 hour clock (2 digits)</value>
  </data>
  <data name="_12_hour_clock_2_digits_description" xml:space="preserve">
    <value>The "hh" custom format specifier (plus any number of additional "h" specifiers) represents the hour as a number from 01 through 12; that is, the hour is represented by a 12-hour clock that counts the whole hours since midnight or noon. A particular hour after midnight is indistinguishable from the same hour after noon. The hour is not rounded, and a single-digit hour is formatted with a leading zero. For example, given a time of 5:43 in the morning or afternoon, this format specifier displays "05".</value>
  </data>
  <data name="_24_hour_clock_1_2_digits" xml:space="preserve">
    <value>24 hour clock (1-2 digits)</value>
  </data>
  <data name="_24_hour_clock_1_2_digits_description" xml:space="preserve">
    <value>The "H" custom format specifier represents the hour as a number from 0 through 23; that is, the hour is represented by a zero-based 24-hour clock that counts the hours since midnight. A single-digit hour is formatted without a leading zero.

If the "H" format specifier is used without other custom format specifiers, it's interpreted as a standard date and time format specifier and throws a FormatException.</value>
  </data>
  <data name="_24_hour_clock_2_digits" xml:space="preserve">
    <value>24 hour clock (2 digits)</value>
  </data>
  <data name="_24_hour_clock_2_digits_description" xml:space="preserve">
    <value>The "HH" custom format specifier (plus any number of additional "H" specifiers) represents the hour as a number from 00 through 23; that is, the hour is represented by a zero-based 24-hour clock that counts the hours since midnight. A single-digit hour is formatted with a leading zero.</value>
  </data>
  <data name="Implement_remaining_members_explicitly" xml:space="preserve">
    <value>Implement remaining members explicitly</value>
  </data>
  <data name="Generate_for_0" xml:space="preserve">
    <value>Generate for '{0}'</value>
  </data>
  <data name="Generate_comparison_operators" xml:space="preserve">
    <value>Generate comparison operators</value>
  </data>
  <data name="Create_and_assign_remaining_as_fields" xml:space="preserve">
    <value>Create and assign remaining as fields</value>
  </data>
  <data name="Create_and_assign_remaining_as_properties" xml:space="preserve">
    <value>Create and assign remaining as properties</value>
  </data>
  <data name="Add_explicit_cast" xml:space="preserve">
    <value>Add explicit cast</value>
  </data>
  <data name="Example" xml:space="preserve">
    <value>Example:</value>
    <comment>Singular form when we want to show an example, but only have one to show.</comment>
  </data>
  <data name="Examples" xml:space="preserve">
    <value>Examples:</value>
    <comment>Plural form when we have multiple examples to show.</comment>
  </data>
  <data name="Alternation_conditions_cannot_be_comments" xml:space="preserve">
    <value>Alternation conditions cannot be comments</value>
    <comment>This is an error message shown to the user when they write an invalid Regular Expression. Example: a|(?#b)</comment>
  </data>
  <data name="Alternation_conditions_do_not_capture_and_cannot_be_named" xml:space="preserve">
    <value>Alternation conditions do not capture and cannot be named</value>
    <comment>This is an error message shown to the user when they write an invalid Regular Expression. Example: (?(?'x'))</comment>
  </data>
  <data name="A_subtraction_must_be_the_last_element_in_a_character_class" xml:space="preserve">
    <value>A subtraction must be the last element in a character class</value>
    <comment>This is an error message shown to the user when they write an invalid Regular Expression. Example: [a-[b]-c]</comment>
  </data>
  <data name="Cannot_include_class_0_in_character_range" xml:space="preserve">
    <value>Cannot include class \{0} in character range</value>
    <comment>This is an error message shown to the user when they write an invalid Regular Expression. Example: [a-\w]. {0} is the invalid class (\w here)</comment>
  </data>
  <data name="Capture_group_numbers_must_be_less_than_or_equal_to_Int32_MaxValue" xml:space="preserve">
    <value>Capture group numbers must be less than or equal to Int32.MaxValue</value>
    <comment>This is an error message shown to the user when they write an invalid Regular Expression. Example: a{2147483648}</comment>
  </data>
  <data name="Capture_number_cannot_be_zero" xml:space="preserve">
    <value>Capture number cannot be zero</value>
    <comment>This is an error message shown to the user when they write an invalid Regular Expression. Example: (?&lt;0&gt;a)</comment>
  </data>
  <data name="Illegal_backslash_at_end_of_pattern" xml:space="preserve">
    <value>Illegal \ at end of pattern</value>
    <comment>This is an error message shown to the user when they write an invalid Regular Expression. Example: \</comment>
  </data>
  <data name="Illegal_x_y_with_x_less_than_y" xml:space="preserve">
    <value>Illegal {x,y} with x &gt; y</value>
    <comment>This is an error message shown to the user when they write an invalid Regular Expression. Example: a{1,0}</comment>
  </data>
  <data name="Incomplete_character_escape" xml:space="preserve">
    <value>Incomplete \p{X} character escape</value>
    <comment>This is an error message shown to the user when they write an invalid Regular Expression. Example: \p{ Cc }</comment>
  </data>
  <data name="Insufficient_hexadecimal_digits" xml:space="preserve">
    <value>Insufficient hexadecimal digits</value>
    <comment>This is an error message shown to the user when they write an invalid Regular Expression. Example: \x</comment>
  </data>
  <data name="Invalid_group_name_Group_names_must_begin_with_a_word_character" xml:space="preserve">
    <value>Invalid group name: Group names must begin with a word character</value>
    <comment>This is an error message shown to the user when they write an invalid Regular Expression. Example: (?&lt;a &gt;a)</comment>
  </data>
  <data name="Malformed" xml:space="preserve">
    <value>malformed</value>
    <comment>This is an error message shown to the user when they write an invalid Regular Expression. Example: (?(0</comment>
  </data>
  <data name="Malformed_character_escape" xml:space="preserve">
    <value>Malformed \p{X} character escape</value>
    <comment>This is an error message shown to the user when they write an invalid Regular Expression. Example: \p {Cc}</comment>
  </data>
  <data name="Malformed_named_back_reference" xml:space="preserve">
    <value>Malformed \k&lt;...&gt; named back reference</value>
    <comment>This is an error message shown to the user when they write an invalid Regular Expression. Example: \k'</comment>
  </data>
  <data name="Missing_control_character" xml:space="preserve">
    <value>Missing control character</value>
    <comment>This is an error message shown to the user when they write an invalid Regular Expression. Example: \c</comment>
  </data>
  <data name="Nested_quantifier_0" xml:space="preserve">
    <value>Nested quantifier {0}</value>
    <comment>This is an error message shown to the user when they write an invalid Regular Expression. Example: a**. In this case {0} will be '*', the extra unnecessary quantifier.</comment>
  </data>
  <data name="Not_enough_close_parens" xml:space="preserve">
    <value>Not enough )'s</value>
    <comment>This is an error message shown to the user when they write an invalid Regular Expression. Example: (a</comment>
  </data>
  <data name="Quantifier_x_y_following_nothing" xml:space="preserve">
    <value>Quantifier {x,y} following nothing</value>
    <comment>This is an error message shown to the user when they write an invalid Regular Expression. Example: *</comment>
  </data>
  <data name="Reference_to_undefined_group" xml:space="preserve">
    <value>reference to undefined group</value>
    <comment>This is an error message shown to the user when they write an invalid Regular Expression. Example: (?(1))</comment>
  </data>
  <data name="Reference_to_undefined_group_name_0" xml:space="preserve">
    <value>Reference to undefined group name {0}</value>
    <comment>This is an error message shown to the user when they write an invalid Regular Expression. Example: \k&lt;a&gt;. Here, {0} will be the name of the undefined group ('a')</comment>
  </data>
  <data name="Reference_to_undefined_group_number_0" xml:space="preserve">
    <value>Reference to undefined group number {0}</value>
    <comment>This is an error message shown to the user when they write an invalid Regular Expression. Example: (?&lt;-1&gt;). Here, {0} will be the number of the undefined group ('1')</comment>
  </data>
  <data name="Too_many_bars_in_conditional_grouping" xml:space="preserve">
    <value>Too many | in (?()|)</value>
    <comment>This is an error message shown to the user when they write an invalid Regular Expression. Example: (?(0)a|b|)</comment>
  </data>
  <data name="Too_many_close_parens" xml:space="preserve">
    <value>Too many )'s</value>
    <comment>This is an error message shown to the user when they write an invalid Regular Expression. Example: )</comment>
  </data>
  <data name="Unknown_property" xml:space="preserve">
    <value>Unknown property</value>
    <comment>This is an error message shown to the user when they write an invalid Regular Expression. Example: \p{}</comment>
  </data>
  <data name="Unknown_property_0" xml:space="preserve">
    <value>Unknown property '{0}'</value>
    <comment>This is an error message shown to the user when they write an invalid Regular Expression. Example: \p{xxx}. Here, {0} will be the name of the unknown property ('xxx')</comment>
  </data>
  <data name="Unrecognized_control_character" xml:space="preserve">
    <value>Unrecognized control character</value>
    <comment>This is an error message shown to the user when they write an invalid Regular Expression. Example: [\c]</comment>
  </data>
  <data name="Unrecognized_escape_sequence_0" xml:space="preserve">
    <value>Unrecognized escape sequence \{0}</value>
    <comment>This is an error message shown to the user when they write an invalid Regular Expression. Example: \m. Here, {0} will be the unrecognized character ('m')</comment>
  </data>
  <data name="Unrecognized_grouping_construct" xml:space="preserve">
    <value>Unrecognized grouping construct</value>
    <comment>This is an error message shown to the user when they write an invalid Regular Expression. Example: (?&lt;</comment>
  </data>
  <data name="Unterminated_character_class_set" xml:space="preserve">
    <value>Unterminated [] set</value>
    <comment>This is an error message shown to the user when they write an invalid Regular Expression. Example: [</comment>
  </data>
  <data name="Unterminated_regex_comment" xml:space="preserve">
    <value>Unterminated (?#...) comment</value>
    <comment>This is an error message shown to the user when they write an invalid Regular Expression. Example: (?#</comment>
  </data>
  <data name="x_y_range_in_reverse_order" xml:space="preserve">
    <value>[x-y] range in reverse order</value>
    <comment>This is an error message shown to the user when they write an invalid Regular Expression. Example: [b-a]</comment>
  </data>
  <data name="Regex_issue_0" xml:space="preserve">
    <value>Regex issue: {0}</value>
    <comment>This is an error message shown to the user when they write an invalid Regular Expression. {0} will be the actual text of one of the above Regular Expression errors.</comment>
  </data>
  <data name="Regex_number_decimal_digit" xml:space="preserve">
    <value>number, decimal digit</value>
  </data>
  <data name="Regex_number_letter" xml:space="preserve">
    <value>number, letter</value>
  </data>
  <data name="Regex_number_other" xml:space="preserve">
    <value>number, other</value>
  </data>
  <data name="Regex_other_control" xml:space="preserve">
    <value>other, control</value>
  </data>
  <data name="Regex_other_format" xml:space="preserve">
    <value>other, format</value>
  </data>
  <data name="Regex_other_not_assigned" xml:space="preserve">
    <value>other, not assigned</value>
  </data>
  <data name="Regex_other_private_use" xml:space="preserve">
    <value>other, private use</value>
  </data>
  <data name="Regex_other_surrogate" xml:space="preserve">
    <value>other, surrogate</value>
  </data>
  <data name="Regex_punctuation_close" xml:space="preserve">
    <value>punctuation, close</value>
  </data>
  <data name="Regex_punctuation_connector" xml:space="preserve">
    <value>punctuation, connector</value>
  </data>
  <data name="Regex_punctuation_dash" xml:space="preserve">
    <value>punctuation, dash</value>
  </data>
  <data name="Regex_punctuation_final_quote" xml:space="preserve">
    <value>punctuation, final quote</value>
  </data>
  <data name="Regex_punctuation_initial_quote" xml:space="preserve">
    <value>punctuation, initial quote</value>
  </data>
  <data name="Regex_punctuation_open" xml:space="preserve">
    <value>punctuation, open</value>
  </data>
  <data name="Regex_punctuation_other" xml:space="preserve">
    <value>punctuation, other</value>
  </data>
  <data name="Regex_separator_line" xml:space="preserve">
    <value>separator, line</value>
  </data>
  <data name="Regex_separator_paragraph" xml:space="preserve">
    <value>separator, paragraph</value>
  </data>
  <data name="Regex_separator_space" xml:space="preserve">
    <value>separator, space</value>
  </data>
  <data name="Regex_symbol_currency" xml:space="preserve">
    <value>symbol, currency</value>
  </data>
  <data name="Regex_symbol_math" xml:space="preserve">
    <value>symbol, math</value>
  </data>
  <data name="Regex_symbol_modifier" xml:space="preserve">
    <value>symbol, modifier</value>
  </data>
  <data name="Regex_symbol_other" xml:space="preserve">
    <value>symbol, other</value>
  </data>
  <data name="Regex_letter_lowercase" xml:space="preserve">
    <value>letter, lowercase</value>
  </data>
  <data name="Regex_letter_modifier" xml:space="preserve">
    <value>letter, modifier</value>
  </data>
  <data name="Regex_letter_other" xml:space="preserve">
    <value>letter, other</value>
  </data>
  <data name="Regex_letter_titlecase" xml:space="preserve">
    <value>letter, titlecase</value>
  </data>
  <data name="Regex_mark_enclosing" xml:space="preserve">
    <value>mark, enclosing</value>
  </data>
  <data name="Regex_mark_nonspacing" xml:space="preserve">
    <value>mark, nonspacing</value>
  </data>
  <data name="Regex_mark_spacing_combining" xml:space="preserve">
    <value>mark, spacing combining</value>
  </data>
  <data name="Regex_contiguous_matches_long" xml:space="preserve">
    <value>The \G anchor specifies that a match must occur at the point where the previous match ended. When you use this anchor with the Regex.Matches or Match.NextMatch method, it ensures that all matches are contiguous.</value>
  </data>
  <data name="Regex_contiguous_matches_short" xml:space="preserve">
    <value>contiguous matches</value>
  </data>
  <data name="Regex_end_of_string_only_long" xml:space="preserve">
    <value>The \z anchor specifies that a match must occur at the end of the input string. Like the $ language element, \z ignores the RegexOptions.Multiline option. Unlike the \Z language element, \z does not match a \n character at the end of a string. Therefore, it can only match the last line of the input string.</value>
  </data>
  <data name="Regex_end_of_string_only_short" xml:space="preserve">
    <value>end of string only</value>
  </data>
  <data name="Regex_end_of_string_or_before_ending_newline_long" xml:space="preserve">
    <value>The \Z anchor specifies that a match must occur at the end of the input string, or before \n at the end of the input string. It is identical to the $ anchor, except that \Z ignores the RegexOptions.Multiline option. Therefore, in a multiline string, it can only match the end of the last line, or the last line before \n.

The \Z anchor matches \n but does not match \r\n (the CR/LF character combination). To match CR/LF, include \r?\Z in the regular expression pattern.</value>
  </data>
  <data name="Regex_end_of_string_or_before_ending_newline_short" xml:space="preserve">
    <value>end of string or before ending newline</value>
  </data>
  <data name="Regex_non_word_boundary_long" xml:space="preserve">
    <value>The \B anchor specifies that the match must not occur on a word boundary. It is the opposite of the \b anchor.</value>
  </data>
  <data name="Regex_non_word_boundary_short" xml:space="preserve">
    <value>non-word boundary</value>
  </data>
  <data name="Regex_start_of_string_only_long" xml:space="preserve">
    <value>The \A anchor specifies that a match must occur at the beginning of the input string. It is identical to the ^ anchor, except that \A ignores the RegexOptions.Multiline option. Therefore, it can only match the start of the first line in a multiline input string.</value>
  </data>
  <data name="Regex_start_of_string_only_short" xml:space="preserve">
    <value>start of string only</value>
  </data>
  <data name="Regex_word_boundary_long" xml:space="preserve">
    <value>The \b anchor specifies that the match must occur on a boundary between a word character (the \w language element) and a non-word character (the \W language element). Word characters consist of alphanumeric characters and underscores; a non-word character is any character that is not alphanumeric or an underscore. The match may also occur on a word boundary at the beginning or end of the string.

The \b anchor is frequently used to ensure that a subexpression matches an entire word instead of just the beginning or end of a word.</value>
  </data>
  <data name="Regex_word_boundary_short" xml:space="preserve">
    <value>word boundary</value>
  </data>
  <data name="Regex_start_of_string_or_line_long" xml:space="preserve">
    <value>The ^ anchor specifies that the following pattern must begin at the first character position of the string. If you use ^ with the RegexOptions.Multiline option, the match must occur at the beginning of each line.</value>
  </data>
  <data name="Regex_start_of_string_or_line_short" xml:space="preserve">
    <value>start of string or line</value>
  </data>
  <data name="Regex_end_of_string_or_line_long" xml:space="preserve">
    <value>The $ anchor specifies that the preceding pattern must occur at the end of the input string, or before \n at the end of the input string. If you use $ with the RegexOptions.Multiline option, the match can also occur at the end of a line.

The $ anchor matches \n but does not match \r\n (the combination of carriage return and newline characters, or CR/LF). To match the CR/LF character combination, include \r?$ in the regular expression pattern.</value>
  </data>
  <data name="Regex_end_of_string_or_line_short" xml:space="preserve">
    <value>end of string or line</value>
  </data>
  <data name="Regex_any_character_group_long" xml:space="preserve">
    <value>The period character (.) matches any character except \n (the newline character, \u000A).  If a regular expression pattern is modified by the RegexOptions.Singleline option, or if the portion of the pattern that contains the . character class is modified by the 's' option, . matches any character.</value>
  </data>
  <data name="Regex_any_character_group_short" xml:space="preserve">
    <value>any character</value>
  </data>
  <data name="Regex_backspace_character_long" xml:space="preserve">
    <value>Matches a backspace character, \u0008</value>
  </data>
  <data name="Regex_backspace_character_short" xml:space="preserve">
    <value>backspace character</value>
  </data>
  <data name="Regex_bell_character_long" xml:space="preserve">
    <value>Matches a bell (alarm) character, \u0007</value>
  </data>
  <data name="Regex_bell_character_short" xml:space="preserve">
    <value>bell character</value>
  </data>
  <data name="Regex_carriage_return_character_long" xml:space="preserve">
    <value>Matches a carriage-return character, \u000D.  Note that \r is not equivalent to the newline character, \n.</value>
  </data>
  <data name="Regex_carriage_return_character_short" xml:space="preserve">
    <value>carriage-return character</value>
  </data>
  <data name="Regex_control_character_long" xml:space="preserve">
    <value>Matches an ASCII control character, where X is the letter of the control character. For example, \cC is CTRL-C.</value>
  </data>
  <data name="Regex_control_character_short" xml:space="preserve">
    <value>control character</value>
  </data>
  <data name="Regex_decimal_digit_character_long" xml:space="preserve">
    <value>\d matches any decimal digit. It is equivalent to the \p{Nd} regular expression pattern, which includes the standard decimal digits 0-9 as well as the decimal digits of a number of other character sets.

If ECMAScript-compliant behavior is specified, \d is equivalent to [0-9]</value>
  </data>
  <data name="Regex_decimal_digit_character_short" xml:space="preserve">
    <value>decimal-digit character</value>
  </data>
  <data name="Regex_escape_character_long" xml:space="preserve">
    <value>Matches an escape character, \u001B</value>
  </data>
  <data name="Regex_escape_character_short" xml:space="preserve">
    <value>escape character</value>
  </data>
  <data name="Regex_form_feed_character_long" xml:space="preserve">
    <value>Matches a form-feed character, \u000C</value>
  </data>
  <data name="Regex_form_feed_character_short" xml:space="preserve">
    <value>form-feed character</value>
  </data>
  <data name="Regex_hexadecimal_escape_long" xml:space="preserve">
    <value>Matches an ASCII character, where ## is a two-digit hexadecimal character code.</value>
  </data>
  <data name="Regex_hexadecimal_escape_short" xml:space="preserve">
    <value>hexadecimal escape</value>
  </data>
  <data name="Regex_letter_uppercase" xml:space="preserve">
    <value>letter, uppercase</value>
  </data>
  <data name="Regex_matched_subexpression_long" xml:space="preserve">
    <value>This grouping construct captures a matched 'subexpression', where 'subexpression' is any valid regular expression pattern. Captures that use parentheses are numbered automatically from left to right based on the order of the opening parentheses in the regular expression, starting from one. The capture that is numbered zero is the text matched by the entire regular expression pattern.</value>
  </data>
  <data name="Regex_matched_subexpression_short" xml:space="preserve">
    <value>matched subexpression</value>
  </data>
  <data name="Regex_negative_character_group_long" xml:space="preserve">
    <value>A negative character group specifies a list of characters that must not appear in an input string for a match to occur. The list of characters are specified individually.

Two or more character ranges can be concatenated. For example, to specify the range of decimal digits from "0" through "9", the range of lowercase letters from "a" through "f", and the range of uppercase letters from "A" through "F", use [0-9a-fA-F].</value>
  </data>
  <data name="Regex_negative_character_group_short" xml:space="preserve">
    <value>negative character group</value>
  </data>
  <data name="Regex_negative_character_range_long" xml:space="preserve">
    <value>A negative character range specifies a list of characters that must not appear in an input string for a match to occur. 'firstCharacter' is the character that begins the range, and 'lastCharacter' is the character that ends the range.

Two or more character ranges can be concatenated. For example, to specify the range of decimal digits from "0" through "9", the range of lowercase letters from "a" through "f", and the range of uppercase letters from "A" through "F", use [0-9a-fA-F].</value>
  </data>
  <data name="Regex_negative_character_range_short" xml:space="preserve">
    <value>negative character range</value>
  </data>
  <data name="Regex_negative_unicode_category_long" xml:space="preserve">
    <value>The regular expression construct \P{ name } matches any character that does not belong to a Unicode general category or named block, where name is the category abbreviation or named block name.</value>
  </data>
  <data name="Regex_negative_unicode_category_short" xml:space="preserve">
    <value>negative unicode category</value>
  </data>
  <data name="Regex_new_line_character_long" xml:space="preserve">
    <value>Matches a new-line character, \u000A</value>
  </data>
  <data name="Regex_new_line_character_short" xml:space="preserve">
    <value>new-line character</value>
  </data>
  <data name="Regex_non_digit_character_long" xml:space="preserve">
    <value>\D matches any non-digit character. It is equivalent to the \P{Nd} regular expression pattern.

If ECMAScript-compliant behavior is specified, \D is equivalent to [^0-9]</value>
  </data>
  <data name="Regex_non_digit_character_short" xml:space="preserve">
    <value>non-digit character</value>
  </data>
  <data name="Regex_non_white_space_character_long" xml:space="preserve">
    <value>\S matches any non-white-space character. It is equivalent to the [^\f\n\r\t\v\x85\p{Z}] regular expression pattern, or the opposite of the regular expression pattern that is equivalent to \s, which matches white-space characters.

If ECMAScript-compliant behavior is specified, \S is equivalent to [^ \f\n\r\t\v]</value>
  </data>
  <data name="Regex_non_white_space_character_short" xml:space="preserve">
    <value>non-white-space character</value>
  </data>
  <data name="Regex_non_word_character_long" xml:space="preserve">
    <value>\W matches any non-word character. It matches any character except for those in the following Unicode categories:

    Ll	Letter, Lowercase
    Lu	Letter, Uppercase
    Lt	Letter, Titlecase
    Lo	Letter, Other
    Lm	Letter, Modifier
    Mn	Mark, Nonspacing
    Nd	Number, Decimal Digit
    Pc	Punctuation, Connector

If ECMAScript-compliant behavior is specified, \W is equivalent to [^a-zA-Z_0-9]</value>
    <comment>Note: Ll, Lu, Lt, Lo, Lm, Mn, Nd, and Pc are all things that should not be localized. </comment>
  </data>
  <data name="Regex_non_word_character_short" xml:space="preserve">
    <value>non-word character</value>
  </data>
  <data name="Regex_positive_character_group_long" xml:space="preserve">
    <value>A positive character group specifies a list of characters, any one of which may appear in an input string for a match to occur.</value>
  </data>
  <data name="Regex_positive_character_group_short" xml:space="preserve">
    <value>positive character group</value>
  </data>
  <data name="Regex_positive_character_range_long" xml:space="preserve">
    <value>A positive character range specifies a range of characters, any one of which may appear in an input string for a match to occur.  'firstCharacter' is the character that begins the range and 'lastCharacter' is the character that ends the range. </value>
  </data>
  <data name="Regex_positive_character_range_short" xml:space="preserve">
    <value>positive character range</value>
  </data>
  <data name="Regex_subexpression" xml:space="preserve">
    <value>subexpression</value>
  </data>
  <data name="Regex_tab_character_long" xml:space="preserve">
    <value>Matches a tab character, \u0009</value>
  </data>
  <data name="Regex_tab_character_short" xml:space="preserve">
    <value>tab character</value>
  </data>
  <data name="Regex_unicode_category_long" xml:space="preserve">
    <value>The regular expression construct \p{ name } matches any character that belongs to a Unicode general category or named block, where name is the category abbreviation or named block name.</value>
  </data>
  <data name="Regex_unicode_category_short" xml:space="preserve">
    <value>unicode category</value>
  </data>
  <data name="Regex_unicode_escape_long" xml:space="preserve">
    <value>Matches a UTF-16 code unit whose value is #### hexadecimal.</value>
  </data>
  <data name="Regex_unicode_escape_short" xml:space="preserve">
    <value>unicode escape</value>
  </data>
  <data name="Regex_vertical_tab_character_long" xml:space="preserve">
    <value>Matches a vertical-tab character, \u000B</value>
  </data>
  <data name="Regex_vertical_tab_character_short" xml:space="preserve">
    <value>vertical-tab character</value>
  </data>
  <data name="Regex_white_space_character_long" xml:space="preserve">
    <value>\s matches any white-space character. It is equivalent to the following escape sequences and Unicode categories:

    \f	The form feed character, \u000C
    \n	The newline character, \u000A
    \r	The carriage return character, \u000D
    \t	The tab character, \u0009
    \v	The vertical tab character, \u000B
    \x85	The ellipsis or NEXT LINE (NEL) character (…), \u0085
    \p{Z}	Matches any separator character

If ECMAScript-compliant behavior is specified, \s is equivalent to [ \f\n\r\t\v]</value>
  </data>
  <data name="Regex_white_space_character_short" xml:space="preserve">
    <value>white-space character</value>
  </data>
  <data name="Regex_word_character_long" xml:space="preserve">
    <value>\w matches any word character. A word character is a member of any of the following Unicode categories:

    Ll	Letter, Lowercase
    Lu	Letter, Uppercase
    Lt	Letter, Titlecase
    Lo	Letter, Other
    Lm	Letter, Modifier
    Mn	Mark, Nonspacing
    Nd	Number, Decimal Digit
    Pc	Punctuation, Connector

If ECMAScript-compliant behavior is specified, \w is equivalent to [a-zA-Z_0-9]</value>
    <comment>Note: Ll, Lu, Lt, Lo, Lm, Mn, Nd, and Pc are all things that should not be localized.</comment>
  </data>
  <data name="Regex_word_character_short" xml:space="preserve">
    <value>word character</value>
  </data>
  <data name="Regex_alternation_long" xml:space="preserve">
    <value>You can use the vertical bar (|) character to match any one of a series of patterns, where the | character separates each pattern.</value>
  </data>
  <data name="Regex_alternation_short" xml:space="preserve">
    <value>alternation</value>
  </data>
  <data name="Regex_balancing_group_long" xml:space="preserve">
    <value>A balancing group definition deletes the definition of a previously defined group and stores, in the current group, the interval between the previously defined group and the current group.

'name1' is the current group (optional), 'name2' is a previously defined group, and 'subexpression' is any valid regular expression pattern. The balancing group definition deletes the definition of name2 and stores the interval between name2 and name1 in name1. If no name2 group is defined, the match backtracks. Because deleting the last definition of name2 reveals the previous definition of name2, this construct lets you use the stack of captures for group name2 as a counter for keeping track of nested constructs such as parentheses or opening and closing brackets.

The balancing group definition uses 'name2' as a stack. The beginning character of each nested construct is placed in the group and in its Group.Captures collection. When the closing character is matched, its corresponding opening character is removed from the group, and the Captures collection is decreased by one. After the opening and closing characters of all nested constructs have been matched, 'name1' is empty.</value>
  </data>
  <data name="Regex_balancing_group_short" xml:space="preserve">
    <value>balancing group</value>
  </data>
  <data name="Regex_comment" xml:space="preserve">
    <value>comment</value>
  </data>
  <data name="Regex_conditional_expression_match_long" xml:space="preserve">
    <value>This language element attempts to match one of two patterns depending on whether it can match an initial pattern.

'expression' is the initial pattern to match, 'yes' is the pattern to match if expression is matched, and 'no' is the optional pattern to match if expression is not matched.</value>
  </data>
  <data name="Regex_conditional_expression_match_short" xml:space="preserve">
    <value>conditional expression match</value>
  </data>
  <data name="Regex_conditional_group_match_long" xml:space="preserve">
    <value>This language element attempts to match one of two patterns depending on whether it has matched a specified capturing group.

'name' is the name (or number) of a capturing group, 'yes' is the expression to match if 'name' (or 'number') has a match, and 'no' is the optional expression to match if it does not.</value>
  </data>
  <data name="Regex_conditional_group_match_short" xml:space="preserve">
    <value>conditional group match</value>
  </data>
  <data name="Regex_end_of_line_comment_long" xml:space="preserve">
    <value>A number sign (#) marks an x-mode comment, which starts at the unescaped # character at the end of the regular expression pattern and continues until the end of the line. To use this construct, you must either enable the x option (through inline options) or supply the RegexOptions.IgnorePatternWhitespace value to the option parameter when instantiating the Regex object or calling a static Regex method.</value>
  </data>
  <data name="Regex_end_of_line_comment_short" xml:space="preserve">
    <value>end-of-line comment</value>
  </data>
  <data name="Regex_expression" xml:space="preserve">
    <value>expression</value>
  </data>
  <data name="Regex_group_options_long" xml:space="preserve">
    <value>This grouping construct applies or disables the specified options within a subexpression. The options to enable are specified after the question mark, and the options to disable after the minus sign. The allowed options are:

    i	Use case-insensitive matching.
    m	Use multiline mode, where ^ and $ match the beginning and end of each line
	(instead of the beginning and end of the input string).
    s	Use single-line mode, where the period (.) matches every character
	(instead of every character except \n).
    n	Do not capture unnamed groups. The only valid captures are explicitly
	named or numbered groups of the form (?&lt;name&gt; subexpression).
    x	Exclude unescaped white space from the pattern, and enable comments
	after a number sign (#).</value>
  </data>
  <data name="Regex_group_options_short" xml:space="preserve">
    <value>group options</value>
  </data>
  <data name="Regex_inline_comment_long" xml:space="preserve">
    <value>The (?# comment) construct lets you include an inline comment in a regular expression. The regular expression engine does not use any part of the comment in pattern matching, although the comment is included in the string that is returned by the Regex.ToString method. The comment ends at the first closing parenthesis.</value>
  </data>
  <data name="Regex_inline_comment_short" xml:space="preserve">
    <value>inline comment</value>
  </data>
  <data name="Regex_name" xml:space="preserve">
    <value>name</value>
  </data>
  <data name="Regex_name1" xml:space="preserve">
    <value>name1</value>
  </data>
  <data name="Regex_name2" xml:space="preserve">
    <value>name2</value>
  </data>
  <data name="Regex_named_backreference_long" xml:space="preserve">
    <value>A named or numbered backreference.

'name' is the name of a capturing group defined in the regular expression pattern.</value>
  </data>
  <data name="Regex_named_backreference_short" xml:space="preserve">
    <value>named backreference</value>
  </data>
  <data name="Regex_named_matched_subexpression_long" xml:space="preserve">
    <value>Captures a matched subexpression and lets you access it by name or by number.

'name' is a valid group name, and 'subexpression' is any valid regular expression pattern. 'name' must not contain any punctuation characters and cannot begin with a number.

If the RegexOptions parameter of a regular expression pattern matching method includes the RegexOptions.ExplicitCapture flag, or if the n option is applied to this subexpression, the only way to capture a subexpression is to explicitly name capturing groups.</value>
  </data>
  <data name="Regex_named_matched_subexpression_short" xml:space="preserve">
    <value>named matched subexpression</value>
  </data>
  <data name="Regex_name_or_number" xml:space="preserve">
    <value>name-or-number</value>
  </data>
  <data name="Regex_no" xml:space="preserve">
    <value>no</value>
  </data>
  <data name="Regex_atomic_group_long" xml:space="preserve">
    <value>Atomic groups (known in some other regular expression engines as a nonbacktracking subexpression, an atomic subexpression, or a once-only subexpression) disable backtracking. The regular expression engine will match as many characters in the input string as it can. When no further match is possible, it will not backtrack to attempt alternate pattern matches. (That is, the subexpression matches only strings that would be matched by the subexpression alone; it does not attempt to match a string based on the subexpression and any subexpressions that follow it.)

This option is recommended if you know that backtracking will not succeed. Preventing the regular expression engine from performing unnecessary searching improves performance.</value>
  </data>
  <data name="Regex_atomic_group_short" xml:space="preserve">
    <value>atomic group</value>
  </data>
  <data name="Regex_noncapturing_group_long" xml:space="preserve">
    <value>This construct does not capture the substring that is matched by a subexpression:

The noncapturing group construct is typically used when a quantifier is applied to a group, but the substrings captured by the group are of no interest.

If a regular expression includes nested grouping constructs, an outer noncapturing group construct does not apply to the inner nested group constructs.</value>
  </data>
  <data name="Regex_noncapturing_group_short" xml:space="preserve">
    <value>noncapturing group</value>
  </data>
  <data name="Regex_numbered_backreference_long" xml:space="preserve">
    <value>A numbered backreference, where 'number' is the ordinal position of the capturing group in the regular expression. For example, \4 matches the contents of the fourth capturing group.

There is an ambiguity between octal escape codes (such as \16) and \number backreferences that use the same notation. If the ambiguity is a problem, you can use the \k&lt;name&gt; notation, which is unambiguous and cannot be confused with octal character codes. Similarly, hexadecimal codes such as \xdd are unambiguous and cannot be confused with backreferences.</value>
  </data>
  <data name="Regex_numbered_backreference_short" xml:space="preserve">
    <value>numbered backreference</value>
  </data>
  <data name="Regex_yes" xml:space="preserve">
    <value>yes</value>
  </data>
  <data name="Regex_zero_width_negative_lookahead_assertion_long" xml:space="preserve">
    <value>A zero-width negative lookahead assertion, where for the match to be successful, the input string must not match the regular expression pattern in subexpression. The matched string is not included in the match result.

A zero-width negative lookahead assertion is typically used either at the beginning or at the end of a regular expression. At the beginning of a regular expression, it can define a specific pattern that should not be matched when the beginning of the regular expression defines a similar but more general pattern to be matched. In this case, it is often used to limit backtracking. At the end of a regular expression, it can define a subexpression that cannot occur at the end of a match.</value>
  </data>
  <data name="Regex_zero_width_negative_lookahead_assertion_short" xml:space="preserve">
    <value>zero-width negative lookahead assertion</value>
  </data>
  <data name="Regex_zero_width_negative_lookbehind_assertion_long" xml:space="preserve">
    <value>A zero-width negative lookbehind assertion, where for a match to be successful, 'subexpression' must not occur at the input string to the left of the current position. Any substring that does not match 'subexpression' is not included in the match result.

Zero-width negative lookbehind assertions are typically used at the beginning of regular expressions. The pattern that they define precludes a match in the string that follows. They are also used to limit backtracking when the last character or characters in a captured group must not be one or more of the characters that match that group's regular expression pattern.</value>
  </data>
  <data name="Regex_zero_width_negative_lookbehind_assertion_short" xml:space="preserve">
    <value>zero-width negative lookbehind assertion</value>
  </data>
  <data name="Regex_zero_width_positive_lookahead_assertion_long" xml:space="preserve">
    <value>A zero-width positive lookahead assertion, where for a match to be successful, the input string must match the regular expression pattern in 'subexpression'. The matched substring is not included in the match result. A zero-width positive lookahead assertion does not backtrack.

Typically, a zero-width positive lookahead assertion is found at the end of a regular expression pattern. It defines a substring that must be found at the end of a string for a match to occur but that should not be included in the match. It is also useful for preventing excessive backtracking. You can use a zero-width positive lookahead assertion to ensure that a particular captured group begins with text that matches a subset of the pattern defined for that captured group.</value>
  </data>
  <data name="Regex_zero_width_positive_lookahead_assertion_short" xml:space="preserve">
    <value>zero-width positive lookahead assertion</value>
  </data>
  <data name="Regex_zero_width_positive_lookbehind_assertion_long" xml:space="preserve">
    <value>A zero-width positive lookbehind assertion, where for a match to be successful, 'subexpression' must occur at the input string to the left of the current position. 'subexpression' is not included in the match result. A zero-width positive lookbehind assertion does not backtrack.

Zero-width positive lookbehind assertions are typically used at the beginning of regular expressions. The pattern that they define is a precondition for a match, although it is not a part of the match result.</value>
  </data>
  <data name="Regex_zero_width_positive_lookbehind_assertion_short" xml:space="preserve">
    <value>zero-width positive lookbehind assertion</value>
  </data>
  <data name="Regex_all_control_characters_long" xml:space="preserve">
    <value>All control characters. This includes the Cc, Cf, Cs, Co, and Cn categories.</value>
  </data>
  <data name="Regex_all_control_characters_short" xml:space="preserve">
    <value>all control characters</value>
  </data>
  <data name="Regex_all_diacritic_marks_long" xml:space="preserve">
    <value>All diacritic marks. This includes the Mn, Mc, and Me categories.</value>
  </data>
  <data name="Regex_all_diacritic_marks_short" xml:space="preserve">
    <value>all diacritic marks</value>
  </data>
  <data name="Regex_all_letter_characters_long" xml:space="preserve">
    <value>All letter characters. This includes the Lu, Ll, Lt, Lm, and Lo characters.</value>
  </data>
  <data name="Regex_all_letter_characters_short" xml:space="preserve">
    <value>all letter characters</value>
  </data>
  <data name="Regex_all_numbers_long" xml:space="preserve">
    <value>All numbers. This includes the Nd, Nl, and No categories.</value>
  </data>
  <data name="Regex_all_numbers_short" xml:space="preserve">
    <value>all numbers</value>
  </data>
  <data name="Regex_all_punctuation_characters_long" xml:space="preserve">
    <value>All punctuation characters. This includes the Pc, Pd, Ps, Pe, Pi, Pf, and Po categories.</value>
  </data>
  <data name="Regex_all_punctuation_characters_short" xml:space="preserve">
    <value>all punctuation characters</value>
  </data>
  <data name="Regex_all_separator_characters_long" xml:space="preserve">
    <value>All separator characters. This includes the Zs, Zl, and Zp categories.</value>
  </data>
  <data name="Regex_all_separator_characters_short" xml:space="preserve">
    <value>all separator characters</value>
  </data>
  <data name="Regex_all_symbols_long" xml:space="preserve">
    <value>All symbols. This includes the Sm, Sc, Sk, and So categories.</value>
  </data>
  <data name="Regex_all_symbols_short" xml:space="preserve">
    <value>all symbols</value>
  </data>
  <data name="Regex_base_group" xml:space="preserve">
    <value>base-group</value>
  </data>
  <data name="Regex_character_class_subtraction_long" xml:space="preserve">
    <value>Character class subtraction yields a set of characters that is the result of excluding the characters in one character class from another character class.

'base_group' is a positive or negative character group or range. The 'excluded_group' component is another positive or negative character group, or another character class subtraction expression (that is, you can nest character class subtraction expressions).</value>
  </data>
  <data name="Regex_character_class_subtraction_short" xml:space="preserve">
    <value>character class subtraction</value>
  </data>
  <data name="Regex_character_group" xml:space="preserve">
    <value>character-group</value>
  </data>
  <data name="Regex_excluded_group" xml:space="preserve">
    <value>excluded-group</value>
  </data>
  <data name="Regex_match_at_least_n_times_lazy_long" xml:space="preserve">
    <value>The {n,}? quantifier matches the preceding element at least n times, where n is any integer, but as few times as possible. It is the lazy counterpart of the greedy quantifier {n,}</value>
  </data>
  <data name="Regex_match_at_least_n_times_lazy_short" xml:space="preserve">
    <value>match at least 'n' times (lazy)</value>
  </data>
  <data name="Regex_match_at_least_n_times_long" xml:space="preserve">
    <value>The {n,} quantifier matches the preceding element at least n times, where n is any integer. {n,} is a greedy quantifier whose lazy equivalent is {n,}?</value>
  </data>
  <data name="Regex_match_at_least_n_times_short" xml:space="preserve">
    <value>match at least 'n' times</value>
  </data>
  <data name="Regex_match_between_m_and_n_times_lazy_long" xml:space="preserve">
    <value>The {n,m}? quantifier matches the preceding element between n and m times, where n and m are integers, but as few times as possible. It is the lazy counterpart of the greedy quantifier {n,m}</value>
  </data>
  <data name="Regex_match_between_m_and_n_times_lazy_short" xml:space="preserve">
    <value>match at least 'n' times (lazy)</value>
  </data>
  <data name="Regex_match_between_m_and_n_times_long" xml:space="preserve">
    <value>The {n,m} quantifier matches the preceding element at least n times, but no more than m times, where n and m are integers. {n,m} is a greedy quantifier whose lazy equivalent is {n,m}?</value>
  </data>
  <data name="Regex_match_between_m_and_n_times_short" xml:space="preserve">
    <value>match between 'm' and 'n' times</value>
  </data>
  <data name="Regex_match_exactly_n_times_lazy_long" xml:space="preserve">
    <value>The {n}? quantifier matches the preceding element exactly n times, where n is any integer. It is the lazy counterpart of the greedy quantifier {n}+</value>
  </data>
  <data name="Regex_match_exactly_n_times_lazy_short" xml:space="preserve">
    <value>match exactly 'n' times (lazy)</value>
  </data>
  <data name="Regex_match_exactly_n_times_long" xml:space="preserve">
    <value>The {n} quantifier matches the preceding element exactly n times, where n is any integer. {n} is a greedy quantifier whose lazy equivalent is {n}?</value>
  </data>
  <data name="Regex_match_exactly_n_times_short" xml:space="preserve">
    <value>match exactly 'n' times</value>
  </data>
  <data name="Regex_match_one_or_more_times_lazy_long" xml:space="preserve">
    <value>The +? quantifier matches the preceding element one or more times, but as few times as possible. It is the lazy counterpart of the greedy quantifier +</value>
  </data>
  <data name="Regex_match_one_or_more_times_lazy_short" xml:space="preserve">
    <value>match one or more times (lazy)</value>
  </data>
  <data name="Regex_match_one_or_more_times_long" xml:space="preserve">
    <value>The + quantifier matches the preceding element one or more times. It is equivalent to the {1,} quantifier. + is a greedy quantifier whose lazy equivalent is +?.</value>
  </data>
  <data name="Regex_match_one_or_more_times_short" xml:space="preserve">
    <value>match one or more times</value>
  </data>
  <data name="Regex_match_zero_or_more_times_lazy_long" xml:space="preserve">
    <value>The *? quantifier matches the preceding element zero or more times, but as few times as possible. It is the lazy counterpart of the greedy quantifier *</value>
  </data>
  <data name="Regex_match_zero_or_more_times_lazy_short" xml:space="preserve">
    <value>match zero or more times (lazy)</value>
  </data>
  <data name="Regex_match_zero_or_more_times_long" xml:space="preserve">
    <value>The * quantifier matches the preceding element zero or more times. It is equivalent to the {0,} quantifier. * is a greedy quantifier whose lazy equivalent is *?.</value>
  </data>
  <data name="Regex_match_zero_or_more_times_short" xml:space="preserve">
    <value>match zero or more times</value>
  </data>
  <data name="Regex_match_zero_or_one_time_lazy_long" xml:space="preserve">
    <value>The ?? quantifier matches the preceding element zero or one time, but as few times as possible. It is the lazy counterpart of the greedy quantifier ?</value>
  </data>
  <data name="Regex_match_zero_or_one_time_lazy_short" xml:space="preserve">
    <value>match zero or one time (lazy)</value>
  </data>
  <data name="Regex_match_zero_or_one_time_long" xml:space="preserve">
    <value>The ? quantifier matches the preceding element zero or one time. It is equivalent to the {0,1} quantifier. ? is a greedy quantifier whose lazy equivalent is ??.</value>
  </data>
  <data name="Regex_match_zero_or_one_time_short" xml:space="preserve">
    <value>match zero or one time</value>
  </data>
  <data name="Regex_unicode_general_category_0" xml:space="preserve">
    <value>Unicode General Category: {0}</value>
  </data>
  <data name="Regex_inline_options_long" xml:space="preserve">
    <value>Enables or disables specific pattern matching options for the remainder of a regular expression. The options to enable are specified after the question mark, and the options to disable after the minus sign. The allowed options are:

    i	Use case-insensitive matching.
    m	Use multiline mode, where ^ and $ match the beginning and end of each line
	(instead of the beginning and end of the input string).
    s	Use single-line mode, where the period (.) matches every character
	(instead of every character except \n).
    n	Do not capture unnamed groups. The only valid captures are explicitly named
	or numbered groups of the form (?&lt;name&gt; subexpression).
    x	Exclude unescaped white space from the pattern, and enable comments
	after a number sign (#).</value>
  </data>
  <data name="Regex_inline_options_short" xml:space="preserve">
    <value>inline options</value>
  </data>
  <data name="_0_cannot_be_null_or_empty" xml:space="preserve">
    <value>'{0}' cannot be null or empty.</value>
  </data>
  <data name="_0_cannot_be_null_or_whitespace" xml:space="preserve">
    <value>'{0}' cannot be null or whitespace.</value>
  </data>
  <data name="_0_is_not_null_here" xml:space="preserve">
    <value>'{0}' is not null here.</value>
  </data>
  <data name="_0_may_be_null_here" xml:space="preserve">
    <value>'{0}' may be null here.</value>
  </data>
  <data name="ChangeSignature_NewParameterInferValue" xml:space="preserve">
    <value>&lt;infer&gt;</value>
  </data>
  <data name="Convert_type_to_0" xml:space="preserve">
    <value>Convert type to '{0}'</value>
  </data>
  <data name="from_metadata" xml:space="preserve">
    <value>from metadata</value>
  </data>
  <data name="symbol_cannot_be_a_namespace" xml:space="preserve">
    <value>'symbol' cannot be a namespace.</value>
  </data>
  <data name="Document_must_be_contained_in_the_workspace_that_created_this_service" xml:space="preserve">
    <value>Document must be contained in the workspace that created this service</value>
  </data>
  <data name="Generate_constructor_in_0_with_fields" xml:space="preserve">
    <value>Generate constructor in '{0}' (with fields)</value>
  </data>
  <data name="Generate_constructor_in_0_with_properties" xml:space="preserve">
    <value>Generate constructor in '{0}' (with properties)</value>
  </data>
  <data name="Property_reference_cannot_be_updated" xml:space="preserve">
    <value>Property reference cannot be updated</value>
  </data>
  <data name="Make_class_abstract" xml:space="preserve">
    <value>Make class 'abstract'</value>
  </data>
  <data name="Inline_0" xml:space="preserve">
    <value>Inline '{0}'</value>
  </data>
  <data name="Remove_async_modifier" xml:space="preserve">
    <value>Remove 'async' modifier</value>
  </data>
  <data name="Extract_base_class" xml:space="preserve">
    <value>Extract base class...</value>
  </data>
  <data name="Inline_and_keep_0" xml:space="preserve">
    <value>Inline and keep '{0}'</value>
  </data>
  <data name="Pull_members_up_to_new_base_class" xml:space="preserve">
    <value>Pull member(s) up to new base class...</value>
  </data>
  <data name="Operators" xml:space="preserve">
    <value>Operators</value>
  </data>
  <data name="The_assembly_0_containing_type_1_references_NET_Framework" xml:space="preserve">
    <value>The assembly '{0}' containing type '{1}' references .NET Framework, which is not supported.</value>
  </data>
  <data name="Apply_file_header_preferences" xml:space="preserve">
    <value>Apply file header preferences</value>
  </data>
  <data name="Apply_object_collection_initialization_preferences" xml:space="preserve">
    <value>Apply object/collection initialization preferences</value>
  </data>
  <data name="Remove_unnecessary_casts" xml:space="preserve">
    <value>Remove unnecessary casts</value>
  </data>
  <data name="Remove_unused_variables" xml:space="preserve">
    <value>Remove unused variables</value>
  </data>
  <data name="Sort_accessibility_modifiers" xml:space="preserve">
    <value>Sort accessibility modifiers</value>
  </data>
  <data name="Format_document" xml:space="preserve">
    <value>Format document</value>
  </data>
  <data name="Error_creating_instance_of_CodeFixProvider" xml:space="preserve">
    <value>Error creating instance of CodeFixProvider</value>
  </data>
  <data name="Error_creating_instance_of_CodeFixProvider_0" xml:space="preserve">
    <value>Error creating instance of CodeFixProvider '{0}'</value>
  </data>
  <data name="Removal_of_document_not_supported" xml:space="preserve">
    <value>Removal of document not supported</value>
  </data>
  <data name="in_0_1_2" xml:space="preserve">
    <value>in {0} ({1} - {2})</value>
  </data>
  <data name="_0_dash_1" xml:space="preserve">
    <value>{0} - {1}</value>
  </data>
  <data name="all_anonymous_types_in_container" xml:space="preserve">
    <value>all anonymous types in container</value>
  </data>
  <data name="Convert_to_tuple" xml:space="preserve">
    <value>Convert to tuple</value>
  </data>
  <data name="just_this_anonymous_type" xml:space="preserve">
    <value>just this anonymous type</value>
  </data>
  <data name="member_kind_and_name" xml:space="preserve">
    <value>{0} '{1}'</value>
    <comment>e.g. "method 'M'"</comment>
  </data>
  <data name="code" xml:space="preserve">
    <value>code</value>
  </data>
  <data name="Convert_to_record" xml:space="preserve">
    <value>Convert to record</value>
  </data>
  <data name="Introduce_parameter" xml:space="preserve">
    <value>Introduce parameter</value>
  </data>
  <data name="Introduce_parameter_for_0" xml:space="preserve">
    <value>Introduce parameter for '{0}'</value>
  </data>
  <data name="Introduce_parameter_for_all_occurrences_of_0" xml:space="preserve">
    <value>Introduce parameter for all occurrences of '{0}'</value>
  </data>
  <data name="into_new_overload" xml:space="preserve">
    <value>into new overload</value>
  </data>
  <data name="into_extracted_method_to_invoke_at_call_sites" xml:space="preserve">
    <value>into extracted method to invoke at call sites</value>
  </data>
  <data name="and_update_call_sites_directly" xml:space="preserve">
    <value>and update call sites directly</value>
  </data>
  <data name="Implementing_a_record_positional_parameter_0_as_read_only_requires_restarting_the_application" xml:space="preserve">
    <value>Implementing a record positional parameter '{0}' as read only requires restarting the application,</value>
  </data>
  <data name="Implementing_a_record_positional_parameter_0_with_a_set_accessor_requires_restarting_the_application" xml:space="preserve">
    <value>Implementing a record positional parameter '{0}' with a set accessor requires restarting the application.</value>
  </data>
  <data name="Explicitly_implemented_methods_of_records_must_have_parameter_names_that_match_the_compiler_generated_equivalent_0" xml:space="preserve">
    <value>Explicitly implemented methods of records must have parameter names that match the compiler generated equivalent '{0}'</value>
  </data>
  <data name="Convert_to_record_struct" xml:space="preserve">
    <value>Convert to record struct</value>
  </data>
  <data name="Applying_source_changes_while_the_application_is_running_is_not_supported_by_the_runtime" xml:space="preserve">
    <value>Applying source changes while the application is running is not supported by the runtime.</value>
  </data>
  <data name="Updating_reloadable_type_marked_by_0_attribute_or_its_member_requires_restarting_the_application_because_it_is_not_supported_by_the_runtime" xml:space="preserve">
    <value>Updating a reloadable type (marked by {0}) or its member requires restarting the application because is not supported by the runtime.</value>
  </data>
  <data name="Making_a_method_an_iterator_requires_restarting_the_application" xml:space="preserve">
    <value>Making a method an iterator requires restarting the application.</value>
  </data>
  <data name="Making_a_method_asynchronous_requires_restarting_the_application" xml:space="preserve">
    <value>Making a method asynchronous requires restarting the application.</value>
  </data>
  <data name="Updating_the_attributes_of_0_requires_restarting_the_application_because_it_is_not_supported_by_the_runtime" xml:space="preserve">
    <value>Updating the attributes of {0} requires restarting the application because it is not supported by the runtime.</value>
  </data>
  <data name="An_update_that_causes_the_return_type_of_implicit_main_to_change_requires_restarting_the_application" xml:space="preserve">
    <value>An update that causes the return type of the implicit Main method to change requires restarting the application.</value>
    <comment>{Locked="Main"} is C# keywords and should not be localized.</comment>
  </data>
  <data name="Changing_parameter_types_of_0_requires_restarting_the_application" xml:space="preserve">
    <value>Changing parameter types of {0} requires restarting the application.</value>
  </data>
  <data name="Changing_type_parameters_of_0_requires_restarting_the_application" xml:space="preserve">
    <value>Changing type parameters of {0} requires restarting the application.</value>
  </data>
  <data name="Changing_constraints_of_0_requires_restarting_the_application" xml:space="preserve">
    <value>Changing constraints of {0} requires restarting the application.</value>
  </data>
  <data name="No_common_root_node_for_extraction" xml:space="preserve">
    <value>No common root node for extraction.</value>
  </data>
  <data name="No_valid_selection_to_perform_extraction" xml:space="preserve">
    <value>No valid selection to perform extraction.</value>
  </data>
  <data name="Selection_does_not_contain_a_valid_token" xml:space="preserve">
    <value>Selection does not contain a valid token.</value>
  </data>
  <data name="Selection_not_contained_inside_a_type" xml:space="preserve">
    <value>Selection not contained inside a type.</value>
  </data>
  <data name="Invalid_selection" xml:space="preserve">
    <value>Invalid selection.</value>
  </data>
  <data name="Renaming_0_requires_restarting_the_application_because_it_is_not_supported_by_the_runtime" xml:space="preserve">
    <value>Renaming {0} requires restarting the application because it is not supported by the runtime.</value>
  </data>
  <data name="Move_static_members_to_another_type" xml:space="preserve">
    <value>Move static members to another type...</value>
  </data>
  <data name="Changing_pseudo_custom_attribute_0_of_1_requires_restarting_th_application" xml:space="preserve">
    <value>Changing pseudo-custom attribute '{0}' of {1} requires restarting the application</value>
  </data>
  <data name="ChangesRequiredSynthesizedType" xml:space="preserve">
    <value>One or more changes result in a new type being created by the compiler, which requires restarting the application because it is not supported by the runtime</value>
  </data>
  <data name="Miscellaneous_Files" xml:space="preserve">
    <value>Miscellaneous Files</value>
  </data>
  <data name="Explicitly_inherit_documentation" xml:space="preserve">
    <value>Explicitly inherit documentation</value>
  </data>
  <data name="Silent" xml:space="preserve">
    <value>Silent</value>
  </data>
  <data name="embedded" xml:space="preserve">
    <value>embedded</value>
    <comment>Embedded is a technical term for "Embedded source", where souce files are embedded into the PDB</comment>
  </data>
  <data name="external" xml:space="preserve">
    <value>external</value>
    <comment>External means "external source", meaning source files that are not part of the current solution</comment>
  </data>
  <data name="Could_not_find_PDB_on_disk_or_embedded" xml:space="preserve">
    <value>Could not find portable PDB on disk or embedded.</value>
  </data>
  <data name="Error_reading_PDB_0" xml:space="preserve">
    <value>Error reading PDB: '{0}'</value>
  </data>
  <data name="Found_embedded_PDB_file" xml:space="preserve">
    <value>Found embedded PDB file.</value>
  </data>
  <data name="Found_PDB_file_at_0" xml:space="preserve">
    <value>Found PDB file at '{0}'</value>
  </data>
  <data name="Found_PDB_on_symbol_server" xml:space="preserve">
    <value>Found PDB on symbol server.</value>
  </data>
  <data name="Found_PDB_on_symbol_server_but_could_not_read_file" xml:space="preserve">
    <value>Found PDB on symbol server but could not read file.</value>
  </data>
  <data name="Navigating_to_symbol_0_from_1" xml:space="preserve">
    <value>Navigating to symbol '{0}' from '{1}'.</value>
  </data>
  <data name="No_source_document_info_found_in_PDB" xml:space="preserve">
    <value>No source document info found in PDB.</value>
  </data>
  <data name="Source_code_language_information_was_not_found_in_PDB" xml:space="preserve">
    <value>Source code language information was not found in PDB.</value>
  </data>
  <data name="Source_is_a_reference_assembly" xml:space="preserve">
    <value>Source is a reference assembly, not enough information to find PDB.</value>
  </data>
  <data name="_0_found_in_embedded_PDB" xml:space="preserve">
    <value>'{0}' found in embedded PDB.</value>
  </data>
  <data name="_0_found_in_embedded_PDB_but_checksum_failed" xml:space="preserve">
    <value>'{0}' found in embedded PDB but checksum was wrong, or couldn't read temp file.</value>
  </data>
  <data name="_0_found_in_embedded_PDB_but_could_not_write_file_1" xml:space="preserve">
    <value>'{0}' found in embedded PDB but could not write to temp file: '{1}'</value>
  </data>
  <data name="_0_found_in_embedded_PDB_cached_source_file" xml:space="preserve">
    <value>'{0}' found in embedded PDB and found cached source file.</value>
  </data>
  <data name="_0_found_via_SourceLink" xml:space="preserve">
    <value>'{0}' found via SourceLink.</value>
  </data>
  <data name="_0_found_via_SourceLink_but_couldnt_read_file" xml:space="preserve">
    <value>'{0}' found via SourceLink but couldn't read temp file.</value>
  </data>
  <data name="_0_found_in_original_location" xml:space="preserve">
    <value>'{0}' found in original location.</value>
  </data>
  <data name="_0_found_in_original_location_but_checksum_failed" xml:space="preserve">
    <value>'{0}' found in original location but checksum was wrong, or couldn't read temp file.</value>
  </data>
  <data name="Could_not_find_PDB_on_disk_or_embedded_or_server" xml:space="preserve">
    <value>Could not find PDB on disk, or embedded, or on a symbol server.</value>
  </data>
  <data name="Timeout_SourceLink" xml:space="preserve">
    <value>Timed out trying to download source code from SourceLink. Subsequent requests may succeed.</value>
  </data>
  <data name="Timeout_symbol_server" xml:space="preserve">
    <value>Timed out trying to download PDB from symbol server. Subsequent requests may succeed.</value>
  </data>
  <data name="Symbol_found_in_assembly_path_0" xml:space="preserve">
    <value>Symbol found in assembly path '{0}'</value>
  </data>
<<<<<<< HEAD
  <data name="Invalid_number" xml:space="preserve">
    <value>Invalid number</value>
  </data>
  <data name="Unterminated_comment" xml:space="preserve">
    <value>Unterminated comment</value>
  </data>
  <data name="Unterminated_string" xml:space="preserve">
    <value>Unterminated string</value>
  </data>
  <data name="_0_expected" xml:space="preserve">
    <value>'{0}' expected</value>
  </data>
  <data name="_0_unexpected" xml:space="preserve">
    <value>'{0}' unexpected</value>
  </data>
  <data name="Invalid_escape_sequence" xml:space="preserve">
    <value>Invalid escape sequence</value>
  </data>
  <data name="Error_parsing_comment" xml:space="preserve">
    <value>Error parsing comment</value>
  </data>
  <data name="Syntax_error" xml:space="preserve">
    <value>Syntax error</value>
  </data>
  <data name="Invalid_property_name" xml:space="preserve">
    <value>Invalid property name</value>
  </data>
  <data name="Missing_property_value" xml:space="preserve">
    <value>Missing property value</value>
  </data>
  <data name="Nested_properties_not_allowed" xml:space="preserve">
    <value>Nested properties not allowed</value>
  </data>
  <data name="Name_expected" xml:space="preserve">
    <value>Name expected</value>
  </data>
  <data name="Invalid_constructor_name" xml:space="preserve">
    <value>Invalid constructor name</value>
  </data>
  <data name="Comments_not_allowed" xml:space="preserve">
    <value>Comments not allowed</value>
  </data>
  <data name="Constructors_not_allowed" xml:space="preserve">
    <value>Constructors not allowed</value>
  </data>
  <data name="Illegal_string_character" xml:space="preserve">
    <value>Illegal string character</value>
  </data>
  <data name="Illegal_whitespace_character" xml:space="preserve">
    <value>Illegal whitespace character</value>
  </data>
  <data name="Only_properties_allowed_in_an_object" xml:space="preserve">
    <value>Only properties allowed in an object</value>
  </data>
  <data name="Properties_not_allowed_in_an_array" xml:space="preserve">
    <value>Properties not allowed in an array</value>
  </data>
  <data name="Property_name_must_be_a_string" xml:space="preserve">
    <value>Property name must be a string</value>
  </data>
  <data name="Strings_must_start_with_double_quote_not_single_quote" xml:space="preserve">
    <value>Strings must start with " not '</value>
  </data>
  <data name="Trailing_comma_not_allowed" xml:space="preserve">
    <value>Trailing comma not allowed</value>
  </data>
  <data name="Value_required" xml:space="preserve">
    <value>Value required</value>
  </data>
  <data name="_0_literal_not_allowed" xml:space="preserve">
    <value>'{0}' literal not allowed</value>
  </data>
  <data name="JSON_issue_0" xml:space="preserve">
    <value>JSON issue: {0}</value>
  </data>
  <data name="Probable_JSON_string_detected" xml:space="preserve">
    <value>Probable JSON string detected</value>
  </data>
  <data name="Enable_JSON_editor_features" xml:space="preserve">
    <value>Enable JSON editor features</value>
=======
  <data name="Invalid_regex_pattern" xml:space="preserve">
    <value>Invalid regex pattern</value>
>>>>>>> bed2cefc
  </data>
</root><|MERGE_RESOLUTION|>--- conflicted
+++ resolved
@@ -3022,7 +3022,6 @@
   <data name="Symbol_found_in_assembly_path_0" xml:space="preserve">
     <value>Symbol found in assembly path '{0}'</value>
   </data>
-<<<<<<< HEAD
   <data name="Invalid_number" xml:space="preserve">
     <value>Invalid number</value>
   </data>
@@ -3103,9 +3102,8 @@
   </data>
   <data name="Enable_JSON_editor_features" xml:space="preserve">
     <value>Enable JSON editor features</value>
-=======
+  </data>
   <data name="Invalid_regex_pattern" xml:space="preserve">
     <value>Invalid regex pattern</value>
->>>>>>> bed2cefc
   </data>
 </root>