﻿// Licensed to the .NET Foundation under one or more agreements.
// The .NET Foundation licenses this file to you under the MIT license.
// See the LICENSE file in the project root for more information.

using System;
using System.Collections.Immutable;
using System.Linq;
using System.Threading;
using System.Threading.Tasks;
using Microsoft.CodeAnalysis.LanguageServices;
using Microsoft.CodeAnalysis.Options;
using Microsoft.CodeAnalysis.PooledObjects;
using Microsoft.CodeAnalysis.Shared.Extensions;
using Microsoft.CodeAnalysis.Text;
using Roslyn.Utilities;

namespace Microsoft.CodeAnalysis.InlineHints
{
    internal abstract class AbstractInlineParameterNameHintsService : IInlineParameterNameHintsService
    {
        private readonly IGlobalOptionService _globalOptions;

        protected enum HintKind
        {
            Literal,
            ObjectCreation,
            Other
        }

        public AbstractInlineParameterNameHintsService(IGlobalOptionService globalOptions)
        {
            _globalOptions = globalOptions;
        }

        protected abstract void AddAllParameterNameHintLocations(
            SemanticModel semanticModel,
            ISyntaxFactsService syntaxFacts,
            SyntaxNode node,
            ArrayBuilder<(int position, string? identifierArgument, IParameterSymbol? parameter, HintKind kind)> buffer,
            CancellationToken cancellationToken);

        protected abstract bool IsIndexer(SyntaxNode node, IParameterSymbol parameter);
        protected abstract string GetReplacementText(string parameterName);

        public async Task<ImmutableArray<InlineHint>> GetInlineHintsAsync(Document document, TextSpan textSpan, CancellationToken cancellationToken)
        {
            var options = InlineParameterHintsOptions.From(document.Project);
            var displayOptions = SymbolDescriptionOptions.From(document.Project);
            var displayAllOverride = _globalOptions.GetOption(InlineHintsGlobalStateOption.DisplayAllOverride);

            var enabledForParameters = displayAllOverride || options.EnabledForParameters;
            if (!enabledForParameters)
                return ImmutableArray<InlineHint>.Empty;

            var literalParameters = displayAllOverride || options.ForLiteralParameters;
            var objectCreationParameters = displayAllOverride || options.ForObjectCreationParameters;
            var otherParameters = displayAllOverride || options.ForOtherParameters;
            if (!literalParameters && !objectCreationParameters && !otherParameters)
                return ImmutableArray<InlineHint>.Empty;

            var indexerParameters = displayAllOverride || options.ForIndexerParameters;
            var suppressForParametersThatDifferOnlyBySuffix = !displayAllOverride && options.SuppressForParametersThatDifferOnlyBySuffix;
            var suppressForParametersThatMatchMethodIntent = !displayAllOverride && options.SuppressForParametersThatMatchMethodIntent;
            var suppressForParametersThatMatchArgumentName = !displayAllOverride && options.SuppressForParametersThatMatchArgumentName;

            var root = await document.GetRequiredSyntaxRootAsync(cancellationToken).ConfigureAwait(false);
            var semanticModel = await document.GetRequiredSemanticModelAsync(cancellationToken).ConfigureAwait(false);
            var syntaxFacts = document.GetRequiredLanguageService<ISyntaxFactsService>();

            using var _1 = ArrayBuilder<InlineHint>.GetInstance(out var result);
            using var _2 = ArrayBuilder<(int position, string? identifierArgument, IParameterSymbol? parameter, HintKind kind)>.GetInstance(out var buffer);

            foreach (var node in root.DescendantNodes(textSpan, n => n.Span.IntersectsWith(textSpan)))
            {
                cancellationToken.ThrowIfCancellationRequested();
                AddAllParameterNameHintLocations(semanticModel, syntaxFacts, node, buffer, cancellationToken);

                if (buffer.Count > 0)
                {
                    AddHintsIfAppropriate(node);
                    buffer.Clear();
                }
            }

            return result.ToImmutable();

            void AddHintsIfAppropriate(SyntaxNode node)
            {
                if (suppressForParametersThatDifferOnlyBySuffix && ParametersDifferOnlyBySuffix(buffer))
                    return;

                foreach (var (position, identifierArgument, parameter, kind) in buffer)
                {
                    if (string.IsNullOrEmpty(parameter?.Name))
                        continue;

                    if (suppressForParametersThatMatchMethodIntent && MatchesMethodIntent(parameter))
                        continue;

                    if (suppressForParametersThatMatchArgumentName && ParameterMatchesArgumentName(identifierArgument, parameter, syntaxFacts))
                        continue;

                    if (!indexerParameters && IsIndexer(node, parameter))
                        continue;

                    if (HintMatches(kind, literalParameters, objectCreationParameters, otherParameters))
                    {
                        var inlineHintText = GetReplacementText(parameter.Name);
                        var textSpan = new TextSpan(position, 0);
                        result.Add(new InlineHint(
                            textSpan,
                            ImmutableArray.Create(new TaggedText(TextTags.Text, parameter.Name + ": ")),
<<<<<<< HEAD
                            new TextChange(textSpan, inlineHintText),
                            InlineHintHelpers.GetDescriptionFunction(position, parameter.GetSymbolKey(cancellationToken: cancellationToken))));
=======
                            InlineHintHelpers.GetDescriptionFunction(position, parameter.GetSymbolKey(cancellationToken: cancellationToken), displayOptions)));
>>>>>>> 9e7e577b
                    }
                }
            }
        }

        private static bool ParametersDifferOnlyBySuffix(
            ArrayBuilder<(int position, string? identifierArgument, IParameterSymbol? parameter, HintKind kind)> parameterHints)
        {
            // Only relevant if we have two or more parameters.
            if (parameterHints.Count <= 1)
                return false;

            return ParametersDifferOnlyByAlphaSuffix(parameterHints) ||
                   ParametersDifferOnlyByNumericSuffix(parameterHints);

            static bool ParametersDifferOnlyByAlphaSuffix(
                ArrayBuilder<(int position, string? identifierArgument, IParameterSymbol? parameter, HintKind kind)> parameterHints)
            {
                if (!HasAlphaSuffix(parameterHints[0].parameter, out var firstPrefix))
                    return false;

                for (var i = 1; i < parameterHints.Count; i++)
                {
                    if (!HasAlphaSuffix(parameterHints[i].parameter, out var nextPrefix))
                        return false;

                    if (!firstPrefix.Span.Equals(nextPrefix.Span, StringComparison.Ordinal))
                        return false;
                }

                return true;
            }

            static bool ParametersDifferOnlyByNumericSuffix(
                ArrayBuilder<(int position, string? identifierArgument, IParameterSymbol? parameter, HintKind kind)> parameterHints)
            {
                if (!HasNumericSuffix(parameterHints[0].parameter, out var firstPrefix))
                    return false;

                for (var i = 1; i < parameterHints.Count; i++)
                {
                    if (!HasNumericSuffix(parameterHints[i].parameter, out var nextPrefix))
                        return false;

                    if (!firstPrefix.Span.Equals(nextPrefix.Span, StringComparison.Ordinal))
                        return false;
                }

                return true;
            }

            static bool HasAlphaSuffix(IParameterSymbol? parameter, out ReadOnlyMemory<char> prefix)
            {
                var name = parameter?.Name;

                // Has to end with A-Z
                // That A-Z can't be following another A-Z (that's just a capitalized word).
                if (name?.Length >= 2 &&
                    IsUpperAlpha(name[^1]) &&
                    !IsUpperAlpha(name[^2]))
                {
                    prefix = name.AsMemory()[..^1];
                    return true;
                }

                prefix = default;
                return false;
            }

            static bool HasNumericSuffix(IParameterSymbol? parameter, out ReadOnlyMemory<char> prefix)
            {
                var name = parameter?.Name;

                // Has to end with 0-9.  only handles single-digit numeric suffix for now for simplicity
                if (name?.Length >= 2 &&
                    IsNumeric(name[^1]))
                {
                    prefix = name.AsMemory()[..^1];
                    return true;
                }

                prefix = default;
                return false;
            }

            static bool IsUpperAlpha(char c)
                => c is >= 'A' and <= 'Z';

            static bool IsNumeric(char c)
                => c is >= '0' and <= '9';
        }

        private static bool HintMatches(HintKind kind, bool literalParameters, bool objectCreationParameters, bool otherParameters)
        {
            return kind switch
            {
                HintKind.Literal => literalParameters,
                HintKind.ObjectCreation => objectCreationParameters,
                HintKind.Other => otherParameters,
                _ => throw ExceptionUtilities.UnexpectedValue(kind),
            };
        }

        protected static bool MatchesMethodIntent(IParameterSymbol? parameter)
        {
            // Methods like `SetColor(color: "y")` `FromResult(result: "x")` `Enable/DisablePolling(bool)` don't need
            // parameter names to improve clarity.  The parameter is clear from the context of the method name.

            // First, this only applies to methods (as we're looking at the method name itself) so filter down to those.
            if (parameter is not { ContainingSymbol: IMethodSymbol { MethodKind: MethodKind.Ordinary } method })
                return false;

            // We only care when dealing with the first parameter.  Note: we don't have to worry parameter reordering
            // due to named-parameter use.  That's because this entire feature only works when we don't use
            // named-parameters.  So, by definition, the parameter/arg must be in the right location.
            if (method.Parameters[0] != parameter)
                return false;

            var methodName = method.Name;

            // Check for something like `EnableLogging(true)`
            if (TryGetSuffix("Enable", methodName, out _) ||
                TryGetSuffix("Disable", methodName, out _))
            {
                return parameter.Type.SpecialType == SpecialType.System_Boolean;
            }

            // More names can be added here if we find other patterns like this.
            if (TryGetSuffix("Set", methodName, out var suffix) ||
                TryGetSuffix("From", methodName, out suffix))
            {
                return SuffixMatchesParameterName(suffix, parameter.Name);
            }

            return false;

            static bool TryGetSuffix(string prefix, string nameValue, out ReadOnlyMemory<char> suffix)
            {
                if (nameValue.Length > prefix.Length &&
                    nameValue.StartsWith(prefix) &&
                    char.IsUpper(nameValue[prefix.Length]))
                {
                    suffix = nameValue.AsMemory()[prefix.Length..];
                    return true;
                }

                suffix = default;
                return false;
            }

            static bool SuffixMatchesParameterName(ReadOnlyMemory<char> suffix, string parameterName)
            {
                // Method's name will be something like 'FromResult', so 'suffix' will be 'Result' and parameterName
                // will be 'result'.  So we check if the first letters differ on case and the rest of the method
                // matches.
                return char.ToLower(suffix.Span[0]) == parameterName[0] &&
                       suffix.Span[1..].Equals(parameterName.AsSpan()[1..], StringComparison.Ordinal);
            }
        }

        private static bool ParameterMatchesArgumentName(string? identifierArgument, IParameterSymbol parameter, ISyntaxFactsService syntaxFacts)
        => syntaxFacts.StringComparer.Compare(parameter.Name, identifierArgument) == 0;

        protected static string GetIdentifierNameFromArgument(SyntaxNode argument, ISyntaxFactsService syntaxFacts)
        {
            var identifierNameSyntax =
                syntaxFacts.IsArgument(argument) ? syntaxFacts.GetExpressionOfArgument(argument) :
                syntaxFacts.IsAttributeArgument(argument) ? syntaxFacts.GetExpressionOfAttributeArgument(argument) : null;

            if (!syntaxFacts.IsIdentifierName(identifierNameSyntax))
                return string.Empty;

            var identifier = syntaxFacts.GetIdentifierOfIdentifierName(identifierNameSyntax);
            return identifier.ValueText;
        }
    }
}<|MERGE_RESOLUTION|>--- conflicted
+++ resolved
@@ -110,12 +110,8 @@
                         result.Add(new InlineHint(
                             textSpan,
                             ImmutableArray.Create(new TaggedText(TextTags.Text, parameter.Name + ": ")),
-<<<<<<< HEAD
                             new TextChange(textSpan, inlineHintText),
-                            InlineHintHelpers.GetDescriptionFunction(position, parameter.GetSymbolKey(cancellationToken: cancellationToken))));
-=======
                             InlineHintHelpers.GetDescriptionFunction(position, parameter.GetSymbolKey(cancellationToken: cancellationToken), displayOptions)));
->>>>>>> 9e7e577b
                     }
                 }
             }
