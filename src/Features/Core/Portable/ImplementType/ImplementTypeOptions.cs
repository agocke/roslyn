﻿// Licensed to the .NET Foundation under one or more agreements.
// The .NET Foundation licenses this file to you under the MIT license.
// See the LICENSE file in the project root for more information.

using System;
using System.Composition;
using System.Collections.Immutable;
using Microsoft.CodeAnalysis.Options;
using Microsoft.CodeAnalysis.Host.Mef;
using Microsoft.CodeAnalysis.Options.Providers;

namespace Microsoft.CodeAnalysis.ImplementType
{
    internal readonly record struct ImplementTypeOptions(
        ImplementTypeInsertionBehavior InsertionBehavior,
        ImplementTypePropertyGenerationBehavior PropertyGenerationBehavior)
    {
        public static ImplementTypeOptions From(Project project)
            => From(project.Solution.Options, project.Language);

        public static ImplementTypeOptions From(OptionSet options, string language)
          => new(
              InsertionBehavior: options.GetOption(Metadata.InsertionBehavior, language),
              PropertyGenerationBehavior: options.GetOption(Metadata.PropertyGenerationBehavior, language));

<<<<<<< HEAD
    internal static class ImplementTypeOptions
    {
        public static readonly PerLanguageOption2<ImplementTypeInsertionBehavior> InsertionBehavior =
            new(
                nameof(ImplementTypeOptions),
                nameof(InsertionBehavior),
                defaultValue: ImplementTypeInsertionBehavior.WithOtherMembersOfTheSameKind,
                storageLocation: new RoamingProfileStorageLocation(
                    $"TextEditor.%LANGUAGE%.{nameof(ImplementTypeOptions)}.{nameof(InsertionBehavior)}"));

        public static readonly PerLanguageOption2<ImplementTypePropertyGenerationBehavior> PropertyGenerationBehavior =
            new(
                nameof(ImplementTypeOptions),
                nameof(PropertyGenerationBehavior),
                defaultValue: ImplementTypePropertyGenerationBehavior.PreferThrowingProperties,
                storageLocation: new RoamingProfileStorageLocation(
                    $"TextEditor.%LANGUAGE%.{nameof(ImplementTypeOptions)}.{nameof(PropertyGenerationBehavior)}"));
=======
        [ExportSolutionOptionProvider, Shared]
        internal sealed class Metadata : IOptionProvider
        {
            [ImportingConstructor]
            [Obsolete(MefConstruction.ImportingConstructorMessage, error: true)]
            public Metadata()
            {
            }

            public ImmutableArray<IOption> Options { get; } = ImmutableArray.Create<IOption>(
                InsertionBehavior,
                PropertyGenerationBehavior);

            private const string FeatureName = "ImplementTypeOptions";

            public static readonly PerLanguageOption2<ImplementTypeInsertionBehavior> InsertionBehavior =
                new(FeatureName,
                    "InsertionBehavior",
                    defaultValue: ImplementTypeInsertionBehavior.WithOtherMembersOfTheSameKind,
                    storageLocation: new RoamingProfileStorageLocation("TextEditor.%LANGUAGE%.ImplementTypeOptions.InsertionBehavior"));
>>>>>>> 67d940c4

            public static readonly PerLanguageOption2<ImplementTypePropertyGenerationBehavior> PropertyGenerationBehavior =
                new(FeatureName,
                    "PropertyGenerationBehavior",
                    defaultValue: ImplementTypePropertyGenerationBehavior.PreferThrowingProperties,
                    storageLocation: new RoamingProfileStorageLocation("TextEditor.%LANGUAGE%.ImplementTypeOptions.PropertyGenerationBehavior"));
        }
    }
}<|MERGE_RESOLUTION|>--- conflicted
+++ resolved
@@ -23,25 +23,6 @@
               InsertionBehavior: options.GetOption(Metadata.InsertionBehavior, language),
               PropertyGenerationBehavior: options.GetOption(Metadata.PropertyGenerationBehavior, language));
 
-<<<<<<< HEAD
-    internal static class ImplementTypeOptions
-    {
-        public static readonly PerLanguageOption2<ImplementTypeInsertionBehavior> InsertionBehavior =
-            new(
-                nameof(ImplementTypeOptions),
-                nameof(InsertionBehavior),
-                defaultValue: ImplementTypeInsertionBehavior.WithOtherMembersOfTheSameKind,
-                storageLocation: new RoamingProfileStorageLocation(
-                    $"TextEditor.%LANGUAGE%.{nameof(ImplementTypeOptions)}.{nameof(InsertionBehavior)}"));
-
-        public static readonly PerLanguageOption2<ImplementTypePropertyGenerationBehavior> PropertyGenerationBehavior =
-            new(
-                nameof(ImplementTypeOptions),
-                nameof(PropertyGenerationBehavior),
-                defaultValue: ImplementTypePropertyGenerationBehavior.PreferThrowingProperties,
-                storageLocation: new RoamingProfileStorageLocation(
-                    $"TextEditor.%LANGUAGE%.{nameof(ImplementTypeOptions)}.{nameof(PropertyGenerationBehavior)}"));
-=======
         [ExportSolutionOptionProvider, Shared]
         internal sealed class Metadata : IOptionProvider
         {
@@ -62,7 +43,6 @@
                     "InsertionBehavior",
                     defaultValue: ImplementTypeInsertionBehavior.WithOtherMembersOfTheSameKind,
                     storageLocation: new RoamingProfileStorageLocation("TextEditor.%LANGUAGE%.ImplementTypeOptions.InsertionBehavior"));
->>>>>>> 67d940c4
 
             public static readonly PerLanguageOption2<ImplementTypePropertyGenerationBehavior> PropertyGenerationBehavior =
                 new(FeatureName,
