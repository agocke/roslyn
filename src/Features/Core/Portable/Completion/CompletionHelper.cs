﻿// Licensed to the .NET Foundation under one or more agreements.
// The .NET Foundation licenses this file to you under the MIT license.
// See the LICENSE file in the project root for more information.

using System;
using System.Collections.Generic;
using System.Collections.Immutable;
using System.Diagnostics;
using System.Globalization;
using System.Threading;
using System.Threading.Tasks;
using Microsoft.CodeAnalysis.PatternMatching;
using Microsoft.CodeAnalysis.Shared.Extensions;
using Microsoft.CodeAnalysis.Shared.Extensions.ContextQuery;
using Microsoft.CodeAnalysis.Tags;
using Microsoft.CodeAnalysis.Text;
using Roslyn.Utilities;

namespace Microsoft.CodeAnalysis.Completion
{
    internal sealed class CompletionHelper
    {
        private readonly object _gate = new();
        private readonly Dictionary<(string pattern, CultureInfo, bool includeMatchedSpans), PatternMatcher> _patternMatcherMap =
             new();

        private static readonly CultureInfo EnUSCultureInfo = new("en-US");
        private readonly bool _isCaseSensitive;

        public CompletionHelper(bool isCaseSensitive)
            => _isCaseSensitive = isCaseSensitive;

        public static CompletionHelper GetHelper(Document document)
        {
            return document.Project.Solution.Services.GetRequiredService<ICompletionHelperService>()
                .GetCompletionHelper(document);
        }

        public ImmutableArray<TextSpan> GetHighlightedSpans(
                CompletionItem item, string pattern, CultureInfo culture)
        {
            var match = GetMatch(item.GetEntireDisplayText(), pattern, includeMatchSpans: true, culture: culture);
            return match == null ? ImmutableArray<TextSpan>.Empty : match.Value.MatchedSpans;
        }

        /// <summary>
        /// Returns true if the completion item matches the pattern so far.  Returns 'true'
        /// if and only if the completion item matches and should be included in the filtered completion
        /// results, or false if it should not be.
        /// </summary>
        public bool MatchesPattern(CompletionItem item, string pattern, CultureInfo culture)
<<<<<<< HEAD
            => GetMatch(item, pattern, includeMatchSpans: false, culture).match != null;

        public (PatternMatch? match, bool matchedAdditionalFilterText) GetMatch(
=======
            => GetMatchResult(item, pattern, includeMatchSpans: false, culture).ShouldBeConsideredMatchingFilterText;

        public MatchResult GetMatchResult(
>>>>>>> 2d62e1f3
            CompletionItem item,
            string pattern,
            bool includeMatchSpans,
            CultureInfo culture)
        {
            var matchedAdditionalFilterText = false;
            var match = GetMatch(item.FilterText, pattern, includeMatchSpans, culture);
            string? matchedAdditionalFilterText = null;

            if (item.HasAdditionalFilterTexts)
            {
                foreach (var additionalFilterText in item.AdditionalFilterTexts)
                {
                    var additionalMatch = GetMatch(additionalFilterText, pattern, includeMatchSpans, culture);

                    if (additionalMatch.HasValue && additionalMatch.Value.CompareTo(match, ignoreCase: false) < 0)
                    {
<<<<<<< HEAD
                        matchedAdditionalFilterText = true;
                        match = additionalMatch;
                    }
                }
            }

            return (match, matchedAdditionalFilterText);
=======
                        match = additionalMatch;
                        matchedAdditionalFilterText = additionalFilterText;
                    }
                }
            }

            return new MatchResult(
                item,
                shouldBeConsideredMatchingFilterText: match is not null,
                match,
                index: -1,
                matchedAdditionalFilterText);
>>>>>>> 2d62e1f3
        }

        private PatternMatch? GetMatch(
            string text,
            string pattern,
            bool includeMatchSpans,
            CultureInfo culture)
        {
            // If the item has a dot in it (i.e. for something like enum completion), then attempt
            // to match what the user wrote against the last portion of the name.  That way if they
            // write "Bl" and we have "Blub" and "Color.Black", we'll consider the latter to be a
            // better match as they'll both be prefix matches, and the latter will have a higher
            // priority.

            var lastDotIndex = text.LastIndexOf('.');
            if (lastDotIndex >= 0)
            {
                var afterDotPosition = lastDotIndex + 1;
                var textAfterLastDot = text[afterDotPosition..];

                var match = GetMatchWorker(textAfterLastDot, pattern, culture, includeMatchSpans);
                if (match != null)
                {
                    return AdjustMatchedSpans(match.Value, afterDotPosition);
                }
            }

            // Didn't have a dot, or the user text didn't match the portion after the dot.
            // Just do a normal check against the entire completion item.
            return GetMatchWorker(text, pattern, culture, includeMatchSpans);
        }

        private static PatternMatch? AdjustMatchedSpans(PatternMatch value, int offset)
            => value.MatchedSpans.IsDefaultOrEmpty
                ? value
                : value.WithMatchedSpans(value.MatchedSpans.SelectAsArray(s => new TextSpan(s.Start + offset, s.Length)));

        private PatternMatch? GetMatchWorker(
            string text, string pattern,
            CultureInfo culture, bool includeMatchSpans)
        {
            var patternMatcher = GetPatternMatcher(pattern, culture, includeMatchSpans);
            var match = patternMatcher.GetFirstMatch(text);

            // We still have making checks for language having different to English capitalization,
            // for example, for Turkish with dotted and dotless i capitalization totally diferent from English.
            // Now we escaping from the second check for English languages.
            // Maybe we can escape as well for more similar languages in case if we meet performance issues.
            if (culture.ThreeLetterWindowsLanguageName.Equals(EnUSCultureInfo.ThreeLetterWindowsLanguageName))
            {
                return match;
            }

            // Keywords in .NET are always in En-US.
            // Identifiers can be in user language.
            // Try to get matches for both and return the best of them.
            patternMatcher = GetPatternMatcher(pattern, EnUSCultureInfo, includeMatchSpans);
            var enUSCultureMatch = patternMatcher.GetFirstMatch(text);

            if (match == null)
            {
                return enUSCultureMatch;
            }

            if (enUSCultureMatch == null)
            {
                return match;
            }

            return match.Value.CompareTo(enUSCultureMatch.Value) < 0 ? match.Value : enUSCultureMatch.Value;
        }

        private PatternMatcher GetPatternMatcher(
            string pattern, CultureInfo culture, bool includeMatchedSpans,
            Dictionary<(string, CultureInfo, bool), PatternMatcher> map)
        {
            lock (_gate)
            {
                var key = (pattern, culture, includeMatchedSpans);
                if (!map.TryGetValue(key, out var patternMatcher))
                {
                    patternMatcher = PatternMatcher.CreatePatternMatcher(
                        pattern, culture, includeMatchedSpans,
                        allowFuzzyMatching: false);
                    map.Add(key, patternMatcher);
                }

                return patternMatcher;
            }
        }

        private PatternMatcher GetPatternMatcher(string pattern, CultureInfo culture, bool includeMatchedSpans)
            => GetPatternMatcher(pattern, culture, includeMatchedSpans, _patternMatcherMap);

        public int CompareMatchResults(MatchResult matchResult1, MatchResult matchResult2, bool filterTextHasNoUpperCase)
        {
            var item1 = matchResult1.CompletionItem;
            var match1 = matchResult1.PatternMatch;

            var item2 = matchResult2.CompletionItem;
            var match2 = matchResult2.PatternMatch;

            if (match1 != null && match2 != null)
            {
                var result = CompareItems(match1.Value, match2.Value, item1, item2, _isCaseSensitive, filterTextHasNoUpperCase);
                if (result != 0)
                {
                    return result;
                }
            }
            else if (match1 != null)
            {
                return -1;
            }
            else if (match2 != null)
            {
                return 1;
            }

            var matchPriorityDiff = CompareSpecialMatchPriorityValues(item1, item2);
            if (matchPriorityDiff != 0)
            {
                return matchPriorityDiff;
            }

            // Prefer things with a keyword tag, if the filter texts are the same.
            if (!TagsEqual(item1, item2) && item1.FilterText == item2.FilterText)
            {
                return (!IsKeywordItem(item1)).CompareTo(!IsKeywordItem(item2));
            }

            return 0;
        }

        private static bool TagsEqual(CompletionItem item1, CompletionItem item2)
            => TagsEqual(item1.Tags, item2.Tags);

        private static bool TagsEqual(ImmutableArray<string> tags1, ImmutableArray<string> tags2)
            => tags1 == tags2 || System.Linq.Enumerable.SequenceEqual(tags1, tags2);

        private static bool IsKeywordItem(CompletionItem item)
            => item.Tags.Contains(WellKnownTags.Keyword);

        private static int CompareItems(
            PatternMatch match1,
            PatternMatch match2,
            CompletionItem item1,
            CompletionItem item2,
            bool isCaseSensitive,
            bool filterTextHasNoUpperCase)
        {
            // *Almost* always prefer non-expanded item regardless of the pattern matching result.
            // Except when all non-expanded items are worse than prefix matching and there's
            // a complete match from expanded ones. 
            //
            // For example, In the scenarios below, `NS2.Designer` would be selected over `System.Security.Cryptography.DES`
            //
            //  namespace System.Security.Cryptography
            //  {
            //      class DES {}
            //  }
            //  namespace NS2
            //  {
            //      class Designer {}
            //      class C
            //      {
            //          des$$
            //      }
            //  }
            //
            // But in this case, `System.Security.Cryptography.DES` would be selected over `NS2.MyDesigner`
            //
            //  namespace System.Security.Cryptography
            //  {
            //      class DES {}
            //  }
            //  namespace NS2
            //  {
            //      class MyDesigner {}
            //      class C
            //      {
            //          des$$
            //      }
            //  }
            //
            // This currently means items from unimported namespaces (those are the only expanded items now) 
            // are treated as "2nd tier" results, which forces users to be more explicit about selecting them.
            var expandedDiff = CompareExpandedItem(item1, match1, item2, match2);
            if (expandedDiff != 0)
            {
                return expandedDiff;
            }

            // Then see how the two items compare in a case insensitive fashion.  Matches that 
            // are strictly better (ignoring case) should prioritize the item.  i.e. if we have
            // a prefix match, that should always be better than a substring match.
            //
            // The reason we ignore case is that it's very common for people to type expecting
            // completion to fix up their casing.  i.e. 'false' will be written with the 
            // expectation that it will get fixed by the completion list to 'False'.  
            var caseInsensitiveComparison = match1.CompareTo(match2, ignoreCase: true);
            if (caseInsensitiveComparison != 0)
            {
                return caseInsensitiveComparison;
            }

            // Now we have two items match in case-insensitive manner,
            //
            // 1. if we are in a case-insensitive language, we'd first check if either item has the MatchPriority set to one of
            // the two special values ("Preselect" and "Deprioritize"). If so and these two items have different MatchPriority,
            // then we'd select the one of "Preselect", or the one that's not of "Deprioritize". Otherwise we will prefer the one
            // matches case-sensitively. This is to make sure common items in VB like "True" and "False" are prioritized for selection
            // when user types "t" and "f" (see https://github.com/dotnet/roslyn/issues/4892)
            //
            // 2. or similarly, if the filter text contains only lowercase letters, we want to relax our filtering standard a tiny
            // bit to account for the sceanrio that users expect completion to fix the casing. This only happens if one of the item's
            // MatchPriority is "Deprioritize". Otherwise we will always prefer the one matches case-sensitively.
            // This is to make sure uncommon items like conversion "(short)" are not selected over `Should` when user types `sho`
            // (see https://github.com/dotnet/roslyn/issues/55546)

            var specialMatchPriorityValuesDiff = 0;
            if (!isCaseSensitive)
            {
                specialMatchPriorityValuesDiff = CompareSpecialMatchPriorityValues(item1, item2);
            }
            else if (filterTextHasNoUpperCase)
            {
                specialMatchPriorityValuesDiff = CompareDeprioritization(item1, item2);
            }

            if (specialMatchPriorityValuesDiff != 0)
                return specialMatchPriorityValuesDiff;

            // At this point we have two items which we're matching in a rather similar fashion.
            // If one is a prefix of the other, prefer the prefix.  i.e. if we have 
            // "Table" and "table:=" and the user types 't' and we are in a case insensitive 
            // language, then we prefer the former.
            if (item1.GetEntireDisplayText().Length != item2.GetEntireDisplayText().Length)
            {
                var comparison = isCaseSensitive ? StringComparison.Ordinal : StringComparison.OrdinalIgnoreCase;
                if (item2.GetEntireDisplayText().StartsWith(item1.GetEntireDisplayText(), comparison))
                {
                    return -1;
                }
                else if (item1.GetEntireDisplayText().StartsWith(item2.GetEntireDisplayText(), comparison))
                {
                    return 1;
                }
            }

            // Now compare the matches again in a case sensitive manner.  If everything was
            // equal up to this point, we prefer the item that better matches based on case.
            return match1.CompareTo(match2, ignoreCase: false);
        }

        private static int CompareSpecialMatchPriorityValues(CompletionItem item1, CompletionItem item2)
        {
            if (item1.Rules.MatchPriority == item2.Rules.MatchPriority)
                return 0;

            var deprioritizationCompare = CompareDeprioritization(item1, item2);
            return deprioritizationCompare == 0
                ? ComparePreselection(item1, item2)
                : deprioritizationCompare;
        }

        /// <summary>
        ///  If 2 items differ on preselection, then item1 is better if it is preselected, otherwise it is worse.
        /// </summary>
        private static int ComparePreselection(CompletionItem item1, CompletionItem item2)
            => (item1.Rules.MatchPriority != MatchPriority.Preselect).CompareTo(item2.Rules.MatchPriority != MatchPriority.Preselect);

        /// <summary>
        /// If 2 items differ on depriorization, then item1 is worse if it is depriozritized, otherwise it is better.
        /// </summary>
        private static int CompareDeprioritization(CompletionItem item1, CompletionItem item2)
            => (item1.Rules.MatchPriority == MatchPriority.Deprioritize).CompareTo(item2.Rules.MatchPriority == MatchPriority.Deprioritize);

        private static int CompareExpandedItem(CompletionItem item1, PatternMatch match1, CompletionItem item2, PatternMatch match2)
        {
            var isItem1Expanded = item1.Flags.IsExpanded();
            var isItem2Expanded = item2.Flags.IsExpanded();

            // Consider them equal if both items are of the same kind (i.e. both expanded or non-expanded)
            if (isItem1Expanded == isItem2Expanded)
            {
                return 0;
            }

            // Now we have two items of different kind.
            // If neither item is exact match, we always prefer non-expanded one.
            // For example, `NS2.MyTask` would be selected over `NS1.Tasks` 
            //
            //  namespace NS1
            //  {
            //      class Tasks {}
            //  }
            //  namespace NS2
            //  {
            //      class MyTask {}
            //      class C
            //      {
            //          task$$
            //      }
            //  }
            if (match1.Kind != PatternMatchKind.Exact && match2.Kind != PatternMatchKind.Exact)
            {
                return isItem1Expanded ? 1 : -1;
            }

            // Now we have two items of different kind and at least one is exact match.
            // Prefer non-expanded item if it is prefix match or better.
            // In the scenarios below, `NS2.Designer` would be selected over `System.Security.Cryptography.DES`
            //
            //  namespace System.Security.Cryptography
            //  {
            //      class DES {}
            //  }
            //  namespace NS2
            //  {
            //      class Designer {}
            //      class C
            //      {
            //          des$$
            //      }
            //  }
            if (!isItem1Expanded && match1.Kind <= PatternMatchKind.Prefix)
            {
                return -1;
            }

            if (!isItem2Expanded && match2.Kind <= PatternMatchKind.Prefix)
            {
                return 1;
            }

            // Now we are left with an expanded item with exact match and a non-expanded item with worse than prefix match.
            // Prefer non-expanded item with exact match.
            Debug.Assert(isItem1Expanded && match1.Kind == PatternMatchKind.Exact && !isItem2Expanded && match2.Kind > PatternMatchKind.Prefix ||
                         isItem2Expanded && match2.Kind == PatternMatchKind.Exact && !isItem1Expanded && match1.Kind > PatternMatchKind.Prefix);
            return isItem1Expanded ? -1 : 1;
        }

        public static string ConcatNamespace(string? containingNamespace, string name)
            => string.IsNullOrEmpty(containingNamespace) ? name : containingNamespace + "." + name;

        internal static bool TryCreateMatchResult(
            CompletionHelper completionHelper,
            CompletionItem item,
            string pattern,
            CompletionTriggerKind initialTriggerKind,
            CompletionFilterReason filterReason,
            int recentItemIndex,
            bool includeMatchSpans,
            int currentIndex,
            out MatchResult matchResult)
        {
            // Get the match of the given completion item for the pattern provided so far. 
            // A completion item is checked against the pattern by see if it's 
            // CompletionItem.FilterText matches the item. That way, the pattern it checked 
            // against terms like "IList" and not IList<>.
            // Note that the check on filter text length is purely for efficiency, we should 
            // get the same result with or without it.
            var patternMatch = pattern.Length > 0
                ? completionHelper.GetMatch(item.FilterText, pattern, includeMatchSpans, CultureInfo.CurrentCulture)
                : null;

            string? matchedAdditionalFilterText = null;
            var shouldBeConsideredMatchingFilterText = ShouldBeConsideredMatchingFilterText(
                item.FilterText,
                pattern,
                item.Rules.MatchPriority,
                initialTriggerKind,
                filterReason,
                recentItemIndex,
                patternMatch);

            if (pattern.Length > 0 && item.HasAdditionalFilterTexts)
            {
                foreach (var additionalFilterText in item.AdditionalFilterTexts)
                {
                    var additionalMatch = completionHelper.GetMatch(additionalFilterText, pattern, includeMatchSpans, CultureInfo.CurrentCulture);
                    var additionalFlag = ShouldBeConsideredMatchingFilterText(
                        additionalFilterText,
                        pattern,
                        item.Rules.MatchPriority,
                        initialTriggerKind,
                        filterReason,
                        recentItemIndex,
                        additionalMatch);

                    if (!shouldBeConsideredMatchingFilterText ||
                        additionalFlag && additionalMatch.HasValue && additionalMatch.Value.CompareTo(patternMatch, ignoreCase: false) < 0)
                    {
                        matchedAdditionalFilterText = additionalFilterText;
                        shouldBeConsideredMatchingFilterText = additionalFlag;
                        patternMatch = additionalMatch;
                    }
                }
            }

            if (shouldBeConsideredMatchingFilterText || KeepAllItemsInTheList(initialTriggerKind, pattern))
            {
                matchResult = new MatchResult(
                    item, shouldBeConsideredMatchingFilterText,
                    patternMatch, currentIndex, matchedAdditionalFilterText, recentItemIndex);

                return true;
            }

            matchResult = default;
            return false;

            static bool ShouldBeConsideredMatchingFilterText(
                string filterText,
                string pattern,
                int matchPriority,
                CompletionTriggerKind initialTriggerKind,
                CompletionFilterReason filterReason,
                int recentItemIndex,
                PatternMatch? patternMatch)
            {
                // For the deletion we bake in the core logic for how matching should work.
                // This way deletion feels the same across all languages that opt into deletion 
                // as a completion trigger.

                // Specifically, to avoid being too aggressive when matching an item during 
                // completion, we require that the current filter text be a prefix of the 
                // item in the list.
                if (filterReason == CompletionFilterReason.Deletion &&
                    initialTriggerKind == CompletionTriggerKind.Deletion)
                {
                    return filterText.GetCaseInsensitivePrefixLength(pattern) > 0;
                }

                // If the user hasn't typed anything, and this item was preselected, or was in the
                // MRU list, then we definitely want to include it.
                if (pattern.Length == 0)
                {
                    if (recentItemIndex >= 0 || matchPriority > MatchPriority.Default)
                        return true;
                }

                // Otherwise, the item matches filter text if a pattern match is returned.
                return patternMatch != null;
            }

            // If the item didn't match the filter text, we still keep it in the list
            // if one of two things is true:
            //  1. The user has typed nothing or only typed a single character.  In this case they might
            //     have just typed the character to get completion.  Filtering out items
            //     here is not desirable.
            //
            //  2. They brought up completion with ctrl-j or through deletion.  In these
            //     cases we just always keep all the items in the list.
            static bool KeepAllItemsInTheList(CompletionTriggerKind initialTriggerKind, string filterText)
            {
                return filterText.Length <= 1 ||
                    initialTriggerKind == CompletionTriggerKind.Invoke ||
                    initialTriggerKind == CompletionTriggerKind.Deletion;
            }
        }

        public static async Task<SyntaxContext> CreateSyntaxContextWithExistingSpeculativeModelAsync(Document document, int position, CancellationToken cancellationToken)
        {
            Contract.ThrowIfFalse(document.SupportsSemanticModel, "Should only be called from C#/VB providers.");
            var semanticModel = await document.ReuseExistingSpeculativeModelAsync(position, cancellationToken).ConfigureAwait(false);

            var service = document.GetRequiredLanguageService<ISyntaxContextService>();
            return service.CreateContext(document, semanticModel, position, cancellationToken);
        }
    }
}<|MERGE_RESOLUTION|>--- conflicted
+++ resolved
@@ -49,21 +49,14 @@
         /// results, or false if it should not be.
         /// </summary>
         public bool MatchesPattern(CompletionItem item, string pattern, CultureInfo culture)
-<<<<<<< HEAD
-            => GetMatch(item, pattern, includeMatchSpans: false, culture).match != null;
-
-        public (PatternMatch? match, bool matchedAdditionalFilterText) GetMatch(
-=======
             => GetMatchResult(item, pattern, includeMatchSpans: false, culture).ShouldBeConsideredMatchingFilterText;
 
         public MatchResult GetMatchResult(
->>>>>>> 2d62e1f3
             CompletionItem item,
             string pattern,
             bool includeMatchSpans,
             CultureInfo culture)
         {
-            var matchedAdditionalFilterText = false;
             var match = GetMatch(item.FilterText, pattern, includeMatchSpans, culture);
             string? matchedAdditionalFilterText = null;
 
@@ -72,18 +65,8 @@
                 foreach (var additionalFilterText in item.AdditionalFilterTexts)
                 {
                     var additionalMatch = GetMatch(additionalFilterText, pattern, includeMatchSpans, culture);
-
                     if (additionalMatch.HasValue && additionalMatch.Value.CompareTo(match, ignoreCase: false) < 0)
                     {
-<<<<<<< HEAD
-                        matchedAdditionalFilterText = true;
-                        match = additionalMatch;
-                    }
-                }
-            }
-
-            return (match, matchedAdditionalFilterText);
-=======
                         match = additionalMatch;
                         matchedAdditionalFilterText = additionalFilterText;
                     }
@@ -96,7 +79,6 @@
                 match,
                 index: -1,
                 matchedAdditionalFilterText);
->>>>>>> 2d62e1f3
         }
 
         private PatternMatch? GetMatch(
