--- conflicted
+++ resolved
@@ -36,11 +36,7 @@
                 new TestRequest(MutatingRequestHandler.MethodName),
             };
 
-<<<<<<< HEAD
-            using var testLspServer = CreateTestLspServer("class C { }", out _);
-=======
-            using var testLspServer = await CreateTestLspServerAsync("class C { }");
->>>>>>> 67d940c4
+            using var testLspServer = await CreateTestLspServerAsync("class C { }");
             var responses = await TestAsync(testLspServer, requests);
 
             // Every request should have started at or after the one before it
@@ -57,11 +53,7 @@
                 new TestRequest(NonMutatingRequestHandler.MethodName),
             };
 
-<<<<<<< HEAD
-            using var testLspServer = CreateTestLspServer("class C { }", out _);
-=======
-            using var testLspServer = await CreateTestLspServerAsync("class C { }");
->>>>>>> 67d940c4
+            using var testLspServer = await CreateTestLspServerAsync("class C { }");
             var responses = await TestAsync(testLspServer, requests);
 
             // Every request should have started immediately, without waiting
@@ -78,11 +70,7 @@
                 new TestRequest(NonMutatingRequestHandler.MethodName),
             };
 
-<<<<<<< HEAD
-            using var testLspServer = CreateTestLspServer("class C { }", out _);
-=======
-            using var testLspServer = await CreateTestLspServerAsync("class C { }");
->>>>>>> 67d940c4
+            using var testLspServer = await CreateTestLspServerAsync("class C { }");
             var responses = await TestAsync(testLspServer, requests);
 
             // The non mutating tasks should have waited for the first task to finish
@@ -102,11 +90,7 @@
                 new TestRequest(MutatingRequestHandler.MethodName),
             };
 
-<<<<<<< HEAD
-            using var testLspServer = CreateTestLspServer("class C { }", out _);
-=======
-            using var testLspServer = await CreateTestLspServerAsync("class C { }");
->>>>>>> 67d940c4
+            using var testLspServer = await CreateTestLspServerAsync("class C { }");
             var responses = await TestAsync(testLspServer, requests);
 
             // All tasks should start without waiting for any to finish
@@ -126,11 +110,7 @@
                 new TestRequest(NonMutatingRequestHandler.MethodName),
             };
 
-<<<<<<< HEAD
-            using var testLspServer = CreateTestLspServer("class C { }", out _);
-=======
-            using var testLspServer = await CreateTestLspServerAsync("class C { }");
->>>>>>> 67d940c4
+            using var testLspServer = await CreateTestLspServerAsync("class C { }");
             var waitables = StartTestRun(testLspServer, requests);
 
             // first task should fail
@@ -172,32 +152,6 @@
         }
 
         [Fact]
-        public async Task LongRunningSynchronousNonMutatingTaskDoesNotBlockQueue()
-        {
-            var requests = new[] {
-                new TestRequest(LongRunningNonMutatingRequestHandler.MethodName),
-                new TestRequest(MutatingRequestHandler.MethodName),
-                new TestRequest(NonMutatingRequestHandler.MethodName),
-            };
-
-            using var testLspServer = CreateTestLspServer("class C { }", out _);
-
-            // Cancel all requests if the request queue is blocked for 1 minute. This will result in a failed test run.
-            using var cts = new CancellationTokenSource(TimeSpan.FromMinutes(1));
-            var waitables = StartTestRun(testLspServer, requests, cts.Token);
-
-            // Non-long running tasks should run and complete. If there's a test-failure for a "cancellation"
-            // at this point it means our long running task blocked the queue and prevented completion.
-            var responses = await Task.WhenAll(waitables.Skip(1));
-            Assert.Empty(responses.Where(r => r.StartTime == default));
-            Assert.All(responses, r => Assert.True(r.EndTime > r.StartTime));
-
-            // Our long-running waitable should still be running until cancelled.
-            var longRunningWaitable = waitables[0];
-            Assert.False(longRunningWaitable.IsCompleted);
-        }
-
-        [Fact]
         public async Task FailingMutableTaskShutsDownQueue()
         {
             // NOTE: A failing task shuts down the queue not due to an exception escaping out of the handler
@@ -211,11 +165,7 @@
                 new TestRequest(NonMutatingRequestHandler.MethodName),
             };
 
-<<<<<<< HEAD
-            using var testLspServer = CreateTestLspServer("class C { }", out _);
-=======
-            using var testLspServer = await CreateTestLspServerAsync("class C { }");
->>>>>>> 67d940c4
+            using var testLspServer = await CreateTestLspServerAsync("class C { }");
             var waitables = StartTestRun(testLspServer, requests);
 
             // first task should fail
@@ -233,11 +183,7 @@
         [Fact]
         public async Task NonMutatingRequestsOperateOnTheSameSolutionAfterMutation()
         {
-<<<<<<< HEAD
-            using var testLspServer = CreateTestLspServer("class C { {|caret:|} }", out var locations);
-=======
             using var testLspServer = await CreateTestLspServerAsync("class C { {|caret:|} }");
->>>>>>> 67d940c4
 
             var expectedSolution = testLspServer.GetCurrentSolution();
 
@@ -246,11 +192,7 @@
             Assert.Equal(expectedSolution, solution);
 
             // Open a document, to get a forked solution
-<<<<<<< HEAD
-            await ExecuteDidOpen(testLspServer, locations["caret"].First().Uri);
-=======
             await ExecuteDidOpen(testLspServer, testLspServer.GetLocations("caret").First().Uri);
->>>>>>> 67d940c4
 
             // solution should be different because there has been a mutation
             solution = await GetLSPSolution(testLspServer, NonMutatingRequestHandler.MethodName);
@@ -277,31 +219,17 @@
             solution = await GetLSPSolution(testLspServer, NonMutatingRequestHandler.MethodName);
             Assert.Equal(expectedSolution, solution);
         }
-<<<<<<< HEAD
 
         [Fact]
         public async Task HandlerThatSkipsBuildingLSPSolutionGetsWorkspaceSolution()
         {
-            using var testLspServer = CreateTestLspServer("class C { {|caret:|} }", out var locations);
+            using var testLspServer = await CreateTestLspServerAsync("class C { {|caret:|} }");
 
             var solution = await GetLSPSolution(testLspServer, NonLSPSolutionRequestHandler.MethodName);
             Assert.Null(solution);
 
             // Open a document, to create a change that LSP handlers wouldn normally see
-            await ExecuteDidOpen(testLspServer, locations["caret"].First().Uri);
-=======
-
-        [Fact]
-        public async Task HandlerThatSkipsBuildingLSPSolutionGetsWorkspaceSolution()
-        {
-            using var testLspServer = await CreateTestLspServerAsync("class C { {|caret:|} }");
-
-            var solution = await GetLSPSolution(testLspServer, NonLSPSolutionRequestHandler.MethodName);
-            Assert.Null(solution);
-
-            // Open a document, to create a change that LSP handlers wouldn normally see
             await ExecuteDidOpen(testLspServer, testLspServer.GetLocations("caret").First().Uri);
->>>>>>> 67d940c4
 
             // solution shouldn't have changed
             solution = await GetLSPSolution(testLspServer, NonLSPSolutionRequestHandler.MethodName);
@@ -325,10 +253,7 @@
         {
             var request = new TestRequest(methodName);
             var response = await testLspServer.ExecuteRequestAsync<TestRequest, TestResponse>(request.MethodName, request, new LSP.ClientCapabilities(), null, CancellationToken.None);
-<<<<<<< HEAD
-=======
             Contract.ThrowIfNull(response);
->>>>>>> 67d940c4
             return response.Solution;
         }
 
@@ -346,23 +271,13 @@
             return responses!;
         }
 
-<<<<<<< HEAD
-        private static List<Task<TestResponse>> StartTestRun(TestLspServer testLspServer, TestRequest[] requests, CancellationToken cancellationToken = default)
-=======
         private static List<Task<TestResponse?>> StartTestRun(TestLspServer testLspServer, TestRequest[] requests, CancellationToken cancellationToken = default)
->>>>>>> 67d940c4
         {
             var clientCapabilities = new LSP.ClientCapabilities();
 
             var waitables = new List<Task<TestResponse?>>();
             foreach (var request in requests)
-<<<<<<< HEAD
-            {
                 waitables.Add(testLspServer.ExecuteRequestAsync<TestRequest, TestResponse>(request.MethodName, request, clientCapabilities, null, cancellationToken));
-            }
-=======
-                waitables.Add(testLspServer.ExecuteRequestAsync<TestRequest, TestResponse>(request.MethodName, request, clientCapabilities, null, cancellationToken));
->>>>>>> 67d940c4
 
             return waitables;
         }
