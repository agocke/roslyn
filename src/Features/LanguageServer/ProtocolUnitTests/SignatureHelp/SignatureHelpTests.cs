﻿// Licensed to the .NET Foundation under one or more agreements.
// The .NET Foundation licenses this file to you under the MIT license.
// See the LICENSE file in the project root for more information.

#nullable enable

using System.Linq;
using System.Threading;
using System.Threading.Tasks;
using Roslyn.Test.Utilities;
using Xunit;
using LSP = Microsoft.VisualStudio.LanguageServer.Protocol;

namespace Microsoft.CodeAnalysis.LanguageServer.UnitTests.SignatureHelp
{
    public class SignatureHelpTests : AbstractLanguageServerProtocolTests
    {
        [Fact]
        public async Task TestGetSignatureHelpAsync()
        {
            var markup =
@"class A
{
    void M()
    {
        M2({|caret:|}'a');
    }
    /// <summary>
    /// M2 is a method.
    /// </summary>
    int M2(string a)
    {
        return 1;
    }

}";
<<<<<<< HEAD
            using var testLspServer = CreateTestLspServer(markup, out var locations);
=======
            using var testLspServer = await CreateTestLspServerAsync(markup);
>>>>>>> 67d940c4
            var expected = new LSP.SignatureHelp()
            {
                ActiveParameter = 0,
                ActiveSignature = 0,
                Signatures = new LSP.SignatureInformation[] { CreateSignatureInformation("int A.M2(string a)", "M2 is a method.", "a", "") }
            };

<<<<<<< HEAD
            var results = await RunGetSignatureHelpAsync(testLspServer, locations["caret"].Single());
=======
            var results = await RunGetSignatureHelpAsync(testLspServer, testLspServer.GetLocations("caret").Single());
>>>>>>> 67d940c4
            AssertJsonEquals(expected, results);
        }

        private static async Task<LSP.SignatureHelp?> RunGetSignatureHelpAsync(TestLspServer testLspServer, LSP.Location caret)
        {
            return await testLspServer.ExecuteRequestAsync<LSP.TextDocumentPositionParams, LSP.SignatureHelp?>(
                LSP.Methods.TextDocumentSignatureHelpName,
                CreateTextDocumentPositionParams(caret), new LSP.ClientCapabilities(), null, CancellationToken.None);
        }

        private static LSP.SignatureInformation CreateSignatureInformation(string methodLabal, string methodDocumentation, string parameterLabel, string parameterDocumentation)
            => new LSP.SignatureInformation()
            {
                Documentation = CreateMarkupContent(LSP.MarkupKind.PlainText, methodDocumentation),
                Label = methodLabal,
                Parameters = new LSP.ParameterInformation[]
                {
                    CreateParameterInformation(parameterLabel, parameterDocumentation)
                }
            };

        private static LSP.ParameterInformation CreateParameterInformation(string parameter, string documentation)
            => new LSP.ParameterInformation()
            {
                Documentation = CreateMarkupContent(LSP.MarkupKind.PlainText, documentation),
                Label = parameter
            };
    }
}<|MERGE_RESOLUTION|>--- conflicted
+++ resolved
@@ -34,11 +34,7 @@
     }
 
 }";
-<<<<<<< HEAD
-            using var testLspServer = CreateTestLspServer(markup, out var locations);
-=======
             using var testLspServer = await CreateTestLspServerAsync(markup);
->>>>>>> 67d940c4
             var expected = new LSP.SignatureHelp()
             {
                 ActiveParameter = 0,
@@ -46,11 +42,7 @@
                 Signatures = new LSP.SignatureInformation[] { CreateSignatureInformation("int A.M2(string a)", "M2 is a method.", "a", "") }
             };
 
-<<<<<<< HEAD
-            var results = await RunGetSignatureHelpAsync(testLspServer, locations["caret"].Single());
-=======
             var results = await RunGetSignatureHelpAsync(testLspServer, testLspServer.GetLocations("caret").Single());
->>>>>>> 67d940c4
             AssertJsonEquals(expected, results);
         }
 
