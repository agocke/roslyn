--- conflicted
+++ resolved
@@ -75,24 +75,18 @@
             return codeAction;
         }
 
-<<<<<<< HEAD
+        // We don't need to resolve a top level code action that has nested actions - it requires further action
+        // on the client to pick which of the nested actions to actually apply.
+        if (data.NestedCodeActions.HasValue && data.NestedCodeActions.Value.Length > 0)
+        {
+            return codeAction;
+        }
+
         var document = context.TextDocument;
         Contract.ThrowIfNull(document);
         var solution = document.Project.Solution;
 
         var options = _globalOptions.GetCodeActionOptionsProvider();
-=======
-            // We don't need to resolve a top level code action that has nested actions - it requires further action
-            // on the client to pick which of the nested actions to actually apply.
-            if (data.NestedCodeActions.HasValue && data.NestedCodeActions.Value.Length > 0)
-            {
-                return codeAction;
-            }
-
-            var document = context.GetRequiredDocument();
-            var solution = document.Project.Solution;
-            var options = _globalOptions.GetCodeActionOptionsProvider();
->>>>>>> 522ef2fe
 
         var codeActions = await CodeActionHelpers.GetCodeActionsAsync(
             document,
@@ -103,13 +97,8 @@
             fixAllScope: null,
             cancellationToken).ConfigureAwait(false);
 
-<<<<<<< HEAD
-        var codeActionToResolve = CodeActionHelpers.GetCodeActionToResolve(data.UniqueIdentifier, codeActions);
-        Contract.ThrowIfNull(codeActionToResolve);
-=======
-            Contract.ThrowIfNull(data.CodeActionPath);
-            var codeActionToResolve = CodeActionHelpers.GetCodeActionToResolve(data.CodeActionPath, codeActions, isFixAllAction: false);
->>>>>>> 522ef2fe
+        Contract.ThrowIfNull(data.CodeActionPath);
+        var codeActionToResolve = CodeActionHelpers.GetCodeActionToResolve(data.CodeActionPath, codeActions, isFixAllAction: false);
 
         // LSP currently has no way to report progress for code action computation.
         var operations = await codeActionToResolve.GetOperationsAsync(
