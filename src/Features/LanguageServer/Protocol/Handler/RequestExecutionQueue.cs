﻿// Licensed to the .NET Foundation under one or more agreements.
// The .NET Foundation licenses this file to you under the MIT license.
// See the LICENSE file in the project root for more information.

using System;
using System.Collections.Generic;
using System.Linq;
using System.Diagnostics;
using System.Threading;
using System.Threading.Tasks;
using Microsoft.CodeAnalysis.ErrorReporting;
using Microsoft.VisualStudio.LanguageServer.Protocol;
using Microsoft.VisualStudio.Threading;
using Roslyn.Utilities;
using System.Collections.Immutable;
using Microsoft.CodeAnalysis.Options;
using System.Diagnostics.CodeAnalysis;
using Microsoft.CodeAnalysis.Shared.TestHooks;

namespace Microsoft.CodeAnalysis.LanguageServer.Handler
{
    /// <summary>
    /// Coordinates the exectution of LSP messages to ensure correct results are sent back.
    /// </summary>
    /// <remarks>
    /// <para>
    /// When a request comes in for some data the handler must be able to access a solution state that is correct
    /// at the time of the request, that takes into account any text change requests that have come in  previously
    /// (via textDocument/didChange for example).
    /// </para>
    /// <para>
    /// This class acheives this by distinguishing between mutating and non-mutating requests, and ensuring that
    /// when a mutating request comes in, its processing blocks all subsequent requests. As each request comes in
    /// it is added to a queue, and a queue item will not be retrieved while a mutating request is running. Before
    /// any request is handled the solution state is created by merging workspace solution state, which could have
    /// changes from non-LSP means (eg, adding a project reference), with the current "mutated" state.
    /// When a non-mutating work item is retrieved from the queue, it is given the current solution state, but then
    /// run in a fire-and-forget fashion.
    /// </para>
    /// <para>
    /// Regardless of whether a request is mutating or not, or blocking or not, is an implementation detail of this class
    /// and any consumers observing the results of the task returned from <see cref="ExecuteAsync{TRequestType, TResponseType}(bool, bool, IRequestHandler{TRequestType, TResponseType}, TRequestType, ClientCapabilities, string?, string, CancellationToken)"/>
    /// will see the results of the handling of the request, whenever it occurred.
    /// </para>
    /// <para>
    /// Exceptions in the handling of non-mutating requests are sent back to callers. Exceptions in the processing of
    /// the queue will close the LSP connection so that the client can reconnect. Exceptions in the handling of mutating
    /// requests will also close the LSP connection, as at that point the mutated solution is in an unknown state.
    /// </para>
    /// <para>
    /// After shutdown is called, or an error causes the closing of the connection, the queue will not accept any
    /// more messages, and a new queue will need to be created.
    /// </para>
    /// </remarks>
    internal partial class RequestExecutionQueue
    {
        private readonly WellKnownLspServerKinds _serverKind;
        private readonly ImmutableArray<string> _supportedLanguages;

        /// <summary>
        /// The queue containing the ordered LSP requests along with a combined cancellation token
        /// representing the queue's cancellation token and the individual request cancellation token.
        /// </summary>
        private readonly AsyncQueue<(IQueueItem queueItem, CancellationToken cancellationToken)> _queue = new();
        private readonly CancellationTokenSource _cancelSource = new CancellationTokenSource();
        private readonly RequestTelemetryLogger _requestTelemetryLogger;
        private readonly IGlobalOptionService _globalOptions;
        private readonly IAsynchronousOperationListener _asynchronousOperationListener;

        private readonly ILspLogger _logger;
        private readonly LspWorkspaceManager _lspWorkspaceManager;

        public CancellationToken CancellationToken => _cancelSource.Token;

        /// <summary>
        /// Raised when the execution queue has failed, or the solution state its tracking is in an unknown state
        /// and so the only course of action is to shutdown the server so that the client re-connects and we can
        /// start over again.
        /// </summary>
        /// <remarks>
        /// Once this event has been fired all currently active and pending work items in the queue will be cancelled.
        /// </remarks>
        public event EventHandler<RequestShutdownEventArgs>? RequestServerShutdown;

        public RequestExecutionQueue(
            ILspLogger logger,
            LspWorkspaceRegistrationService lspWorkspaceRegistrationService,
            LspMiscellaneousFilesWorkspace? lspMiscellaneousFilesWorkspace,
            IGlobalOptionService globalOptions,
            IAsynchronousOperationListenerProvider listenerProvider,
            ImmutableArray<string> supportedLanguages,
            WellKnownLspServerKinds serverKind)
        {
            _logger = logger;
            _globalOptions = globalOptions;
            _supportedLanguages = supportedLanguages;
            _serverKind = serverKind;

            // Pass the language client instance type name to the telemetry logger to ensure we can
            // differentiate between the different C# LSP servers that have the same client name.
            // We also don't use the language client's name property as it is a localized user facing string
            // which is difficult to write telemetry queries for.
            _requestTelemetryLogger = new RequestTelemetryLogger(_serverKind.ToTelemetryString());

            _lspWorkspaceManager = new LspWorkspaceManager(logger, lspMiscellaneousFilesWorkspace, lspWorkspaceRegistrationService, _requestTelemetryLogger);

            // Start the queue processing
            _asynchronousOperationListener = listenerProvider.GetListener(FeatureAttribute.LanguageServer);
            var token = _asynchronousOperationListener.BeginAsyncOperation($"{nameof(ProcessQueueAsync)}_{serverTypeName}");
            _ = ProcessQueueAsync().CompletesAsyncOperation(token);
        }

        /// <summary>
        /// Shuts down the queue, stops accepting new messages, and cancels any in-progress or queued tasks. Calling
        /// this multiple times won't cause any issues.
        /// </summary>
        public void Shutdown()
        {
            _cancelSource.Cancel();

            // Tell the queue not to accept any more items.
            // Note: We do not need to spin through the queue manually and cancel items as
            // 1.  New queue instances are created for each server, so items in the queue would be gc'd.
            // 2.  Their cancellation tokens are linked to the queue's _cancelSource so are also cancelled.
            _queue.Complete();

            _requestTelemetryLogger.Dispose();
            _lspWorkspaceManager.Dispose();
        }

        /// <summary>
        /// Queues a request to be handled by the specified handler, with mutating requests blocking subsequent requests
        /// from starting until the mutation is complete.
        /// </summary>
        /// <param name="mutatesSolutionState">Whether or not handling this method results in changes to the current solution state.
        /// Mutating requests will block all subsequent requests from starting until after they have
        /// completed and mutations have been applied.</param>
        /// <param name="requiresLSPSolution">Whether or not to build a solution that represents the LSP view of the world. If this
        /// is set to false, the default workspace's current solution will be used.</param>
        /// <param name="handler">The handler that will handle the request.</param>
        /// <param name="request">The request to handle.</param>
        /// <param name="clientCapabilities">The client capabilities.</param>
        /// <param name="clientName">The client name.</param>
        /// <param name="methodName">The name of the LSP method.</param>
        /// <param name="requestCancellationToken">A cancellation token that will cancel the handing of this request.
        /// The request could also be cancelled by the queue shutting down.</param>
        /// <returns>A task that can be awaited to observe the results of the handing of this request.</returns>
        public Task<TResponseType?> ExecuteAsync<TRequestType, TResponseType>(
            bool mutatesSolutionState,
            bool requiresLSPSolution,
            IRequestHandler<TRequestType, TResponseType> handler,
            TRequestType request,
            ClientCapabilities clientCapabilities,
            string? clientName,
            string methodName,
            CancellationToken requestCancellationToken)
            where TRequestType : class
        {
            // Note: If the queue is not accepting any more items then TryEnqueue below will fail.

            var textDocument = handler.GetTextDocumentIdentifier(request);

            // Create a combined cancellation token so either the client cancelling it's token or the queue
            // shutting down cancels the request.
            var combinedTokenSource = _cancelSource.Token.CombineWith(requestCancellationToken);
            var combinedCancellationToken = combinedTokenSource.Token;

            var (item, resultTask) = QueueItem<TRequestType, TResponseType>.Create(
                mutatesSolutionState,
                requiresLSPSolution,
                clientCapabilities,
                clientName,
                methodName,
                textDocument,
                request,
                handler,
                Trace.CorrelationManager.ActivityId,
                _logger,
                _requestTelemetryLogger,
                combinedCancellationToken);

            var didEnqueue = _queue.TryEnqueue((item, combinedCancellationToken));

            // If the queue has been shut down the enqueue will fail, so we just fault the task immediately.
            // The queue itself is threadsafe (_queue.TryEnqueue and _queue.Complete use the same lock).
            if (!didEnqueue)
            {
<<<<<<< HEAD
                completion.SetException(new InvalidOperationException($"{_serverKind.ToUserVisibleString()} was requested to shut down."));
=======
                return Task.FromException<TResponseType?>(new InvalidOperationException($"{_serverName} was requested to shut down."));
>>>>>>> f685f4c7
            }

            return resultTask;
        }

        private async Task ProcessQueueAsync()
        {
            try
            {
                while (!_cancelSource.IsCancellationRequested)
                {

                    // First attempt to de-queue the work item in its own try-catch.
                    // This is because before we de-queue we do not have access to the queue item's linked cancellation token.
                    (IQueueItem work, CancellationToken cancellationToken) queueItem;
                    try
                    {
                        queueItem = await _queue.DequeueAsync(_cancelSource.Token).ConfigureAwait(false);
                    }
                    catch (OperationCanceledException ex) when (ex.CancellationToken == _cancelSource.Token)
                    {
                        // The queue's cancellation token was invoked which means we are shutting down the queue.
                        // Exit out of the loop so we stop processing new items.
                        return;
                    }

                    try
                    {
                        var (work, cancellationToken) = queueItem;
                        // Record when the work item was been de-queued and the request context preparation started.
                        work.Metrics.RecordExecutionStart();

                        // Restore our activity id so that logging/tracking works across asynchronous calls.
                        Trace.CorrelationManager.ActivityId = work.ActivityId;
                        var context = CreateRequestContext(work);

                        if (work.MutatesSolutionState)
                        {
                            // Mutating requests block other requests from starting to ensure an up to date snapshot is used.
                            // Since we're explicitly awaiting exceptions to mutating requests will bubble up here.
                            await work.CallbackAsync(context, cancellationToken).ConfigureAwait(false);
                        }
                        else
                        {
                            // Non mutating are fire-and-forget because they are by definition readonly. Any errors
                            // will be sent back to the client but we can still capture errors in queue processing
                            // via NFW, though these errors don't put us into a bad state as far as the rest of the queue goes.
                            // Furthermore we use Task.Run here to protect ourselves against synchronous execution of work
                            // blocking the request queue for longer periods of time (it enforces parallelizabilty).
                            _ = Task.Run(() => work.CallbackAsync(context, cancellationToken), cancellationToken).ReportNonFatalErrorAsync();
                        }
                    }
                    catch (OperationCanceledException ex) when (ex.CancellationToken == queueItem.cancellationToken)
                    {
                        // Explicitly ignore this exception as cancellation occured as a result of our linked cancellation token.
                        // This means either the queue is shutting down or the request itself was cancelled.
                        //   1.  If the queue is shutting down, then while loop will exit before the next iteration since it checks for cancellation.
                        //   2.  Request cancellations are normal so no need to report anything there.
                    }
                }
            }
            catch (Exception ex) when (FatalError.ReportAndCatch(ex))
            {
<<<<<<< HEAD
                _logger.TraceException(e);

                // If there was an in progress work item that failed in the queue logic, set the result of the queue item
                // to the exception so that it bubbles back to the caller.
                inProgressWorkItem?.HandleQueueFailure(e);
                OnRequestServerShutdown($"Error occurred processing queue in {_serverKind.ToUserVisibleString()}: {e.Message}.");
=======
                // We encountered an unexpected exception in processing the queue or in a mutating request.
                // Log it, shutdown the queue, and exit the loop.
                _logger.TraceException(ex);
                OnRequestServerShutdown($"Error occurred processing queue in {_serverName}: {ex.Message}.");
                return;
>>>>>>> f685f4c7
            }
        }

        private void OnRequestServerShutdown(string message)
        {
            RequestServerShutdown?.Invoke(this, new RequestShutdownEventArgs(message));

            Shutdown();
        }

        private RequestContext? CreateRequestContext(IQueueItem queueItem)
        {
            var trackerToUse = queueItem.MutatesSolutionState
                ? (IDocumentChangeTracker)_lspWorkspaceManager
                : new NonMutatingDocumentChangeTracker();

            return RequestContext.Create(
                queueItem.RequiresLSPSolution,
                queueItem.TextDocument,
                queueItem.ClientName,
                _logger,
                queueItem.ClientCapabilities,
                _lspWorkspaceManager,
                trackerToUse,
                _supportedLanguages,
                _globalOptions);
        }
    }
}<|MERGE_RESOLUTION|>--- conflicted
+++ resolved
@@ -106,7 +106,7 @@
 
             // Start the queue processing
             _asynchronousOperationListener = listenerProvider.GetListener(FeatureAttribute.LanguageServer);
-            var token = _asynchronousOperationListener.BeginAsyncOperation($"{nameof(ProcessQueueAsync)}_{serverTypeName}");
+            var token = _asynchronousOperationListener.BeginAsyncOperation($"{nameof(ProcessQueueAsync)}_{serverKind}");
             _ = ProcessQueueAsync().CompletesAsyncOperation(token);
         }
 
@@ -185,11 +185,7 @@
             // The queue itself is threadsafe (_queue.TryEnqueue and _queue.Complete use the same lock).
             if (!didEnqueue)
             {
-<<<<<<< HEAD
-                completion.SetException(new InvalidOperationException($"{_serverKind.ToUserVisibleString()} was requested to shut down."));
-=======
-                return Task.FromException<TResponseType?>(new InvalidOperationException($"{_serverName} was requested to shut down."));
->>>>>>> f685f4c7
+                return Task.FromException<TResponseType?>(new InvalidOperationException($"{_serverKind.ToUserVisibleString()} was requested to shut down."));
             }
 
             return resultTask;
@@ -253,20 +249,11 @@
             }
             catch (Exception ex) when (FatalError.ReportAndCatch(ex))
             {
-<<<<<<< HEAD
-                _logger.TraceException(e);
-
-                // If there was an in progress work item that failed in the queue logic, set the result of the queue item
-                // to the exception so that it bubbles back to the caller.
-                inProgressWorkItem?.HandleQueueFailure(e);
-                OnRequestServerShutdown($"Error occurred processing queue in {_serverKind.ToUserVisibleString()}: {e.Message}.");
-=======
                 // We encountered an unexpected exception in processing the queue or in a mutating request.
                 // Log it, shutdown the queue, and exit the loop.
                 _logger.TraceException(ex);
-                OnRequestServerShutdown($"Error occurred processing queue in {_serverName}: {ex.Message}.");
+                OnRequestServerShutdown($"Error occurred processing queue in {_serverKind.ToUserVisibleString()}: {ex.Message}.");
                 return;
->>>>>>> f685f4c7
             }
         }
 
