﻿// Licensed to the .NET Foundation under one or more agreements.
// The .NET Foundation licenses this file to you under the MIT license.
// See the LICENSE file in the project root for more information.

using System;
using System.Composition;
using System.Linq;
using System.Threading;
using System.Threading.Tasks;
using Microsoft.CodeAnalysis.Host.Mef;
using Roslyn.Utilities;
using LSP = Microsoft.VisualStudio.LanguageServer.Protocol;

namespace Microsoft.CodeAnalysis.LanguageServer.Handler.DocumentChanges
{
    [ExportLspRequestHandlerProvider, Shared]
    [ProvidesMethod(LSP.Methods.TextDocumentDidChangeName)]
    internal class DidChangeHandler : AbstractStatelessRequestHandler<LSP.DidChangeTextDocumentParams, object?>
    {
        [ImportingConstructor]
        [Obsolete(MefConstruction.ImportingConstructorMessage, error: true)]
        public DidChangeHandler()
        {
        }

        public override string Method => LSP.Methods.TextDocumentDidChangeName;

        public override bool MutatesSolutionState => true;
        public override bool RequiresLSPSolution => false;

        public override LSP.TextDocumentIdentifier? GetTextDocumentIdentifier(LSP.DidChangeTextDocumentParams request) => request.TextDocument;

        public override Task<object?> HandleRequestAsync(LSP.DidChangeTextDocumentParams request, RequestContext context, CancellationToken cancellationToken)
        {
<<<<<<< HEAD
            var text = context.GetTrackedDocumentSourceText(request.TextDocument.Uri);
=======
            Contract.ThrowIfNull(context.Document, $"Got a change request for {request.TextDocument.Uri} but the document was not found in a workspace");

            var text = await context.Document.GetTextAsync(cancellationToken).ConfigureAwait(false);
>>>>>>> a16a9a08

            // Per the LSP spec, each text change builds upon the previous, so we don't need to translate
            // any text positions between changes, which makes this quite easy.
            var changes = request.ContentChanges.Select(change => ProtocolConversions.ContentChangeEventToTextChange(change, text));

            text = text.WithChanges(changes);

            context.UpdateTrackedDocument(request.TextDocument.Uri, text);

            return SpecializedTasks.Default<object>();
        }
    }
}<|MERGE_RESOLUTION|>--- conflicted
+++ resolved
@@ -32,13 +32,9 @@
 
         public override Task<object?> HandleRequestAsync(LSP.DidChangeTextDocumentParams request, RequestContext context, CancellationToken cancellationToken)
         {
-<<<<<<< HEAD
-            var text = context.GetTrackedDocumentSourceText(request.TextDocument.Uri);
-=======
             Contract.ThrowIfNull(context.Document, $"Got a change request for {request.TextDocument.Uri} but the document was not found in a workspace");
 
-            var text = await context.Document.GetTextAsync(cancellationToken).ConfigureAwait(false);
->>>>>>> a16a9a08
+            var text = context.GetTrackedDocumentSourceText(request.TextDocument.Uri);
 
             // Per the LSP spec, each text change builds upon the previous, so we don't need to translate
             // any text positions between changes, which makes this quite easy.
