--- conflicted
+++ resolved
@@ -7764,11 +7764,7 @@
             var source =
 @"class Program
 {
-<<<<<<< HEAD
-    public void M()
-=======
     public void M(int x, int z)
->>>>>>> 80a76ea0
     {
         var v = $""x {[|(object)|]1} z"";
     }
@@ -7776,11 +7772,7 @@
             var fixedCode =
 @"class Program
 {
-<<<<<<< HEAD
-    public void M()
-=======
     public void M(int x, int z)
->>>>>>> 80a76ea0
     {
         var v = $""x {1} z"";
     }
@@ -7795,11 +7787,7 @@
             var source =
 @"class Program
 {
-<<<<<<< HEAD
-    public void M()
-=======
     public void M(int x, int z)
->>>>>>> 80a76ea0
     {
         var v = $""x {([|(object)|]1)} z"";
     }
@@ -7807,11 +7795,7 @@
             var fixedCode =
 @"class Program
 {
-<<<<<<< HEAD
-    public void M()
-=======
     public void M(int x, int z)
->>>>>>> 80a76ea0
     {
         var v = $""x {1} z"";
     }
@@ -7819,8 +7803,6 @@
 
             await VerifyCS.VerifyCodeFixAsync(source, fixedCode);
         }
-<<<<<<< HEAD
-=======
 
         [Fact, Trait(Traits.Feature, Traits.Features.CodeActionsRemoveUnnecessaryCast)]
         public async Task TestIdentityDoubleCast()
@@ -8149,6 +8131,5 @@
     }
 }");
         }
->>>>>>> 80a76ea0
     }
 }