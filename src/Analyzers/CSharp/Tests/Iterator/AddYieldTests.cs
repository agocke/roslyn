﻿// Licensed to the .NET Foundation under one or more agreements.
// The .NET Foundation licenses this file to you under the MIT license.
// See the LICENSE file in the project root for more information.

using System.Threading.Tasks;
using Microsoft.CodeAnalysis.CSharp.CodeFixes.Iterator;
using Microsoft.CodeAnalysis.Editor.UnitTests.CodeActions;
using Microsoft.CodeAnalysis.Test.Utilities;
using Microsoft.CodeAnalysis.Testing;
using Xunit;

namespace Microsoft.CodeAnalysis.Editor.CSharp.UnitTests.Diagnostics.Iterator
{
<<<<<<< HEAD
    using VerifyCS = CSharpCodeFixVerifier<EmptyDiagnosticAnalyzer, CSharpAddYieldCodeFixProvider>;

    public class AddYieldTests
=======
    [Trait(Traits.Feature, Traits.Features.CodeActionsChangeToYield)]
    public class AddYieldTests : AbstractCSharpDiagnosticProviderBasedUserDiagnosticTest
>>>>>>> 6a0c11ce
    {
        private static async Task TestMissingInRegularAndScriptAsync(string code)
        {
            await VerifyCS.VerifyCodeFixAsync(code, code);
        }

        private static async Task TestInRegularAndScriptAsync(string code, string fixedCode)
        {
            await VerifyCS.VerifyCodeFixAsync(code, fixedCode);
        }

        [Fact]
        public async Task TestAddYieldIEnumerableReturnNull()
        {
            var initial =
@"using System;
using System.Collections;

class Program
{
    static IEnumerable M()
    {
        return null;
    }
}";
            await TestMissingInRegularAndScriptAsync(initial);
        }

        [Fact]
        public async Task TestAddYieldIEnumerableReturnObject()
        {
            var initial =
@"using System;
using System.Collections;

class Program
{
    static IEnumerable M()
    {
        return {|CS0266:new object()|};
    }
}";
            var expected =
@"using System;
using System.Collections;

class Program
{
    static IEnumerable M()
    {
        yield return new object();
    }
}";
            await TestInRegularAndScriptAsync(initial, expected);
        }

        [Fact]
        public async Task TestAddYieldIEnumeratorReturnObject()
        {
            var initial =
@"using System;
using System.Collections;

class Program
{
    static IEnumerator M()
    {
        return {|CS0266:new object()|};
    }
}";
            var expected =
@"using System;
using System.Collections;

class Program
{
    static IEnumerator M()
    {
        yield return new object();
    }
}";
            await TestInRegularAndScriptAsync(initial, expected);
        }

        [Fact]
        public async Task TestAddYieldIEnumeratorReturnGenericList()
        {
            var initial =
@"using System;
using System.Collections;
using System.Collections.Generic;

class Program
{
    static IEnumerator M<T>()
    {
        return {|CS0266:new List<T>()|};
    }
}";
            var expected =
@"using System;
using System.Collections;
using System.Collections.Generic;

class Program
{
    static IEnumerator M<T>()
    {
        yield return new List<T>();
    }
}";
            await TestInRegularAndScriptAsync(initial, expected);
        }

        [Fact]
        public async Task TestAddYieldGenericIEnumeratorReturnObject()
        {
            var initial =
@"using System;
using System.Collections;
using System.Collections.Generic;

class Program
{
    static IEnumerator<object> M()
    {
        return {|CS0266:new object()|};
    }
}";
            var expected =
@"using System;
using System.Collections;
using System.Collections.Generic;

class Program
{
    static IEnumerator<object> M()
    {
        yield return new object();
    }
}";
            await TestInRegularAndScriptAsync(initial, expected);
        }

        [Fact]
        public async Task TestAddYieldGenericIEnumerableReturnObject()
        {
            var initial =
@"using System;
using System.Collections;
using System.Collections.Generic;

class Program
{
    static IEnumerable<object> M()
    {
        return {|CS0266:new object()|};
    }
}";
            var expected =
@"using System;
using System.Collections;
using System.Collections.Generic;

class Program
{
    static IEnumerable<object> M()
    {
        yield return new object();
    }
}";
            await TestInRegularAndScriptAsync(initial, expected);
        }

        [Fact]
        public async Task TestAddYieldIEnumerableReturnGenericList()
        {
            var initial =
@"using System;
using System.Collections;
using System.Collections.Generic;

class Program
{
    static IEnumerable M<T>()
    {
        return new List<T>();
    }
}";
            await TestMissingInRegularAndScriptAsync(initial);
        }

        [Fact]
        public async Task TestAddYieldGenericIEnumeratorReturnDefault()
        {
            var initial =
@"using System;
using System.Collections;
using System.Collections.Generic;

class Program
{
    static IEnumerator<T> M<T>()
    {
       return {|CS0266:default(T)|};
    }
}";
            var expected =
@"using System;
using System.Collections;
using System.Collections.Generic;

class Program
{
    static IEnumerator<T> M<T>()
    {
        yield return default(T);
    }
}";
            await TestInRegularAndScriptAsync(initial, expected);
        }

        [Fact]
        public async Task TestAddYieldGenericIEnumerableReturnConvertibleToObject()
        {
            var initial =
@"using System;
using System.Collections;
using System.Collections.Generic;

class Program
{
    static IEnumerable<object> M()
    {
        return {|CS0029:0|};
    }
}";
            var expected =
@"using System;
using System.Collections;
using System.Collections.Generic;

class Program
{
    static IEnumerable<object> M()
    {
        yield return 0;
    }
}";
            await TestInRegularAndScriptAsync(initial, expected);
        }

        [Fact]
        public async Task TestAddYieldGenericIEnumerableReturnConvertibleToFloat()
        {
            var initial =
@"using System;
using System.Collections;
using System.Collections.Generic;

class Program
{
    static IEnumerator<float> M()
    {
        return {|CS0029:0|};
    }
}";
            var expected =
@"using System;
using System.Collections;
using System.Collections.Generic;

class Program
{
    static IEnumerator<float> M()
    {
        yield return 0;
    }
}";
            await TestInRegularAndScriptAsync(initial, expected);
        }

        [Fact]
        public async Task TestAddYieldGenericIEnumeratorNonConvertableType()
        {
            var initial =
@"using System;
using System.Collections;
using System.Collections.Generic;

class Program
{
    static IEnumerator<IList<DateTime>> M()
    {
        return {|CS0266:new List<int>()|};
    }
}";
            await TestMissingInRegularAndScriptAsync(initial);
        }

        [Fact]
        public async Task TestAddYieldGenericIEnumeratorConvertableTypeDateTime()
        {
            var initial =
@"using System;
using System.Collections;
using System.Collections.Generic;

class Program
{
    static IEnumerator<IList<DateTime>> M()
    {
        return {|CS0266:new List<DateTime>()|};
    }
}";
            var expected =
@"using System;
using System.Collections;
using System.Collections.Generic;

class Program
{
    static IEnumerator<IList<DateTime>> M()
    {
        yield return new List<DateTime>();
    }
}";
            await TestInRegularAndScriptAsync(initial, expected);
        }

        [Fact]
        public async Task TestAddYieldNoTypeArguments()
        {
            var initial =
@"using System;
using System.Collections.Generic;
using System.IO;
using System.Linq;
using System.Text;
using System.Threading.Tasks;

namespace ConsoleApplication13
{
    class Program
    {
        static void Main(string[] args)
        {
            var d = new A<int>.B<StringBuilder>.C<char>.D<object>();
        }
    }
}


#pragma warning disable CS0108
public class A<Z> where Z : new()
{
    public virtual Z P1 { get { return new Z(); } }

    public class B<Y> : A<B<Y>> where Y : new()
    {
        public override A<Z>.B<Y> P1 { get; {|CS0546:set|}; }
        public virtual Y P2 { get { return {|CS0029:new Z()|}; } }

        public class C<X> : B<C<X>> where X : new()
        {
            public override A<A<Z>.B<Y>>.B<A<Z>.B<Y>.C<X>> P1 { get; set; }
            public override A<Z>.B<Y>.C<X> P2 { get; {|CS0546:set|}; }
            public virtual X P3 { get; set; }

            public class D<W> : C<D<W>> where W : new()
            {
                public override A<A<A<Z>.B<Y>>.B<A<Z>.B<Y>.C<X>>>.B<A<A<Z>.B<Y>>.B<A<Z>.B<Y>.C<X>>.C<A<Z>.B<Y>.C<X>.D<W>>> P1 { get; set; }
                public override A<A<Z>.B<Y>>.B<A<Z>.B<Y>.C<X>>.C<A<Z>.B<Y>.C<X>.D<W>> P2 { get; set; }
                public override A<Z>.B<Y>.C<X>.D<W> P3 { get; set; }
                public virtual W P4 { get; set; }
            }
        }
    }
}
";
            await TestMissingInRegularAndScriptAsync(initial);
        }
    }
}<|MERGE_RESOLUTION|>--- conflicted
+++ resolved
@@ -11,14 +11,10 @@
 
 namespace Microsoft.CodeAnalysis.Editor.CSharp.UnitTests.Diagnostics.Iterator
 {
-<<<<<<< HEAD
     using VerifyCS = CSharpCodeFixVerifier<EmptyDiagnosticAnalyzer, CSharpAddYieldCodeFixProvider>;
 
+    [Trait(Traits.Feature, Traits.Features.CodeActionsChangeToYield)]
     public class AddYieldTests
-=======
-    [Trait(Traits.Feature, Traits.Features.CodeActionsChangeToYield)]
-    public class AddYieldTests : AbstractCSharpDiagnosticProviderBasedUserDiagnosticTest
->>>>>>> 6a0c11ce
     {
         private static async Task TestMissingInRegularAndScriptAsync(string code)
         {
