﻿<?xml version="1.0" encoding="utf-8"?>
<xliff xmlns="urn:oasis:names:tc:xliff:document:1.2" xmlns:xsi="http://www.w3.org/2001/XMLSchema-instance" version="1.2" xsi:schemaLocation="urn:oasis:names:tc:xliff:document:1.2 xliff-core-1.2-transitional.xsd">
  <file datatype="xml" source-language="en" target-language="zh-Hans" original="../CSharpAnalyzersResources.resx">
    <body>
      <trans-unit id="Convert_switch_statement_to_expression">
        <source>Convert switch statement to expression</source>
        <target state="new">Convert switch statement to expression</target>
        <note />
      </trans-unit>
      <trans-unit id="Use_explicit_type">
        <source>Use explicit type</source>
        <target state="new">Use explicit type</target>
        <note />
      </trans-unit>
      <trans-unit id="Use_explicit_type_instead_of_var">
        <source>Use explicit type instead of 'var'</source>
        <target state="new">Use explicit type instead of 'var'</target>
        <note />
      </trans-unit>
      <trans-unit id="Use_implicit_type">
        <source>Use implicit type</source>
        <target state="new">Use implicit type</target>
        <note />
      </trans-unit>
      <trans-unit id="Use_switch_expression">
        <source>Use 'switch' expression</source>
        <target state="new">Use 'switch' expression</target>
        <note />
      </trans-unit>
<<<<<<< HEAD
      <trans-unit id="Using_directive_is_unnecessary">
        <source>Using directive is unnecessary.</source>
        <target state="new">Using directive is unnecessary.</target>
=======
      <trans-unit id="use_var_instead_of_explicit_type">
        <source>use 'var' instead of explicit type</source>
        <target state="new">use 'var' instead of explicit type</target>
>>>>>>> bbd4b578
        <note />
      </trans-unit>
    </body>
  </file>
</xliff><|MERGE_RESOLUTION|>--- conflicted
+++ resolved
@@ -27,15 +27,14 @@
         <target state="new">Use 'switch' expression</target>
         <note />
       </trans-unit>
-<<<<<<< HEAD
+      <trans-unit id="use_var_instead_of_explicit_type">
+        <source>use 'var' instead of explicit type</source>
+        <target state="new">use 'var' instead of explicit type</target>
+        <note />
+      </trans-unit>
       <trans-unit id="Using_directive_is_unnecessary">
         <source>Using directive is unnecessary.</source>
         <target state="new">Using directive is unnecessary.</target>
-=======
-      <trans-unit id="use_var_instead_of_explicit_type">
-        <source>use 'var' instead of explicit type</source>
-        <target state="new">use 'var' instead of explicit type</target>
->>>>>>> bbd4b578
         <note />
       </trans-unit>
     </body>
