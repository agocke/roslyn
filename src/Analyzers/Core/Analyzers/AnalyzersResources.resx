﻿<?xml version="1.0" encoding="utf-8"?>
<root>
  <!-- 
    Microsoft ResX Schema 
    
    Version 2.0
    
    The primary goals of this format is to allow a simple XML format 
    that is mostly human readable. The generation and parsing of the 
    various data types are done through the TypeConverter classes 
    associated with the data types.
    
    Example:
    
    ... ado.net/XML headers & schema ...
    <resheader name="resmimetype">text/microsoft-resx</resheader>
    <resheader name="version">2.0</resheader>
    <resheader name="reader">System.Resources.ResXResourceReader, System.Windows.Forms, ...</resheader>
    <resheader name="writer">System.Resources.ResXResourceWriter, System.Windows.Forms, ...</resheader>
    <data name="Name1"><value>this is my long string</value><comment>this is a comment</comment></data>
    <data name="Color1" type="System.Drawing.Color, System.Drawing">Blue</data>
    <data name="Bitmap1" mimetype="application/x-microsoft.net.object.binary.base64">
        <value>[base64 mime encoded serialized .NET Framework object]</value>
    </data>
    <data name="Icon1" type="System.Drawing.Icon, System.Drawing" mimetype="application/x-microsoft.net.object.bytearray.base64">
        <value>[base64 mime encoded string representing a byte array form of the .NET Framework object]</value>
        <comment>This is a comment</comment>
    </data>
                
    There are any number of "resheader" rows that contain simple 
    name/value pairs.
    
    Each data row contains a name, and value. The row also contains a 
    type or mimetype. Type corresponds to a .NET class that support 
    text/value conversion through the TypeConverter architecture. 
    Classes that don't support this are serialized and stored with the 
    mimetype set.
    
    The mimetype is used for serialized objects, and tells the 
    ResXResourceReader how to depersist the object. This is currently not 
    extensible. For a given mimetype the value must be set accordingly:
    
    Note - application/x-microsoft.net.object.binary.base64 is the format 
    that the ResXResourceWriter will generate, however the reader can 
    read any of the formats listed below.
    
    mimetype: application/x-microsoft.net.object.binary.base64
    value   : The object must be serialized with 
            : System.Runtime.Serialization.Formatters.Binary.BinaryFormatter
            : and then encoded with base64 encoding.
    
    mimetype: application/x-microsoft.net.object.soap.base64
    value   : The object must be serialized with 
            : System.Runtime.Serialization.Formatters.Soap.SoapFormatter
            : and then encoded with base64 encoding.

    mimetype: application/x-microsoft.net.object.bytearray.base64
    value   : The object must be serialized into a byte array 
            : using a System.ComponentModel.TypeConverter
            : and then encoded with base64 encoding.
    -->
  <xsd:schema id="root" xmlns="" xmlns:xsd="http://www.w3.org/2001/XMLSchema" xmlns:msdata="urn:schemas-microsoft-com:xml-msdata">
    <xsd:import namespace="http://www.w3.org/XML/1998/namespace" />
    <xsd:element name="root" msdata:IsDataSet="true">
      <xsd:complexType>
        <xsd:choice maxOccurs="unbounded">
          <xsd:element name="metadata">
            <xsd:complexType>
              <xsd:sequence>
                <xsd:element name="value" type="xsd:string" minOccurs="0" />
              </xsd:sequence>
              <xsd:attribute name="name" use="required" type="xsd:string" />
              <xsd:attribute name="type" type="xsd:string" />
              <xsd:attribute name="mimetype" type="xsd:string" />
              <xsd:attribute ref="xml:space" />
            </xsd:complexType>
          </xsd:element>
          <xsd:element name="assembly">
            <xsd:complexType>
              <xsd:attribute name="alias" type="xsd:string" />
              <xsd:attribute name="name" type="xsd:string" />
            </xsd:complexType>
          </xsd:element>
          <xsd:element name="data">
            <xsd:complexType>
              <xsd:sequence>
                <xsd:element name="value" type="xsd:string" minOccurs="0" msdata:Ordinal="1" />
                <xsd:element name="comment" type="xsd:string" minOccurs="0" msdata:Ordinal="2" />
              </xsd:sequence>
              <xsd:attribute name="name" type="xsd:string" use="required" msdata:Ordinal="1" />
              <xsd:attribute name="type" type="xsd:string" msdata:Ordinal="3" />
              <xsd:attribute name="mimetype" type="xsd:string" msdata:Ordinal="4" />
              <xsd:attribute ref="xml:space" />
            </xsd:complexType>
          </xsd:element>
          <xsd:element name="resheader">
            <xsd:complexType>
              <xsd:sequence>
                <xsd:element name="value" type="xsd:string" minOccurs="0" msdata:Ordinal="1" />
              </xsd:sequence>
              <xsd:attribute name="name" type="xsd:string" use="required" />
            </xsd:complexType>
          </xsd:element>
        </xsd:choice>
      </xsd:complexType>
    </xsd:element>
  </xsd:schema>
  <resheader name="resmimetype">
    <value>text/microsoft-resx</value>
  </resheader>
  <resheader name="version">
    <value>2.0</value>
  </resheader>
  <resheader name="reader">
    <value>System.Resources.ResXResourceReader, System.Windows.Forms, Version=4.0.0.0, Culture=neutral, PublicKeyToken=b77a5c561934e089</value>
  </resheader>
  <resheader name="writer">
    <value>System.Resources.ResXResourceWriter, System.Windows.Forms, Version=4.0.0.0, Culture=neutral, PublicKeyToken=b77a5c561934e089</value>
  </resheader>
  <data name="Remove_Unnecessary_Cast" xml:space="preserve">
    <value>Remove Unnecessary Cast</value>
  </data>
  <data name="Remove_unused_member" xml:space="preserve">
    <value>Remove unused member</value>
  </data>
  <data name="Private_member_0_is_unused" xml:space="preserve">
    <value>Private member '{0}' is unused.</value>
  </data>
  <data name="Remove_unused_private_members" xml:space="preserve">
    <value>Remove unused private members</value>
  </data>
  <data name="Remove_unread_private_members" xml:space="preserve">
    <value>Remove unread private members</value>
  </data>
  <data name="Private_member_0_can_be_removed_as_the_value_assigned_to_it_is_never_read" xml:space="preserve">
    <value>Private member '{0}' can be removed as the value assigned to it is never read.</value>
  </data>
  <data name="Private_method_0_can_be_removed_as_it_is_never_invoked" xml:space="preserve">
    <value>Private method '{0}' can be removed as it is never invoked.</value>
  </data>
  <data name="Private_property_0_can_be_converted_to_a_method_as_its_get_accessor_is_never_invoked" xml:space="preserve">
    <value>Private property '{0}' can be converted to a method as its get accessor is never invoked.</value>
  </data>
  <data name="A_source_file_is_missing_a_required_header" xml:space="preserve">
    <value>A source file is missing a required header.</value>
  </data>
  <data name="The_file_header_is_missing_or_not_located_at_the_top_of_the_file" xml:space="preserve">
    <value>The file header is missing or not located at the top of the file</value>
  </data>
  <data name="A_source_file_contains_a_header_that_does_not_match_the_required_text" xml:space="preserve">
    <value>A source file contains a header that does not match the required text</value>
  </data>
  <data name="The_file_header_does_not_match_the_required_text" xml:space="preserve">
    <value>The file header does not match the required text</value>
  </data>
  <data name="Use_throw_expression" xml:space="preserve">
    <value>Use 'throw' expression</value>
  </data>
  <data name="Add_this_or_Me_qualification" xml:space="preserve">
    <value>Add 'this' or 'Me' qualification.</value>
  </data>
  <data name="Member_access_should_be_qualified" xml:space="preserve">
    <value>Member access should be qualified.</value>
  </data>
  <data name="Null_check_can_be_simplified" xml:space="preserve">
    <value>Null check can be simplified</value>
  </data>
  <data name="Simplify_collection_initialization" xml:space="preserve">
    <value>Simplify collection initialization</value>
  </data>
  <data name="Collection_initialization_can_be_simplified" xml:space="preserve">
    <value>Collection initialization can be simplified</value>
  </data>
  <data name="Simplify_object_initialization" xml:space="preserve">
    <value>Simplify object initialization</value>
  </data>
  <data name="Object_initialization_can_be_simplified" xml:space="preserve">
    <value>Object initialization can be simplified</value>
  </data>
  <data name="Add_readonly_modifier" xml:space="preserve">
    <value>Add readonly modifier</value>
  </data>
  <data name="Make_field_readonly" xml:space="preserve">
    <value>Make field readonly</value>
  </data>
  <data name="Naming_rule_violation_0" xml:space="preserve">
    <value>Naming rule violation: {0}</value>
    <comment>{0} is the rule title, {1} is the way in which the rule was violated</comment>
  </data>
  <data name="Naming_Styles" xml:space="preserve">
    <value>Naming Styles</value>
  </data>
  <data name="Add_missing_cases" xml:space="preserve">
    <value>Add missing cases</value>
  </data>
  <data name="Populate_switch" xml:space="preserve">
    <value>Populate switch</value>
  </data>
  <data name="Modifiers_are_not_ordered" xml:space="preserve">
    <value>Modifiers are not ordered</value>
  </data>
  <data name="Order_modifiers" xml:space="preserve">
    <value>Order modifiers</value>
  </data>
  <data name="Expression_value_is_never_used" xml:space="preserve">
    <value>Expression value is never used</value>
  </data>
  <data name="Unnecessary_assignment_of_a_value_to_0" xml:space="preserve">
    <value>Unnecessary assignment of a value to '{0}'</value>
  </data>
  <data name="Unnecessary_assignment_of_a_value" xml:space="preserve">
    <value>Unnecessary assignment of a value</value>
  </data>
  <data name="Avoid_unnecessary_value_assignments_in_your_code_as_these_likely_indicate_redundant_value_computations_If_the_value_computation_is_not_redundant_and_you_intend_to_retain_the_assignmentcomma_then_change_the_assignment_target_to_a_local_variable_whose_name_starts_with_an_underscore_and_is_optionally_followed_by_an_integercomma_such_as___comma__1_comma__2_comma_etc" xml:space="preserve">
    <value>Avoid unnecessary value assignments in your code, as these likely indicate redundant value computations. If the value computation is not redundant and you intend to retain the assignment, then change the assignment target to a local variable whose name starts with an underscore and is optionally followed by an integer, such as '_', '_1', '_2', etc. These are treated as special discard symbol names.</value>
  </data>
  <data name="Remove_unused_parameter" xml:space="preserve">
    <value>Remove unused parameter</value>
  </data>
  <data name="Remove_unused_parameter_0" xml:space="preserve">
    <value>Remove unused parameter '{0}'</value>
  </data>
  <data name="Avoid_unused_parameters_in_your_code_If_the_parameter_cannot_be_removed_then_change_its_name_so_it_starts_with_an_underscore_and_is_optionally_followed_by_an_integer_such_as__comma__1_comma__2_etc_These_are_treated_as_special_discard_symbol_names" xml:space="preserve">
    <value>Avoid unused parameters in your code. If the parameter cannot be removed, then change its name so it starts with an underscore and is optionally followed by an integer, such as '_', '_1', '_2', etc. These are treated as special discard symbol names.</value>
  </data>
  <data name="Remove_unused_parameter_0_if_it_is_not_part_of_a_shipped_public_API" xml:space="preserve">
    <value>Remove unused parameter '{0}' if it is not part of a shipped public API</value>
  </data>
  <data name="Parameter_0_can_be_removed_if_it_is_not_part_of_a_shipped_public_API_its_initial_value_is_never_used" xml:space="preserve">
    <value>Parameter '{0}' can be removed if it is not part of a shipped public API; its initial value is never used</value>
  </data>
  <data name="Parameter_0_can_be_removed_its_initial_value_is_never_used" xml:space="preserve">
    <value>Parameter '{0}' can be removed; its initial value is never used</value>
  </data>
  <data name="Add_accessibility_modifiers" xml:space="preserve">
    <value>Add accessibility modifiers</value>
  </data>
  <data name="Accessibility_modifiers_required" xml:space="preserve">
    <value>Accessibility modifiers required</value>
  </data>
  <data name="Convert_to_conditional_expression" xml:space="preserve">
    <value>Convert to conditional expression</value>
  </data>
  <data name="Use_coalesce_expression" xml:space="preserve">
    <value>Use coalesce expression</value>
  </data>
  <data name="Changes_to_expression_trees_may_result_in_behavior_changes_at_runtime" xml:space="preserve">
    <value>Changes to expression trees may result in behavior changes at runtime</value>
  </data>
  <data name="Parentheses_can_be_removed" xml:space="preserve">
    <value>Parentheses can be removed</value>
  </data>
  <data name="Remove_unnecessary_parentheses" xml:space="preserve">
    <value>Remove unnecessary parentheses</value>
  </data>
  <data name="Add_parentheses_for_clarity" xml:space="preserve">
    <value>Add parentheses for clarity</value>
  </data>
  <data name="Parentheses_should_be_added_for_clarity" xml:space="preserve">
    <value>Parentheses should be added for clarity</value>
  </data>
  <data name="Prefer_explicitly_provided_tuple_element_name" xml:space="preserve">
    <value>Prefer explicitly provided tuple element name</value>
  </data>
  <data name="Use_explicitly_provided_tuple_name" xml:space="preserve">
    <value>Use explicitly provided tuple name</value>
  </data>
  <data name="Use_System_HashCode" xml:space="preserve">
    <value>Use 'System.HashCode'</value>
  </data>
  <data name="GetHashCode_implementation_can_be_simplified" xml:space="preserve">
    <value>'GetHashCode' implementation can be simplified</value>
  </data>
  <data name="Use_compound_assignment" xml:space="preserve">
    <value>Use compound assignment</value>
  </data>
  <data name="Use_null_propagation" xml:space="preserve">
    <value>Use null propagation</value>
  </data>
<<<<<<< HEAD
  <data name="Interpolation_can_be_simplified" xml:space="preserve">
    <value>Interpolation can be simplified</value>
  </data>
  <data name="Simplify_interpolation" xml:space="preserve">
    <value>Simplify interpolation</value>
=======
  <data name="Use_auto_property" xml:space="preserve">
    <value>Use auto property</value>
>>>>>>> a5f87d42
  </data>
  <data name="Format_string_contains_invalid_placeholder" xml:space="preserve">
    <value>Format string contains invalid placeholder</value>
  </data>
  <data name="Invalid_format_string" xml:space="preserve">
    <value>Invalid format string</value>
  </data>
  <data name="Convert_to_tuple" xml:space="preserve">
    <value>Convert to tuple</value>
  </data>
</root><|MERGE_RESOLUTION|>--- conflicted
+++ resolved
@@ -277,16 +277,14 @@
   <data name="Use_null_propagation" xml:space="preserve">
     <value>Use null propagation</value>
   </data>
-<<<<<<< HEAD
   <data name="Interpolation_can_be_simplified" xml:space="preserve">
     <value>Interpolation can be simplified</value>
   </data>
   <data name="Simplify_interpolation" xml:space="preserve">
     <value>Simplify interpolation</value>
-=======
+  </data>
   <data name="Use_auto_property" xml:space="preserve">
     <value>Use auto property</value>
->>>>>>> a5f87d42
   </data>
   <data name="Format_string_contains_invalid_placeholder" xml:space="preserve">
     <value>Format string contains invalid placeholder</value>
