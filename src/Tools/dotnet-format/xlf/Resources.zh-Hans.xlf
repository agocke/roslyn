﻿<?xml version="1.0" encoding="utf-8"?>
<xliff xmlns="urn:oasis:names:tc:xliff:document:1.2" xmlns:xsi="http://www.w3.org/2001/XMLSchema-instance" version="1.2" xsi:schemaLocation="urn:oasis:names:tc:xliff:document:1.2 xliff-core-1.2-transitional.xsd">
  <file datatype="xml" source-language="en" target-language="zh-Hans" original="../Resources.resx">
    <body>
      <trans-unit id="Both_a_MSBuild_project_file_and_solution_file_found_in_0_Specify_which_to_use_with_the_workspace_option">
        <source>Both a MSBuild project file and solution file found in '{0}'. Specify which to use with the --workspace option.</source>
        <target state="translated">在“{0}”中同时找到 MSBuild 项目文件和解决方案文件。请指定要将哪一个文件用于 --workspace 选项。</target>
        <note />
      </trans-unit>
      <trans-unit id="Could_not_find_a_MSBuild_project_or_solution_file_in_0_Specify_which_to_use_with_the_workspace_option">
        <source>Could not find a MSBuild project file or solution file in '{0}'. Specify which to use with the --workspace option.</source>
        <target state="translated">无法在“{0}”中找到 MSBuild 项目文件或解决方案文件。请指定要用于 --workspace 选项的文件。</target>
        <note />
      </trans-unit>
      <trans-unit id="Could_not_format_0_Format_currently_supports_only_CSharp_and_Visual_Basic_projects">
        <source>Could not format '{0}'. Format currently supports only C# and Visual Basic projects.</source>
        <target state="translated">无法设置“{0}”的格式。该格式当前仅支持 C# 和 Visual Basic 项目。</target>
        <note />
      </trans-unit>
      <trans-unit id="Failed_to_save_formatting_changes">
        <source>Failed to save formatting changes.</source>
        <target state="translated">未能保存格式更改。</target>
        <note />
      </trans-unit>
      <trans-unit id="Format_complete">
        <source>Format complete.</source>
        <target state="translated">格式设置完毕。</target>
        <note />
      </trans-unit>
<<<<<<< HEAD
      <trans-unit id="Format_files_but_do_not_save_changes_to_disk">
        <source>Format files, but do not save changes to disk.</source>
        <target state="new">Format files, but do not save changes to disk.</target>
        <note />
      </trans-unit>
      <trans-unit id="Formatted_0_of_1_files_in_2_ms">
        <source>Formatted {0} of {1} files in {2}ms.</source>
        <target state="new">Formatted {0} of {1} files in {2}ms.</target>
=======
      <trans-unit id="Format_complete_in_0_ms">
        <source>Format complete in {0}ms.</source>
        <target state="translated">在 {0} 毫秒内完成格式设置。</target>
>>>>>>> 86f3ee93
        <note />
      </trans-unit>
      <trans-unit id="Formatting_code_file_0">
        <source>Formatting code file '{0}'.</source>
        <target state="translated">正在设置代码文件“{0}”的格式。</target>
        <note />
      </trans-unit>
      <trans-unit id="Formatting_code_files_in_project_0">
        <source>Formatting code files in project '{0}'.</source>
        <target state="translated">正在格式化项目“{0}”中的代码文件。</target>
        <note />
      </trans-unit>
      <trans-unit id="Formatting_code_files_in_workspace_0">
        <source>Formatting code files in workspace '{0}'.</source>
        <target state="translated">正在设置工作区“{0}”中代码文件的格式。</target>
        <note />
      </trans-unit>
      <trans-unit id="Loading_workspace">
        <source>Loading workspace.</source>
        <target state="translated">正在加载工作区。</target>
        <note />
      </trans-unit>
      <trans-unit id="Maximum_number_of_workspace_warnings_to_log_has_been_reached_Set_the_verbosity_option_to_the_diagnostic_level_to_see_all_warnings">
        <source>Maximum number of workspace warnings to log has been reached. Set the --verbosity option to the 'diagnostic' level to see all warnings.</source>
        <target state="new">Maximum number of workspace warnings to log has been reached. Set the --verbosity option to the 'diagnostic' level to see all warnings.</target>
        <note />
      </trans-unit>
      <trans-unit id="Multiple_MSBuild_project_files_found_in_0_Specify_which_to_use_with_the_workspace_option">
        <source>Multiple MSBuild project files found in '{0}'. Specify which to use with the --workspace option.</source>
        <target state="translated">在“{0}”中找到多个 MSBuild 项目文件。请指定要将哪一个文件用于 --workspace 选项。</target>
        <note />
      </trans-unit>
      <trans-unit id="Multiple_MSBuild_solution_files_found_in_0_Specify_which_to_use_with_the_workspace_option">
        <source>Multiple MSBuild solution files found in '{0}'. Specify which to use with the --workspace option.</source>
        <target state="translated">在“{0}”中找到多个 MSBuild 解决方案文件。请指定要用于 --workspace 选项的文件。</target>
        <note />
      </trans-unit>
      <trans-unit id="Set_the_verbosity_level_Allowed_values_are_quiet_minimal_normal_detailed_and_diagnostic">
        <source>Set the verbosity level. Allowed values are q[uiet], m[inimal], n[ormal], d[etailed], and diag[nostic]</source>
        <target state="translated">设置详细级别。允许的值为 q[uiet]、m[inimal]、n[ormal]、d[etailed] 和 diag[nostic]</target>
        <note />
      </trans-unit>
      <trans-unit id="Skipping_referenced_project_0">
        <source>Skipping referenced project '{0}'.</source>
        <target state="translated">正在跳过引用的项目“{0}”。</target>
        <note />
      </trans-unit>
      <trans-unit id="The_file_0_does_not_appear_to_be_a_valid_project_or_solution_file">
        <source>The file '{0}' does not appear to be a valid project or solution file.</source>
        <target state="translated">文件“{0}”似乎不是有效的项目或解决方案文件。</target>
        <note />
      </trans-unit>
      <trans-unit id="The_project_file_0_does_not_exist">
        <source>The project file '{0}' does not exist.</source>
        <target state="translated">项目文件“{0}” 不存在。</target>
        <note />
      </trans-unit>
      <trans-unit id="The_solution_file_0_does_not_exist">
        <source>The solution file '{0}' does not exist.</source>
        <target state="translated">解决方案文件“{0}”不存在。</target>
        <note />
      </trans-unit>
      <trans-unit id="The_solution_or_project_file_to_operate_on_If_a_file_is_not_specified_the_command_will_search_the_current_directory_for_one">
        <source>The solution or project file to operate on. If a file is not specified, the command will search the current directory for one.</source>
        <target state="translated">要操作的解决方案或项目文件。如果未指定文件，该命令将在当前目录中搜索一个文件。</target>
        <note />
      </trans-unit>
      <trans-unit id="Unable_to_load_workspace">
        <source>Unable to load workspace.</source>
        <target state="translated">无法加载工作区。</target>
        <note />
      </trans-unit>
      <trans-unit id="Workspace_loaded_in_0_ms">
        <source>Workspace loaded in {0}ms.</source>
        <target state="translated">工作区已在 {0} 毫秒内加载完毕。</target>
        <note />
      </trans-unit>
    </body>
  </file>
</xliff><|MERGE_RESOLUTION|>--- conflicted
+++ resolved
@@ -27,7 +27,6 @@
         <target state="translated">格式设置完毕。</target>
         <note />
       </trans-unit>
-<<<<<<< HEAD
       <trans-unit id="Format_files_but_do_not_save_changes_to_disk">
         <source>Format files, but do not save changes to disk.</source>
         <target state="new">Format files, but do not save changes to disk.</target>
@@ -36,11 +35,6 @@
       <trans-unit id="Formatted_0_of_1_files_in_2_ms">
         <source>Formatted {0} of {1} files in {2}ms.</source>
         <target state="new">Formatted {0} of {1} files in {2}ms.</target>
-=======
-      <trans-unit id="Format_complete_in_0_ms">
-        <source>Format complete in {0}ms.</source>
-        <target state="translated">在 {0} 毫秒内完成格式设置。</target>
->>>>>>> 86f3ee93
         <note />
       </trans-unit>
       <trans-unit id="Formatting_code_file_0">
