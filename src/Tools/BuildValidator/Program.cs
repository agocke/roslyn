--- conflicted
+++ resolved
@@ -36,7 +36,6 @@
 
         static int Main(string[] args)
         {
-<<<<<<< HEAD
             System.Diagnostics.Trace.Listeners.Clear();
             var rootCommand = new RootCommand
             {
@@ -68,13 +67,6 @@
             rootCommand.Handler = CommandHandler.Create(new Func<string[], string[]?, string, string[]?, bool, bool, bool, string, int>(HandleCommand));
             return rootCommand.Invoke(args);
         }
-=======
-            new Regex(@"\\runtimes?\\"),
-            new Regex(@"\\ref\\"),
-            new Regex(@"\\refint\\"),
-            new Regex(@"\.resources?\.")
-        };
->>>>>>> a3b8178c
 
         static int HandleCommand(string[] assembliesPath, string[]? exclude, string sourcePath, string[]? referencesPath, bool verbose, bool quiet, bool debug, string? debugPath)
         {
@@ -86,6 +78,7 @@
             var excludes = new List<string>(exclude ?? Array.Empty<string>());
             excludes.Add(Path.DirectorySeparatorChar + "runtimes" + Path.DirectorySeparatorChar);
             excludes.Add(Path.DirectorySeparatorChar + "ref" + Path.DirectorySeparatorChar);
+            excludes.Add(Path.DirectorySeparatorChar + "refint" + Path.DirectorySeparatorChar);
             excludes.Add(@".resources.dll");
 
             var options = new Options(assembliesPath, referencesPath, excludes.ToArray(), sourcePath, verbose, quiet, debug, debugPath);
