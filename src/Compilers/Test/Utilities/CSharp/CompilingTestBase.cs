﻿// Copyright (c) Microsoft.  All Rights Reserved.  Licensed under the Apache License, Version 2.0.  See License.txt in the project root for license information.

using System;
using System.Collections.Generic;
using System.Linq;
using Microsoft.CodeAnalysis.CSharp.Emit;
using Microsoft.CodeAnalysis.CSharp.Symbols;
using Microsoft.CodeAnalysis.CSharp.Syntax;
using Microsoft.CodeAnalysis.CSharp.Test.Utilities;
using Microsoft.CodeAnalysis.Emit;
using Roslyn.Test.Utilities;

namespace Microsoft.CodeAnalysis.CSharp.UnitTests
{
    // Some utility functions for compiling and checking errors.
    public abstract class CompilingTestBase : CSharpTestBase
    {
        private const string DefaultTypeName = "C";
        private const string DefaultMethodName = "M";

        internal static BoundBlock ParseAndBindMethodBody(string program, string typeName = DefaultTypeName, string methodName = DefaultMethodName)
        {
            var compilation = CreateCompilation(program);
            var method = (MethodSymbol)compilation.GlobalNamespace.GetTypeMembers(typeName).Single().GetMembers(methodName).Single();

            // Provide an Emit.Module so that the lowering passes will be run
            var module = new PEAssemblyBuilder(
                (SourceAssemblySymbol)compilation.Assembly,
                emitOptions: EmitOptions.Default,
                outputKind: OutputKind.ConsoleApplication,
                serializationProperties: GetDefaultModulePropertiesForSerialization(),
                manifestResources: Enumerable.Empty<ResourceDescription>());

            TypeCompilationState compilationState = new TypeCompilationState(method.ContainingType, compilation, module);

            var diagnostics = DiagnosticBag.GetInstance();
            var block = MethodCompiler.BindMethodBody(method, compilationState, diagnostics);
            diagnostics.Free();
            return block;
        }

        public static string DumpDiagnostic(Diagnostic diagnostic)
        {
            return string.Format("'{0}' {1}",
                diagnostic.Location.SourceTree.GetText().ToString(diagnostic.Location.SourceSpan),
                DiagnosticFormatter.Instance.Format(diagnostic.WithLocation(Location.None), EnsureEnglishUICulture.PreferredOrNull));
        }

        [Obsolete("Use VerifyDiagnostics", true)]
        public static void TestDiagnostics(IEnumerable<Diagnostic> diagnostics, params string[] diagStrings)
        {
            AssertEx.SetEqual(diagStrings, diagnostics.Select(DumpDiagnostic));
        }

        // Do a full compilation and check all the errors.
        [Obsolete("Use VerifyDiagnostics", true)]
        public void TestAllErrors(string code, params string[] errors)
        {
            var compilation = CreateCompilation(code);
            var diagnostics = compilation.GetDiagnostics();
            AssertEx.SetEqual(errors, diagnostics.Select(DumpDiagnostic));
        }

<<<<<<< HEAD
=======
        // Tests just the errors found while binding method M in class C.
        [Obsolete("Use VerifyDiagnostics", true)]
        public void TestErrors(string code, params string[] errors)
        {
            var compilation = CreateCompilation(code);
            var method = (SourceMemberMethodSymbol)compilation.GlobalNamespace.GetTypeMembers("C").Single().GetMembers("M").Single();
            var factory = compilation.GetBinderFactory(method.SyntaxTree);
            var bodyBlock = (BlockSyntax)method.BodySyntax;
            var parameterBinderContext = factory.GetBinder(bodyBlock);
            var binder = new ExecutableCodeBinder(bodyBlock.Parent, method, parameterBinderContext);
            var diagnostics = new DiagnosticBag();
            var block = binder.BindEmbeddedBlock(bodyBlock, diagnostics);
            AssertEx.SetEqual(errors, diagnostics.AsEnumerable().Select(DumpDiagnostic));
        }

        [Obsolete("Use VerifyDiagnostics", true)]
        public void TestWarnings(string code, params string[] expectedWarnings)
        {
            var compilation = CreateCompilation(code);
            var method = (SourceMemberMethodSymbol)compilation.GlobalNamespace.GetTypeMembers("C").Single().GetMembers("M").Single();
            var factory = compilation.GetBinderFactory(method.SyntaxTree);
            var bodyBlock = (BlockSyntax)method.BodySyntax;
            var parameterBinderContext = factory.GetBinder(bodyBlock);
            var binder = new ExecutableCodeBinder(bodyBlock.Parent, method, parameterBinderContext);
            var block = binder.BindEmbeddedBlock(bodyBlock, new DiagnosticBag());
            var actualWarnings = new DiagnosticBag();
            DiagnosticsPass.IssueDiagnostics(compilation, block, actualWarnings, method);
            AssertEx.SetEqual(expectedWarnings, actualWarnings.AsEnumerable().Select(DumpDiagnostic));
        }

>>>>>>> 05a2211e
        public const string LINQ =
        #region the string LINQ defines a complete LINQ API called List1<T> (for instance method) and List2<T> (for extension methods)
 @"using System;
using System.Text;

public delegate R Func1<in T1, out R>(T1 arg1);
public delegate R Func1<in T1, in T2, out R>(T1 arg1, T2 arg2);

public class List1<T>
{
    internal T[] data;
    internal int length;

    public List1(params T[] args)
    {
        this.data = (T[])args.Clone();
        this.length = data.Length;
    }

    public List1()
    {
        this.data = new T[0];
        this.length = 0;
    }

    public int Length { get { return length; } }

    //public T this[int index] { get { return this.data[index]; } }
    public T Get(int index) { return this.data[index]; }

    public virtual void Add(T t)
    {
        if (data.Length == length) Array.Resize(ref data, data.Length * 2 + 1);
        data[length++] = t;
    }

    public override string ToString()
    {
        StringBuilder builder = new StringBuilder();
        builder.Append('[');
        for (int i = 0; i < Length; i++)
        {
            if (i != 0) builder.Append(',').Append(' ');
            builder.Append(data[i]);
        }
        builder.Append(']');
        return builder.ToString();
    }

    public List1<E> Cast<E>()
    {
        E[] data = new E[Length];
        for (int i = 0; i < Length; i++)
            data[i] = (E)(object)this.data[i];
        return new List1<E>(data);
    }

    public List1<T> Where(Func1<T, bool> predicate)
    {
        List1<T> result = new List1<T>();
        for (int i = 0; i < Length; i++)
        {
            T datum = this.data[i];
            if (predicate(datum)) result.Add(datum);
        }
        return result;
    }

    public List1<U> Select<U>(Func1<T, U> selector)
    {
        int length = this.Length;
        U[] data = new U[length];
        for (int i = 0; i < length; i++) data[i] = selector(this.data[i]);
        return new List1<U>(data);
    }

    public List1<V> SelectMany<U, V>(Func1<T, List1<U>> selector, Func1<T, U, V> resultSelector)
    {
        List1<V> result = new List1<V>();
        int length = this.Length;
        for (int i = 0; i < length; i++)
        {
            T t = this.data[i];
            List1<U> selected = selector(t);
            int ulength = selected.Length;
            for (int j = 0; j < ulength; j++)
            {
                U u = selected.data[j];
                V v = resultSelector(t, u);
                result.Add(v);
            }
        }

        return result;
    }

    public List1<V> Join<U, K, V>(List1<U> inner, Func1<T, K> outerKeyselector,
        Func1<U, K> innerKeyselector, Func1<T, U, V> resultSelector)
    {
        List1<Joined<K, T, U>> joined = new List1<Joined<K, T, U>>();
        for (int i = 0; i < Length; i++)
        {
            T t = this.Get(i);
            K k = outerKeyselector(t);
            Joined<K, T, U> row = null;
            for (int j = 0; j < joined.Length; j++)
            {
                if (joined.Get(j).k.Equals(k))
                {
                    row = joined.Get(j);
                    break;
                }
            }
            if (row == null) joined.Add(row = new Joined<K, T, U>(k));
            row.t.Add(t);
        }
        for (int i = 0; i < inner.Length; i++)
        {
            U u = inner.Get(i);
            K k = innerKeyselector(u);
            Joined<K, T, U> row = null;
            for (int j = 0; j < joined.Length; j++)
            {
                if (joined.Get(j).k.Equals(k))
                {
                    row = joined.Get(j);
                    break;
                }
            }
            if (row == null) joined.Add(row = new Joined<K, T, U>(k));
            row.u.Add(u);
        }
        List1<V> result = new List1<V>();
        for (int i = 0; i < joined.Length; i++)
        {
            Joined<K, T, U> row = joined.Get(i);
            for (int j = 0; j < row.t.Length; j++)
            {
                T t = row.t.Get(j);
                for (int k = 0; k < row.u.Length; k++)
                {
                    U u = row.u.Get(k);
                    V v = resultSelector(t, u);
                    result.Add(v);
                }
            }
        }
        return result;
    }

    class Joined<K, T2, U>
    {
        public Joined(K k)
        {
            this.k = k;
            this.t = new List1<T2>();
            this.u = new List1<U>();
        }
        public readonly K k;
        public readonly List1<T2> t;
        public readonly List1<U> u;
    }

    public List1<V> GroupJoin<U, K, V>(List1<U> inner, Func1<T, K> outerKeyselector,
        Func1<U, K> innerKeyselector, Func1<T, List1<U>, V> resultSelector)
    {
        List1<Joined<K, T, U>> joined = new List1<Joined<K, T, U>>();
        for (int i = 0; i < Length; i++)
        {
            T t = this.Get(i);
            K k = outerKeyselector(t);
            Joined<K, T, U> row = null;
            for (int j = 0; j < joined.Length; j++)
            {
                if (joined.Get(j).k.Equals(k))
                {
                    row = joined.Get(j);
                    break;
                }
            }
            if (row == null) joined.Add(row = new Joined<K, T, U>(k));
            row.t.Add(t);
        }
        for (int i = 0; i < inner.Length; i++)
        {
            U u = inner.Get(i);
            K k = innerKeyselector(u);
            Joined<K, T, U> row = null;
            for (int j = 0; j < joined.Length; j++)
            {
                if (joined.Get(j).k.Equals(k))
                {
                    row = joined.Get(j);
                    break;
                }
            }
            if (row == null) joined.Add(row = new Joined<K, T, U>(k));
            row.u.Add(u);
        }
        List1<V> result = new List1<V>();
        for (int i = 0; i < joined.Length; i++)
        {
            Joined<K, T, U> row = joined.Get(i);
            for (int j = 0; j < row.t.Length; j++)
            {
                T t = row.t.Get(j);
                V v = resultSelector(t, row.u);
                result.Add(v);
            }
        }
        return result;
    }

    public OrderedList1<T> OrderBy<K>(Func1<T, K> Keyselector)
    {
        OrderedList1<T> result = new OrderedList1<T>(this);
        result.ThenBy(Keyselector);
        return result;
    }

    public OrderedList1<T> OrderByDescending<K>(Func1<T, K> Keyselector)
    {
        OrderedList1<T> result = new OrderedList1<T>(this);
        result.ThenByDescending(Keyselector);
        return result;
    }

    public List1<Group1<K, T>> GroupBy<K>(Func1<T, K> Keyselector)
    {
        List1<Group1<K, T>> result = new List1<Group1<K, T>>();
        for (int i = 0; i < Length; i++)
        {
            T t = this.Get(i);
            K k = Keyselector(t);
            Group1<K, T> Group1 = null;
            for (int j = 0; j < result.Length; j++)
            {
                if (result.Get(j).Key.Equals(k))
                {
                    Group1 = result.Get(j);
                    break;
                }
            }
            if (Group1 == null)
            {
                result.Add(Group1 = new Group1<K, T>(k));
            }
            Group1.Add(t);
        }
        return result;
    }

    public List1<Group1<K, E>> GroupBy<K, E>(Func1<T, K> Keyselector,
        Func1<T, E> elementSelector)
    {
        List1<Group1<K, E>> result = new List1<Group1<K, E>>();
        for (int i = 0; i < Length; i++)
        {
            T t = this.Get(i);
            K k = Keyselector(t);
            Group1<K, E> Group1 = null;
            for (int j = 0; j < result.Length; j++)
            {
                if (result.Get(j).Key.Equals(k))
                {
                    Group1 = result.Get(j);
                    break;
                }
            }
            if (Group1 == null)
            {
                result.Add(Group1 = new Group1<K, E>(k));
            }
            Group1.Add(elementSelector(t));
        }
        return result;
    }
}

public class OrderedList1<T> : List1<T>
{
    private List1<Keys1> Keys1;

    public override void Add(T t)
    {
        throw new NotSupportedException();
    }

    internal OrderedList1(List1<T> list)
    {
        Keys1 = new List1<Keys1>();
        for (int i = 0; i < list.Length; i++)
        {
            base.Add(list.Get(i));
            Keys1.Add(new Keys1());
        }
    }

    public OrderedList1<T> ThenBy<K>(Func1<T, K> Keyselector)
    {
        for (int i = 0; i < Length; i++)
        {
            object o = Keyselector(this.Get(i)); // work around bug 8405
            Keys1.Get(i).Add((IComparable)o);
        }
        Sort();
        return this;
    }

    class ReverseOrder : IComparable
    {
        IComparable c;
        public ReverseOrder(IComparable c)
        {
            this.c = c;
        }
        public int CompareTo(object o)
        {
            ReverseOrder other = (ReverseOrder)o;
            return other.c.CompareTo(this.c);
        }
        public override string ToString()
        {
            return String.Empty + '-' + c;
        }
    }

    public OrderedList1<T> ThenByDescending<K>(Func1<T, K> Keyselector)
    {
        for (int i = 0; i < Length; i++)
        {
            object o = Keyselector(this.Get(i)); // work around bug 8405
            Keys1.Get(i).Add(new ReverseOrder((IComparable)o));
        }
        Sort();
        return this;
    }

    void Sort()
    {
        Array.Sort(this.Keys1.data, this.data, 0, Length);
    }
}

class Keys1 : List1<IComparable>, IComparable
{
    public int CompareTo(object o)
    {
        Keys1 other = (Keys1)o;
        for (int i = 0; i < Length; i++)
        {
            int c = this.Get(i).CompareTo(other.Get(i));
            if (c != 0) return c;
        }
        return 0;
    }
}

public class Group1<K, T> : List1<T>
{
    public Group1(K k, params T[] data)
        : base(data)
    {
        this.Key = k;
    }

    public K Key { get; private set; }

    public override string ToString()
    {
        return Key + String.Empty + ':' + base.ToString();
    }
}

//public delegate R Func2<in T1, out R>(T1 arg1);
//public delegate R Func2<in T1, in T2, out R>(T1 arg1, T2 arg2);
//
//public class List2<T>
//{
//    internal T[] data;
//    internal int length;
//
//    public List2(params T[] args)
//    {
//        this.data = (T[])args.Clone();
//        this.length = data.Length;
//    }
//
//    public List2()
//    {
//        this.data = new T[0];
//        this.length = 0;
//    }
//
//    public int Length { get { return length; } }
//
//    //public T this[int index] { get { return this.data[index]; } }
//    public T Get(int index) { return this.data[index]; }
//
//    public virtual void Add(T t)
//    {
//        if (data.Length == length) Array.Resize(ref data, data.Length * 2 + 1);
//        data[length++] = t;
//    }
//
//    public override string ToString()
//    {
//        StringBuilder builder = new StringBuilder();
//        builder.Append('[');
//        for (int i = 0; i < Length; i++)
//        {
//            if (i != 0) builder.Append(',').Append(' ');
//            builder.Append(data[i]);
//        }
//        builder.Append(']');
//        return builder.ToString();
//    }
//
//}
//
//public class OrderedList2<T> : List2<T>
//{
//    internal List2<Keys2> Keys2;
//
//    public override void Add(T t)
//    {
//        throw new NotSupportedException();
//    }
//
//    internal OrderedList2(List2<T> list)
//    {
//        Keys2 = new List2<Keys2>();
//        for (int i = 0; i < list.Length; i++)
//        {
//            base.Add(list.Get(i));
//            Keys2.Add(new Keys2());
//        }
//    }
//
//    internal void Sort()
//    {
//        Array.Sort(this.Keys2.data, this.data, 0, Length);
//    }
//}
//
//class Keys2 : List2<IComparable>, IComparable
//{
//    public int CompareTo(object o)
//    {
//        Keys2 other = (Keys2)o;
//        for (int i = 0; i < Length; i++)
//        {
//            int c = this.Get(i).CompareTo(other.Get(i));
//            if (c != 0) return c;
//        }
//        return 0;
//    }
//}
//
//public class Group2<K, T> : List2<T>
//{
//    public Group2(K k, params T[] data)
//        : base(data)
//    {
//        this.Key = k;
//    }
//
//    public K Key { get; private set; }
//
//    public override string ToString()
//    {
//        return Key + String.Empty + ':' + base.ToString();
//    }
//}
//
//public static class Extensions2
//{
//
//    public static List2<E> Cast<T, E>(this List2<T> _this)
//    {
//        E[] data = new E[_this.Length];
//        for (int i = 0; i < _this.Length; i++)
//            data[i] = (E)(object)_this.data[i];
//        return new List2<E>(data);
//    }
//
//    public static List2<T> Where<T>(this List2<T> _this, Func2<T, bool> predicate)
//    {
//        List2<T> result = new List2<T>();
//        for (int i = 0; i < _this.Length; i++)
//        {
//            T datum = _this.data[i];
//            if (predicate(datum)) result.Add(datum);
//        }
//        return result;
//    }
//
//    public static List2<U> Select<T,U>(this List2<T> _this, Func2<T, U> selector)
//    {
//        int length = _this.Length;
//        U[] data = new U[length];
//        for (int i = 0; i < length; i++) data[i] = selector(_this.data[i]);
//        return new List2<U>(data);
//    }
//
//    public static List2<V> SelectMany<T, U, V>(this List2<T> _this, Func2<T, List2<U>> selector, Func2<T, U, V> resultSelector)
//    {
//        List2<V> result = new List2<V>();
//        int length = _this.Length;
//        for (int i = 0; i < length; i++)
//        {
//            T t = _this.data[i];
//            List2<U> selected = selector(t);
//            int ulength = selected.Length;
//            for (int j = 0; j < ulength; j++)
//            {
//                U u = selected.data[j];
//                V v = resultSelector(t, u);
//                result.Add(v);
//            }
//        }
//
//        return result;
//    }
//
//    public static List2<V> Join<T, U, K, V>(this List2<T> _this, List2<U> inner, Func2<T, K> outerKeyselector,
//        Func2<U, K> innerKeyselector, Func2<T, U, V> resultSelector)
//    {
//        List2<Joined<K, T, U>> joined = new List2<Joined<K, T, U>>();
//        for (int i = 0; i < _this.Length; i++)
//        {
//            T t = _this.Get(i);
//            K k = outerKeyselector(t);
//            Joined<K, T, U> row = null;
//            for (int j = 0; j < joined.Length; j++)
//            {
//                if (joined.Get(j).k.Equals(k))
//                {
//                    row = joined.Get(j);
//                    break;
//                }
//            }
//            if (row == null) joined.Add(row = new Joined<K, T, U>(k));
//            row.t.Add(t);
//        }
//        for (int i = 0; i < inner.Length; i++)
//        {
//            U u = inner.Get(i);
//            K k = innerKeyselector(u);
//            Joined<K, T, U> row = null;
//            for (int j = 0; j < joined.Length; j++)
//            {
//                if (joined.Get(j).k.Equals(k))
//                {
//                    row = joined.Get(j);
//                    break;
//                }
//            }
//            if (row == null) joined.Add(row = new Joined<K, T, U>(k));
//            row.u.Add(u);
//        }
//        List2<V> result = new List2<V>();
//        for (int i = 0; i < joined.Length; i++)
//        {
//            Joined<K, T, U> row = joined.Get(i);
//            for (int j = 0; j < row.t.Length; j++)
//            {
//                T t = row.t.Get(j);
//                for (int k = 0; k < row.u.Length; k++)
//                {
//                    U u = row.u.Get(k);
//                    V v = resultSelector(t, u);
//                    result.Add(v);
//                }
//            }
//        }
//        return result;
//    }
//
//    class Joined<K, T2, U>
//    {
//        public Joined(K k)
//        {
//            this.k = k;
//            this.t = new List2<T2>();
//            this.u = new List2<U>();
//        }
//        public readonly K k;
//        public readonly List2<T2> t;
//        public readonly List2<U> u;
//    }
//
//    public static List2<V> GroupJoin<T, U, K, V>(this List2<T> _this, List2<U> inner, Func2<T, K> outerKeyselector,
//        Func2<U, K> innerKeyselector, Func2<T, List2<U>, V> resultSelector)
//    {
//        List2<Joined<K, T, U>> joined = new List2<Joined<K, T, U>>();
//        for (int i = 0; i < _this.Length; i++)
//        {
//            T t = _this.Get(i);
//            K k = outerKeyselector(t);
//            Joined<K, T, U> row = null;
//            for (int j = 0; j < joined.Length; j++)
//            {
//                if (joined.Get(j).k.Equals(k))
//                {
//                    row = joined.Get(j);
//                    break;
//                }
//            }
//            if (row == null) joined.Add(row = new Joined<K, T, U>(k));
//            row.t.Add(t);
//        }
//        for (int i = 0; i < inner.Length; i++)
//        {
//            U u = inner.Get(i);
//            K k = innerKeyselector(u);
//            Joined<K, T, U> row = null;
//            for (int j = 0; j < joined.Length; j++)
//            {
//                if (joined.Get(j).k.Equals(k))
//                {
//                    row = joined.Get(j);
//                    break;
//                }
//            }
//            if (row == null) joined.Add(row = new Joined<K, T, U>(k));
//            row.u.Add(u);
//        }
//        List2<V> result = new List2<V>();
//        for (int i = 0; i < joined.Length; i++)
//        {
//            Joined<K, T, U> row = joined.Get(i);
//            for (int j = 0; j < row.t.Length; j++)
//            {
//                T t = row.t.Get(j);
//                V v = resultSelector(t, row.u);
//                result.Add(v);
//            }
//        }
//        return result;
//    }
//
//    public static OrderedList2<T> OrderBy<T, K>(this List2<T> _this, Func2<T, K> Keyselector)
//    {
//        OrderedList2<T> result = new OrderedList2<T>(_this);
//        result.ThenBy(Keyselector);
//        return result;
//    }
//
//    public static OrderedList2<T> OrderByDescending<T, K>(this List2<T> _this, Func2<T, K> Keyselector)
//    {
//        OrderedList2<T> result = new OrderedList2<T>(_this);
//        result.ThenByDescending(Keyselector);
//        return result;
//    }
//
//    public static List2<Group2<K, T>> GroupBy<T, K>(this List2<T> _this, Func2<T, K> Keyselector)
//    {
//        List2<Group2<K, T>> result = new List2<Group2<K, T>>();
//        for (int i = 0; i < _this.Length; i++)
//        {
//            T t = _this.Get(i);
//            K k = Keyselector(t);
//            Group2<K, T> Group2 = null;
//            for (int j = 0; j < result.Length; j++)
//            {
//                if (result.Get(j).Key.Equals(k))
//                {
//                    Group2 = result.Get(j);
//                    break;
//                }
//            }
//            if (Group2 == null)
//            {
//                result.Add(Group2 = new Group2<K, T>(k));
//            }
//            Group2.Add(t);
//        }
//        return result;
//    }
//
//    public static List2<Group2<K, E>> GroupBy<T, K, E>(this List2<T> _this, Func2<T, K> Keyselector,
//        Func2<T, E> elementSelector)
//    {
//        List2<Group2<K, E>> result = new List2<Group2<K, E>>();
//        for (int i = 0; i < _this.Length; i++)
//        {
//            T t = _this.Get(i);
//            K k = Keyselector(t);
//            Group2<K, E> Group2 = null;
//            for (int j = 0; j < result.Length; j++)
//            {
//                if (result.Get(j).Key.Equals(k))
//                {
//                    Group2 = result.Get(j);
//                    break;
//                }
//            }
//            if (Group2 == null)
//            {
//                result.Add(Group2 = new Group2<K, E>(k));
//            }
//            Group2.Add(elementSelector(t));
//        }
//        return result;
//    }
//
//    public static OrderedList2<T> ThenBy<T, K>(this OrderedList2<T> _this, Func2<T, K> Keyselector)
//    {
//        for (int i = 0; i < _this.Length; i++)
//        {
//            object o = Keyselector(_this.Get(i)); // work around bug 8405
//            _this.Keys2.Get(i).Add((IComparable)o);
//        }
//        _this.Sort();
//        return _this;
//    }
//
//    class ReverseOrder : IComparable
//    {
//        IComparable c;
//        public ReverseOrder(IComparable c)
//        {
//            this.c = c;
//        }
//        public int CompareTo(object o)
//        {
//            ReverseOrder other = (ReverseOrder)o;
//            return other.c.CompareTo(this.c);
//        }
//        public override string ToString()
//        {
//            return String.Empty + '-' + c;
//        }
//    }
//
//    public static OrderedList2<T> ThenByDescending<T, K>(this OrderedList2<T> _this, Func2<T, K> Keyselector)
//    {
//        for (int i = 0; i < _this.Length; i++)
//        {
//            object o = Keyselector(_this.Get(i)); // work around bug 8405
//            _this.Keys2.Get(i).Add(new ReverseOrder((IComparable)o));
//        }
//        _this.Sort();
//        return _this;
//    }
//
//}
"
        #endregion the string LINQ
;
    }
}<|MERGE_RESOLUTION|>--- conflicted
+++ resolved
@@ -61,39 +61,6 @@
             AssertEx.SetEqual(errors, diagnostics.Select(DumpDiagnostic));
         }
 
-<<<<<<< HEAD
-=======
-        // Tests just the errors found while binding method M in class C.
-        [Obsolete("Use VerifyDiagnostics", true)]
-        public void TestErrors(string code, params string[] errors)
-        {
-            var compilation = CreateCompilation(code);
-            var method = (SourceMemberMethodSymbol)compilation.GlobalNamespace.GetTypeMembers("C").Single().GetMembers("M").Single();
-            var factory = compilation.GetBinderFactory(method.SyntaxTree);
-            var bodyBlock = (BlockSyntax)method.BodySyntax;
-            var parameterBinderContext = factory.GetBinder(bodyBlock);
-            var binder = new ExecutableCodeBinder(bodyBlock.Parent, method, parameterBinderContext);
-            var diagnostics = new DiagnosticBag();
-            var block = binder.BindEmbeddedBlock(bodyBlock, diagnostics);
-            AssertEx.SetEqual(errors, diagnostics.AsEnumerable().Select(DumpDiagnostic));
-        }
-
-        [Obsolete("Use VerifyDiagnostics", true)]
-        public void TestWarnings(string code, params string[] expectedWarnings)
-        {
-            var compilation = CreateCompilation(code);
-            var method = (SourceMemberMethodSymbol)compilation.GlobalNamespace.GetTypeMembers("C").Single().GetMembers("M").Single();
-            var factory = compilation.GetBinderFactory(method.SyntaxTree);
-            var bodyBlock = (BlockSyntax)method.BodySyntax;
-            var parameterBinderContext = factory.GetBinder(bodyBlock);
-            var binder = new ExecutableCodeBinder(bodyBlock.Parent, method, parameterBinderContext);
-            var block = binder.BindEmbeddedBlock(bodyBlock, new DiagnosticBag());
-            var actualWarnings = new DiagnosticBag();
-            DiagnosticsPass.IssueDiagnostics(compilation, block, actualWarnings, method);
-            AssertEx.SetEqual(expectedWarnings, actualWarnings.AsEnumerable().Select(DumpDiagnostic));
-        }
-
->>>>>>> 05a2211e
         public const string LINQ =
         #region the string LINQ defines a complete LINQ API called List1<T> (for instance method) and List2<T> (for extension methods)
  @"using System;
