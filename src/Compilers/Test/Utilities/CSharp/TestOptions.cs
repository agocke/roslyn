﻿// Copyright (c) Microsoft.  All Rights Reserved.  Licensed under the Apache License, Version 2.0.  See License.txt in the project root for license information.

using System;
using System.Collections.Generic;
using System.Collections.Immutable;
using System.Linq;

namespace Microsoft.CodeAnalysis.CSharp.Test.Utilities
{
    public static class TestOptions
    {
        // Disable documentation comments by default so that we don't need to
        // document every public member of every test input.
        public static readonly CSharpParseOptions Script = new CSharpParseOptions(kind: SourceCodeKind.Script, documentationMode: DocumentationMode.None);
        public static readonly CSharpParseOptions Regular = new CSharpParseOptions(kind: SourceCodeKind.Regular, documentationMode: DocumentationMode.None);
        public static readonly CSharpParseOptions Regular6 = Regular.WithLanguageVersion(LanguageVersion.CSharp6);
        public static readonly CSharpParseOptions RegularWithDocumentationComments = new CSharpParseOptions(kind: SourceCodeKind.Regular, documentationMode: DocumentationMode.Diagnose);

<<<<<<< HEAD
        // enable pattern-switch translation even for switches that use no new syntax.
        public static readonly CSharpParseOptions RegularWithPatterns = Regular.WithFeatures(new Dictionary<string, string>() { { "typeswitch", "true" } });
=======
        private static readonly SmallDictionary<string, string> s_experimentalFeatures = new SmallDictionary<string, string> { };
        public static readonly CSharpParseOptions ExperimentalParseOptions =
            new CSharpParseOptions(kind: SourceCodeKind.Regular, documentationMode: DocumentationMode.None, languageVersion: LanguageVersion.CSharp7).WithFeatures(s_experimentalFeatures);
>>>>>>> 1428e775

        public static readonly CSharpCompilationOptions ReleaseDll = new CSharpCompilationOptions(OutputKind.DynamicallyLinkedLibrary, optimizationLevel: OptimizationLevel.Release).WithExtendedCustomDebugInformation(true);
        public static readonly CSharpCompilationOptions ReleaseExe = new CSharpCompilationOptions(OutputKind.ConsoleApplication, optimizationLevel: OptimizationLevel.Release).WithExtendedCustomDebugInformation(true);

        public static readonly CSharpCompilationOptions ReleaseDebugDll = new CSharpCompilationOptions(OutputKind.DynamicallyLinkedLibrary, optimizationLevel: OptimizationLevel.Release).
            WithExtendedCustomDebugInformation(true).
            WithDebugPlusMode(true);

        public static readonly CSharpCompilationOptions ReleaseDebugExe = new CSharpCompilationOptions(OutputKind.ConsoleApplication, optimizationLevel: OptimizationLevel.Release).
            WithExtendedCustomDebugInformation(true).
            WithDebugPlusMode(true);

        public static readonly CSharpCompilationOptions DebugDll = new CSharpCompilationOptions(OutputKind.DynamicallyLinkedLibrary, optimizationLevel: OptimizationLevel.Debug).WithExtendedCustomDebugInformation(true);
        public static readonly CSharpCompilationOptions DebugExe = new CSharpCompilationOptions(OutputKind.ConsoleApplication, optimizationLevel: OptimizationLevel.Debug).WithExtendedCustomDebugInformation(true);

        public static readonly CSharpCompilationOptions ReleaseWinMD = new CSharpCompilationOptions(OutputKind.WindowsRuntimeMetadata, optimizationLevel: OptimizationLevel.Release).WithExtendedCustomDebugInformation(true);
        public static readonly CSharpCompilationOptions DebugWinMD = new CSharpCompilationOptions(OutputKind.WindowsRuntimeMetadata, optimizationLevel: OptimizationLevel.Debug).WithExtendedCustomDebugInformation(true);

        public static readonly CSharpCompilationOptions ReleaseModule = new CSharpCompilationOptions(OutputKind.NetModule, optimizationLevel: OptimizationLevel.Release);
        public static readonly CSharpCompilationOptions DebugModule = new CSharpCompilationOptions(OutputKind.NetModule, optimizationLevel: OptimizationLevel.Debug);

        public static readonly CSharpCompilationOptions UnsafeReleaseDll = ReleaseDll.WithAllowUnsafe(true);
        public static readonly CSharpCompilationOptions UnsafeReleaseExe = ReleaseExe.WithAllowUnsafe(true);

        public static readonly CSharpCompilationOptions UnsafeDebugDll = DebugDll.WithAllowUnsafe(true);
        public static readonly CSharpCompilationOptions UnsafeDebugExe = DebugExe.WithAllowUnsafe(true);

        public static CSharpParseOptions WithStrictFeature(this CSharpParseOptions options)
        {
<<<<<<< HEAD
            return options.WithFeatures(options.Features.Concat(new[] { new KeyValuePair<string, string>("strict", "true") }));
=======
            return options.WithFeature("strict", "true");
        }

        public static CSharpParseOptions WithLocalFunctionsFeature(this CSharpParseOptions options)
        {
            return options;
        }

        public static CSharpParseOptions WithRefsFeature(this CSharpParseOptions options)
        {
            return options;
        }

        public static CSharpParseOptions WithTuplesFeature(this CSharpParseOptions options)
        {
            return options;
>>>>>>> 1428e775
        }

        internal static CSharpParseOptions WithExperimental(this CSharpParseOptions options, params MessageID[] features)
        {
<<<<<<< HEAD
            if (features.Length == 0)
            {
                throw new InvalidOperationException("Need at least one feature to enable");
            }

            var list = new List<KeyValuePair<string, string>>();
            foreach (var feature in features)
            {
                var name = feature.RequiredFeature();
                if (name == null)
                {
                    throw new InvalidOperationException($"{feature} is not a valid experimental feature");
                }

                list.Add(new KeyValuePair<string, string>(name, "true"));
            }

            return options.WithFeatures(options.Features.Concat(list));
=======
            return options;
>>>>>>> 1428e775
        }

        internal static CSharpParseOptions WithExperimental(this CSharpParseOptions options, params MessageID[] features)
        {
            if (features.Length == 0)
            {
                throw new InvalidOperationException("Need at least one feature to enable");
            }

            var list = new List<KeyValuePair<string, string>>();
            foreach (var feature in features)
            {
                var name = feature.RequiredFeature();
                if (name == null)
                {
                    throw new InvalidOperationException($"{feature} is not a valid experimental feature");
                }


                list.Add(new KeyValuePair<string, string>(name, "true"));
            }


            return options.WithFeatures(options.Features.Concat(list));
        }

    }
}
<|MERGE_RESOLUTION|>--- conflicted
+++ resolved
@@ -16,14 +16,11 @@
         public static readonly CSharpParseOptions Regular6 = Regular.WithLanguageVersion(LanguageVersion.CSharp6);
         public static readonly CSharpParseOptions RegularWithDocumentationComments = new CSharpParseOptions(kind: SourceCodeKind.Regular, documentationMode: DocumentationMode.Diagnose);
 
-<<<<<<< HEAD
-        // enable pattern-switch translation even for switches that use no new syntax.
-        public static readonly CSharpParseOptions RegularWithPatterns = Regular.WithFeatures(new Dictionary<string, string>() { { "typeswitch", "true" } });
-=======
         private static readonly SmallDictionary<string, string> s_experimentalFeatures = new SmallDictionary<string, string> { };
         public static readonly CSharpParseOptions ExperimentalParseOptions =
             new CSharpParseOptions(kind: SourceCodeKind.Regular, documentationMode: DocumentationMode.None, languageVersion: LanguageVersion.CSharp7).WithFeatures(s_experimentalFeatures);
->>>>>>> 1428e775
+        // enable pattern-switch translation even for switches that use no new syntax.
+        public static readonly CSharpParseOptions RegularWithPatterns = Regular.WithFeatures(new Dictionary<string, string>() { { "typeswitch", "true" } });
 
         public static readonly CSharpCompilationOptions ReleaseDll = new CSharpCompilationOptions(OutputKind.DynamicallyLinkedLibrary, optimizationLevel: OptimizationLevel.Release).WithExtendedCustomDebugInformation(true);
         public static readonly CSharpCompilationOptions ReleaseExe = new CSharpCompilationOptions(OutputKind.ConsoleApplication, optimizationLevel: OptimizationLevel.Release).WithExtendedCustomDebugInformation(true);
@@ -53,10 +50,7 @@
 
         public static CSharpParseOptions WithStrictFeature(this CSharpParseOptions options)
         {
-<<<<<<< HEAD
             return options.WithFeatures(options.Features.Concat(new[] { new KeyValuePair<string, string>("strict", "true") }));
-=======
-            return options.WithFeature("strict", "true");
         }
 
         public static CSharpParseOptions WithLocalFunctionsFeature(this CSharpParseOptions options)
@@ -72,33 +66,11 @@
         public static CSharpParseOptions WithTuplesFeature(this CSharpParseOptions options)
         {
             return options;
->>>>>>> 1428e775
         }
 
-        internal static CSharpParseOptions WithExperimental(this CSharpParseOptions options, params MessageID[] features)
+        public static CSharpParseOptions WithReplaceFeature(this CSharpParseOptions options)
         {
-<<<<<<< HEAD
-            if (features.Length == 0)
-            {
-                throw new InvalidOperationException("Need at least one feature to enable");
-            }
-
-            var list = new List<KeyValuePair<string, string>>();
-            foreach (var feature in features)
-            {
-                var name = feature.RequiredFeature();
-                if (name == null)
-                {
-                    throw new InvalidOperationException($"{feature} is not a valid experimental feature");
-                }
-
-                list.Add(new KeyValuePair<string, string>(name, "true"));
-            }
-
-            return options.WithFeatures(options.Features.Concat(list));
-=======
             return options;
->>>>>>> 1428e775
         }
 
         internal static CSharpParseOptions WithExperimental(this CSharpParseOptions options, params MessageID[] features)
@@ -121,7 +93,6 @@
                 list.Add(new KeyValuePair<string, string>(name, "true"));
             }
 
-
             return options.WithFeatures(options.Features.Concat(list));
         }
 
