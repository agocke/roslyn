--- conflicted
+++ resolved
@@ -2131,74 +2131,6 @@
                 );
         }
 
-<<<<<<< HEAD
-        // Possible test helper bug on Linux; see https://github.com/dotnet/roslyn/issues/33356
-        [ConditionalFact(typeof(WindowsOnly))]
-        public void SwitchExpressionSequencePoints()
-        {
-            string source = @"
-public class Program
-{
-    public static void Main()
-    {
-        int i = 0;
-        var y = (i switch
-        {
-            0 => new Program(),
-            1 => new Program(),
-            _ => new Program(),
-        }).Chain();
-        y.Chain2();
-    }
-    public Program Chain() => this;
-    public Program Chain2() => this;
-}
-";
-            var v = CompileAndVerify(source, options: TestOptions.DebugExe);
-            v.VerifyIL(qualifiedMethodName: "Program.Main",
-@"{
-  // Code size       55 (0x37)
-  .maxstack  2
-  .locals init (int V_0, //i
-                Program V_1, //y
-                Program V_2,
-                Program V_3)
-  // sequence point: {
-  IL_0000:  nop
-  // sequence point: int i = 0;
-  IL_0001:  ldc.i4.0
-  IL_0002:  stloc.0
-  // sequence point: var y = (i s ...   }).Chain()
-  IL_0003:  ldloc.0
-  IL_0004:  brfalse.s  IL_000e
-  IL_0006:  br.s       IL_0008
-  IL_0008:  ldloc.0
-  IL_0009:  ldc.i4.1
-  IL_000a:  beq.s      IL_0016
-  IL_000c:  br.s       IL_001e
-  IL_000e:  newobj     ""Program..ctor()""
-  IL_0013:  stloc.2
-  IL_0014:  br.s       IL_0026
-  IL_0016:  newobj     ""Program..ctor()""
-  IL_001b:  stloc.2
-  IL_001c:  br.s       IL_0026
-  IL_001e:  newobj     ""Program..ctor()""
-  IL_0023:  stloc.2
-  IL_0024:  br.s       IL_0026
-  IL_0026:  ldloc.2
-  IL_0027:  stloc.3
-  IL_0028:  ldloc.3
-  IL_0029:  callvirt   ""Program Program.Chain()""
-  IL_002e:  stloc.1
-  // sequence point: y.Chain2();
-  IL_002f:  ldloc.1
-  IL_0030:  callvirt   ""Program Program.Chain2()""
-  IL_0035:  pop
-  // sequence point: }
-  IL_0036:  ret
-}
-", sequencePoints: "Program.Main", source: source);
-=======
         [Fact, WorkItem(32774, "https://github.com/dotnet/roslyn/issues/32774")]
         public void BadCode_32774()
         {
@@ -2297,7 +2229,74 @@
   IL_005e:  ldloc.s    V_5
   IL_0060:  ret
 }");
->>>>>>> a11dabfe
+        }
+
+        // Possible test helper bug on Linux; see https://github.com/dotnet/roslyn/issues/33356
+        [ConditionalFact(typeof(WindowsOnly))]
+        public void SwitchExpressionSequencePoints()
+        {
+            string source = @"
+public class Program
+{
+    public static void Main()
+    {
+        int i = 0;
+        var y = (i switch
+        {
+            0 => new Program(),
+            1 => new Program(),
+            _ => new Program(),
+        }).Chain();
+        y.Chain2();
+    }
+    public Program Chain() => this;
+    public Program Chain2() => this;
+}
+";
+            var v = CompileAndVerify(source, options: TestOptions.DebugExe);
+            v.VerifyIL(qualifiedMethodName: "Program.Main",
+@"{
+  // Code size       55 (0x37)
+  .maxstack  2
+  .locals init (int V_0, //i
+                Program V_1, //y
+                Program V_2,
+                Program V_3)
+  // sequence point: {
+  IL_0000:  nop
+  // sequence point: int i = 0;
+  IL_0001:  ldc.i4.0
+  IL_0002:  stloc.0
+  // sequence point: var y = (i s ...   }).Chain()
+  IL_0003:  ldloc.0
+  IL_0004:  brfalse.s  IL_000e
+  IL_0006:  br.s       IL_0008
+  IL_0008:  ldloc.0
+  IL_0009:  ldc.i4.1
+  IL_000a:  beq.s      IL_0016
+  IL_000c:  br.s       IL_001e
+  IL_000e:  newobj     ""Program..ctor()""
+  IL_0013:  stloc.2
+  IL_0014:  br.s       IL_0026
+  IL_0016:  newobj     ""Program..ctor()""
+  IL_001b:  stloc.2
+  IL_001c:  br.s       IL_0026
+  IL_001e:  newobj     ""Program..ctor()""
+  IL_0023:  stloc.2
+  IL_0024:  br.s       IL_0026
+  IL_0026:  ldloc.2
+  IL_0027:  stloc.3
+  IL_0028:  ldloc.3
+  IL_0029:  callvirt   ""Program Program.Chain()""
+  IL_002e:  stloc.1
+  // sequence point: y.Chain2();
+  IL_002f:  ldloc.1
+  IL_0030:  callvirt   ""Program Program.Chain2()""
+  IL_0035:  pop
+  // sequence point: }
+  IL_0036:  ret
+}
+", sequencePoints: "Program.Main", source: source);
         }
     }
 }