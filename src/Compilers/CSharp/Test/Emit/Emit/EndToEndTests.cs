--- conflicted
+++ resolved
@@ -159,17 +159,10 @@
                 (ExecutionArchitecture.x64, ExecutionConfiguration.Release) when ExecutionConditionUtil.IsMacOS => 520, // 100
                 _ when ExecutionConditionUtil.IsCoreClrUnix => 1200, // 1200
                 _ when ExecutionConditionUtil.IsMonoDesktop => 730, // 730
-<<<<<<< HEAD
                 (ExecutionArchitecture.x86, ExecutionConfiguration.Debug) => 450, // 270
-                (ExecutionArchitecture.x86, ExecutionConfiguration.Release) => 1320, // 1290
+                (ExecutionArchitecture.x86, ExecutionConfiguration.Release) => 1310, // 1290
                 (ExecutionArchitecture.x64, ExecutionConfiguration.Debug) => 250, // 170
-                (ExecutionArchitecture.x64, ExecutionConfiguration.Release) => 750, // 730
-=======
-                (ExecutionArchitecture.x86, ExecutionConfiguration.Debug) => 460, // 270
-                (ExecutionArchitecture.x86, ExecutionConfiguration.Release) => 1310, // 1290
-                (ExecutionArchitecture.x64, ExecutionConfiguration.Debug) => 260, // 170
                 (ExecutionArchitecture.x64, ExecutionConfiguration.Release) => 730, // 730
->>>>>>> 79c2d6cf
                 _ => throw new Exception($"Unexpected configuration {ExecutionConditionUtil.Architecture} {ExecutionConditionUtil.Configuration}")
             };
 
