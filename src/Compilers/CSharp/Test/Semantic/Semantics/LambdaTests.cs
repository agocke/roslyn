--- conflicted
+++ resolved
@@ -7721,11 +7721,7 @@
                 Diagnostic(ErrorCode.ERR_NameNotInContext, "s").WithArguments("s").WithLocation(8, 31));
         }
 
-<<<<<<< HEAD
-        [ConditionalFact(typeof(NoIOperationValidation))]
-=======
-        [Fact]
->>>>>>> f759ec35
+        [Fact]
         public void LambdaDefaultLocalConstantSameScope_PreDefinition()
         {
             var source = """
@@ -7742,11 +7738,7 @@
             comp.VerifyDiagnostics();
         }
 
-<<<<<<< HEAD
-        [ConditionalFact(typeof(NoIOperationValidation))]
-=======
-        [Fact]
->>>>>>> f759ec35
+        [Fact]
         public void LambdaDefaultLocalConstantSameScope_PostDefinition()
         {
             var source = """
@@ -7769,11 +7761,7 @@
                 Diagnostic(ErrorCode.ERR_VariableUsedBeforeDeclaration, "s").WithArguments("s").WithLocation(5, 33));
         }
 
-<<<<<<< HEAD
-        [ConditionalFact(typeof(NoIOperationValidation))]
-=======
-        [Fact]
->>>>>>> f759ec35
+        [Fact]
         public void LambdaDefaultSelfReference()
         {
             var source = """
@@ -7797,11 +7785,7 @@
                 Diagnostic(ErrorCode.ERR_VariableUsedBeforeDeclaration, "lam").WithArguments("lam").WithLocation(7, 33));
         }
 
-<<<<<<< HEAD
-        [ConditionalFact(typeof(NoIOperationValidation))]
-=======
-        [Fact]
->>>>>>> f759ec35
+        [Fact]
         public void LambdaDefaultSelfReference_ParameterBefore()
         {
             var source = """
@@ -7825,11 +7809,7 @@
                 Diagnostic(ErrorCode.ERR_VariableUsedBeforeDeclaration, "lam").WithArguments("lam").WithLocation(7, 40));
         }
 
-<<<<<<< HEAD
-        [ConditionalFact(typeof(NoIOperationValidation))]
-=======
-        [Fact]
->>>>>>> f759ec35
+        [Fact]
         public void LambdaDefaultSelfReference_ParameterAfter()
         {
             var source = """
@@ -7919,8 +7899,6 @@
                 Diagnostic(ErrorCode.ERR_NoConversionForDefaultParam, "s").WithArguments("int", "string").WithLocation(6, 27));
         }
 
-<<<<<<< HEAD
-=======
         [Theory]
         [InlineData("ref")]
         [InlineData("out")]
@@ -7947,7 +7925,6 @@
                 Diagnostic(ErrorCode.ERR_IdentifierExpectedKW, "this").WithArguments("", "this").WithLocation(1, 17));
         }
 
->>>>>>> f759ec35
         [Fact]
         public void LambdaWithDefaultParameterAndParams()
         {
@@ -8152,19 +8129,11 @@
             var methodSyntax = (MethodDeclarationSyntax)comp.GetMember<MethodSymbol>("C.M").GetNonNullSyntaxNode();
             var methodModel = model.GetMemberModel(methodSyntax.Body);
             Assert.NotNull(methodModel);
-<<<<<<< HEAD
-            var methodBinder = GetBinder<BlockBinder>(methodModel.GetEnclosingBinder(methodSyntax.Body.SpanStart));
-            var defaultValueBinder = GetBinder<BlockBinder>(defaultValueModel.GetEnclosingBinder(defaultValue.SpanStart));
-            Assert.Same(methodBinder, defaultValueBinder);
-
-            static T GetBinder<T>(Binder binder) where T : Binder
-=======
             var methodBinder = getBinder<BlockBinder>(methodModel.GetEnclosingBinder(methodSyntax.Body.SpanStart));
             var defaultValueBinder = getBinder<BlockBinder>(defaultValueModel.GetEnclosingBinder(defaultValue.SpanStart));
             Assert.Same(methodBinder, defaultValueBinder);
 
             static T getBinder<T>(Binder binder) where T : Binder
->>>>>>> f759ec35
             {
                 while (true)
                 {
@@ -8178,8 +8147,6 @@
         }
 
         [Fact]
-<<<<<<< HEAD
-=======
         public void LambdaWithDefaultParameter_BindingScope()
         {
             var source = """
@@ -8243,7 +8210,6 @@
         }
 
         [Fact]
->>>>>>> f759ec35
         public void ParamsArray_Langversion()
         {
             var source = """
@@ -8277,14 +8243,6 @@
         public void ParamsArray_Call()
         {
             var source = """
-<<<<<<< HEAD
-                var lam = (params int[] xs) => System.Console.WriteLine(xs?.Length.ToString() ?? "null");
-                lam();
-                lam(1);
-                lam(1, 2, 3);
-                lam(new[] { 1, 2, 3 });
-                lam(null);
-=======
                 var lam = (params int?[] xs) => System.Console.WriteLine(xs?.Length.ToString() ?? "null");
                 lam();
                 lam(1);
@@ -8292,7 +8250,6 @@
                 lam(new int?[] { 1, 2, 3 });
                 lam(null);
                 lam((int?)null);
->>>>>>> f759ec35
                 """;
             CompileAndVerify(source, expectedOutput: """
                 0
@@ -8300,10 +8257,7 @@
                 3
                 3
                 null
-<<<<<<< HEAD
-=======
                 1
->>>>>>> f759ec35
                 """).VerifyDiagnostics();
         }
 
@@ -8320,11 +8274,7 @@
         }
 
         [Fact]
-<<<<<<< HEAD
-        public void ParamsArray_CompilerAttribute()
-=======
         public void ParamsArray_ParamArrayAttribute()
->>>>>>> f759ec35
         {
             var source = """
                 var lam = ([System.ParamArray] int[] xs) => xs.Length;
@@ -8390,8 +8340,6 @@
         }
 
         [Fact]
-<<<<<<< HEAD
-=======
         public void ParamsArray_Symbol_ExternalReference()
         {
             var source = """
@@ -8421,7 +8369,6 @@
         }
 
         [Fact]
->>>>>>> f759ec35
         public void ParamsArray_NotLast()
         {
             var source = """
@@ -8464,17 +8411,6 @@
         }
 
         [Fact]
-<<<<<<< HEAD
-        public void ParamsArray_ParamArrayAttribute()
-        {
-            var source = """
-                var lam = ([System.ParamArrayAttribute] int[] xs) => xs;
-                """;
-            CreateCompilation(source).VerifyDiagnostics(
-                // (1,13): error CS0674: Do not use 'System.ParamArrayAttribute'. Use the 'params' keyword instead.
-                // var lam = ([System.ParamArrayAttribute] int[] xs) => xs;
-                Diagnostic(ErrorCode.ERR_ExplicitParamArray, "System.ParamArrayAttribute").WithLocation(1, 13));
-=======
         public void ParamsArray_Multidimensional()
         {
             var source = """
@@ -8532,7 +8468,6 @@
                 // (1,19): error CS0027: Keyword 'this' is not available in the current context
                 // var lam = (params this int[] xs) => xs.Length;
                 Diagnostic(ErrorCode.ERR_ThisInBadContext, "this").WithLocation(1, 19));
->>>>>>> f759ec35
         }
     }
 }