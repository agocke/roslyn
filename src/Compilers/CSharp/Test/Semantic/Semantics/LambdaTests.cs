﻿// Licensed to the .NET Foundation under one or more agreements.
// The .NET Foundation licenses this file to you under the MIT license.
// See the LICENSE file in the project root for more information.

#nullable disable

using System;
using System.Collections.Generic;
using System.Collections.Immutable;
using System.IO;
using System.Linq;
using System.Text;
using Microsoft.CodeAnalysis.CSharp.Symbols;
using Microsoft.CodeAnalysis.CSharp.Syntax;
using Microsoft.CodeAnalysis.CSharp.Test.Utilities;
using Microsoft.CodeAnalysis.Emit;
using Microsoft.CodeAnalysis.Test.Utilities;
using Roslyn.Test.Utilities;
using Xunit;

namespace Microsoft.CodeAnalysis.CSharp.UnitTests
{
    public class LambdaTests : CSharpTestBase
    {
        [Fact, WorkItem(37456, "https://github.com/dotnet/roslyn/issues/37456")]
        public void Verify37456()
        {
            var comp = CreateCompilation(@"
using System;
using System.Collections.Generic;
using System.Linq;

public static partial class EnumerableEx
{
    public static void Join1<TA, TKey, T>(this IEnumerable<TA> a, Func<TA, TKey> aKey, Func<TA, T> aSel, Func<TA, TA, T> sel)
    {
        KeyValuePair<TK, TV> Pair<TK, TV>(TK k, TV v) => new KeyValuePair<TK, TV>(k, v);

        _ = a.GroupJoin(a, aKey, aKey, (f, ss) => Pair(f, ss.Select(s => Pair(true, s)))); // simplified repro
    }

    public static IEnumerable<T> Join2<TA, TB, TKey, T>(this IEnumerable<TA> a, IEnumerable<TB> b, Func<TA, TKey> aKey, Func<TB, TKey> bKey, Func<TA, T> aSel, Func<TA, TB, T> sel, IEqualityComparer<TKey> comp) 
    {
        KeyValuePair<TK, TV> Pair<TK, TV>(TK k, TV v) => new KeyValuePair<TK, TV>(k, v);

        return
            from j in a.GroupJoin(b, aKey, bKey, (f, ss) => Pair(f, from s in ss select Pair(true, s)), comp)
            from s in j.Value.DefaultIfEmpty()
            select s.Key ? sel(j.Key, s.Value) : aSel(j.Key);
    }
}");

            comp.VerifyDiagnostics();
            CompileAndVerify(comp);
            // emitting should not hang
        }

        [Fact, WorkItem(608181, "http://vstfdevdiv:8080/DevDiv2/DevDiv/_workitems/edit/608181")]
        public void BadInvocationInLambda()
        {
            var src = @"
using System;
using System.Linq.Expressions;

class C
{
    Expression<Action<dynamic>> e = x => new object[](x);
}";
            var comp = CreateCompilationWithMscorlib40AndSystemCore(src);
            comp.VerifyDiagnostics(
                // (7,52): error CS1586: Array creation must have array size or array initializer
                //     Expression<Action<dynamic>> e = x => new object[](x);
                Diagnostic(ErrorCode.ERR_MissingArraySize, "[]").WithLocation(7, 52)
                );
        }

        [Fact]
        public void TestLambdaErrors01()
        {
            var comp = CreateCompilationWithMscorlib40AndSystemCore(@"
using System;
using System.Linq.Expressions;

namespace System.Linq.Expressions
{
    public class Expression<T> {}
}

class C 
{ 
    delegate void D1(ref int x, out int y, int z);
    delegate void D2(out int x);
    void M() 
    { 
        int q1 = ()=>1;
        int q2 = delegate { return 1; };
        Func<int> q3 = x3=>1;
        Func<int, int> q4 = (System.Itn23 x4)=>1; // type mismatch error should be suppressed on error type
        Func<double> q5 = (System.Duobel x5)=>1;  // but arity error should not be suppressed on error type
        D1 q6 = (double x6, ref int y6, ref int z6)=>1; 

        // COMPATIBILITY: The C# 4 compiler produces two errors:
        //
        // error CS1676: Parameter 2 must be declared with the 'out' keyword
        // error CS1688: Cannot convert anonymous method block without a parameter list 
        // to delegate type 'D1' because it has one or more out parameters
        //
        // This seems redundant (because there is no 'parameter 2' in the source code)
        // I propose that we eliminate the first error.

        D1 q7 = delegate {};

        Frob q8 = ()=>{};

        D2 q9 = x9=>{};

        D1 q10 = (x10,y10,z10)=>{}; 

        // COMPATIBILITY: The C# 4 compiler produces two errors:
        //
        // error CS0127: Since 'System.Action' returns void, a return keyword must 
        // not be followed by an object expression
        //
        // error CS1662: Cannot convert lambda expression to delegate type 'System.Action' 
        // because some of the return types in the block are not implicitly convertible to 
        // the delegate return type
        //
        // The problem is adequately characterized by the first message; I propose we 
        // eliminate the second, which seems both redundant and wrong.

        Action q11 = ()=>{ return 1; };

        Action q12 = ()=>1;

        Func<int> q13 = ()=>{ if (false) return 1; };

        Func<int> q14 = ()=>123.456;

        // Note that the type error is still an error even if the offending 
        // return is unreachable.
        Func<double> q15 = ()=>{if (false) return 1m; else return 0; };
        // In the native compiler these errors were caught at parse time. In Roslyn, these are now semantic
        // analysis errors. See changeset 1674 for details.

        Action<int[]> q16 = delegate (params int[] p) { };
        Action<string[]> q17 = (params string[] s)=>{};
        Action<int, double[]> q18 = (int x, params double[] s)=>{};

        object q19 = new Action( (int x)=>{} );
 
        Expression<int> ex1 = ()=>1;

    }
}");

            comp.VerifyDiagnostics(
    // (16,18): error CS1660: Cannot convert lambda expression to type 'int' because it is not a delegate type
    //         int q1 = ()=>1;
    Diagnostic(ErrorCode.ERR_AnonMethToNonDel, "()=>1").WithArguments("lambda expression", "int").WithLocation(16, 18),
    // (17,18): error CS1660: Cannot convert anonymous method to type 'int' because it is not a delegate type
    //         int q2 = delegate { return 1; };
    Diagnostic(ErrorCode.ERR_AnonMethToNonDel, "delegate { return 1; }").WithArguments("anonymous method", "int").WithLocation(17, 18),
    // (18,24): error CS1593: Delegate 'Func<int>' does not take 1 arguments
    //         Func<int> q3 = x3=>1;
    Diagnostic(ErrorCode.ERR_BadDelArgCount, "x3=>1").WithArguments("System.Func<int>", "1").WithLocation(18, 24),
    // (19,37): error CS0234: The type or namespace name 'Itn23' does not exist in the namespace 'System' (are you missing an assembly reference?)
    //         Func<int, int> q4 = (System.Itn23 x4)=>1; // type mismatch error should be suppressed on error type
    Diagnostic(ErrorCode.ERR_DottedTypeNameNotFoundInNS, "Itn23").WithArguments("Itn23", "System").WithLocation(19, 37),
    // (20,35): error CS0234: The type or namespace name 'Duobel' does not exist in the namespace 'System' (are you missing an assembly reference?)
    //         Func<double> q5 = (System.Duobel x5)=>1;  // but arity error should not be suppressed on error type
    Diagnostic(ErrorCode.ERR_DottedTypeNameNotFoundInNS, "Duobel").WithArguments("Duobel", "System").WithLocation(20, 35),
    // (20,27): error CS1593: Delegate 'Func<double>' does not take 1 arguments
    //         Func<double> q5 = (System.Duobel x5)=>1;  // but arity error should not be suppressed on error type
    Diagnostic(ErrorCode.ERR_BadDelArgCount, "(System.Duobel x5)=>1").WithArguments("System.Func<double>", "1").WithLocation(20, 27),
    // (21,17): error CS1661: Cannot convert lambda expression to delegate type 'C.D1' because the parameter types do not match the delegate parameter types
    //         D1 q6 = (double x6, ref int y6, ref int z6)=>1; 
    Diagnostic(ErrorCode.ERR_CantConvAnonMethParams, "(double x6, ref int y6, ref int z6)=>1").WithArguments("lambda expression", "C.D1").WithLocation(21, 17),
    // (21,25): error CS1678: Parameter 1 is declared as type 'double' but should be 'ref int'
    //         D1 q6 = (double x6, ref int y6, ref int z6)=>1; 
    Diagnostic(ErrorCode.ERR_BadParamType, "x6").WithArguments("1", "", "double", "ref ", "int").WithLocation(21, 25),
    // (21,37): error CS1676: Parameter 2 must be declared with the 'out' keyword
    //         D1 q6 = (double x6, ref int y6, ref int z6)=>1; 
    Diagnostic(ErrorCode.ERR_BadParamRef, "y6").WithArguments("2", "out").WithLocation(21, 37),
    // (21,49): error CS1677: Parameter 3 should not be declared with the 'ref' keyword
    //         D1 q6 = (double x6, ref int y6, ref int z6)=>1; 
    Diagnostic(ErrorCode.ERR_BadParamExtraRef, "z6").WithArguments("3", "ref").WithLocation(21, 49),
    // (32,17): error CS1688: Cannot convert anonymous method block without a parameter list to delegate type 'C.D1' because it has one or more out parameters
    //         D1 q7 = delegate {};
    Diagnostic(ErrorCode.ERR_CantConvAnonMethNoParams, "delegate {}").WithArguments("C.D1").WithLocation(32, 17),
    // (34,9): error CS0246: The type or namespace name 'Frob' could not be found (are you missing a using directive or an assembly reference?)
    //         Frob q8 = ()=>{};
    Diagnostic(ErrorCode.ERR_SingleTypeNameNotFound, "Frob").WithArguments("Frob").WithLocation(34, 9),
    // (36,17): error CS1676: Parameter 1 must be declared with the 'out' keyword
    //         D2 q9 = x9=>{};
    Diagnostic(ErrorCode.ERR_BadParamRef, "x9").WithArguments("1", "out").WithLocation(36, 17),
    // (38,19): error CS1676: Parameter 1 must be declared with the 'ref' keyword
    //         D1 q10 = (x10,y10,z10)=>{}; 
    Diagnostic(ErrorCode.ERR_BadParamRef, "x10").WithArguments("1", "ref").WithLocation(38, 19),
    // (38,23): error CS1676: Parameter 2 must be declared with the 'out' keyword
    //         D1 q10 = (x10,y10,z10)=>{}; 
    Diagnostic(ErrorCode.ERR_BadParamRef, "y10").WithArguments("2", "out").WithLocation(38, 23),
    // (52,28): error CS8030: Anonymous function converted to a void returning delegate cannot return a value
    //         Action q11 = ()=>{ return 1; };
    Diagnostic(ErrorCode.ERR_RetNoObjectRequiredLambda, "return").WithLocation(52, 28),
    // (54,26): error CS0201: Only assignment, call, increment, decrement, await, and new object expressions can be used as a statement
    //         Action q12 = ()=>1;
    Diagnostic(ErrorCode.ERR_IllegalStatement, "1").WithLocation(54, 26),
    // (56,42): warning CS0162: Unreachable code detected
    //         Func<int> q13 = ()=>{ if (false) return 1; };
    Diagnostic(ErrorCode.WRN_UnreachableCode, "return").WithLocation(56, 42),
    // (56,27): error CS1643: Not all code paths return a value in lambda expression of type 'Func<int>'
    //         Func<int> q13 = ()=>{ if (false) return 1; };
    Diagnostic(ErrorCode.ERR_AnonymousReturnExpected, "=>").WithArguments("lambda expression", "System.Func<int>").WithLocation(56, 27),
    // (58,29): error CS0266: Cannot implicitly convert type 'double' to 'int'. An explicit conversion exists (are you missing a cast?)
    //         Func<int> q14 = ()=>123.456;
    Diagnostic(ErrorCode.ERR_NoImplicitConvCast, "123.456").WithArguments("double", "int").WithLocation(58, 29),
    // (58,29): error CS1662: Cannot convert lambda expression to intended delegate type because some of the return types in the block are not implicitly convertible to the delegate return type
    //         Func<int> q14 = ()=>123.456;
    Diagnostic(ErrorCode.ERR_CantConvAnonMethReturns, "123.456").WithArguments("lambda expression").WithLocation(58, 29),
    // (62,51): error CS0266: Cannot implicitly convert type 'decimal' to 'double'. An explicit conversion exists (are you missing a cast?)
    //         Func<double> q15 = ()=>{if (false) return 1m; else return 0; };
    Diagnostic(ErrorCode.ERR_NoImplicitConvCast, "1m").WithArguments("decimal", "double").WithLocation(62, 51),
    // (62,51): error CS1662: Cannot convert lambda expression to intended delegate type because some of the return types in the block are not implicitly convertible to the delegate return type
    //         Func<double> q15 = ()=>{if (false) return 1m; else return 0; };
    Diagnostic(ErrorCode.ERR_CantConvAnonMethReturns, "1m").WithArguments("lambda expression").WithLocation(62, 51),
    // (62,44): warning CS0162: Unreachable code detected
    //         Func<double> q15 = ()=>{if (false) return 1m; else return 0; };
    Diagnostic(ErrorCode.WRN_UnreachableCode, "return").WithLocation(62, 44),
    // (66,39): error CS1670: params is not valid in this context
    //         Action<int[]> q16 = delegate (params int[] p) { };
    Diagnostic(ErrorCode.ERR_IllegalParams, "params int[] p").WithLocation(66, 39),
    // (67,33): error CS1670: params is not valid in this context
    //         Action<string[]> q17 = (params string[] s)=>{};
    Diagnostic(ErrorCode.ERR_IllegalParams, "params string[] s").WithLocation(67, 33),
    // (68,45): error CS1670: params is not valid in this context
    //         Action<int, double[]> q18 = (int x, params double[] s)=>{};
    Diagnostic(ErrorCode.ERR_IllegalParams, "params double[] s").WithLocation(68, 45),
    // (70,34): error CS1593: Delegate 'Action' does not take 1 arguments
    //         object q19 = new Action( (int x)=>{} );
    Diagnostic(ErrorCode.ERR_BadDelArgCount, "(int x)=>{}").WithArguments("System.Action", "1").WithLocation(70, 34),
    // (72,9): warning CS0436: The type 'Expression<T>' in '' conflicts with the imported type 'Expression<TDelegate>' in 'System.Core, Version=4.0.0.0, Culture=neutral, PublicKeyToken=b77a5c561934e089'. Using the type defined in ''.
    //         Expression<int> ex1 = ()=>1;  
    Diagnostic(ErrorCode.WRN_SameFullNameThisAggAgg, "Expression<int>").WithArguments("", "System.Linq.Expressions.Expression<T>", "System.Core, Version=4.0.0.0, Culture=neutral, PublicKeyToken=b77a5c561934e089", "System.Linq.Expressions.Expression<TDelegate>").WithLocation(72, 9),
    // (72,31): error CS0835: Cannot convert lambda to an expression tree whose type argument 'int' is not a delegate type
    //         Expression<int> ex1 = ()=>1;  
    Diagnostic(ErrorCode.ERR_ExpressionTreeMustHaveDelegate, "()=>1").WithArguments("int").WithLocation(72, 31)
                );
        }

        [Fact] // 5368
        public void TestLambdaErrors02()
        {
            string code = @"
class C
{
    void M()
    {
        System.Func<int, int> del = x => x + 1;
    }
}";
            var compilation = CreateCompilation(code);
            compilation.VerifyDiagnostics(); // no errors expected
        }

        [WorkItem(539538, "http://vstfdevdiv:8080/DevDiv2/DevDiv/_workitems/edit/539538")]
        [Fact]
        public void TestLambdaErrors03()
        {
            string source = @"
using System;

interface I : IComparable<IComparable<I>> { }

class C
{
    static void Goo(Func<IComparable<I>> x) { }
    static void Goo(Func<I> x) {}
    static void M()
    {
        Goo(() => null);
    }
}
";
            CreateCompilation(source).VerifyDiagnostics(
                // (12,9): error CS0121: The call is ambiguous between the following methods or properties: 'C.Goo(Func<IComparable<I>>)' and 'C.Goo(Func<I>)'
                //         Goo(() => null);
                Diagnostic(ErrorCode.ERR_AmbigCall, "Goo").WithArguments("C.Goo(System.Func<System.IComparable<I>>)", "C.Goo(System.Func<I>)").WithLocation(12, 9));
        }

        [WorkItem(18645, "https://github.com/dotnet/roslyn/issues/18645")]
        [Fact]
        public void LambdaExpressionTreesErrors()
        {
            string source = @"
using System;
using System.Linq.Expressions;

class C
{
    void M()
    {
        Expression<Func<int,int>> ex1 = () => 1;
        Expression<Func<int,int>> ex2 = (double d) => 1;
    }
}
";

            CreateCompilation(source).VerifyDiagnostics(
                // (9,41): error CS1593: Delegate 'Func<int, int>' does not take 0 arguments
                //         Expression<Func<int,int>> ex1 = () => 1;
                Diagnostic(ErrorCode.ERR_BadDelArgCount, "() => 1").WithArguments("System.Func<int, int>", "0").WithLocation(9, 41),
                // (10,41): error CS1661: Cannot convert lambda expression to type 'Expression<Func<int, int>>' because the parameter types do not match the delegate parameter types
                //         Expression<Func<int,int>> ex2 = (double d) => 1;
                Diagnostic(ErrorCode.ERR_CantConvAnonMethParams, "(double d) => 1").WithArguments("lambda expression", "System.Linq.Expressions.Expression<System.Func<int, int>>").WithLocation(10, 41),
                // (10,49): error CS1678: Parameter 1 is declared as type 'double' but should be 'int'
                //         Expression<Func<int,int>> ex2 = (double d) => 1;
                Diagnostic(ErrorCode.ERR_BadParamType, "d").WithArguments("1", "", "double", "", "int").WithLocation(10, 49));
        }

        [WorkItem(539976, "http://vstfdevdiv:8080/DevDiv2/DevDiv/_workitems/edit/539976")]
        [Fact]
        public void LambdaArgumentToOverloadedDelegate()
        {
            var text = @"class W
{
    delegate T Func<A0, T>(A0 a0);

    static int F(Func<short, int> f) { return 0; }
    static int F(Func<short, double> f) { return 1; }

    static int Main()
    {
        return F(c => c);
    }
}
";
            var comp = CreateCompilation(Parse(text));
            comp.VerifyDiagnostics();
        }

        [WorkItem(528044, "http://vstfdevdiv:8080/DevDiv2/DevDiv/_workitems/edit/528044")]
        [Fact]
        public void MissingReferenceInOverloadResolution()
        {
            var text1 = @"
using System;
public static class A
{
    public static void Goo(Func<B, object> func) { }
    public static void Goo(Func<C, object> func) { }
}

public class B
{
    public Uri GetUrl()
    {
        return null;
    }
}

public class C
{
    public string GetUrl()
    {
        return null;
    }
}";

            var comp1 = CreateCompilationWithMscorlib40(
                new[] { Parse(text1) },
                new[] { TestMetadata.Net451.System });

            var text2 = @"
class Program
{
    static void Main()
    {
        A.Goo(x => x.GetUrl());
    }
}
";

            var comp2 = CreateCompilationWithMscorlib40(
                new[] { Parse(text2) },
                new[] { new CSharpCompilationReference(comp1) });

            Assert.Equal(0, comp2.GetDiagnostics().Count());
        }

        [WorkItem(528047, "http://vstfdevdiv:8080/DevDiv2/DevDiv/_workitems/edit/528047")]
        [Fact()]
        public void OverloadResolutionWithEmbeddedInteropType()
        {
            var text1 = @"
using System;
using System.Collections.Generic;
using stdole;

public static class A
{
    public static void Goo(Func<X> func) 
    { 
        System.Console.WriteLine(""X"");
}
    public static void Goo(Func<Y> func) 
    { 
        System.Console.WriteLine(""Y"");
    }
}

public delegate void X(List<IDispatch> addin);
public delegate void Y(List<string> addin);
";

            var comp1 = CreateCompilation(
                Parse(text1),
                new[] { TestReferences.SymbolsTests.NoPia.StdOle.WithEmbedInteropTypes(true) },
                options: TestOptions.ReleaseDll);

            var text2 = @"
public class Program
{
    public static void Main()
    {
        A.Goo(() => delegate { });
    }
}
";

            var comp2 = CreateCompilation(
                Parse(text2),
                new MetadataReference[]
                    {
                        new CSharpCompilationReference(comp1),
                        TestReferences.SymbolsTests.NoPia.StdOle.WithEmbedInteropTypes(true)
                    },
                options: TestOptions.ReleaseExe);

            CompileAndVerify(comp2, expectedOutput: "Y").Diagnostics.Verify();

            var comp3 = CreateCompilation(
                Parse(text2),
                new MetadataReference[]
                    {
                        comp1.EmitToImageReference(),
                        TestReferences.SymbolsTests.NoPia.StdOle.WithEmbedInteropTypes(true)
                    },
                options: TestOptions.ReleaseExe);

            CompileAndVerify(comp3, expectedOutput: "Y").Diagnostics.Verify();
        }

        [WorkItem(6358, "DevDiv_Projects/Roslyn")]
        [Fact]
        public void InvalidExpressionInvolveLambdaOperator()
        {
            var text1 = @"
class C
{
    static void X() 
    {
        int x=0; int y=0;
        if(x-=>*y)  // CS1525
            return;

        return; 
    }
}
";

            var comp = CreateCompilation(Parse(text1));
            var errs = comp.GetDiagnostics();
            Assert.True(0 < errs.Count(), "Diagnostics not empty");
            Assert.True(0 < errs.Where(e => e.Code == 1525).Select(e => e).Count(), "Diagnostics contains CS1525");
        }

        [WorkItem(540219, "http://vstfdevdiv:8080/DevDiv2/DevDiv/_workitems/edit/540219")]
        [Fact]
        public void OverloadResolutionWithStaticType()
        {
            var vbSource = @"
Imports System

Namespace Microsoft.VisualBasic.CompilerServices

    <System.AttributeUsage(System.AttributeTargets.Class, Inherited:=False, AllowMultiple:=False)>
    Public NotInheritable Class StandardModuleAttribute
      Inherits System.Attribute

      Public Sub New()
        MyBase.New()
      End Sub

    End Class

End Namespace


Public Module M
  Sub Goo(x as Action(Of String))
  End Sub
  Sub Goo(x as Action(Of GC))
  End Sub
End Module
";

            var vbProject = VisualBasic.VisualBasicCompilation.Create(
                "VBProject",
                references: new[] { MscorlibRef },
                syntaxTrees: new[] { VisualBasic.VisualBasicSyntaxTree.ParseText(vbSource) });

            var csSource = @"
class Program
{
    static void Main()
    {
        M.Goo(x => { });
    }
}
";
            var metadataStream = new MemoryStream();
            var emitResult = vbProject.Emit(metadataStream, options: new EmitOptions(metadataOnly: true));
            Assert.True(emitResult.Success);

            var csProject = CreateCompilation(
                Parse(csSource),
                new[] { MetadataReference.CreateFromImage(metadataStream.ToImmutable()) });

            Assert.Equal(0, csProject.GetDiagnostics().Count());
        }

        [Fact]
        public void OverloadResolutionWithStaticTypeError()
        {
            var vbSource = @"
Imports System

Namespace Microsoft.VisualBasic.CompilerServices

    <System.AttributeUsage(System.AttributeTargets.Class, Inherited:=False, AllowMultiple:=False)>
    Public NotInheritable Class StandardModuleAttribute
      Inherits System.Attribute

      Public Sub New()
        MyBase.New()
      End Sub

    End Class

End Namespace

Public Module M
  Public Dim F As Action(Of GC)
End Module
";

            var vbProject = VisualBasic.VisualBasicCompilation.Create(
                "VBProject",
                references: new[] { MscorlibRef },
                syntaxTrees: new[] { VisualBasic.VisualBasicSyntaxTree.ParseText(vbSource) });

            var csSource = @"
class Program
{
    static void Main()
    {
        M.F = x=>{};
    }
}
";
            var vbMetadata = vbProject.EmitToArray(options: new EmitOptions(metadataOnly: true));
            var csProject = CreateCompilation(Parse(csSource), new[] { MetadataReference.CreateFromImage(vbMetadata) });
            csProject.VerifyDiagnostics(
                // (6,15): error CS0721: 'GC': static types cannot be used as parameters
                //         M.F = x=>{};
                Diagnostic(ErrorCode.ERR_ParameterIsStaticClass, "x").WithArguments("System.GC").WithLocation(6, 15));
        }

        [WorkItem(540251, "http://vstfdevdiv:8080/DevDiv2/DevDiv/_workitems/edit/540251")]
        [Fact]
        public void AttributesCannotBeUsedInAnonymousMethods()
        {
            var csSource = @"
using System;

class Program
{
    static void Main()
    {
        const string message = ""The parameter is obsolete"";
        Action<int> a = delegate ([ObsoleteAttribute(message)] int x) { };
    }
}
";

            var csProject = CreateCompilation(csSource);
            csProject.VerifyEmitDiagnostics(
                // (8,22): warning CS0219: The variable 'message' is assigned but its value is never used
                //         const string message = "The parameter is obsolete";
                Diagnostic(ErrorCode.WRN_UnreferencedVarAssg, "message").WithArguments("message").WithLocation(8, 22),
                // (9,35): error CS7014: Attributes are not valid in this context.
                //         Action<int> a = delegate ([ObsoleteAttribute(message)] int x) { };
                Diagnostic(ErrorCode.ERR_AttributesNotAllowed, "[ObsoleteAttribute(message)]").WithLocation(9, 35));
        }

        [WorkItem(540263, "http://vstfdevdiv:8080/DevDiv2/DevDiv/_workitems/edit/540263")]
        [Fact]
        public void ErrorsInUnboundLambdas()
        {
            var csSource = @"using System;

class Program
{
    static void Main()
    {
        ((Func<int>)delegate { return """"; })();
        ((Func<int>)delegate { })();
        ((Func<int>)delegate { 1 / 0; })();
    }
}
";

            CreateCompilation(csSource).VerifyDiagnostics(
    // (7,39): error CS0029: Cannot implicitly convert type 'string' to 'int'
    //         ((Func<int>)delegate { return ""; })();
    Diagnostic(ErrorCode.ERR_NoImplicitConv, @"""""").WithArguments("string", "int").WithLocation(7, 39),
    // (7,39): error CS1662: Cannot convert anonymous method to intended delegate type because some of the return types in the block are not implicitly convertible to the delegate return type
    //         ((Func<int>)delegate { return ""; })();
    Diagnostic(ErrorCode.ERR_CantConvAnonMethReturns, @"""""").WithArguments("anonymous method").WithLocation(7, 39),
    // (8,21): error CS1643: Not all code paths return a value in anonymous method of type 'Func<int>'
    //         ((Func<int>)delegate { })();
    Diagnostic(ErrorCode.ERR_AnonymousReturnExpected, "delegate").WithArguments("anonymous method", "System.Func<int>").WithLocation(8, 21),
    // (9,32): error CS0020: Division by constant zero
    //         ((Func<int>)delegate { 1 / 0; })();
    Diagnostic(ErrorCode.ERR_IntDivByZero, "1 / 0").WithLocation(9, 32),
    // (9,32): error CS0201: Only assignment, call, increment, decrement, await, and new object expressions can be used as a statement
    //         ((Func<int>)delegate { 1 / 0; })();
    Diagnostic(ErrorCode.ERR_IllegalStatement, "1 / 0").WithLocation(9, 32),
    // (9,21): error CS1643: Not all code paths return a value in anonymous method of type 'Func<int>'
    //         ((Func<int>)delegate { 1 / 0; })();
    Diagnostic(ErrorCode.ERR_AnonymousReturnExpected, "delegate").WithArguments("anonymous method", "System.Func<int>").WithLocation(9, 21)
            );
        }

        [WorkItem(540181, "http://vstfdevdiv:8080/DevDiv2/DevDiv/_workitems/edit/540181")]
        [Fact]
        public void ErrorInLambdaArgumentList()
        {
            var csSource = @"using System;

class Program
{
    public Program(string x) : this(() => x) { }
    static void Main(string[] args)
    {
        ((Action<string>)(f => Console.WriteLine(f)))(nulF);
    }
}";

            CreateCompilation(csSource).VerifyDiagnostics(
                // (5,37): error CS1660: Cannot convert lambda expression to type 'string' because it is not a delegate type
                //     public Program(string x) : this(() => x) { }
                Diagnostic(ErrorCode.ERR_AnonMethToNonDel, "() => x").WithArguments("lambda expression", "string").WithLocation(5, 37),
                // (8,55): error CS0103: The name 'nulF' does not exist in the current context
                //         ((Action<string>)(f => Console.WriteLine(f)))(nulF);
                Diagnostic(ErrorCode.ERR_NameNotInContext, "nulF").WithArguments("nulF").WithLocation(8, 55));
        }

        [WorkItem(541725, "http://vstfdevdiv:8080/DevDiv2/DevDiv/_workitems/edit/541725")]
        [Fact]
        public void DelegateCreationIsNotStatement()
        {
            var csSource = @"
delegate void D();
class Program
{
    public static void Main(string[] args)
    {
        D d = () => new D(() => { });
        new D(()=>{});
    }
}";

            // Though it is legal to have an object-creation-expression, because it might be useful
            // for its side effects, a delegate-creation-expression is not allowed as a
            // statement expression.

            CreateCompilation(csSource).VerifyDiagnostics(
                // (7,21): error CS0201: Only assignment, call, increment, decrement, await, and new object expressions can be used as a statement
                //         D d = () => new D(() => { });
                Diagnostic(ErrorCode.ERR_IllegalStatement, "new D(() => { })"),
                // (8,9): error CS0201: Only assignment, call, increment, decrement, await, and new object expressions can be used as a statement
                //         new D(()=>{});
                Diagnostic(ErrorCode.ERR_IllegalStatement, "new D(()=>{})"));
        }

        [WorkItem(542336, "http://vstfdevdiv:8080/DevDiv2/DevDiv/_workitems/edit/542336")]
        [Fact]
        public void ThisInStaticContext()
        {
            var csSource = @"
delegate void D();
class Program
{
    public static void Main(string[] args)
    {
        D d = () => {
            object o = this;
        };
    }
}";
            CreateCompilation(csSource).VerifyDiagnostics(
                // (8,24): error CS0026: Keyword 'this' is not valid in a static property, static method, or static field initializer
                //             object o = this;
                Diagnostic(ErrorCode.ERR_ThisInStaticMeth, "this")
                );
        }

        [WorkItem(542431, "http://vstfdevdiv:8080/DevDiv2/DevDiv/_workitems/edit/542431")]
        [Fact]
        public void LambdaHasMoreParametersThanDelegate()
        {
            var csSource = @"
class C
{
    static void Main()
    {
        System.Func<int> f = new System.Func<int>(r => 0);
    }
}";
            CreateCompilation(csSource).VerifyDiagnostics(
                // (6,51): error CS1593: Delegate 'System.Func<int>' does not take 1 arguments
                Diagnostic(ErrorCode.ERR_BadDelArgCount, "r => 0").WithArguments("System.Func<int>", "1"));
        }

        [Fact, WorkItem(529054, "http://vstfdevdiv:8080/DevDiv2/DevDiv/_workitems/edit/529054")]
        public void LambdaInDynamicCall()
        {
            var source = @"
public class Program
{
    static void Main()
    {
        dynamic b = new string[] { ""AA"" };
        bool exists = System.Array.Exists(b, o => o != ""BB"");
    }
}";
            CreateCompilation(source).VerifyDiagnostics(
    // (7,46): error CS1977: Cannot use a lambda expression as an argument to a dynamically dispatched operation without first casting it to a delegate or expression tree type.
    //         bool exists = System.Array.Exists(b, o => o != "BB");
    Diagnostic(ErrorCode.ERR_BadDynamicMethodArgLambda, @"o => o != ""BB""")
                );
        }

        [Fact, WorkItem(529389, "http://vstfdevdiv:8080/DevDiv2/DevDiv/_workitems/edit/529389")]
        public void ParenthesizedLambdaInCastExpression()
        {
            var source = @"
using System;
using System.Collections.Generic;
class Program
{
    static void Main()
    {
        int x = 1;
        byte y = (byte) (x + x);
        Func<int> f1 = (() => { return 1; });
        Func<int> f2 = (Func<int>) (() => { return 2; });
    }
}
";
            var tree = SyntaxFactory.ParseSyntaxTree(source);
            var comp = CreateCompilation(tree);
            var model = comp.GetSemanticModel(tree);

            ExpressionSyntax expr = tree.GetCompilationUnitRoot().DescendantNodes().OfType<BinaryExpressionSyntax>().
                Where(e => e.Kind() == SyntaxKind.AddExpression).Single();

            var tinfo = model.GetTypeInfo(expr);
            var conv = model.GetConversion(expr);
            // Not byte
            Assert.Equal("int", tinfo.Type.ToDisplayString());

            var exprs = tree.GetCompilationUnitRoot().DescendantNodes().OfType<ParenthesizedLambdaExpressionSyntax>();
            expr = exprs.First();
            tinfo = model.GetTypeInfo(expr);
            conv = model.GetConversion(expr);
            Assert.True(conv.IsAnonymousFunction, "LambdaConversion");
            Assert.Null(tinfo.Type);
            var sym = model.GetSymbolInfo(expr).Symbol;
            Assert.NotNull(sym);
            Assert.Equal(SymbolKind.Method, sym.Kind);
            Assert.Equal(MethodKind.AnonymousFunction, (sym as IMethodSymbol).MethodKind);

            expr = exprs.Last();
            tinfo = model.GetTypeInfo(expr);
            conv = model.GetConversion(expr);
            Assert.True(conv.IsAnonymousFunction, "LambdaConversion");
            Assert.Null(tinfo.Type);
            sym = model.GetSymbolInfo(expr).Symbol;
            Assert.NotNull(sym);
            Assert.Equal(SymbolKind.Method, sym.Kind);
            Assert.Equal(MethodKind.AnonymousFunction, (sym as IMethodSymbol).MethodKind);
        }

        [WorkItem(544594, "http://vstfdevdiv:8080/DevDiv2/DevDiv/_workitems/edit/544594")]
        [Fact]
        public void LambdaInEnumMemberDecl()
        {
            var csSource = @"
public class TestClass
{
    public enum Test { aa = ((System.Func<int>)(() => 1))() }
    Test MyTest = Test.aa;
    public static void Main()
    {
    }
}
";
            CreateCompilation(csSource).VerifyDiagnostics(
                // (4,29): error CS0133: The expression being assigned to 'TestClass.Test.aa' must be constant
                Diagnostic(ErrorCode.ERR_NotConstantExpression, "((System.Func<int>)(() => 1))()").WithArguments("TestClass.Test.aa"),
                // (5,10): warning CS0414: The field 'TestClass.MyTest' is assigned but its value is never used
                Diagnostic(ErrorCode.WRN_UnreferencedFieldAssg, "MyTest").WithArguments("TestClass.MyTest"));
        }

        [WorkItem(544932, "http://vstfdevdiv:8080/DevDiv2/DevDiv/_workitems/edit/544932")]
        [Fact]
        public void AnonymousLambdaInEnumSubtraction()
        {
            string source = @"
class Test
{
    enum E1 : byte
    {
        A = byte.MinValue,
        C = 1
    }

    static void Main()
    {
        int j = ((System.Func<Test.E1>)(() => E1.A))() - E1.C;
        System.Console.WriteLine(j);
    }
}
";
            string expectedOutput = @"255";

            CompileAndVerify(new[] { source }, expectedOutput: expectedOutput);
        }

        [WorkItem(545156, "http://vstfdevdiv:8080/DevDiv2/DevDiv/_workitems/edit/545156")]
        [Fact]
        public void SpeculativelyBindOverloadResolution()
        {
            string source = @"
using System;
using System.Collections;
using System.Collections.Generic;
 
class Program
{
    static void Main()
    {
        Goo(() => () => { var x = (IEnumerable<int>)null; return x; });
    }
 
    static void Goo(Func<Func<IEnumerable>> x) { }
    static void Goo(Func<Func<IFormattable>> x) { }
}
";
            var compilation = CreateCompilation(source);
            var tree = compilation.SyntaxTrees.Single();
            var model = compilation.GetSemanticModel(tree);

            var invocation = tree.GetCompilationUnitRoot().DescendantNodes().OfType<InvocationExpressionSyntax>().Single();

            // Used to throw a NRE because of the ExpressionSyntax's null SyntaxTree.
            model.GetSpeculativeSymbolInfo(
                invocation.SpanStart,
                SyntaxFactory.ParseExpression("Goo(() => () => { var x = null; return x; })"), // cast removed
                SpeculativeBindingOption.BindAsExpression);
        }

        [WorkItem(545343, "http://vstfdevdiv:8080/DevDiv2/DevDiv/_workitems/edit/545343")]
        [Fact]
        public void LambdaUsingFieldInConstructor()
        {
            string source = @"
using System;

public class Derived
{
    int field = 1;

    Derived()
    {
        int local = 2;

        // A lambda that captures a local and refers to an instance field.
        Action a = () => Console.WriteLine(""Local = {0}, Field = {1}"", local, field); 

        // NullReferenceException if the ""this"" field of the display class hasn't been set.
        a();
    }

    public static void Main()
    {
        Derived d = new Derived();
    }
}";
            CompileAndVerify(source, expectedOutput: "Local = 2, Field = 1");
        }

        [WorkItem(642222, "http://vstfdevdiv:8080/DevDiv2/DevDiv/_workitems/edit/642222")]
        [Fact]
        public void SpeculativelyBindOverloadResolutionAndInferenceWithError()
        {
            string source = @"
using System;using System.Linq.Expressions;
namespace IntellisenseBug
{
    public class Program
    {
        void M(Mapper<FromData, ToData> mapper)
        {
            // Intellisense is broken here when you type . after the x:
            mapper.Map(x => x/* */.
        }
    }
    public class Mapper<TTypeFrom, TTypeTo>
    {
        public void Map<TPropertyFrom, TPropertyTo>(
            Expression<Func<TTypeFrom, TPropertyFrom>> from,
            Expression<Func<TTypeTo, TPropertyTo>> to)
        { }
    }
    public class FromData
    {
        public int Int { get; set; }
        public string String { get; set; }
    }
    public class ToData
    {
        public int Id { get; set; }
        public string Name
        {
            get; set;
        }
    }
}";
            var compilation = CreateCompilationWithMscorlib40AndSystemCore(source);
            // We don't actually require any particular diagnostics, but these are what we get.
            compilation.VerifyDiagnostics(
                // (10,36): error CS1001: Identifier expected
                //             mapper.Map(x => x/* */.
                Diagnostic(ErrorCode.ERR_IdentifierExpected, ""),
                // (10,36): error CS1026: ) expected
                //             mapper.Map(x => x/* */.
                Diagnostic(ErrorCode.ERR_CloseParenExpected, ""),
                // (10,36): error CS1002: ; expected
                //             mapper.Map(x => x/* */.
                Diagnostic(ErrorCode.ERR_SemicolonExpected, "")
                );
            var tree = compilation.SyntaxTrees.Single();
            var model = compilation.GetSemanticModel(tree);
            var xReference =
                tree
                .GetCompilationUnitRoot()
                .DescendantNodes()
                .OfType<ExpressionSyntax>()
                .Where(e => e.ToFullString() == "x/* */")
                .Last();
            var typeInfo = model.GetTypeInfo(xReference);
            Assert.NotNull(((ITypeSymbol)typeInfo.Type).GetMember("String"));
        }

        [WorkItem(722288, "http://vstfdevdiv:8080/DevDiv2/DevDiv/_workitems/edit/722288")]
        [Fact]
        public void CompletionInLambdaInIncompleteInvocation()
        {
            string source = @"
using System;
using System.Linq.Expressions;
 
public class SomeType
{
    public string SomeProperty { get; set; }
}
public class IntelliSenseError
{
    public static void Test1<T>(Expression<Func<T, object>> expr)
    {
        Console.WriteLine(((MemberExpression)expr.Body).Member.Name);
    }
    public static void Test2<T>(Expression<Func<T, object>> expr, bool additionalParameter)
    {
        Test1(expr);
    }
    public static void Main()
    {
        Test2<SomeType>(o => o/* */.
    }
}
";
            var compilation = CreateCompilationWithMscorlib40AndSystemCore(source);
            // We don't actually require any particular diagnostics, but these are what we get.
            compilation.VerifyDiagnostics(
                // (21,37): error CS1001: Identifier expected
                //         Test2<SomeType>(o => o/* */.
                Diagnostic(ErrorCode.ERR_IdentifierExpected, ""),
                // (21,37): error CS1026: ) expected
                //         Test2<SomeType>(o => o/* */.
                Diagnostic(ErrorCode.ERR_CloseParenExpected, ""),
                // (21,37): error CS1002: ; expected
                //         Test2<SomeType>(o => o/* */.
                Diagnostic(ErrorCode.ERR_SemicolonExpected, "")
                );
            var tree = compilation.SyntaxTrees.Single();
            var model = compilation.GetSemanticModel(tree);
            var oReference =
                tree
                .GetCompilationUnitRoot()
                .DescendantNodes()
                .OfType<NameSyntax>()
                .Where(e => e.ToFullString() == "o/* */")
                .Last();
            var typeInfo = model.GetTypeInfo(oReference);
            Assert.NotNull(((ITypeSymbol)typeInfo.Type).GetMember("SomeProperty"));
        }

        [WorkItem(871896, "http://vstfdevdiv:8080/DevDiv2/DevDiv/_workitems/edit/871896")]
        [Fact]
        public void Bug871896()
        {
            string source = @"
using System.Threading;
using System.Threading.Tasks;
class TestDataPointBase
{
    private readonly IVisualStudioIntegrationService integrationService;
    protected void TryGetDocumentId(CancellationToken token)
    {
        DocumentId documentId = null;
        if (!await Task.Run(() => this.integrationService.TryGetDocumentId(null, out documentId), token).ConfigureAwait(false))
        {
        }
    }
}

";
            var compilation = CreateCompilationWithMscorlib40AndSystemCore(source);

            var tree = compilation.SyntaxTrees.Single();
            var model = compilation.GetSemanticModel(tree);
            var oReference =
                tree
                .GetCompilationUnitRoot()
                .DescendantNodes()
                .OfType<ExpressionSyntax>()
                .OrderByDescending(s => s.SpanStart);

            foreach (var name in oReference)
            {
                CSharpExtensions.GetSymbolInfo(model, name);
            }

            // We should get a bunch of errors, but no asserts.
            compilation.VerifyDiagnostics(
    // (6,22): error CS0246: The type or namespace name 'IVisualStudioIntegrationService' could not be found (are you missing a using directive or an assembly reference?)
    //     private readonly IVisualStudioIntegrationService integrationService;
    Diagnostic(ErrorCode.ERR_SingleTypeNameNotFound, "IVisualStudioIntegrationService").WithArguments("IVisualStudioIntegrationService").WithLocation(6, 22),
    // (9,9): error CS0246: The type or namespace name 'DocumentId' could not be found (are you missing a using directive or an assembly reference?)
    //         DocumentId documentId = null;
    Diagnostic(ErrorCode.ERR_SingleTypeNameNotFound, "DocumentId").WithArguments("DocumentId").WithLocation(9, 9),
    // (10,25): error CS0117: 'System.Threading.Tasks.Task' does not contain a definition for 'Run'
    //         if (!await Task.Run(() => this.integrationService.TryGetDocumentId(null, out documentId), token).ConfigureAwait(false))
    Diagnostic(ErrorCode.ERR_NoSuchMember, "Run").WithArguments("System.Threading.Tasks.Task", "Run").WithLocation(10, 25),
    // (10,14): error CS4033: The 'await' operator can only be used within an async method. Consider marking this method with the 'async' modifier and changing its return type to 'Task'.
    //         if (!await Task.Run(() => this.integrationService.TryGetDocumentId(null, out documentId), token).ConfigureAwait(false))
    Diagnostic(ErrorCode.ERR_BadAwaitWithoutVoidAsyncMethod, "await Task.Run(() => this.integrationService.TryGetDocumentId(null, out documentId), token).ConfigureAwait(false)").WithLocation(10, 14),
    // (6,54): warning CS0649: Field 'TestDataPointBase.integrationService' is never assigned to, and will always have its default value null
    //     private readonly IVisualStudioIntegrationService integrationService;
    Diagnostic(ErrorCode.WRN_UnassignedInternalField, "integrationService").WithArguments("TestDataPointBase.integrationService", "null").WithLocation(6, 54)
                );
        }

        [Fact, WorkItem(960755, "http://vstfdevdiv:8080/DevDiv2/DevDiv/_workitems/edit/960755")]
        public void Bug960755_01()
        {
            var source = @"
using System.Collections.Generic;
 
class C
{
    static void M(IList<C> c)
    {
        var tmp = new C();
        tmp.M((a, b) => c.Add);
    }
}

";
            var tree = SyntaxFactory.ParseSyntaxTree(source, options: TestOptions.Regular9);
            var comp = CreateCompilation(tree);
            comp.VerifyDiagnostics(
                // (9,15): error CS1660: Cannot convert lambda expression to type 'IList<C>' because it is not a delegate type
                //         tmp.M((a, b) => c.Add);
                Diagnostic(ErrorCode.ERR_AnonMethToNonDel, "(a, b) => c.Add").WithArguments("lambda expression", "System.Collections.Generic.IList<C>").WithLocation(9, 15));

            var model = comp.GetSemanticModel(tree);

            var expr = (ExpressionSyntax)tree.GetCompilationUnitRoot().DescendantNodes().OfType<ParenthesizedLambdaExpressionSyntax>().Single().Body;

            var symbolInfo = model.GetSymbolInfo(expr);

            Assert.Null(symbolInfo.Symbol);
            Assert.Equal("void System.Collections.Generic.ICollection<C>.Add(C item)", symbolInfo.CandidateSymbols.Single().ToTestDisplayString());
            Assert.Equal(CandidateReason.OverloadResolutionFailure, symbolInfo.CandidateReason);
        }

        [Fact, WorkItem(960755, "http://vstfdevdiv:8080/DevDiv2/DevDiv/_workitems/edit/960755")]
        public void Bug960755_02()
        {
            var source = @"
using System.Collections.Generic;
 
class C
{
    static void M(IList<C> c)
    {
        int tmp = c.Add;
    }
}

";
            var tree = SyntaxFactory.ParseSyntaxTree(source);
            var comp = CreateCompilation(tree);
            var model = comp.GetSemanticModel(tree);

            var expr = (ExpressionSyntax)tree.GetCompilationUnitRoot().DescendantNodes().OfType<VariableDeclaratorSyntax>().Single().Initializer.Value;

            var symbolInfo = model.GetSymbolInfo(expr);

            Assert.Null(symbolInfo.Symbol);
            Assert.Equal("void System.Collections.Generic.ICollection<C>.Add(C item)", symbolInfo.CandidateSymbols.Single().ToTestDisplayString());
            Assert.Equal(CandidateReason.OverloadResolutionFailure, symbolInfo.CandidateReason);
        }

        [Fact, WorkItem(960755, "http://vstfdevdiv:8080/DevDiv2/DevDiv/_workitems/edit/960755")]
        public void Bug960755_03()
        {
            var source = @"
using System.Collections.Generic;
 
class C
{
    static void M(IList<C> c)
    {
        var tmp = new C();
        tmp.M((a, b) => c.Add);
    }

    static void M(System.Func<int, int, System.Action<C>> x)
    {}
}

";
            var tree = SyntaxFactory.ParseSyntaxTree(source);
            var comp = CreateCompilation(tree);
            var model = comp.GetSemanticModel(tree);

            var expr = (ExpressionSyntax)tree.GetCompilationUnitRoot().DescendantNodes().OfType<ParenthesizedLambdaExpressionSyntax>().Single().Body;

            var symbolInfo = model.GetSymbolInfo(expr);

            Assert.Equal("void System.Collections.Generic.ICollection<C>.Add(C item)", symbolInfo.Symbol.ToTestDisplayString());
            Assert.Equal(0, symbolInfo.CandidateSymbols.Length);
            Assert.Equal(CandidateReason.None, symbolInfo.CandidateReason);
        }

        [Fact]
        public void RefLambdaInferenceMethodArgument()
        {
            var text = @"
delegate ref int D();

class C
{
    static void MD(D d) { }

    static int i = 0;
    static void M()
    {
        MD(() => ref i);
        MD(() => { return ref i; });
        MD(delegate { return ref i; });
    }
}
";

            CreateCompilationWithMscorlib45(text).VerifyDiagnostics();
        }


        [Fact]
        public void RefLambdaInferenceDelegateCreation()
        {
            var text = @"
delegate ref int D();

class C
{
    static int i = 0;
    static void M()
    {
        var d = new D(() => ref i);
        d = new D(() => { return ref i; });
        d = new D(delegate { return ref i; });
    }
}
";

            CreateCompilationWithMscorlib45(text).VerifyDiagnostics();
        }

        [Fact]
        public void RefLambdaInferenceOverloadedDelegateType()
        {
            var text = @"
delegate ref int D();
delegate int E();

class C
{
    static void M(D d) { }
    static void M(E e) { }

    static int i = 0;
    static void M()
    {
        M(() => ref i);
        M(() => { return ref i; });
        M(delegate { return ref i; });
        M(() => i);
        M(() => { return i; });
        M(delegate { return i; });
    }
}
";

            CreateCompilationWithMscorlib45(text).VerifyDiagnostics();
        }

        [Fact]
        public void RefLambdaInferenceArgumentBadRefReturn()
        {
            var text = @"
delegate int E();

class C
{
    static void ME(E e) { }

    static int i = 0;
    static void M()
    {
        ME(() => ref i);
        ME(() => { return ref i; });
        ME(delegate { return ref i; });
    }
}
";

            CreateCompilationWithMscorlib45(text).VerifyDiagnostics(
                // (11,22): error CS8149: By-reference returns may only be used in by-reference returning methods.
                //         ME(() => ref i);
                Diagnostic(ErrorCode.ERR_MustNotHaveRefReturn, "i").WithLocation(11, 22),
                // (12,20): error CS8149: By-reference returns may only be used in by-reference returning methods.
                //         ME(() => { return ref i; });
                Diagnostic(ErrorCode.ERR_MustNotHaveRefReturn, "return").WithLocation(12, 20),
                // (13,23): error CS8149: By-reference returns may only be used in by-reference returning methods.
                //         ME(delegate { return ref i; });
                Diagnostic(ErrorCode.ERR_MustNotHaveRefReturn, "return").WithLocation(13, 23));
        }

        [Fact]
        public void RefLambdaInferenceDelegateCreationBadRefReturn()
        {
            var text = @"
delegate int E();

class C
{
    static int i = 0;
    static void M()
    {
        var e = new E(() => ref i);
        e = new E(() => { return ref i; });
        e = new E(delegate { return ref i; });
    }
}
";

            CreateCompilationWithMscorlib45(text).VerifyDiagnostics(
                // (9,33): error CS8149: By-reference returns may only be used in by-reference returning methods.
                //         var e = new E(() => ref i);
                Diagnostic(ErrorCode.ERR_MustNotHaveRefReturn, "i").WithLocation(9, 33),
                // (10,27): error CS8149: By-reference returns may only be used in by-reference returning methods.
                //         e = new E(() => { return ref i; });
                Diagnostic(ErrorCode.ERR_MustNotHaveRefReturn, "return").WithLocation(10, 27),
                // (11,30): error CS8149: By-reference returns may only be used in by-reference returning methods.
                //         e = new E(delegate { return ref i; });
                Diagnostic(ErrorCode.ERR_MustNotHaveRefReturn, "return").WithLocation(11, 30));
        }

        [Fact]
        public void RefLambdaInferenceMixedByValueAndByRefReturns()
        {
            var text = @"
delegate ref int D();
delegate int E();

class C
{
    static void MD(D e) { }
    static void ME(E e) { }

    static int i = 0;
    static void M()
    {
        MD(() => {
            if (i == 0)
            {
                return ref i;
            }
            return i;
        });
        ME(() => {
            if (i == 0)
            {
                return ref i;
            }
            return i;
        });
    }
}
";

            CreateCompilationWithMscorlib45(text).VerifyDiagnostics(
                // (18,13): error CS8150: By-value returns may only be used in by-value returning methods.
                //             return i;
                Diagnostic(ErrorCode.ERR_MustHaveRefReturn, "return").WithLocation(18, 13),
                // (23,17): error CS8149: By-reference returns may only be used in by-reference returning methods.
                //                 return ref i;
                Diagnostic(ErrorCode.ERR_MustNotHaveRefReturn, "return").WithLocation(23, 17));
        }

        [WorkItem(1112875, "DevDiv")]
        [WorkItem(1112875, "http://vstfdevdiv:8080/DevDiv2/DevDiv/_workitems/edit/1112875")]
        [Fact]
        public void Bug1112875_1()
        {
            var comp = CreateCompilation(@"
using System;
 
class Program
{
    static void Main()
    {
        ICloneable c = """";
        Goo(() => (c.Clone()), null);
    }
 
    static void Goo(Action x, string y) { }
    static void Goo(Func<object> x, object y) { Console.WriteLine(42); }
}", options: TestOptions.ReleaseExe);
            comp.VerifyDiagnostics();

            CompileAndVerify(comp, expectedOutput: "42");
        }

        [WorkItem(1112875, "http://vstfdevdiv:8080/DevDiv2/DevDiv/_workitems/edit/1112875")]
        [Fact]
        public void Bug1112875_2()
        {
            var comp = CreateCompilation(@"
class Program
{
    void M()
    {
        var d = new System.Action(() => (new object()));
    }
}
");
            comp.VerifyDiagnostics(
                // (6,41): error CS0201: Only assignment, call, increment, decrement, await, and new object expressions can be used as a statement
                //         var d = new System.Action(() => (new object()));
                Diagnostic(ErrorCode.ERR_IllegalStatement, "(new object())").WithLocation(6, 41));
        }

        [WorkItem(1830, "https://github.com/dotnet/roslyn/issues/1830")]
        [Fact]
        public void FuncOfVoid()
        {
            var comp = CreateCompilation(@"
using System;
class Program
{
    void M1<T>(Func<T> f) {}
    void Main(string[] args)
    {
        M1(() => { return System.Console.Beep(); });
    }
}
");
            comp.VerifyDiagnostics(
                // (8,27): error CS4029: Cannot return an expression of type 'void'
                //         M1(() => { return System.Console.Beep(); });
                Diagnostic(ErrorCode.ERR_CantReturnVoid, "System.Console.Beep()").WithLocation(8, 27)
                );
        }

        [Fact, WorkItem(1179899, "http://vstfdevdiv:8080/DevDiv2/DevDiv/_workitems/edit/1179899")]
        public void ParameterReference_01()
        {
            var src = @"
using System;

class Program
{
    static Func<Program, string> stuff()
    {
        return a => a.
    }
}
";
            var compilation = CreateCompilation(src);
            compilation.VerifyDiagnostics(
    // (8,23): error CS1001: Identifier expected
    //         return a => a.
    Diagnostic(ErrorCode.ERR_IdentifierExpected, "").WithLocation(8, 23),
    // (8,23): error CS1002: ; expected
    //         return a => a.
    Diagnostic(ErrorCode.ERR_SemicolonExpected, "").WithLocation(8, 23)
                );

            var tree = compilation.SyntaxTrees.Single();
            var node = tree.GetRoot().DescendantNodes().OfType<IdentifierNameSyntax>().Where(id => id.Identifier.ValueText == "a").Single();

            Assert.Equal("a.", node.Parent.ToString().Trim());

            var semanticModel = compilation.GetSemanticModel(tree);
            var symbolInfo = semanticModel.GetSymbolInfo(node);

            Assert.Equal("Program a", symbolInfo.Symbol.ToTestDisplayString());
        }

        [Fact, WorkItem(1179899, "http://vstfdevdiv:8080/DevDiv2/DevDiv/_workitems/edit/1179899")]
        public void ParameterReference_02()
        {
            var src = @"
using System;

class Program
{
    static void stuff()
    {
        Func<Program, string> l = a => a.
    }
}
";
            var compilation = CreateCompilation(src);
            compilation.VerifyDiagnostics(
    // (8,42): error CS1001: Identifier expected
    //         Func<Program, string> l = a => a.
    Diagnostic(ErrorCode.ERR_IdentifierExpected, "").WithLocation(8, 42),
    // (8,42): error CS1002: ; expected
    //         Func<Program, string> l = a => a.
    Diagnostic(ErrorCode.ERR_SemicolonExpected, "").WithLocation(8, 42)
                );

            var tree = compilation.SyntaxTrees.Single();
            var node = tree.GetRoot().DescendantNodes().OfType<IdentifierNameSyntax>().Where(id => id.Identifier.ValueText == "a").Single();

            Assert.Equal("a.", node.Parent.ToString().Trim());

            var semanticModel = compilation.GetSemanticModel(tree);
            var symbolInfo = semanticModel.GetSymbolInfo(node);

            Assert.Equal("Program a", symbolInfo.Symbol.ToTestDisplayString());
        }

        [Fact, WorkItem(1179899, "http://vstfdevdiv:8080/DevDiv2/DevDiv/_workitems/edit/1179899")]
        public void ParameterReference_03()
        {
            var src = @"
using System;

class Program
{
    static void stuff()
    {
         M1(a => a.);
    }

    static void M1(Func<Program, string> l){}
}
";
            var compilation = CreateCompilation(src);
            compilation.VerifyDiagnostics(
    // (8,20): error CS1001: Identifier expected
    //          M1(a => a.);
    Diagnostic(ErrorCode.ERR_IdentifierExpected, ")").WithLocation(8, 20)
                );

            var tree = compilation.SyntaxTrees.Single();
            var node = tree.GetRoot().DescendantNodes().OfType<IdentifierNameSyntax>().Where(id => id.Identifier.ValueText == "a").Single();

            Assert.Equal("a.", node.Parent.ToString().Trim());

            var semanticModel = compilation.GetSemanticModel(tree);
            var symbolInfo = semanticModel.GetSymbolInfo(node);

            Assert.Equal("Program a", symbolInfo.Symbol.ToTestDisplayString());
        }

        [Fact, WorkItem(1179899, "http://vstfdevdiv:8080/DevDiv2/DevDiv/_workitems/edit/1179899")]
        public void ParameterReference_04()
        {
            var src = @"
using System;

class Program
{
    static void stuff()
    {
        var l = (Func<Program, string>) (a => a.);
    }
}
";
            var compilation = CreateCompilation(src);
            compilation.VerifyDiagnostics(
    // (8,49): error CS1001: Identifier expected
    //         var l = (Func<Program, string>) (a => a.);
    Diagnostic(ErrorCode.ERR_IdentifierExpected, ")").WithLocation(8, 49)
                );

            var tree = compilation.SyntaxTrees.Single();
            var node = tree.GetRoot().DescendantNodes().OfType<IdentifierNameSyntax>().Where(id => id.Identifier.ValueText == "a").Single();

            Assert.Equal("a.", node.Parent.ToString().Trim());

            var semanticModel = compilation.GetSemanticModel(tree);
            var symbolInfo = semanticModel.GetSymbolInfo(node);

            Assert.Equal("Program a", symbolInfo.Symbol.ToTestDisplayString());
        }

        [Fact]
        [WorkItem(3826, "https://github.com/dotnet/roslyn/issues/3826")]
        public void ExpressionTreeSelfAssignmentShouldError()
        {
            var source = @"
using System;
using System.Linq.Expressions;

class Program
{
    static void Main()
    {
        Expression<Func<int, int>> x = y => y = y;
    }
}";
            var compilation = CreateCompilationWithMscorlib40AndSystemCore(source);
            compilation.VerifyDiagnostics(
                // (9,45): warning CS1717: Assignment made to same variable; did you mean to assign something else?
                //         Expression<Func<int, int>> x = y => y = y;
                Diagnostic(ErrorCode.WRN_AssignmentToSelf, "y = y").WithLocation(9, 45),
                // (9,45): error CS0832: An expression tree may not contain an assignment operator
                //         Expression<Func<int, int>> x = y => y = y;
                Diagnostic(ErrorCode.ERR_ExpressionTreeContainsAssignment, "y = y").WithLocation(9, 45));
        }

        [Fact, WorkItem(30776, "https://github.com/dotnet/roslyn/issues/30776")]
        public void RefStructExpressionTree()
        {
            var text = @"
using System;
using System.Linq.Expressions;
public class Class1
{
    public void Method1()
    {
        Method((Class1 c) => c.Method2(default(Struct1)));
    }

    public void Method2(Struct1 s1) { }

    public static void Method<T>(Expression<Action<T>> expression) { }
}

public ref struct Struct1 { }
";
            var compilation = CreateCompilationWithMscorlib40AndSystemCore(text).VerifyDiagnostics(
                // (8,40): error CS8640: Expression tree cannot contain value of ref struct or restricted type 'Struct1'.
                //         Method((Class1 c) => c.Method2(default(Struct1)));
                Diagnostic(ErrorCode.ERR_ExpressionTreeCantContainRefStruct, "default(Struct1)").WithArguments("Struct1").WithLocation(8, 40));
        }

        [Fact, WorkItem(30776, "https://github.com/dotnet/roslyn/issues/30776")]
        public void RefStructDefaultExpressionTree()
        {
            var text = @"
using System;
using System.Linq.Expressions;
public class Class1
{
    public void Method1()
    {
        Method((Class1 c) => c.Method2(default));
    }

    public void Method2(Struct1 s1) { }

    public static void Method<T>(Expression<Action<T>> expression) { }
}

public ref struct Struct1 { }
";
            var compilation = CreateCompilationWithMscorlib40AndSystemCore(text).VerifyDiagnostics(
                // (8,40): error CS8640: Expression tree cannot contain value of ref struct or restricted type 'Struct1'.
                //         Method((Class1 c) => c.Method2(default));
                Diagnostic(ErrorCode.ERR_ExpressionTreeCantContainRefStruct, "default").WithArguments("Struct1").WithLocation(8, 40));
        }

        [Fact, WorkItem(30776, "https://github.com/dotnet/roslyn/issues/30776")]
        public void RefStructDefaultCastExpressionTree()
        {
            var text = @"
using System;
using System.Linq.Expressions;
public class Class1
{
    public void Method1()
    {
        Method((Class1 c) => c.Method2((Struct1) default));
    }

    public void Method2(Struct1 s1) { }

    public static void Method<T>(Expression<Action<T>> expression) { }
}

public ref struct Struct1 { }
";
            var compilation = CreateCompilationWithMscorlib40AndSystemCore(text).VerifyDiagnostics(
                // (8,50): error CS8640: Expression tree cannot contain value of ref struct or restricted type 'Struct1'.
                //         Method((Class1 c) => c.Method2((Struct1) default));
                Diagnostic(ErrorCode.ERR_ExpressionTreeCantContainRefStruct, "default").WithArguments("Struct1").WithLocation(8, 50));
        }

        [Fact, WorkItem(30776, "https://github.com/dotnet/roslyn/issues/30776")]
        public void RefStructNewExpressionTree()
        {
            var text = @"
using System;
using System.Linq.Expressions;
public class Class1
{
    public void Method1()
    {
        Method((Class1 c) => c.Method2(new Struct1()));
    }

    public void Method2(Struct1 s1) { }

    public static void Method<T>(Expression<Action<T>> expression) { }
}

public ref struct Struct1 { }
";
            var compilation = CreateCompilationWithMscorlib40AndSystemCore(text).VerifyDiagnostics(
                // (8,40): error CS8640: Expression tree cannot contain value of ref struct or restricted type 'Struct1'.
                //         Method((Class1 c) => c.Method2(new Struct1()));
                Diagnostic(ErrorCode.ERR_ExpressionTreeCantContainRefStruct, "new Struct1()").WithArguments("Struct1").WithLocation(8, 40));
        }

        [Fact, WorkItem(30776, "https://github.com/dotnet/roslyn/issues/30776")]
        public void RefStructParamExpressionTree()
        {
            var text = @"
using System.Linq.Expressions;

public delegate void Delegate1(Struct1 s);
public class Class1
{
    public void Method1()
    {
        Method((Struct1 s) => Method2());
    }

    public void Method2() { }

    public static void Method(Expression<Delegate1> expression) { }
}

public ref struct Struct1 { }
";
            var compilation = CreateCompilationWithMscorlib40AndSystemCore(text).VerifyDiagnostics(
                // (9,25): error CS8640: Expression tree cannot contain value of ref struct or restricted type 'Struct1'.
                //         Method((Struct1 s) => Method2());
                Diagnostic(ErrorCode.ERR_ExpressionTreeCantContainRefStruct, "s").WithArguments("Struct1").WithLocation(9, 25));
        }

        [Fact, WorkItem(30776, "https://github.com/dotnet/roslyn/issues/30776")]
        public void RefStructParamLambda()
        {
            var text = @"
public delegate void Delegate1(Struct1 s);
public class Class1
{
    public void Method1()
    {
        Method((Struct1 s) => Method2());
    }

    public void Method2() { }

    public static void Method(Delegate1 expression) { }
}

public ref struct Struct1 { }
";
            var compilation = CreateCompilationWithMscorlib40AndSystemCore(text).VerifyDiagnostics();
        }

        [Fact, WorkItem(30776, "https://github.com/dotnet/roslyn/issues/30776")]
        public void TypedReferenceExpressionTree()
        {
            var text = @"
using System;
using System.Linq.Expressions;
public class Class1
{
    public void Method1()
    {
        Method(() => Method2(default));
    }

    public void Method2(TypedReference tr) { }

    public static void Method(Expression<Action> expression) { }
}
";
            var compilation = CreateCompilationWithMscorlib40AndSystemCore(text).VerifyDiagnostics(
                // (8,30): error CS8640: Expression tree cannot contain value of ref struct or restricted type 'TypedReference'.
                //         Method(() => Method2(default));
                Diagnostic(ErrorCode.ERR_ExpressionTreeCantContainRefStruct, "default").WithArguments("TypedReference").WithLocation(8, 30));
        }

        [Fact, WorkItem(30776, "https://github.com/dotnet/roslyn/issues/30776")]
        public void TypedReferenceParamExpressionTree()
        {
            var text = @"
using System;
using System.Linq.Expressions;
public delegate void Delegate1(TypedReference tr);
public class Class1
{
    public void Method1()
    {
        Method((TypedReference tr) => Method2());
    }

    public void Method2() { }

    public static void Method(Expression<Delegate1> expression) { }
}
";
            var compilation = CreateCompilationWithMscorlib40AndSystemCore(text).VerifyDiagnostics(
                // (9,32): error CS8640: Expression tree cannot contain value of ref struct or restricted type 'TypedReference'.
                //         Method((TypedReference tr) => Method2());
                Diagnostic(ErrorCode.ERR_ExpressionTreeCantContainRefStruct, "tr").WithArguments("TypedReference").WithLocation(9, 32));
        }

        [Fact, WorkItem(5363, "https://github.com/dotnet/roslyn/issues/5363")]
        public void ReturnInferenceCache_Dynamic_vs_Object_01()
        {
            var source =
@"
using System;
using System.Collections;
using System.Collections.Generic;

public static class Program
{
    public static void Main(string[] args)
    {
        IEnumerable<dynamic> dynX = null;

        // CS1061 'object' does not contain a definition for 'Text'...
        // tooltip on 'var' shows IColumn instead of IEnumerable<dynamic>
        var result = dynX.Select(_ => _.Text);
    }

    public static IColumn Select<TResult>(this IColumn source, Func<object, TResult> selector)
    {
        throw new NotImplementedException();
    }

    public static IEnumerable<S> Select<T, S>(this IEnumerable<T> source, Func<T, S> selector)
    {
        System.Console.WriteLine(""Select<T, S>"");
        return null;
    }
}

public interface IColumn { }
";
            var compilation = CreateCompilation(source, new[] { CSharpRef }, options: TestOptions.ReleaseExe);
            CompileAndVerify(compilation, expectedOutput: "Select<T, S>");
        }

        [Fact, WorkItem(5363, "https://github.com/dotnet/roslyn/issues/5363")]
        public void ReturnInferenceCache_Dynamic_vs_Object_02()
        {
            var source =
@"
using System;
using System.Collections;
using System.Collections.Generic;

public static class Program
{
    public static void Main(string[] args)
    {
        IEnumerable<dynamic> dynX = null;

        // CS1061 'object' does not contain a definition for 'Text'...
        // tooltip on 'var' shows IColumn instead of IEnumerable<dynamic>
        var result = dynX.Select(_ => _.Text);
    }

    public static IEnumerable<S> Select<T, S>(this IEnumerable<T> source, Func<T, S> selector)
    {
        System.Console.WriteLine(""Select<T, S>"");
        return null;
    }

    public static IColumn Select<TResult>(this IColumn source, Func<object, TResult> selector)
    {
        throw new NotImplementedException();
    }
}

public interface IColumn { }
";
            var compilation = CreateCompilation(source, new[] { CSharpRef }, options: TestOptions.ReleaseExe);
            CompileAndVerify(compilation, expectedOutput: "Select<T, S>");
        }

        [Fact, WorkItem(1867, "https://github.com/dotnet/roslyn/issues/1867")]
        public void SyntaxAndSemanticErrorInLambda()
        {
            var source =
@"
using System;
class C
{
    public static void Main(string[] args)
    {
        Action a = () => { new X().ToString() };
        a();
    }
}
";
            CreateCompilation(source).VerifyDiagnostics(
                // (7,47): error CS1002: ; expected
                //         Action a = () => { new X().ToString() };
                Diagnostic(ErrorCode.ERR_SemicolonExpected, "}").WithLocation(7, 47),
                // (7,32): error CS0246: The type or namespace name 'X' could not be found (are you missing a using directive or an assembly reference?)
                //         Action a = () => { new X().ToString() };
                Diagnostic(ErrorCode.ERR_SingleTypeNameNotFound, "X").WithArguments("X").WithLocation(7, 32)
                );
        }

        [Fact, WorkItem(4527, "https://github.com/dotnet/roslyn/issues/4527")]
        public void AnonymousMethodExpressionWithoutParameterList()
        {
            var source =
@"
using System;
using System.Threading.Tasks;

namespace RoslynAsyncDelegate
{
    class Program
    {
        static EventHandler MyEvent;

        static void Main(string[] args)
        {
           MyEvent += async delegate { await Task.Delay(0); };
        }
    }
}

";
            var compilation = CreateCompilationWithMscorlib45(source, options: TestOptions.DebugExe);

            var tree = compilation.SyntaxTrees[0];
            var model = compilation.GetSemanticModel(tree);

            var node1 = tree.GetRoot().DescendantNodes().Where(n => n.IsKind(SyntaxKind.AnonymousMethodExpression)).Single();

            Assert.Equal("async delegate { await Task.Delay(0); }", node1.ToString());

            Assert.Equal("void System.EventHandler.Invoke(System.Object sender, System.EventArgs e)", model.GetTypeInfo(node1).ConvertedType.GetMembers("Invoke").Single().ToTestDisplayString());

            var lambdaParameters = ((IMethodSymbol)(model.GetSymbolInfo(node1)).Symbol).Parameters;

            Assert.Equal("System.Object <p0>", lambdaParameters[0].ToTestDisplayString());
            Assert.Equal("System.EventArgs <p1>", lambdaParameters[1].ToTestDisplayString());

            CompileAndVerify(compilation);
        }

        [Fact]
        [WorkItem(1867, "https://github.com/dotnet/roslyn/issues/1867")]
        public void TestLambdaWithError01()
        {
            var source =
@"using System.Linq;
class C { C() { string.Empty.Select(() => { new Unbound1 }); } }";
            CreateCompilationWithMscorlib40AndSystemCore(source).VerifyDiagnostics(
    // (2,58): error CS1526: A new expression requires (), [], or {} after type
    // class C { C() { string.Empty.Select(() => { new Unbound1 }); } }
    Diagnostic(ErrorCode.ERR_BadNewExpr, "}").WithLocation(2, 58),
    // (2,58): error CS1002: ; expected
    // class C { C() { string.Empty.Select(() => { new Unbound1 }); } }
    Diagnostic(ErrorCode.ERR_SemicolonExpected, "}").WithLocation(2, 58),
    // (2,49): error CS0246: The type or namespace name 'Unbound1' could not be found (are you missing a using directive or an assembly reference?)
    // class C { C() { string.Empty.Select(() => { new Unbound1 }); } }
    Diagnostic(ErrorCode.ERR_SingleTypeNameNotFound, "Unbound1").WithArguments("Unbound1").WithLocation(2, 49)
                );
        }

        [Fact]
        [WorkItem(1867, "https://github.com/dotnet/roslyn/issues/1867")]
        public void TestLambdaWithError02()
        {
            var source =
@"using System.Linq;
class C { C() { string.Empty.Select(() => { new Unbound1 ( ) }); } }";
            CreateCompilationWithMscorlib40AndSystemCore(source).VerifyDiagnostics(
    // (2,62): error CS1002: ; expected
    // class C { C() { string.Empty.Select(() => { new Unbound1 ( ) }); } }
    Diagnostic(ErrorCode.ERR_SemicolonExpected, "}").WithLocation(2, 62),
    // (2,49): error CS0246: The type or namespace name 'Unbound1' could not be found (are you missing a using directive or an assembly reference?)
    // class C { C() { string.Empty.Select(() => { new Unbound1 ( ) }); } }
    Diagnostic(ErrorCode.ERR_SingleTypeNameNotFound, "Unbound1").WithArguments("Unbound1").WithLocation(2, 49)
                );
        }

        [Fact]
        [WorkItem(1867, "https://github.com/dotnet/roslyn/issues/1867")]
        public void TestLambdaWithError03()
        {
            var source =
@"using System.Linq;
class C { C() { string.Empty.Select(x => Unbound1, Unbound2 Unbound2); } }";
            CreateCompilationWithMscorlib40AndSystemCore(source).VerifyDiagnostics(
    // (2,61): error CS1003: Syntax error, ',' expected
    // class C { C() { string.Empty.Select(x => Unbound1, Unbound2 Unbound2); } }
    Diagnostic(ErrorCode.ERR_SyntaxError, "Unbound2").WithArguments(",", "").WithLocation(2, 61),
    // (2,52): error CS0103: The name 'Unbound2' does not exist in the current context
    // class C { C() { string.Empty.Select(x => Unbound1, Unbound2 Unbound2); } }
    Diagnostic(ErrorCode.ERR_NameNotInContext, "Unbound2").WithArguments("Unbound2").WithLocation(2, 52),
    // (2,61): error CS0103: The name 'Unbound2' does not exist in the current context
    // class C { C() { string.Empty.Select(x => Unbound1, Unbound2 Unbound2); } }
    Diagnostic(ErrorCode.ERR_NameNotInContext, "Unbound2").WithArguments("Unbound2").WithLocation(2, 61),
    // (2,42): error CS0103: The name 'Unbound1' does not exist in the current context
    // class C { C() { string.Empty.Select(x => Unbound1, Unbound2 Unbound2); } }
    Diagnostic(ErrorCode.ERR_NameNotInContext, "Unbound1").WithArguments("Unbound1").WithLocation(2, 42)
                );
        }

        [Fact]
        [WorkItem(1867, "https://github.com/dotnet/roslyn/issues/1867")]
        public void TestLambdaWithError04()
        {
            var source =
@"using System.Linq;
class C { C() { string.Empty.Select(x => Unbound1, Unbound2); } }";
            CreateCompilationWithMscorlib40AndSystemCore(source).VerifyDiagnostics(
    // (2,52): error CS0103: The name 'Unbound2' does not exist in the current context
    // class C { C() { string.Empty.Select(x => Unbound1, Unbound2); } }
    Diagnostic(ErrorCode.ERR_NameNotInContext, "Unbound2").WithArguments("Unbound2").WithLocation(2, 52),
    // (2,42): error CS0103: The name 'Unbound1' does not exist in the current context
    // class C { C() { string.Empty.Select(x => Unbound1, Unbound2); } }
    Diagnostic(ErrorCode.ERR_NameNotInContext, "Unbound1").WithArguments("Unbound1").WithLocation(2, 42)
                );
        }

        [Fact]
        [WorkItem(1867, "https://github.com/dotnet/roslyn/issues/1867")]
        public void TestLambdaWithError05()
        {
            var source =
@"using System.Linq;
class C { C() { Unbound2.Select(x => Unbound1); } }";
            CreateCompilationWithMscorlib40AndSystemCore(source).VerifyDiagnostics(
    // (2,17): error CS0103: The name 'Unbound2' does not exist in the current context
    // class C { C() { Unbound2.Select(x => Unbound1); } }
    Diagnostic(ErrorCode.ERR_NameNotInContext, "Unbound2").WithArguments("Unbound2").WithLocation(2, 17),
    // (2,38): error CS0103: The name 'Unbound1' does not exist in the current context
    // class C { C() { Unbound2.Select(x => Unbound1); } }
    Diagnostic(ErrorCode.ERR_NameNotInContext, "Unbound1").WithArguments("Unbound1").WithLocation(2, 38)
                );
        }

        [Fact]
        [WorkItem(4480, "https://github.com/dotnet/roslyn/issues/4480")]
        public void TestLambdaWithError06()
        {
            var source =
@"class Program
{
    static void Main(string[] args)
    {
        // completion should work even in a syntactically invalid lambda
        var handler = new MyDelegateType((s, e) => { e. });
    }
}

public delegate void MyDelegateType(
    object sender,
    MyArgumentType e
);

public class MyArgumentType
{
    public int SomePublicMember;
}";
            var compilation = CreateCompilationWithMscorlib40AndSystemCore(source)
                .VerifyDiagnostics(
                //         var handler = new MyDelegateType((s, e) => { e. });
                Diagnostic(ErrorCode.ERR_IdentifierExpected, "}").WithLocation(6, 57),
                // (6,57): error CS1002: ; expected
                //         var handler = new MyDelegateType((s, e) => { e. });
                Diagnostic(ErrorCode.ERR_SemicolonExpected, "}").WithLocation(6, 57)
                );
            var tree = compilation.SyntaxTrees[0];
            var sm = compilation.GetSemanticModel(tree);
            var lambda = tree.GetCompilationUnitRoot().DescendantNodes().OfType<LambdaExpressionSyntax>().Single();
            var eReference = lambda.Body.DescendantNodes().OfType<IdentifierNameSyntax>().First();
            Assert.Equal("e", eReference.ToString());
            var typeInfo = sm.GetTypeInfo(eReference);
            Assert.Equal("MyArgumentType", typeInfo.Type.Name);
            Assert.Equal(TypeKind.Class, typeInfo.Type.TypeKind);
            Assert.NotEmpty(typeInfo.Type.GetMembers("SomePublicMember"));
        }

        [Fact]
        [WorkItem(11053, "https://github.com/dotnet/roslyn/issues/11053")]
        [WorkItem(11358, "https://github.com/dotnet/roslyn/issues/11358")]
        public void TestLambdaWithError07()
        {
            var source =
@"using System;
using System.Collections.Generic;

public static class Program
{
    public static void Main()
    {
        var parameter = new List<string>();
        var result = parameter.FirstOrDefault(x => x. );
    }
}

public static class Enumerable
{
    public static TSource FirstOrDefault<TSource>(this IEnumerable<TSource> source, TSource defaultValue)
    {
        return default(TSource);
    }

    public static TSource FirstOrDefault<TSource>(this IEnumerable<TSource> source, Func<TSource, bool> predicate, TSource defaultValue)
    {
        return default(TSource);
    }
}";
            var compilation = CreateCompilationWithMscorlib40AndSystemCore(source).VerifyDiagnostics(
                // (9,55): error CS1001: Identifier expected
                //         var result = parameter.FirstOrDefault(x => x. );
                Diagnostic(ErrorCode.ERR_IdentifierExpected, ")").WithLocation(9, 55)
                );
            var tree = compilation.SyntaxTrees[0];
            var sm = compilation.GetSemanticModel(tree);
            var lambda = tree.GetCompilationUnitRoot().DescendantNodes().OfType<LambdaExpressionSyntax>().Single();
            var eReference = lambda.Body.DescendantNodes().OfType<IdentifierNameSyntax>().First();
            Assert.Equal("x", eReference.ToString());
            var typeInfo = sm.GetTypeInfo(eReference);
            Assert.Equal(TypeKind.Class, typeInfo.Type.TypeKind);
            Assert.Equal("String", typeInfo.Type.Name);
            Assert.NotEmpty(typeInfo.Type.GetMembers("Replace"));
        }

        [Fact]
        [WorkItem(11053, "https://github.com/dotnet/roslyn/issues/11053")]
        [WorkItem(11358, "https://github.com/dotnet/roslyn/issues/11358")]
        public void TestLambdaWithError08()
        {
            var source =
@"using System;
using System.Collections.Generic;

public static class Program
{
    public static void Main()
    {
        var parameter = new List<string>();
        var result = parameter.FirstOrDefault(x => x. );
    }
}

public static class Enumerable
{
    public static TSource FirstOrDefault<TSource>(this IEnumerable<TSource> source, params TSource[] defaultValue)
    {
        return default(TSource);
    }

    public static TSource FirstOrDefault<TSource>(this IEnumerable<TSource> source, Func<TSource, bool> predicate, params TSource[] defaultValue)
    {
        return default(TSource);
}
}";
            var compilation = CreateCompilationWithMscorlib40AndSystemCore(source).VerifyDiagnostics(
                // (9,55): error CS1001: Identifier expected
                //         var result = parameter.FirstOrDefault(x => x. );
                Diagnostic(ErrorCode.ERR_IdentifierExpected, ")").WithLocation(9, 55)
                );
            var tree = compilation.SyntaxTrees[0];
            var sm = compilation.GetSemanticModel(tree);
            var lambda = tree.GetCompilationUnitRoot().DescendantNodes().OfType<LambdaExpressionSyntax>().Single();
            var eReference = lambda.Body.DescendantNodes().OfType<IdentifierNameSyntax>().First();
            Assert.Equal("x", eReference.ToString());
            var typeInfo = sm.GetTypeInfo(eReference);
            Assert.Equal(TypeKind.Class, typeInfo.Type.TypeKind);
            Assert.Equal("String", typeInfo.Type.Name);
            Assert.NotEmpty(typeInfo.Type.GetMembers("Replace"));
        }

        [Fact]
        [WorkItem(11053, "https://github.com/dotnet/roslyn/issues/11053")]
        [WorkItem(11358, "https://github.com/dotnet/roslyn/issues/11358")]
        public void TestLambdaWithError09()
        {
            var source =
@"using System;

public static class Program
{
    public static void Main()
    {
        var parameter = new MyList<string>();
        var result = parameter.FirstOrDefault(x => x. );
    }
}

public class MyList<TSource>
{
    public TSource FirstOrDefault(TSource defaultValue)
    {
        return default(TSource);
    }

    public TSource FirstOrDefault(Func<TSource, bool> predicate, TSource defaultValue)
    {
        return default(TSource);
    }
}
";
            var compilation = CreateCompilationWithMscorlib40AndSystemCore(source).VerifyDiagnostics(
                // (8,55): error CS1001: Identifier expected
                //         var result = parameter.FirstOrDefault(x => x. );
                Diagnostic(ErrorCode.ERR_IdentifierExpected, ")").WithLocation(8, 55)
                );
            var tree = compilation.SyntaxTrees[0];
            var sm = compilation.GetSemanticModel(tree);
            var lambda = tree.GetCompilationUnitRoot().DescendantNodes().OfType<LambdaExpressionSyntax>().Single();
            var eReference = lambda.Body.DescendantNodes().OfType<IdentifierNameSyntax>().First();
            Assert.Equal("x", eReference.ToString());
            var typeInfo = sm.GetTypeInfo(eReference);
            Assert.Equal(TypeKind.Class, typeInfo.Type.TypeKind);
            Assert.Equal("String", typeInfo.Type.Name);
            Assert.NotEmpty(typeInfo.Type.GetMembers("Replace"));
        }

        [Fact]
        [WorkItem(11053, "https://github.com/dotnet/roslyn/issues/11053")]
        [WorkItem(11358, "https://github.com/dotnet/roslyn/issues/11358")]
        public void TestLambdaWithError10()
        {
            var source =
@"using System;

public static class Program
{
    public static void Main()
    {
        var parameter = new MyList<string>();
        var result = parameter.FirstOrDefault(x => x. );
    }
}

public class MyList<TSource>
{
    public TSource FirstOrDefault(params TSource[] defaultValue)
    {
        return default(TSource);
    }

    public TSource FirstOrDefault(Func<TSource, bool> predicate, params TSource[] defaultValue)
    {
        return default(TSource);
    }
}
";
            var compilation = CreateCompilationWithMscorlib40AndSystemCore(source).VerifyDiagnostics(
                // (8,55): error CS1001: Identifier expected
                //         var result = parameter.FirstOrDefault(x => x. );
                Diagnostic(ErrorCode.ERR_IdentifierExpected, ")").WithLocation(8, 55)
                );
            var tree = compilation.SyntaxTrees[0];
            var sm = compilation.GetSemanticModel(tree);
            var lambda = tree.GetCompilationUnitRoot().DescendantNodes().OfType<LambdaExpressionSyntax>().Single();
            var eReference = lambda.Body.DescendantNodes().OfType<IdentifierNameSyntax>().First();
            Assert.Equal("x", eReference.ToString());
            var typeInfo = sm.GetTypeInfo(eReference);
            Assert.Equal(TypeKind.Class, typeInfo.Type.TypeKind);
            Assert.Equal("String", typeInfo.Type.Name);
            Assert.NotEmpty(typeInfo.Type.GetMembers("Replace"));
        }

        [Fact]
        [WorkItem(557, "https://github.com/dotnet/roslyn/issues/557")]
        public void TestLambdaWithError11()
        {
            var source =
@"using System.Linq;

public static class Program
{
    public static void Main()
    {
        var x = new {
            X = """".Select(c => c.
            Y = 0,
        };
    }
}
";
            var compilation = CreateCompilationWithMscorlib40AndSystemCore(source);
            var tree = compilation.SyntaxTrees[0];
            var sm = compilation.GetSemanticModel(tree);
            var lambda = tree.GetCompilationUnitRoot().DescendantNodes().OfType<LambdaExpressionSyntax>().Single();
            var eReference = lambda.Body.DescendantNodes().OfType<IdentifierNameSyntax>().First();
            Assert.Equal("c", eReference.ToString());
            var typeInfo = sm.GetTypeInfo(eReference);
            Assert.Equal(TypeKind.Struct, typeInfo.Type.TypeKind);
            Assert.Equal("Char", typeInfo.Type.Name);
            Assert.NotEmpty(typeInfo.Type.GetMembers("IsHighSurrogate")); // check it is the char we know and love
        }

        [Fact]
        [WorkItem(5498, "https://github.com/dotnet/roslyn/issues/5498")]
        public void TestLambdaWithError12()
        {
            var source =
@"using System.Linq;

class Program
{
    static void Main(string[] args)
    {
        var z = args.Select(a => a.
        var goo = 
    }
}";
            var compilation = CreateCompilationWithMscorlib40AndSystemCore(source);
            var tree = compilation.SyntaxTrees[0];
            var sm = compilation.GetSemanticModel(tree);
            var lambda = tree.GetCompilationUnitRoot().DescendantNodes().OfType<LambdaExpressionSyntax>().Single();
            var eReference = lambda.Body.DescendantNodes().OfType<IdentifierNameSyntax>().First();
            Assert.Equal("a", eReference.ToString());
            var typeInfo = sm.GetTypeInfo(eReference);
            Assert.Equal(TypeKind.Class, typeInfo.Type.TypeKind);
            Assert.Equal("String", typeInfo.Type.Name);
            Assert.NotEmpty(typeInfo.Type.GetMembers("Replace"));
        }

        [WorkItem(5498, "https://github.com/dotnet/roslyn/issues/5498")]
        [WorkItem(11358, "https://github.com/dotnet/roslyn/issues/11358")]
        [Fact]
        public void TestLambdaWithError13()
        {
            // These tests ensure we attempt to perform type inference and bind a lambda expression
            // argument even when there are too many or too few arguments to an invocation, in the
            // case when there is more than one method in the method group.
            // See https://github.com/dotnet/roslyn/issues/11901 for the case of one method in the group
            var source =
@"using System;

class Program
{
    static void Main(string[] args)
    {
        Thing<string> t = null;
        t.X1(x => x, 1); // too many args
        t.X2(x => x);    // too few args
        t.M2(string.Empty, x => x, 1); // too many args
        t.M3(string.Empty, x => x); // too few args
    }
}
public class Thing<T>
{
    public void M2<T>(T x, Func<T, T> func) {}
    public void M3<T>(T x, Func<T, T> func, T y) {}

    // Ensure we have more than one method in the method group
    public void M2() {}
    public void M3() {}
}
public static class XThing
{
    public static Thing<T> X1<T>(this Thing<T> self, Func<T, T> func) => null;
    public static Thing<T> X2<T>(this Thing<T> self, Func<T, T> func, int i) => null;

    // Ensure we have more than one method in the method group
    public static void X1(this object self) {}
    public static void X2(this object self) {}
}
";
            var compilation = CreateCompilationWithMscorlib40AndSystemCore(source);
            var tree = compilation.SyntaxTrees[0];
            var sm = compilation.GetSemanticModel(tree);
            foreach (var lambda in tree.GetRoot().DescendantNodes().OfType<LambdaExpressionSyntax>())
            {
                var reference = lambda.Body.DescendantNodesAndSelf().OfType<IdentifierNameSyntax>().First();
                Assert.Equal("x", reference.ToString());
                var typeInfo = sm.GetTypeInfo(reference);
                Assert.Equal(TypeKind.Class, typeInfo.Type.TypeKind);
                Assert.Equal("String", typeInfo.Type.Name);
                Assert.NotEmpty(typeInfo.Type.GetMembers("Replace"));
            }
        }

        [Fact]
        [WorkItem(11901, "https://github.com/dotnet/roslyn/issues/11901")]
        public void TestLambdaWithError15()
        {
            // These tests ensure we attempt to perform type inference and bind a lambda expression
            // argument even when there are too many or too few arguments to an invocation, in the
            // case when there is exactly one method in the method group.
            var source =
@"using System;

class Program
{
    static void Main(string[] args)
    {
        Thing<string> t = null;
        t.X1(x => x, 1); // too many args
        t.X2(x => x);    // too few args
        t.M2(string.Empty, x => x, 1); // too many args
        t.M3(string.Empty, x => x); // too few args
    }
}
public class Thing<T>
{
    public void M2<T>(T x, Func<T, T> func) {}
    public void M3<T>(T x, Func<T, T> func, T y) {}
}
public static class XThing
{
    public static Thing<T> X1<T>(this Thing<T> self, Func<T, T> func) => null;
    public static Thing<T> X2<T>(this Thing<T> self, Func<T, T> func, int i) => null;
}
";
            var compilation = CreateCompilationWithMscorlib40AndSystemCore(source);
            var tree = compilation.SyntaxTrees[0];
            var sm = compilation.GetSemanticModel(tree);
            foreach (var lambda in tree.GetRoot().DescendantNodes().OfType<LambdaExpressionSyntax>())
            {
                var reference = lambda.Body.DescendantNodesAndSelf().OfType<IdentifierNameSyntax>().First();
                Assert.Equal("x", reference.ToString());
                var typeInfo = sm.GetTypeInfo(reference);
                Assert.Equal(TypeKind.Class, typeInfo.Type.TypeKind);
                Assert.Equal("String", typeInfo.Type.Name);
                Assert.NotEmpty(typeInfo.Type.GetMembers("Replace"));
            }
        }

        [Fact]
        [WorkItem(11901, "https://github.com/dotnet/roslyn/issues/11901")]
        public void TestLambdaWithError16()
        {
            // These tests ensure we use the substituted method to bind a lambda expression
            // argument even when there are too many or too few arguments to an invocation, in the
            // case when there is exactly one method in the method group.
            var source =
@"using System;

class Program
{
    static void Main(string[] args)
    {
        Thing<string> t = null;
        t.X1<string>(x => x, 1); // too many args
        t.X2<string>(x => x);    // too few args
        t.M2<string>(string.Empty, x => x, 1); // too many args
        t.M3<string>(string.Empty, x => x); // too few args
    }
}
public class Thing<T>
{
    public void M2<T>(T x, Func<T, T> func) {}
    public void M3<T>(T x, Func<T, T> func, T y) {}
}
public static class XThing
{
    public static Thing<T> X1<T>(this Thing<T> self, Func<T, T> func) => null;
    public static Thing<T> X2<T>(this Thing<T> self, Func<T, T> func, int i) => null;
}
";
            var compilation = CreateCompilationWithMscorlib40AndSystemCore(source);
            var tree = compilation.SyntaxTrees[0];
            var sm = compilation.GetSemanticModel(tree);
            foreach (var lambda in tree.GetRoot().DescendantNodes().OfType<LambdaExpressionSyntax>())
            {
                var reference = lambda.Body.DescendantNodesAndSelf().OfType<IdentifierNameSyntax>().First();
                Assert.Equal("x", reference.ToString());
                var typeInfo = sm.GetTypeInfo(reference);
                Assert.Equal(TypeKind.Class, typeInfo.Type.TypeKind);
                Assert.Equal("String", typeInfo.Type.Name);
                Assert.NotEmpty(typeInfo.Type.GetMembers("Replace"));
            }
        }

        [Fact]
        [WorkItem(12063, "https://github.com/dotnet/roslyn/issues/12063")]
        public void TestLambdaWithError17()
        {
            var source =
@"using System;

class Program
{
    static void Main(string[] args)
    {
        Ma(action: (x, y) => x.ToString(), t: string.Empty);
        Mb(action: (x, y) => x.ToString(), t: string.Empty);
    }
    static void Ma<T>(T t, Action<T, T, int> action) { }
    static void Mb<T>(T t, Action<T, T, int> action) { }
    static void Mb() { }
}
";
            var compilation = CreateCompilationWithMscorlib40AndSystemCore(source);
            var tree = compilation.SyntaxTrees[0];
            var sm = compilation.GetSemanticModel(tree);
            foreach (var lambda in tree.GetRoot().DescendantNodes().OfType<LambdaExpressionSyntax>())
            {
                var reference = lambda.Body.DescendantNodesAndSelf().OfType<IdentifierNameSyntax>().First();
                Assert.Equal("x", reference.ToString());
                var typeInfo = sm.GetTypeInfo(reference);
                Assert.Equal(TypeKind.Class, typeInfo.Type.TypeKind);
                Assert.Equal("String", typeInfo.Type.Name);
                Assert.NotEmpty(typeInfo.Type.GetMembers("Replace"));
            }
        }

        [Fact]
        [WorkItem(12063, "https://github.com/dotnet/roslyn/issues/12063")]
        public void TestLambdaWithError18()
        {
            var source =
@"using System;

class Program
{
    static void Main(string[] args)
    {
        Ma(string.Empty, (x, y) => x.ToString());
        Mb(string.Empty, (x, y) => x.ToString());
    }
    static void Ma<T>(T t, Action<T, T, int> action) { }
    static void Mb<T>(T t, Action<T, T, int> action) { }
    static void Mb() { }
}
";
            var compilation = CreateCompilationWithMscorlib40AndSystemCore(source);
            var tree = compilation.SyntaxTrees[0];
            var sm = compilation.GetSemanticModel(tree);
            foreach (var lambda in tree.GetRoot().DescendantNodes().OfType<LambdaExpressionSyntax>())
            {
                var reference = lambda.Body.DescendantNodesAndSelf().OfType<IdentifierNameSyntax>().First();
                Assert.Equal("x", reference.ToString());
                var typeInfo = sm.GetTypeInfo(reference);
                Assert.Equal(TypeKind.Class, typeInfo.Type.TypeKind);
                Assert.Equal("String", typeInfo.Type.Name);
                Assert.NotEmpty(typeInfo.Type.GetMembers("Replace"));
            }
        }

        [Fact]
        [WorkItem(12063, "https://github.com/dotnet/roslyn/issues/12063")]
        public void TestLambdaWithError19()
        {
            var source =
@"using System;
using System.Linq.Expressions;

class Program
{
    static void Main(string[] args)
    {
        Ma(string.Empty, (x, y) => x.ToString());
        Mb(string.Empty, (x, y) => x.ToString());
        Mc(string.Empty, (x, y) => x.ToString());
    }
    static void Ma<T>(T t, Expression<Action<T, T, int>> action) { }
    static void Mb<T>(T t, Expression<Action<T, T, int>> action) { }
    static void Mb<T>(T t, Action<T, T, int> action) { }
    static void Mc<T>(T t, Expression<Action<T, T, int>> action) { }
    static void Mc() { }
}
";
            var compilation = CreateCompilationWithMscorlib40AndSystemCore(source);
            var tree = compilation.SyntaxTrees[0];
            var sm = compilation.GetSemanticModel(tree);
            foreach (var lambda in tree.GetRoot().DescendantNodes().OfType<LambdaExpressionSyntax>())
            {
                var reference = lambda.Body.DescendantNodesAndSelf().OfType<IdentifierNameSyntax>().First();
                Assert.Equal("x", reference.ToString());
                var typeInfo = sm.GetTypeInfo(reference);
                Assert.Equal(TypeKind.Class, typeInfo.Type.TypeKind);
                Assert.Equal("String", typeInfo.Type.Name);
                Assert.NotEmpty(typeInfo.Type.GetMembers("Replace"));
            }
        }

        // See MaxParameterListsForErrorRecovery.
        [Fact]
        public void BuildArgumentsForErrorRecovery_ManyOverloads()
        {
            BuildArgumentsForErrorRecovery_ManyOverloads_Internal(Binder.MaxParameterListsForErrorRecovery - 1, tooMany: false);
            BuildArgumentsForErrorRecovery_ManyOverloads_Internal(Binder.MaxParameterListsForErrorRecovery, tooMany: true);
        }

        private void BuildArgumentsForErrorRecovery_ManyOverloads_Internal(int n, bool tooMany)
        {
            var builder = new StringBuilder();
            builder.AppendLine("using System;");
            for (int i = 0; i < n; i++)
            {
                builder.AppendLine($"class C{i} {{ }}");
            }
            builder.Append(
@"class A { }
class B { }
class C
{
    void M()
    {
        F(1, (t, a, b, c) => { });
        var o = this[(a, b, c) => { }];
    }
");
            // Too few parameters.
            AppendLines(builder, n, i => $"    void F<T>(T t, Action<T, A, C{i}> a) {{ }}");
            AppendLines(builder, n, i => $"    object this[Action<A, C{i}> a] => {i}");
            // Type inference failure.
            AppendLines(builder, n, i => $"    void F<T, U>(T t, Action<T, U, C{i}> a) where U : T {{ }}");
            // Too many parameters.
            AppendLines(builder, n, i => $"    void F<T>(T t, Action<T, A, B, C, C{i}> a) {{ }}");
            AppendLines(builder, n, i => $"    object this[Action<A, B, C, C{i}> a] => {i}");
            builder.AppendLine("}");

            var source = builder.ToString();
            var compilation = CreateCompilationWithMscorlib40AndSystemCore(source);
            var tree = compilation.SyntaxTrees[0];
            var sm = compilation.GetSemanticModel(tree);
            var lambdas = tree.GetRoot().DescendantNodes().OfType<ParenthesizedLambdaExpressionSyntax>().ToArray();

            // F(1, (t, a, b, c) => { });
            var lambda = lambdas[0];
            var parameters = lambda.ParameterList.Parameters;
            var parameter = (IParameterSymbol)sm.GetDeclaredSymbol(parameters[0]);
            Assert.False(parameter.Type.IsErrorType());
            Assert.Equal("System.Int32 t", parameter.ToTestDisplayString());
            parameter = (IParameterSymbol)sm.GetDeclaredSymbol(parameters[1]);
            Assert.False(parameter.Type.IsErrorType());
            Assert.Equal("A a", parameter.ToTestDisplayString());
            parameter = (IParameterSymbol)sm.GetDeclaredSymbol(parameters[3]);
            Assert.Equal(tooMany, parameter.Type.IsErrorType());
            Assert.Equal(tooMany ? "? c" : "C c", parameter.ToTestDisplayString());

            // var o = this[(a, b, c) => { }];
            lambda = lambdas[1];
            parameters = lambda.ParameterList.Parameters;
            parameter = (IParameterSymbol)sm.GetDeclaredSymbol(parameters[0]);
            Assert.False(parameter.Type.IsErrorType());
            Assert.Equal("A a", parameter.ToTestDisplayString());
            parameter = (IParameterSymbol)sm.GetDeclaredSymbol(parameters[2]);
            Assert.Equal(tooMany, parameter.Type.IsErrorType());
            Assert.Equal(tooMany ? "? c" : "C c", parameter.ToTestDisplayString());
        }

        private static void AppendLines(StringBuilder builder, int n, Func<int, string> getLine)
        {
            for (int i = 0; i < n; i++)
            {
                builder.AppendLine(getLine(i));
            }
        }

        [Fact]
        [WorkItem(13797, "https://github.com/dotnet/roslyn/issues/13797")]
        public void DelegateAsAction()
        {
            var source = @"
using System;

public static class C
{
    public static void M() => Dispatch(delegate { });

    public static T Dispatch<T>(Func<T> func) => default(T);

    public static void Dispatch(Action func) { }
}";
            var comp = CreateCompilation(source);
            CompileAndVerify(comp);
        }

        [Fact, WorkItem(278481, "https://devdiv.visualstudio.com/DevDiv/_workitems?id=278481")]
        public void LambdaReturningNull_1()
        {
            var src = @"
public static class ExtensionMethods
{
    public static System.Linq.IQueryable<TResult> LeftOuterJoin<TOuter, TInner, TKey, TResult>(
        this System.Linq.IQueryable<TOuter> outerValues,
        System.Linq.IQueryable<TInner> innerValues,
        System.Linq.Expressions.Expression<System.Func<TOuter, TKey>> outerKeySelector,
        System.Linq.Expressions.Expression<System.Func<TInner, TKey>> innerKeySelector,
        System.Linq.Expressions.Expression<System.Func<TOuter, TInner, TResult>> fullResultSelector,
        System.Linq.Expressions.Expression<System.Func<TOuter, TResult>> partialResultSelector,
        System.Collections.Generic.IEqualityComparer<TKey> comparer)
    { return null; }

    public static System.Linq.IQueryable<TResult> LeftOuterJoin<TOuter, TInner, TKey, TResult>(
        this System.Linq.IQueryable<TOuter> outerValues, 
        System.Linq.IQueryable<TInner> innerValues, 
        System.Linq.Expressions.Expression<System.Func<TOuter, TKey>> outerKeySelector, 
        System.Linq.Expressions.Expression<System.Func<TInner, TKey>> innerKeySelector, 
        System.Linq.Expressions.Expression<System.Func<TOuter, TInner, TResult>> fullResultSelector, 
        System.Linq.Expressions.Expression<System.Func<TOuter, TResult>> partialResultSelector)
    {
        System.Console.WriteLine(""1""); 
        return null; 
    }

    public static System.Collections.Generic.IEnumerable<TResult> LeftOuterJoin<TOuter, TInner, TKey, TResult>(
        this System.Collections.Generic.IEnumerable<TOuter> outerValues, 
        System.Linq.IQueryable<TInner> innerValues, 
        System.Func<TOuter, TKey> outerKeySelector, 
        System.Func<TInner, TKey> innerKeySelector, 
        System.Func<TOuter, TInner, TResult> fullResultSelector, 
        System.Func<TOuter, TResult> partialResultSelector)
    {
        System.Console.WriteLine(""2""); 
        return null; 
    }

    public static System.Collections.Generic.IEnumerable<TResult> LeftOuterJoin<TOuter, TInner, TKey, TResult>(
        this System.Collections.Generic.IEnumerable<TOuter> outerQueryable,
        System.Collections.Generic.IEnumerable<TInner> innerQueryable,
        System.Func<TOuter, TKey> outerKeySelector,
        System.Func<TInner, TKey> innerKeySelector,
        System.Func<TOuter, TInner, TResult> resultSelector)
    { return null; }
}

partial class C
{
    public static void Main()
    {
        System.Linq.IQueryable<A> outerValue = null;
        System.Linq.IQueryable<B> innerValues = null;

        outerValue.LeftOuterJoin(innerValues,
                    co => co.id,
                    coa => coa.id,
                    (co, coa) => null,
                    co => co);
    }
}

class A
{
    public int id=2;
}

class B
{
    public int id = 2;
}";
            var comp = CreateCompilationWithMscorlib40AndSystemCore(src, options: TestOptions.DebugExe);
            CompileAndVerify(comp, expectedOutput: "1");
        }

        [Fact, WorkItem(296550, "https://devdiv.visualstudio.com/DevDiv/_workitems?id=296550")]
        public void LambdaReturningNull_2()
        {
            var src = @"
class Test1<T>
    {
        public void M1(System.Func<T> x) {}
        public void M1<S>(System.Func<S> x) {}
        public void M2<S>(System.Func<S> x) {}
        public void M2(System.Func<T> x) {}
    }

    class Test2 : Test1<System.>
    {
        void Main()
        {
            M1(()=> null);
            M2(()=> null);
        }
    }
";
            var comp = CreateCompilation(src, options: TestOptions.DebugDll);

            comp.VerifyDiagnostics(
                // (10,32): error CS1001: Identifier expected
                //     class Test2 : Test1<System.>
                Diagnostic(ErrorCode.ERR_IdentifierExpected, ">").WithLocation(10, 32)
                );
        }

        [Fact, WorkItem(22662, "https://github.com/dotnet/roslyn/issues/22662")]
        public void LambdaSquigglesArea()
        {
            var src = @"
class C
{
    void M()
    {
        System.Func<bool, System.Action<bool>> x = x1 => x2 =>
        {
            error();
        };
    }
}
";
            var comp = CreateCompilation(src);
            comp.VerifyDiagnostics(
                // (8,13): error CS0103: The name 'error' does not exist in the current context
                //             error();
                Diagnostic(ErrorCode.ERR_NameNotInContext, "error").WithArguments("error").WithLocation(8, 13),
                // (6,58): error CS1662: Cannot convert lambda expression to intended delegate type because some of the return types in the block are not implicitly convertible to the delegate return type
                //         System.Func<bool, System.Action<bool>> x = x1 => x2 =>
                Diagnostic(ErrorCode.ERR_CantConvAnonMethReturns, "x2 =>").WithArguments("lambda expression").WithLocation(6, 58)
                );
        }

        [Fact, WorkItem(22662, "https://github.com/dotnet/roslyn/issues/22662")]
        public void LambdaSquigglesAreaInAsync()
        {
            var src = @"
class C
{
    void M()
    {
        System.Func<bool, System.Threading.Tasks.Task<System.Action<bool>>> x = async x1 => x2 =>
        {
            error();
        };
    }
}
";
            var comp = CreateCompilation(src);
            comp.VerifyDiagnostics(
                // (8,13): error CS0103: The name 'error' does not exist in the current context
                //             error();
                Diagnostic(ErrorCode.ERR_NameNotInContext, "error").WithArguments("error").WithLocation(8, 13),
                // (6,93): error CS4010: Cannot convert async lambda expression to delegate type 'Task<Action<bool>>'. An async lambda expression may return void, Task or Task<T>, none of which are convertible to 'Task<Action<bool>>'.
                //         System.Func<bool, System.Threading.Tasks.Task<System.Action<bool>>> x = async x1 => x2 =>
                Diagnostic(ErrorCode.ERR_CantConvAsyncAnonFuncReturns, "x2 =>").WithArguments("lambda expression", "System.Threading.Tasks.Task<System.Action<bool>>").WithLocation(6, 93),
                // (6,90): warning CS1998: This async method lacks 'await' operators and will run synchronously. Consider using the 'await' operator to await non-blocking API calls, or 'await Task.Run(...)' to do CPU-bound work on a background thread.
                //         System.Func<bool, System.Threading.Tasks.Task<System.Action<bool>>> x = async x1 => x2 =>
                Diagnostic(ErrorCode.WRN_AsyncLacksAwaits, "=>").WithLocation(6, 90)
                );
        }

        [Fact, WorkItem(22662, "https://github.com/dotnet/roslyn/issues/22662")]
        public void DelegateSquigglesArea()
        {
            var src = @"
class C
{
    void M()
    {
        System.Func<bool, System.Action<bool>> x = x1 => delegate(bool x2)
        {
            error();
        };
    }
}
";
            var comp = CreateCompilation(src);
            comp.VerifyDiagnostics(
                // (8,13): error CS0103: The name 'error' does not exist in the current context
                //             error();
                Diagnostic(ErrorCode.ERR_NameNotInContext, "error").WithArguments("error").WithLocation(8, 13),
                // (6,58): error CS1662: Cannot convert lambda expression to intended delegate type because some of the return types in the block are not implicitly convertible to the delegate return type
                //         System.Func<bool, System.Action<bool>> x = x1 => delegate(bool x2)
                Diagnostic(ErrorCode.ERR_CantConvAnonMethReturns, "delegate(bool x2)").WithArguments("lambda expression").WithLocation(6, 58)
                );
        }

        [Fact, WorkItem(22662, "https://github.com/dotnet/roslyn/issues/22662")]
        public void DelegateWithoutArgumentsSquigglesArea()
        {
            var src = @"
class C
{
    void M()
    {
        System.Func<bool, System.Action> x = x1 => delegate
        {
            error();
        };
    }
}
";
            var comp = CreateCompilation(src);
            comp.VerifyDiagnostics(
                // (8,13): error CS0103: The name 'error' does not exist in the current context
                //             error();
                Diagnostic(ErrorCode.ERR_NameNotInContext, "error").WithArguments("error").WithLocation(8, 13),
                // (6,52): error CS1662: Cannot convert lambda expression to intended delegate type because some of the return types in the block are not implicitly convertible to the delegate return type
                //         System.Func<bool, System.Action> x = x1 => delegate
                Diagnostic(ErrorCode.ERR_CantConvAnonMethReturns, "delegate").WithArguments("lambda expression").WithLocation(6, 52)
                );
        }

        [Fact]
        public void ThrowExpression_Lambda()
        {
            var src = @"using System;
class C
{
    public static void Main()
    {
        Action a = () => throw new Exception(""1"");
        try
        {
            a();
        }
        catch (Exception ex)
        {
            Console.Write(ex.Message);
        }
        Func<int, int> b = x => throw new Exception(""2"");
        try
        {
            b(0);
        }
        catch (Exception ex)
        {
            Console.Write(ex.Message);
        }
        b = (int x) => throw new Exception(""3"");
        try
        {
            b(0);
        }
        catch (Exception ex)
        {
            Console.Write(ex.Message);
        }
        b = (x) => throw new Exception(""4"");
        try
        {
            b(0);
        }
        catch (Exception ex)
        {
            Console.Write(ex.Message);
        }
    }
}";
            var comp = CreateCompilationWithMscorlib40AndSystemCore(src, options: TestOptions.DebugExe);
            CompileAndVerify(comp, expectedOutput: "1234");
        }

        [Fact, WorkItem(23883, "https://github.com/dotnet/roslyn/issues/23883")]
        public void InMalformedEmbeddedStatement_01()
        {
            var source = @"
class Program
{
    void method1()
    {
        if (method2())
            .Any(b => b.ContentType, out var chars)
        {
        }
    }
}
";
            var tree = SyntaxFactory.ParseSyntaxTree(source);
            var comp = CreateCompilation(tree);

            ExpressionSyntax contentType = tree.GetCompilationUnitRoot().DescendantNodes().OfType<IdentifierNameSyntax>().Where(id => id.Identifier.ValueText == "ContentType").Single();

            var model = comp.GetSemanticModel(tree);
            Assert.Equal("ContentType", contentType.ToString());
            Assert.Null(model.GetSymbolInfo(contentType).Symbol);
            Assert.Equal(TypeKind.Error, model.GetTypeInfo(contentType).Type.TypeKind);

            ExpressionSyntax b = tree.GetCompilationUnitRoot().DescendantNodes().OfType<IdentifierNameSyntax>().Where(id => id.Identifier.ValueText == "b").Single();

            model = comp.GetSemanticModel(tree);
            Assert.Equal("b", b.ToString());
            ISymbol symbol = model.GetSymbolInfo(b).Symbol;
            Assert.Equal(SymbolKind.Parameter, symbol.Kind);
            Assert.Equal("? b", symbol.ToTestDisplayString());
            Assert.Equal(TypeKind.Error, model.GetTypeInfo(b).Type.TypeKind);

            ParameterSyntax parameterSyntax = tree.GetCompilationUnitRoot().DescendantNodes().OfType<ParameterSyntax>().Single();

            model = comp.GetSemanticModel(tree);
            symbol = model.GetDeclaredSymbol(parameterSyntax);
            Assert.Equal(SymbolKind.Parameter, symbol.Kind);
            Assert.Equal("? b", symbol.ToTestDisplayString());
        }

        [Fact, WorkItem(23883, "https://github.com/dotnet/roslyn/issues/23883")]
        public void InMalformedEmbeddedStatement_02()
        {
            var source = @"
class Program
{
    void method1()
    {
        if (method2())
            .Any(b => b.ContentType, out var chars)
        {
        }
    }
}
";
            var tree = SyntaxFactory.ParseSyntaxTree(source);
            var comp = CreateCompilation(tree);

            ExpressionSyntax contentType = tree.GetCompilationUnitRoot().DescendantNodes().OfType<IdentifierNameSyntax>().Where(id => id.Identifier.ValueText == "ContentType").Single();

            var model = comp.GetSemanticModel(tree);
            Assert.Equal("ContentType", contentType.ToString());
            var lambda = (IMethodSymbol)model.GetEnclosingSymbol(contentType.SpanStart);
            Assert.Equal(MethodKind.AnonymousFunction, lambda.MethodKind);

            ExpressionSyntax b = tree.GetCompilationUnitRoot().DescendantNodes().OfType<IdentifierNameSyntax>().Where(id => id.Identifier.ValueText == "b").Single();

            model = comp.GetSemanticModel(tree);
            Assert.Equal("b", b.ToString());
            lambda = (IMethodSymbol)model.GetEnclosingSymbol(b.SpanStart);
            Assert.Equal(MethodKind.AnonymousFunction, lambda.MethodKind);

            model = comp.GetSemanticModel(tree);
            ParameterSyntax parameterSyntax = tree.GetCompilationUnitRoot().DescendantNodes().OfType<ParameterSyntax>().Single();
            Assert.Equal("void Program.method1()", model.GetEnclosingSymbol(parameterSyntax.SpanStart).ToTestDisplayString());
        }

        [Fact]
        public void ShadowNames_Local()
        {
            var source =
@"#pragma warning disable 0219
#pragma warning disable 8321
using System;
using System.Linq;
class Program
{
    static void M()
    {
        Action a1 = () => { object x = 0; }; // local
        Action<string> a2 = x => { }; // parameter
        Action<string> a3 = (string x) => { }; // parameter
        object x = null;
        Action a4 = () => { void x() { } }; // method
        Action a5 = () => { _ = from x in new[] { 1, 2, 3 } select x; }; // range variable
    }
}";
            var comp = CreateCompilation(source, parseOptions: TestOptions.Regular7_3);
            comp.VerifyDiagnostics(
                // (9,36): error CS0136: A local or parameter named 'x' cannot be declared in this scope because that name is used in an enclosing local scope to define a local or parameter
                //         Action a1 = () => { object x = 0; }; // local
                Diagnostic(ErrorCode.ERR_LocalIllegallyOverrides, "x").WithArguments("x").WithLocation(9, 36),
                // (10,29): error CS0136: A local or parameter named 'x' cannot be declared in this scope because that name is used in an enclosing local scope to define a local or parameter
                //         Action<string> a2 = x => { }; // parameter
                Diagnostic(ErrorCode.ERR_LocalIllegallyOverrides, "x").WithArguments("x").WithLocation(10, 29),
                // (11,37): error CS0136: A local or parameter named 'x' cannot be declared in this scope because that name is used in an enclosing local scope to define a local or parameter
                //         Action<string> a3 = (string x) => { }; // parameter
                Diagnostic(ErrorCode.ERR_LocalIllegallyOverrides, "x").WithArguments("x").WithLocation(11, 37),
                // (13,34): error CS0136: A local or parameter named 'x' cannot be declared in this scope because that name is used in an enclosing local scope to define a local or parameter
                //         Action a4 = () => { void x() { } }; // method
                Diagnostic(ErrorCode.ERR_LocalIllegallyOverrides, "x").WithArguments("x").WithLocation(13, 34),
                // (14,38): error CS1931: The range variable 'x' conflicts with a previous declaration of 'x'
                //         Action a5 = () => { _ = from x in new[] { 1, 2, 3 } select x; }; // range variable
                Diagnostic(ErrorCode.ERR_QueryRangeVariableOverrides, "x").WithArguments("x").WithLocation(14, 38));

            comp = CreateCompilation(source, parseOptions: TestOptions.Regular8);
            comp.VerifyDiagnostics();

            comp = CreateCompilation(source);
            comp.VerifyDiagnostics();
        }

        [Fact]
        public void ShadowNames_Parameter()
        {
            var source =
@"#pragma warning disable 0219
#pragma warning disable 8321
using System;
using System.Linq;
class Program
{
    static Action<object> F = (object x) =>
    {
        Action a1 = () => { object x = 0; }; // local
        Action<string> a2 = x => { }; // parameter
        Action<string> a3 = (string x) => { }; // parameter
        Action a4 = () => { void x() { } }; // method
        Action a5 = () => { _ = from x in new[] { 1, 2, 3 } select x; }; // range variable
    };
}";
            var comp = CreateCompilation(source, parseOptions: TestOptions.Regular7_3);
            comp.VerifyDiagnostics(
                // (9,36): error CS0136: A local or parameter named 'x' cannot be declared in this scope because that name is used in an enclosing local scope to define a local or parameter
                //         Action a1 = () => { object x = 0; }; // local
                Diagnostic(ErrorCode.ERR_LocalIllegallyOverrides, "x").WithArguments("x").WithLocation(9, 36),
                // (10,29): error CS0136: A local or parameter named 'x' cannot be declared in this scope because that name is used in an enclosing local scope to define a local or parameter
                //         Action<string> a2 = x => { }; // parameter
                Diagnostic(ErrorCode.ERR_LocalIllegallyOverrides, "x").WithArguments("x").WithLocation(10, 29),
                // (11,37): error CS0136: A local or parameter named 'x' cannot be declared in this scope because that name is used in an enclosing local scope to define a local or parameter
                //         Action<string> a3 = (string x) => { }; // parameter
                Diagnostic(ErrorCode.ERR_LocalIllegallyOverrides, "x").WithArguments("x").WithLocation(11, 37),
                // (13,38): error CS1931: The range variable 'x' conflicts with a previous declaration of 'x'
                //         Action a5 = () => { _ = from x in new[] { 1, 2, 3 } select x; }; // range variable
                Diagnostic(ErrorCode.ERR_QueryRangeVariableOverrides, "x").WithArguments("x").WithLocation(13, 38));

            comp = CreateCompilation(source);
            comp.VerifyDiagnostics();
        }

        [Fact]
        public void ShadowNames_TypeParameter()
        {
            var source =
@"#pragma warning disable 0219
#pragma warning disable 8321
using System;
using System.Linq;
class Program
{
    static void M<@x>()
    {
        Action a1 = () => { object x = 0; }; // local
        Action<string> a2 = x => { }; // parameter
        Action<string> a3 = (string x) => { }; // parameter
        Action a4 = () => { void x() { } }; // method
        Action a5 = () => { _ = from x in new[] { 1, 2, 3 } select x; }; // range variable
    }
}";
            var comp = CreateCompilation(source, parseOptions: TestOptions.Regular7_3);
            comp.VerifyDiagnostics(
                // (9,36): error CS0412: 'x': a parameter, local variable, or local function cannot have the same name as a method type parameter
                //         Action a1 = () => { object x = 0; }; // local
                Diagnostic(ErrorCode.ERR_LocalSameNameAsTypeParam, "x").WithArguments("x").WithLocation(9, 36),
                // (10,29): error CS0412: 'x': a parameter, local variable, or local function cannot have the same name as a method type parameter
                //         Action<string> a2 = x => { }; // parameter
                Diagnostic(ErrorCode.ERR_LocalSameNameAsTypeParam, "x").WithArguments("x").WithLocation(10, 29),
                // (11,37): error CS0412: 'x': a parameter, local variable, or local function cannot have the same name as a method type parameter
                //         Action<string> a3 = (string x) => { }; // parameter
                Diagnostic(ErrorCode.ERR_LocalSameNameAsTypeParam, "x").WithArguments("x").WithLocation(11, 37),
                // (12,34): error CS0412: 'x': a parameter, local variable, or local function cannot have the same name as a method type parameter
                //         Action a4 = () => { void x() { } }; // method
                Diagnostic(ErrorCode.ERR_LocalSameNameAsTypeParam, "x").WithArguments("x").WithLocation(12, 34),
                // (13,38): error CS1948: The range variable 'x' cannot have the same name as a method type parameter
                //         Action a5 = () => { _ = from x in new[] { 1, 2, 3 } select x; }; // range variable
                Diagnostic(ErrorCode.ERR_QueryRangeVariableSameAsTypeParam, "x").WithArguments("x").WithLocation(13, 38));

            comp = CreateCompilation(source);
            comp.VerifyDiagnostics();
        }

        [Fact]
        public void ShadowNames_QueryParameter()
        {
            var source =
@"#pragma warning disable 0219
#pragma warning disable 8321
using System;
using System.Linq;
class Program
{
    static void Main(string[] args)
    {
        _ = from x in args select (Action)(() => { object x = 0; }); // local
        _ = from x in args select (Action<string>)(x => { }); // parameter
        _ = from x in args select (Action<string>)((string x) => { }); // parameter
        _ = from x in args select (Action)(() => { void x() { } }); // method
        _ = from x in args select (Action)(() => { _ = from x in new[] { 1, 2, 3 } select x; }); // range variable
    }
}";
            var comp = CreateCompilation(source, parseOptions: TestOptions.Regular7_3);
            comp.VerifyDiagnostics(
                // (9,59): error CS0136: A local or parameter named 'x' cannot be declared in this scope because that name is used in an enclosing local scope to define a local or parameter
                //         _ = from x in args select (Action)(() => { object x = 0; }); // local
                Diagnostic(ErrorCode.ERR_LocalIllegallyOverrides, "x").WithArguments("x").WithLocation(9, 59),
                // (10,52): error CS0136: A local or parameter named 'x' cannot be declared in this scope because that name is used in an enclosing local scope to define a local or parameter
                //         _ = from x in args select (Action<string>)(x => { }); // parameter
                Diagnostic(ErrorCode.ERR_LocalIllegallyOverrides, "x").WithArguments("x").WithLocation(10, 52),
                // (11,60): error CS0136: A local or parameter named 'x' cannot be declared in this scope because that name is used in an enclosing local scope to define a local or parameter
                //         _ = from x in args select (Action<string>)((string x) => { }); // parameter
                Diagnostic(ErrorCode.ERR_LocalIllegallyOverrides, "x").WithArguments("x").WithLocation(11, 60),
                // (13,61): error CS1931: The range variable 'x' conflicts with a previous declaration of 'x'
                //         _ = from x in args select (Action)(() => { _ = from x in new[] { 1, 2, 3 } select x; }); // range variable
                Diagnostic(ErrorCode.ERR_QueryRangeVariableOverrides, "x").WithArguments("x").WithLocation(13, 61));

            comp = CreateCompilation(source);
            comp.VerifyDiagnostics();
        }

        [Fact]
        public void ShadowNames_Local_Delegate()
        {
            var source =
@"#pragma warning disable 0219
#pragma warning disable 8321
using System;
using System.Linq;
class Program
{
    static void M()
    {
        object x = null;
        Action a1 = delegate() { object x = 0; }; // local
        Action<string> a2 = delegate(string x) { }; // parameter
        Action a3 = delegate() { void x() { } }; // method
        Action a4 = delegate() { _ = from x in new[] { 1, 2, 3 } select x; }; // range variable
    }
}";
            var comp = CreateCompilation(source, parseOptions: TestOptions.Regular7_3);
            comp.VerifyDiagnostics(
                // (10,41): error CS0136: A local or parameter named 'x' cannot be declared in this scope because that name is used in an enclosing local scope to define a local or parameter
                //         Action a1 = delegate() { object x = 0; }; // local
                Diagnostic(ErrorCode.ERR_LocalIllegallyOverrides, "x").WithArguments("x").WithLocation(10, 41),
                // (11,45): error CS0136: A local or parameter named 'x' cannot be declared in this scope because that name is used in an enclosing local scope to define a local or parameter
                //         Action<string> a2 = delegate(string x) { }; // parameter
                Diagnostic(ErrorCode.ERR_LocalIllegallyOverrides, "x").WithArguments("x").WithLocation(11, 45),
                // (12,39): error CS0136: A local or parameter named 'x' cannot be declared in this scope because that name is used in an enclosing local scope to define a local or parameter
                //         Action a3 = delegate() { void x() { } }; // method
                Diagnostic(ErrorCode.ERR_LocalIllegallyOverrides, "x").WithArguments("x").WithLocation(12, 39),
                // (13,43): error CS1931: The range variable 'x' conflicts with a previous declaration of 'x'
                //         Action a4 = delegate() { _ = from x in new[] { 1, 2, 3 } select x; }; // range variable
                Diagnostic(ErrorCode.ERR_QueryRangeVariableOverrides, "x").WithArguments("x").WithLocation(13, 43));

            comp = CreateCompilation(source, parseOptions: TestOptions.Regular8);
            comp.VerifyDiagnostics();

            comp = CreateCompilation(source);
            comp.VerifyDiagnostics();
        }

        [Fact]
        public void ShadowNames_Parameter_Delegate()
        {
            var source =
@"#pragma warning disable 0219
#pragma warning disable 8321
using System;
using System.Linq;
class Program
{
    static Action<object> F = (object x) =>
    {
        Action a1 = delegate() { object x = 0; }; // local
        Action<string> a2 = delegate(string x) { }; // parameter
        Action a3 = delegate() { void x() { } }; // method
        Action a4 = delegate() { _ = from x in new[] { 1, 2, 3 } select x; }; // range variable
    };
}";
            var comp = CreateCompilation(source, parseOptions: TestOptions.Regular7_3);
            comp.VerifyDiagnostics(
                // (9,41): error CS0136: A local or parameter named 'x' cannot be declared in this scope because that name is used in an enclosing local scope to define a local or parameter
                //         Action a1 = delegate() { object x = 0; }; // local
                Diagnostic(ErrorCode.ERR_LocalIllegallyOverrides, "x").WithArguments("x").WithLocation(9, 41),
                // (10,45): error CS0136: A local or parameter named 'x' cannot be declared in this scope because that name is used in an enclosing local scope to define a local or parameter
                //         Action<string> a2 = delegate(string x) { }; // parameter
                Diagnostic(ErrorCode.ERR_LocalIllegallyOverrides, "x").WithArguments("x").WithLocation(10, 45),
                // (12,43): error CS1931: The range variable 'x' conflicts with a previous declaration of 'x'
                //         Action a4 = delegate() { _ = from x in new[] { 1, 2, 3 } select x; }; // range variable
                Diagnostic(ErrorCode.ERR_QueryRangeVariableOverrides, "x").WithArguments("x").WithLocation(12, 43));

            comp = CreateCompilation(source);
            comp.VerifyDiagnostics();
        }

        [Fact]
        public void ShadowNames_TypeParameter_Delegate()
        {
            var source =
@"#pragma warning disable 0219
#pragma warning disable 8321
using System;
using System.Linq;
class Program
{
    static void M<@x>()
    {
        Action a1 = delegate() { object x = 0; }; // local
        Action<string> a2 = delegate(string x) { }; // parameter
        Action a3 = delegate() { void x() { } }; // method
        Action a4 = delegate() { _ = from x in new[] { 1, 2, 3 } select x; }; // range variable
    }
}";
            var comp = CreateCompilation(source, parseOptions: TestOptions.Regular7_3);
            comp.VerifyDiagnostics(
                // (9,41): error CS0412: 'x': a parameter, local variable, or local function cannot have the same name as a method type parameter
                //         Action a1 = delegate() { object x = 0; }; // local
                Diagnostic(ErrorCode.ERR_LocalSameNameAsTypeParam, "x").WithArguments("x").WithLocation(9, 41),
                // (10,45): error CS0412: 'x': a parameter, local variable, or local function cannot have the same name as a method type parameter
                //         Action<string> a2 = delegate(string x) { }; // parameter
                Diagnostic(ErrorCode.ERR_LocalSameNameAsTypeParam, "x").WithArguments("x").WithLocation(10, 45),
                // (11,39): error CS0412: 'x': a parameter, local variable, or local function cannot have the same name as a method type parameter
                //         Action a3 = delegate() { void x() { } }; // method
                Diagnostic(ErrorCode.ERR_LocalSameNameAsTypeParam, "x").WithArguments("x").WithLocation(11, 39),
                // (12,43): error CS1948: The range variable 'x' cannot have the same name as a method type parameter
                //         Action a4 = delegate() { _ = from x in new[] { 1, 2, 3 } select x; }; // range variable
                Diagnostic(ErrorCode.ERR_QueryRangeVariableSameAsTypeParam, "x").WithArguments("x").WithLocation(12, 43));

            comp = CreateCompilation(source);
            comp.VerifyDiagnostics();
        }

        [Fact]
        public void ShadowNames_LambdaInsideLambda()
        {
            var source =
@"#pragma warning disable 0219
#pragma warning disable 8321
using System;
class Program
{
    static void M<T>(object x)
    {
        Action a1 = () =>
        {
            Action b1 = () => { object x = 1; }; // local
            Action<string> b2 = (string x) => { }; // parameter
        };
        Action a2 = () =>
        {
            Action b3 = () => { object T = 3; }; // local
            Action<string> b4 = T => { }; // parameter
        };
    }
}";
            var comp = CreateCompilation(source, parseOptions: TestOptions.Regular7_3);
            comp.VerifyDiagnostics(
                // (10,40): error CS0136: A local or parameter named 'x' cannot be declared in this scope because that name is used in an enclosing local scope to define a local or parameter
                //             Action b1 = () => { object x = 1; }; // local
                Diagnostic(ErrorCode.ERR_LocalIllegallyOverrides, "x").WithArguments("x").WithLocation(10, 40),
                // (11,41): error CS0136: A local or parameter named 'x' cannot be declared in this scope because that name is used in an enclosing local scope to define a local or parameter
                //             Action<string> b2 = (string x) => { }; // parameter
                Diagnostic(ErrorCode.ERR_LocalIllegallyOverrides, "x").WithArguments("x").WithLocation(11, 41),
                // (15,40): error CS0412: 'T': a parameter, local variable, or local function cannot have the same name as a method type parameter
                //             Action b3 = () => { object T = 3; }; // local
                Diagnostic(ErrorCode.ERR_LocalSameNameAsTypeParam, "T").WithArguments("T").WithLocation(15, 40),
                // (16,33): error CS0412: 'T': a parameter, local variable, or local function cannot have the same name as a method type parameter
                //             Action<string> b4 = T => { }; // parameter
                Diagnostic(ErrorCode.ERR_LocalSameNameAsTypeParam, "T").WithArguments("T").WithLocation(16, 33));

            comp = CreateCompilation(source);
            comp.VerifyDiagnostics();
        }

        [Fact]
        public void ShadowNames_Underscore_01()
        {
            var source =
@"#pragma warning disable 0219
#pragma warning disable 8321
using System;
class Program
{
    static void M()
    {
        Func<int, Func<int, int>> f = _ => _ => _;
    }
}";
            var comp = CreateCompilation(source, parseOptions: TestOptions.Regular7_3);
            comp.VerifyDiagnostics(
                // (8,44): error CS0136: A local or parameter named '_' cannot be declared in this scope because that name is used in an enclosing local scope to define a local or parameter
                //         Func<int, Func<int, int>> f = _ => _ => _;
                Diagnostic(ErrorCode.ERR_LocalIllegallyOverrides, "_").WithArguments("_").WithLocation(8, 44));

            comp = CreateCompilation(source);
            comp.VerifyDiagnostics();
        }

        [Fact]
        public void ShadowNames_Underscore_02()
        {
            var source =
@"#pragma warning disable 0219
#pragma warning disable 8321
using System;
class Program
{
    static void M()
    {
        Func<int, int, int> f = (_, _) => 0;
    }
}";
            var comp = CreateCompilation(source, parseOptions: TestOptions.Regular7_3);
            comp.VerifyDiagnostics(
                // (8,37): error CS8370: Feature 'lambda discard parameters' is not available in C# 7.3. Please use language version 9.0 or greater.
                //         Func<int, int, int> f = (_, _) => 0;
                Diagnostic(ErrorCode.ERR_FeatureNotAvailableInVersion7_3, "_").WithArguments("lambda discard parameters", "9.0").WithLocation(8, 37));

            comp = CreateCompilation(source);
            comp.VerifyEmitDiagnostics();
        }

        [Fact]
        public void ShadowNames_Nested_01()
        {
            var source =
@"#pragma warning disable 0219
#pragma warning disable 8321
using System;
class Program
{
    static void M()
    {
        Func<int, Func<int, Func<int, int>>> f = x => x => x => x;
    }
}";
            var comp = CreateCompilation(source, parseOptions: TestOptions.Regular7_3);
            comp.VerifyDiagnostics(
                // (8,55): error CS0136: A local or parameter named 'x' cannot be declared in this scope because that name is used in an enclosing local scope to define a local or parameter
                //         Func<int, Func<int, Func<int, int>>> f = x => x => x => x;
                Diagnostic(ErrorCode.ERR_LocalIllegallyOverrides, "x").WithArguments("x").WithLocation(8, 55),
                // (8,60): error CS0136: A local or parameter named 'x' cannot be declared in this scope because that name is used in an enclosing local scope to define a local or parameter
                //         Func<int, Func<int, Func<int, int>>> f = x => x => x => x;
                Diagnostic(ErrorCode.ERR_LocalIllegallyOverrides, "x").WithArguments("x").WithLocation(8, 60));

            comp = CreateCompilation(source);
            comp.VerifyDiagnostics();
        }

        [Fact]
        public void ShadowNames_Nested_02()
        {
            var source =
@"#pragma warning disable 0219
#pragma warning disable 8321
using System;
class Program
{
    static void M()
    {
        Func<int, int, int, Func<int, int, Func<int, int, int>>> f = (x, y, z) => (_, x) => (y, _) => x + y + z + _;
    }
}";
            var comp = CreateCompilation(source, parseOptions: TestOptions.Regular7_3);
            comp.VerifyDiagnostics(
                // (8,87): error CS0136: A local or parameter named 'x' cannot be declared in this scope because that name is used in an enclosing local scope to define a local or parameter
                //         Func<int, int, int, Func<int, int, Func<int, int, int>>> f = (x, y, z) => (_, x) => (y, _) => x + y + z + _;
                Diagnostic(ErrorCode.ERR_LocalIllegallyOverrides, "x").WithArguments("x").WithLocation(8, 87),
                // (8,94): error CS0136: A local or parameter named 'y' cannot be declared in this scope because that name is used in an enclosing local scope to define a local or parameter
                //         Func<int, int, int, Func<int, int, Func<int, int, int>>> f = (x, y, z) => (_, x) => (y, _) => x + y + z + _;
                Diagnostic(ErrorCode.ERR_LocalIllegallyOverrides, "y").WithArguments("y").WithLocation(8, 94),
                // (8,97): error CS0136: A local or parameter named '_' cannot be declared in this scope because that name is used in an enclosing local scope to define a local or parameter
                //         Func<int, int, int, Func<int, int, Func<int, int, int>>> f = (x, y, z) => (_, x) => (y, _) => x + y + z + _;
                Diagnostic(ErrorCode.ERR_LocalIllegallyOverrides, "_").WithArguments("_").WithLocation(8, 97));

            comp = CreateCompilation(source);
            comp.VerifyDiagnostics();
        }

        [Fact]
        public void ShadowNames_LambdaInsideLocalFunction_01()
        {
            var source =
@"#pragma warning disable 0219
#pragma warning disable 8321
using System;
class Program
{
    static void M()
    {
        void F1()
        {
            object x = null;
            Action a1 = () => { int x = 0; };
        }
        void F2<T>()
        {
            Action a2 = () => { int T = 0; };
        }
    }
}";
            var comp = CreateCompilation(source, parseOptions: TestOptions.Regular7_3);
            comp.VerifyDiagnostics(
                // (11,37): error CS0136: A local or parameter named 'x' cannot be declared in this scope because that name is used in an enclosing local scope to define a local or parameter
                //             Action a1 = () => { int x = 0; };
                Diagnostic(ErrorCode.ERR_LocalIllegallyOverrides, "x").WithArguments("x").WithLocation(11, 37),
                // (15,37): error CS0412: 'T': a parameter, local variable, or local function cannot have the same name as a method type parameter
                //             Action a2 = () => { int T = 0; };
                Diagnostic(ErrorCode.ERR_LocalSameNameAsTypeParam, "T").WithArguments("T").WithLocation(15, 37));

            comp = CreateCompilation(source);
            comp.VerifyDiagnostics();
        }

        [Fact]
        public void ShadowNames_LambdaInsideLocalFunction_02()
        {
            var source =
@"#pragma warning disable 0219
#pragma warning disable 8321
using System;
class Program
{
    static void M<T>()
    {
        object x = null;
        void F()
        {
            Action<int> a1 = (int x) =>
            {
                Action b1 = () => { int T = 0; };
            };
            Action a2 = () =>
            {
                int x = 0;
                Action<int> b2 = (int T) => { };
            };
        }
    }
}";
            var comp = CreateCompilation(source, parseOptions: TestOptions.Regular7_3);
            comp.VerifyDiagnostics(
                // (11,35): error CS0136: A local or parameter named 'x' cannot be declared in this scope because that name is used in an enclosing local scope to define a local or parameter
                //             Action<int> a1 = (int x) =>
                Diagnostic(ErrorCode.ERR_LocalIllegallyOverrides, "x").WithArguments("x").WithLocation(11, 35),
                // (13,41): error CS0412: 'T': a parameter, local variable, or local function cannot have the same name as a method type parameter
                //                 Action b1 = () => { int T = 0; };
                Diagnostic(ErrorCode.ERR_LocalSameNameAsTypeParam, "T").WithArguments("T").WithLocation(13, 41),
                // (17,21): error CS0136: A local or parameter named 'x' cannot be declared in this scope because that name is used in an enclosing local scope to define a local or parameter
                //                 int x = 0;
                Diagnostic(ErrorCode.ERR_LocalIllegallyOverrides, "x").WithArguments("x").WithLocation(17, 21),
                // (18,39): error CS0412: 'T': a parameter, local variable, or local function cannot have the same name as a method type parameter
                //                 Action<int> b2 = (int T) => { };
                Diagnostic(ErrorCode.ERR_LocalSameNameAsTypeParam, "T").WithArguments("T").WithLocation(18, 39));

            comp = CreateCompilation(source);
            comp.VerifyDiagnostics();
        }

        [Fact]
        public void LambdaAttributes_01()
        {
            var sourceA =
@"using System;
class A : Attribute { }
class B : Attribute { }
partial class Program
{
    static Delegate D1() => (Action)([A] () => { });
    static Delegate D2(int x) => (Func<int, int, int>)((int y, [A][B] int z) => x);
    static Delegate D3() => (Action<int, object>)(([A]_, y) => { });
    Delegate D4() => (Func<int>)([return: A][B] () => GetHashCode());
}";
            var sourceB =
@"using System;
using System.Collections.Generic;
using System.Linq;
using System.Reflection;
using System.Text;
partial class Program
{
    static string GetAttributeString(object a)
    {
        return a.GetType().FullName;
    }
    static void Report(Delegate d)
    {
        var m = d.Method;
        var forMethod = ToString(""method"", m.GetCustomAttributes(inherit: false));
        var forReturn = ToString(""return"", m.ReturnTypeCustomAttributes.GetCustomAttributes(inherit: false));
        var forParameters = ToString(""parameter"", m.GetParameters().SelectMany(p => p.GetCustomAttributes(inherit: false)));
        Console.WriteLine(""{0}:{1}{2}{3}"", m.Name, forMethod, forReturn, forParameters);
    }
    static string ToString(string target, IEnumerable<object> attributes)
    {
        var builder = new StringBuilder();
        foreach (var attribute in attributes)
            builder.Append($"" [{target}: {attribute}]"");
        return builder.ToString();
    }
    static void Main()
    {
        Report(D1());
        Report(D2(0));
        Report(D3());
        Report(new Program().D4());
    }
}";

            var comp = CreateCompilation(new[] { sourceA, sourceB }, parseOptions: TestOptions.Regular10, options: TestOptions.ReleaseExe);
            var tree = comp.SyntaxTrees[0];
            var model = comp.GetSemanticModel(tree);
            var exprs = tree.GetRoot().DescendantNodes().OfType<LambdaExpressionSyntax>();
            var pairs = exprs.Select(e => (e, model.GetSymbolInfo(e).Symbol)).ToArray();
            var expectedAttributes = new[]
            {
                "[A] () => { }: [method: A]",
                "(int y, [A][B] int z) => x: [parameter: A] [parameter: B]",
                "([A]_, y) => { }: [parameter: A]",
                "[return: A][B] () => GetHashCode(): [method: B] [return: A]",
            };
            AssertEx.Equal(expectedAttributes, pairs.Select(p => getAttributesInternal(p.Item1, p.Item2)));
            AssertEx.Equal(expectedAttributes, pairs.Select(p => getAttributesPublic(p.Item1, p.Item2)));

            CompileAndVerify(comp, expectedOutput:
@"<D1>b__0_0: [method: A]
<D2>b__0: [parameter: A] [parameter: B]
<D3>b__2_0: [parameter: A]
<D4>b__3_0: [method: System.Runtime.CompilerServices.CompilerGeneratedAttribute] [method: B] [return: A]");

            static string getAttributesInternal(LambdaExpressionSyntax expr, ISymbol symbol)
            {
                var method = symbol.GetSymbol<MethodSymbol>();
                return format(expr, method.GetAttributes(), method.GetReturnTypeAttributes(), method.Parameters.SelectMany(p => p.GetAttributes()));
            }

            static string getAttributesPublic(LambdaExpressionSyntax expr, ISymbol symbol)
            {
                var method = (IMethodSymbol)symbol;
                return format(expr, method.GetAttributes(), method.GetReturnTypeAttributes(), method.Parameters.SelectMany(p => p.GetAttributes()));
            }

            static string format(LambdaExpressionSyntax expr, IEnumerable<object> methodAttributes, IEnumerable<object> returnAttributes, IEnumerable<object> parameterAttributes)
            {
                var forMethod = toString("method", methodAttributes);
                var forReturn = toString("return", returnAttributes);
                var forParameters = toString("parameter", parameterAttributes);
                return $"{expr}:{forMethod}{forReturn}{forParameters}";
            }

            static string toString(string target, IEnumerable<object> attributes)
            {
                var builder = new StringBuilder();
                foreach (var attribute in attributes)
                    builder.Append($" [{target}: {attribute}]");
                return builder.ToString();
            }
        }

        [Fact]
        public void LambdaAttributes_02()
        {
            var source =
@"using System;
class AAttribute : Attribute { }
class BAttribute : Attribute { }
class C
{
    static void Main()
    {
        Action<object, object> a;
        a = [A, B] (x, y) => { };
        a = ([A] x, [B] y) => { };
        a = (object x, [A][B] object y) => { };
    }
}";

            var comp = CreateCompilation(source, parseOptions: TestOptions.Regular9);
            comp.VerifyDiagnostics(
                // (9,13): error CS8773: Feature 'lambda attributes' is not available in C# 9.0. Please use language version 10.0 or greater.
                //         a = [A, B] (x, y) => { };
                Diagnostic(ErrorCode.ERR_FeatureNotAvailableInVersion9, "[A, B]").WithArguments("lambda attributes", "10.0").WithLocation(9, 13),
                // (10,14): error CS8773: Feature 'lambda attributes' is not available in C# 9.0. Please use language version 10.0 or greater.
                //         a = ([A] x, [B] y) => { };
                Diagnostic(ErrorCode.ERR_FeatureNotAvailableInVersion9, "[A]").WithArguments("lambda attributes", "10.0").WithLocation(10, 14),
                // (10,21): error CS8773: Feature 'lambda attributes' is not available in C# 9.0. Please use language version 10.0 or greater.
                //         a = ([A] x, [B] y) => { };
                Diagnostic(ErrorCode.ERR_FeatureNotAvailableInVersion9, "[B]").WithArguments("lambda attributes", "10.0").WithLocation(10, 21),
                // (11,24): error CS8773: Feature 'lambda attributes' is not available in C# 9.0. Please use language version 10.0 or greater.
                //         a = (object x, [A][B] object y) => { };
                Diagnostic(ErrorCode.ERR_FeatureNotAvailableInVersion9, "[A]").WithArguments("lambda attributes", "10.0").WithLocation(11, 24),
                // (11,27): error CS8773: Feature 'lambda attributes' is not available in C# 9.0. Please use language version 10.0 or greater.
                //         a = (object x, [A][B] object y) => { };
                Diagnostic(ErrorCode.ERR_FeatureNotAvailableInVersion9, "[B]").WithArguments("lambda attributes", "10.0").WithLocation(11, 27));

            comp = CreateCompilation(source, parseOptions: TestOptions.Regular10);
            comp.VerifyDiagnostics();
        }

        [Fact]
        public void LambdaAttributes_03()
        {
            var source =
@"using System;
class AAttribute : Attribute { }
class BAttribute : Attribute { }
class C
{
    static void Main()
    {
        Action<object, object> a = delegate (object x, [A][B] object y) { };
        Func<object, object> f = [A][B] x => x;
    }
}";

            var expectedDiagnostics = new[]
            {
                // (8,56): error CS7014: Attributes are not valid in this context.
                //         Action<object, object> a = delegate (object x, [A][B] object y) { };
                Diagnostic(ErrorCode.ERR_AttributesNotAllowed, "[A]").WithLocation(8, 56),
                // (8,59): error CS7014: Attributes are not valid in this context.
                //         Action<object, object> a = delegate (object x, [A][B] object y) { };
                Diagnostic(ErrorCode.ERR_AttributesNotAllowed, "[B]").WithLocation(8, 59),
                // (9,34): error CS8916: Attributes on lambda expressions require a parenthesized parameter list.
                //         Func<object, object> f = [A][B] x => x;
                Diagnostic(ErrorCode.ERR_AttributesRequireParenthesizedLambdaExpression, "[A]").WithLocation(9, 34),
                // (9,37): error CS8916: Attributes on lambda expressions require a parenthesized parameter list.
                //         Func<object, object> f = [A][B] x => x;
                Diagnostic(ErrorCode.ERR_AttributesRequireParenthesizedLambdaExpression, "[B]").WithLocation(9, 37)
            };

            var comp = CreateCompilation(source, parseOptions: TestOptions.Regular9);
            comp.VerifyDiagnostics(expectedDiagnostics);

            comp = CreateCompilation(source, parseOptions: TestOptions.Regular10);
            comp.VerifyDiagnostics(expectedDiagnostics);
        }

        [Fact]
        public void LambdaAttributes_04()
        {
            var sourceA =
@"namespace N1
{
    class A1Attribute : System.Attribute { }
}
namespace N2
{
    class A2Attribute : System.Attribute { }
}";
            var sourceB =
@"using N1;
using N2;
class Program
{
    static void Main()
    {
        System.Action a1 = [A1] () => { };
        System.Action<object> a2 = ([A2] object obj) => { };
    }
}";
            var comp = CreateCompilation(new[] { sourceA, sourceB }, parseOptions: TestOptions.RegularPreview);
            comp.VerifyDiagnostics();
        }

        [Fact]
        public void LambdaAttributes_05()
        {
            var source =
@"class Program
{
    static void Main()
    {
        System.Action a1 = [A1] () => { };
        System.Func<object> a2 = [return: A2] () => null;
        System.Action<object> a3 = ([A3] object obj) => { };
    }
}";
            var comp = CreateCompilation(source, parseOptions: TestOptions.RegularPreview);
            comp.VerifyDiagnostics(
                // (5,29): error CS0246: The type or namespace name 'A1Attribute' could not be found (are you missing a using directive or an assembly reference?)
                //         System.Action a1 = [A1] () => { };
                Diagnostic(ErrorCode.ERR_SingleTypeNameNotFound, "A1").WithArguments("A1Attribute").WithLocation(5, 29),
                // (5,29): error CS0246: The type or namespace name 'A1' could not be found (are you missing a using directive or an assembly reference?)
                //         System.Action a1 = [A1] () => { };
                Diagnostic(ErrorCode.ERR_SingleTypeNameNotFound, "A1").WithArguments("A1").WithLocation(5, 29),
                // (6,43): error CS0246: The type or namespace name 'A2Attribute' could not be found (are you missing a using directive or an assembly reference?)
                //         System.Func<object> a2 = [return: A2] () => null;
                Diagnostic(ErrorCode.ERR_SingleTypeNameNotFound, "A2").WithArguments("A2Attribute").WithLocation(6, 43),
                // (6,43): error CS0246: The type or namespace name 'A2' could not be found (are you missing a using directive or an assembly reference?)
                //         System.Func<object> a2 = [return: A2] () => null;
                Diagnostic(ErrorCode.ERR_SingleTypeNameNotFound, "A2").WithArguments("A2").WithLocation(6, 43),
                // (7,38): error CS0246: The type or namespace name 'A3Attribute' could not be found (are you missing a using directive or an assembly reference?)
                //         System.Action<object> a3 = ([A3] object obj) => { };
                Diagnostic(ErrorCode.ERR_SingleTypeNameNotFound, "A3").WithArguments("A3Attribute").WithLocation(7, 38),
                // (7,38): error CS0246: The type or namespace name 'A3' could not be found (are you missing a using directive or an assembly reference?)
                //         System.Action<object> a3 = ([A3] object obj) => { };
                Diagnostic(ErrorCode.ERR_SingleTypeNameNotFound, "A3").WithArguments("A3").WithLocation(7, 38));
        }

        [Fact]
        public void LambdaAttributes_06()
        {
            var source =
@"using System;
class AAttribute : Attribute
{
    public AAttribute(Action a) { }
}
[A([B] () => { })]
class BAttribute : Attribute
{
}";
            var comp = CreateCompilation(source, parseOptions: TestOptions.RegularPreview);
            comp.VerifyDiagnostics(
                // (6,2): error CS0181: Attribute constructor parameter 'a' has type 'Action', which is not a valid attribute parameter type
                // [A([B] () => { })]
                Diagnostic(ErrorCode.ERR_BadAttributeParamType, "A").WithArguments("a", "System.Action").WithLocation(6, 2));
        }

        [Fact]
        public void LambdaAttributes_BadAttributeLocation()
        {
            var source =
@"using System;

[AttributeUsage(AttributeTargets.Property)]
class PropAttribute : Attribute { }

[AttributeUsage(AttributeTargets.Method)]
class MethodAttribute : Attribute { }

[AttributeUsage(AttributeTargets.ReturnValue)]
class ReturnAttribute : Attribute { }

[AttributeUsage(AttributeTargets.Parameter)]
class ParamAttribute : Attribute { }

[AttributeUsage(AttributeTargets.GenericParameter)]
class TypeParamAttribute : Attribute { }

class Program
{
    static void Main()
    {
        Action<object> a =
            [Prop] // 1
            [Return] // 2
            [Method]
            [return: Prop] // 3
            [return: Return]
            [return: Method] // 4
            (
            [Param]
            [TypeParam] // 5
            object o) =>
        {
        };
    }
}";

            var comp = CreateCompilation(source, parseOptions: TestOptions.RegularPreview);
            comp.VerifyDiagnostics(
                // (23,14): error CS0592: Attribute 'Prop' is not valid on this declaration type. It is only valid on 'property, indexer' declarations.
                //             [Prop] // 1
                Diagnostic(ErrorCode.ERR_AttributeOnBadSymbolType, "Prop").WithArguments("Prop", "property, indexer").WithLocation(23, 14),
                // (24,14): error CS0592: Attribute 'Return' is not valid on this declaration type. It is only valid on 'return' declarations.
                //             [Return] // 2
                Diagnostic(ErrorCode.ERR_AttributeOnBadSymbolType, "Return").WithArguments("Return", "return").WithLocation(24, 14),
                // (26,22): error CS0592: Attribute 'Prop' is not valid on this declaration type. It is only valid on 'property, indexer' declarations.
                //             [return: Prop] // 3
                Diagnostic(ErrorCode.ERR_AttributeOnBadSymbolType, "Prop").WithArguments("Prop", "property, indexer").WithLocation(26, 22),
                // (28,22): error CS0592: Attribute 'Method' is not valid on this declaration type. It is only valid on 'method' declarations.
                //             [return: Method] // 4
                Diagnostic(ErrorCode.ERR_AttributeOnBadSymbolType, "Method").WithArguments("Method", "method").WithLocation(28, 22),
                // (31,14): error CS0592: Attribute 'TypeParam' is not valid on this declaration type. It is only valid on 'type parameter' declarations.
                //             [TypeParam] // 5
                Diagnostic(ErrorCode.ERR_AttributeOnBadSymbolType, "TypeParam").WithArguments("TypeParam", "type parameter").WithLocation(31, 14));

            var tree = comp.SyntaxTrees[0];
            var model = comp.GetSemanticModel(tree);
            var lambda = tree.GetRoot().DescendantNodes().OfType<LambdaExpressionSyntax>().Single();
            var symbol = (IMethodSymbol)model.GetSymbolInfo(lambda).Symbol;
            Assert.NotNull(symbol);

            verifyAttributes(symbol.GetAttributes(), "PropAttribute", "ReturnAttribute", "MethodAttribute");
            verifyAttributes(symbol.GetReturnTypeAttributes(), "PropAttribute", "ReturnAttribute", "MethodAttribute");
            verifyAttributes(symbol.Parameters[0].GetAttributes(), "ParamAttribute", "TypeParamAttribute");

            void verifyAttributes(ImmutableArray<AttributeData> attributes, params string[] expectedAttributeNames)
            {
                var actualAttributes = attributes.SelectAsArray(a => a.AttributeClass.GetSymbol());
                var expectedAttributes = expectedAttributeNames.Select(n => comp.GetTypeByMetadataName(n));
                AssertEx.Equal(expectedAttributes, actualAttributes);
            }
        }

        [Fact]
        public void LambdaAttributes_AttributeSemanticModel()
        {
            var source =
@"using System;
class AAttribute : Attribute { }
class BAttribute : Attribute { }
class CAttribute : Attribute { }
class DAttribute : Attribute { }
class Program
{
    static void Main()
    {
        Action a = [A] () => { };
        Func<object> b = [return: B] () => null;
        Action<object> c = ([C] object obj) => { };
        Func<object, object> d = [D] x => x;
    }
}";

            var comp = CreateCompilation(source, parseOptions: TestOptions.RegularPreview);
            comp.VerifyDiagnostics(
                // (13,34): error CS8916: Attributes on lambda expressions require a parenthesized parameter list.
                //         Func<object, object> d = [D] x => x;
                Diagnostic(ErrorCode.ERR_AttributesRequireParenthesizedLambdaExpression, "[D]").WithLocation(13, 34));

            var tree = comp.SyntaxTrees.Single();
            var model = comp.GetSemanticModel(tree);
            var attributeSyntaxes = tree.GetRoot().DescendantNodes().OfType<AttributeSyntax>().ToImmutableArray();
            Assert.Equal(4, attributeSyntaxes.Length);
            verify(attributeSyntaxes[0], "AAttribute");
            verify(attributeSyntaxes[1], "BAttribute");
            verify(attributeSyntaxes[2], "CAttribute");
            verify(attributeSyntaxes[3], "DAttribute");

            void verify(AttributeSyntax attributeSyntax, string expectedAttributeName)
            {
                var expectedAttributeConstructor = comp.GetTypeByMetadataName(expectedAttributeName).InstanceConstructors.Single().GetPublicSymbol();
                var expectedAttributeType = expectedAttributeConstructor.ContainingType;
                var typeInfo = model.GetTypeInfo(attributeSyntax);
                Assert.Equal(expectedAttributeType, typeInfo.Type);
                Assert.Equal(expectedAttributeType, typeInfo.ConvertedType);
                var symbol = model.GetSymbolInfo(attributeSyntax).Symbol;
                Assert.Equal(expectedAttributeConstructor, symbol);
            }
        }

        [Theory]
        [InlineData("Action a = [A] () => { };")]
        [InlineData("Func<object> f = [return: A] () => null;")]
        [InlineData("Action<int> a = ([A] int i) => { };")]
        public void LambdaAttributes_SpeculativeSemanticModel(string statement)
        {
            string source =
$@"using System;
class AAttribute : Attribute {{ }}
class Program
{{
    static void Main()
    {{
        {statement}
    }}
}}";
            var comp = CreateCompilation(source, parseOptions: TestOptions.RegularPreview);
            comp.VerifyDiagnostics();

            var tree = comp.SyntaxTrees.Single();
            var model = comp.GetSemanticModel(tree);
            var a = (IdentifierNameSyntax)tree.GetRoot().DescendantNodes().OfType<AttributeSyntax>().Single().Name;
            Assert.Equal("A", a.Identifier.Text);
            var attrInfo = model.GetSymbolInfo(a);
            var attrType = comp.GetMember<NamedTypeSymbol>("AAttribute").GetPublicSymbol();
            var attrCtor = attrType.GetMember(".ctor");
            Assert.Equal(attrCtor, attrInfo.Symbol);

            // Assert that this is also true for the speculative semantic model
            var newTree = SyntaxFactory.ParseSyntaxTree(source + " ");
            var m = newTree.GetRoot().DescendantNodes().OfType<MethodDeclarationSyntax>().Single();

            Assert.True(model.TryGetSpeculativeSemanticModelForMethodBody(m.Body.SpanStart, m, out model));

            a = (IdentifierNameSyntax)newTree.GetRoot().DescendantNodes().OfType<AttributeSyntax>().Single().Name;
            Assert.Equal("A", a.Identifier.Text);

            // If we aren't using the right binder here, the compiler crashes going through the binder factory
            var info = model.GetSymbolInfo(a);
            // This behavior is wrong. See https://github.com/dotnet/roslyn/issues/24135
            Assert.Equal(attrType, info.Symbol);
        }

        [Fact]
        public void LambdaAttributes_DisallowedAttributes()
        {
            var source =
@"using System;
using System.Runtime.CompilerServices;
namespace System.Runtime.CompilerServices
{
    public class IsReadOnlyAttribute : Attribute { }
    public class IsUnmanagedAttribute : Attribute { }
    public class IsByRefLikeAttribute : Attribute { }
    public class NullableContextAttribute : Attribute { public NullableContextAttribute(byte b) { } }
}
class Program
{
    static void Main()
    {
        Action a =
            [IsReadOnly] // 1
            [IsUnmanaged] // 2
            [IsByRefLike] // 3
            [Extension] // 4
            [NullableContext(0)] // 5
            () => { };
    }
}";
            var comp = CreateCompilation(source, parseOptions: TestOptions.RegularPreview);
            comp.VerifyDiagnostics(
                // (15,14): error CS8335: Do not use 'System.Runtime.CompilerServices.IsReadOnlyAttribute'. This is reserved for compiler usage.
                //             [IsReadOnly] // 1
                Diagnostic(ErrorCode.ERR_ExplicitReservedAttr, "IsReadOnly").WithArguments("System.Runtime.CompilerServices.IsReadOnlyAttribute").WithLocation(15, 14),
                // (16,14): error CS8335: Do not use 'System.Runtime.CompilerServices.IsUnmanagedAttribute'. This is reserved for compiler usage.
                //             [IsUnmanaged] // 2
                Diagnostic(ErrorCode.ERR_ExplicitReservedAttr, "IsUnmanaged").WithArguments("System.Runtime.CompilerServices.IsUnmanagedAttribute").WithLocation(16, 14),
                // (17,14): error CS8335: Do not use 'System.Runtime.CompilerServices.IsByRefLikeAttribute'. This is reserved for compiler usage.
                //             [IsByRefLike] // 3
                Diagnostic(ErrorCode.ERR_ExplicitReservedAttr, "IsByRefLike").WithArguments("System.Runtime.CompilerServices.IsByRefLikeAttribute").WithLocation(17, 14),
                // (18,14): error CS1112: Do not use 'System.Runtime.CompilerServices.ExtensionAttribute'. Use the 'this' keyword instead.
                //             [Extension] // 4
                Diagnostic(ErrorCode.ERR_ExplicitExtension, "Extension").WithLocation(18, 14),
                // (19,14): error CS8335: Do not use 'System.Runtime.CompilerServices.NullableContextAttribute'. This is reserved for compiler usage.
                //             [NullableContext(0)] // 5
                Diagnostic(ErrorCode.ERR_ExplicitReservedAttr, "NullableContext(0)").WithArguments("System.Runtime.CompilerServices.NullableContextAttribute").WithLocation(19, 14));
        }

        [Fact]
        public void LambdaAttributes_DisallowedSecurityAttributes()
        {
            var source =
@"using System;
using System.Security;
class Program
{
    static void Main()
    {
        Action a =
            [SecurityCritical] // 1
            [SecuritySafeCriticalAttribute] // 2
            async () => { }; // 3
    }
}";
            var comp = CreateCompilation(source, parseOptions: TestOptions.RegularPreview);
            comp.VerifyDiagnostics(
                // (8,14): error CS4030: Security attribute 'SecurityCritical' cannot be applied to an Async method.
                //             [SecurityCritical] // 1
                Diagnostic(ErrorCode.ERR_SecurityCriticalOrSecuritySafeCriticalOnAsync, "SecurityCritical").WithArguments("SecurityCritical").WithLocation(8, 14),
                // (9,14): error CS4030: Security attribute 'SecuritySafeCriticalAttribute' cannot be applied to an Async method.
                //             [SecuritySafeCriticalAttribute] // 2
                Diagnostic(ErrorCode.ERR_SecurityCriticalOrSecuritySafeCriticalOnAsync, "SecuritySafeCriticalAttribute").WithArguments("SecuritySafeCriticalAttribute").WithLocation(9, 14),
                // (10,22): warning CS1998: This async method lacks 'await' operators and will run synchronously. Consider using the 'await' operator to await non-blocking API calls, or 'await Task.Run(...)' to do CPU-bound work on a background thread.
                //             async () => { }; // 3
                Diagnostic(ErrorCode.WRN_AsyncLacksAwaits, "=>").WithLocation(10, 22));
        }

        [Fact]
        public void LambdaAttributes_ObsoleteAttribute()
        {
            var source =
@"using System;
class Program
{
    static void Report(Action a)
    {
        foreach (var attribute in a.Method.GetCustomAttributes(inherit: false))
            Console.Write(attribute);
    }
    static void Main()
    {
        Report([Obsolete] () => { });
    }
}";
            var comp = CreateCompilation(source, parseOptions: TestOptions.RegularPreview, options: TestOptions.ReleaseExe);
            CompileAndVerify(comp, expectedOutput: "System.ObsoleteAttribute");

            var tree = comp.SyntaxTrees[0];
            var model = comp.GetSemanticModel(tree);
            var expr = tree.GetRoot().DescendantNodes().OfType<LambdaExpressionSyntax>().Single();
            var symbol = model.GetSymbolInfo(expr).Symbol;
            Assert.Equal("System.ObsoleteAttribute", symbol.GetAttributes().Single().ToString());
        }

        [Fact]
        public void LambdaParameterAttributes_Conditional()
        {
            var source =
@"using System;
using System.Diagnostics;
class Program
{
    static void Report(Action a)
    {
    }
    static void Main()
    {
        Report([Conditional(""DEBUG"")] static () => { });
    }
}";
            var comp = CreateCompilation(source, parseOptions: TestOptions.RegularPreview, options: TestOptions.ReleaseExe);
            comp.VerifyDiagnostics(
                // (10,17): error CS0577: The Conditional attribute is not valid on 'lambda expression' because it is a constructor, destructor, operator, lambda expression, or explicit interface implementation
                //         Report([Conditional("DEBUG")] static () => { });
                Diagnostic(ErrorCode.ERR_ConditionalOnSpecialMethod, @"Conditional(""DEBUG"")").WithArguments("lambda expression").WithLocation(10, 17));

            var tree = comp.SyntaxTrees[0];
            var model = comp.GetSemanticModel(tree);
            var exprs = tree.GetRoot().DescendantNodes().OfType<LambdaExpressionSyntax>().ToImmutableArray();
            var lambda = exprs.SelectAsArray(e => GetLambdaSymbol(model, e)).Single();
            Assert.Equal(new[] { "DEBUG" }, lambda.GetAppliedConditionalSymbols());
        }

        [Fact]
        public void LambdaAttributes_WellKnownAttributes()
        {
            var sourceA =
@"using System;
using System.Runtime.InteropServices;
using System.Security;
class Program
{
    static void Main()
    {
        Action a1 = [DllImport(""MyModule.dll"")] static () => { };
        Action a2 = [DynamicSecurityMethod] () => { };
        Action a3 = [SuppressUnmanagedCodeSecurity] () => { };
        Func<object> a4 = [return: MarshalAs((short)0)] () => null;
    }
}";
            var sourceB =
@"namespace System.Security
{
    internal class DynamicSecurityMethodAttribute : Attribute { }
}";
            var comp = CreateCompilation(new[] { sourceA, sourceB }, parseOptions: TestOptions.RegularPreview);
            comp.VerifyDiagnostics(
                // (8,22): error CS0601: The DllImport attribute must be specified on a method marked 'static' and 'extern'
                //         Action a1 = [DllImport("MyModule.dll")] static () => { };
                Diagnostic(ErrorCode.ERR_DllImportOnInvalidMethod, "DllImport").WithLocation(8, 22));

            var tree = comp.SyntaxTrees[0];
            var model = comp.GetSemanticModel(tree);
            var exprs = tree.GetRoot().DescendantNodes().OfType<LambdaExpressionSyntax>().ToImmutableArray();
            Assert.Equal(4, exprs.Length);
            var lambdas = exprs.SelectAsArray(e => GetLambdaSymbol(model, e));
            Assert.Null(lambdas[0].GetDllImportData()); // [DllImport] is ignored if there are errors.
            Assert.True(lambdas[1].RequiresSecurityObject);
            Assert.True(lambdas[2].HasDeclarativeSecurity);
            Assert.Equal(default, lambdas[3].ReturnValueMarshallingInformation.UnmanagedType);
        }

        [Fact]
        public void LambdaAttributes_Permissions()
        {
            var source =
@"#pragma warning disable 618
using System;
using System.Security.Permissions;
class Program
{
    static void Main()
    {
        Action a1 = [PermissionSet(SecurityAction.Deny)] () => { };
    }
}";
            var comp = CreateCompilationWithMscorlib40(source, parseOptions: TestOptions.RegularPreview);
            comp.VerifyDiagnostics();

            var tree = comp.SyntaxTrees[0];
            var model = comp.GetSemanticModel(tree);
            var exprs = tree.GetRoot().DescendantNodes().OfType<LambdaExpressionSyntax>().ToImmutableArray();
            var lambda = exprs.SelectAsArray(e => GetLambdaSymbol(model, e)).Single();
            Assert.NotEmpty(lambda.GetSecurityInformation());
        }

        [Fact]
        public void LambdaAttributes_NullableAttributes_01()
        {
            var source =
@"using System;
using System.Diagnostics.CodeAnalysis;
class Program
{
    static void Main()
    {
        Func<object> a1 = [return: MaybeNull][return: NotNull] () => null;
        Func<object, object> a2 = [return: NotNullIfNotNull(""obj"")] (object obj) => obj;
        Func<bool> a4 = [MemberNotNull(""x"")][MemberNotNullWhen(false, ""y"")][MemberNotNullWhen(true, ""z"")] () => true;
    }
}";
            var comp = CreateCompilation(
                new[] { source, MaybeNullAttributeDefinition, NotNullAttributeDefinition, NotNullIfNotNullAttributeDefinition, MemberNotNullAttributeDefinition, MemberNotNullWhenAttributeDefinition },
                parseOptions: TestOptions.RegularPreview);
            comp.VerifyDiagnostics();

            var tree = comp.SyntaxTrees[0];
            var model = comp.GetSemanticModel(tree);
            var exprs = tree.GetRoot().DescendantNodes().OfType<LambdaExpressionSyntax>().ToImmutableArray();
            Assert.Equal(3, exprs.Length);
            var lambdas = exprs.SelectAsArray(e => GetLambdaSymbol(model, e));
            Assert.Equal(FlowAnalysisAnnotations.MaybeNull | FlowAnalysisAnnotations.NotNull, lambdas[0].ReturnTypeFlowAnalysisAnnotations);
            Assert.Equal(new[] { "obj" }, lambdas[1].ReturnNotNullIfParameterNotNull);
            Assert.Equal(new[] { "x" }, lambdas[2].NotNullMembers);
            Assert.Equal(new[] { "y" }, lambdas[2].NotNullWhenFalseMembers);
            Assert.Equal(new[] { "z" }, lambdas[2].NotNullWhenTrueMembers);
        }

        [Fact, WorkItem(52827, "https://github.com/dotnet/roslyn/issues/52827")]
        [WorkItem(56668, "https://github.com/dotnet/roslyn/issues/56668")]
        public void LambdaAttributes_NullableAttributes_02()
        {
            var source =
@"#nullable enable
using System;
using System.Diagnostics.CodeAnalysis;
class Program
{
    static void Main()
    {
        Func<object> a1 = [return: MaybeNull] () => null;
        Func<object?> a2 = [return: NotNull] () => null;
    }
}";
            var comp = CreateCompilation(new[] { source, MaybeNullAttributeDefinition, NotNullAttributeDefinition }, parseOptions: TestOptions.RegularPreview);
            comp.VerifyDiagnostics(
                // (8,27): warning CS8621: Nullability of reference types in return type of 'lambda expression' doesn't match the target delegate 'Func<object>' (possibly because of nullability attributes).
                //         Func<object> a1 = [return: MaybeNull] () => null;
                Diagnostic(ErrorCode.WRN_NullabilityMismatchInReturnTypeOfTargetDelegate, "[return: MaybeNull] () =>").WithArguments("lambda expression", "System.Func<object>").WithLocation(8, 27),
                // (9,28): warning CS8621: Nullability of reference types in return type of 'lambda expression' doesn't match the target delegate 'Func<object?>' (possibly because of nullability attributes).
                //         Func<object?> a2 = [return: NotNull] () => null;
                Diagnostic(ErrorCode.WRN_NullabilityMismatchInReturnTypeOfTargetDelegate, "[return: NotNull] () =>").WithArguments("lambda expression", "System.Func<object?>").WithLocation(9, 28),
                // (9,52): warning CS8603: Possible null reference return.
                //         Func<object?> a2 = [return: NotNull] () => null;
                Diagnostic(ErrorCode.WRN_NullReferenceReturn, "null").WithLocation(9, 52)
                );
        }

        [Fact, WorkItem(52827, "https://github.com/dotnet/roslyn/issues/52827")]
        [WorkItem(56668, "https://github.com/dotnet/roslyn/issues/56668")]
        public void LambdaAttributes_NullableAttributes_AnonymousFunctionConversion_Return()
        {
            var source =
@"#nullable enable
using System;
using System.Diagnostics.CodeAnalysis;

delegate object D1();
[return: MaybeNull] delegate object D2();
[return: NotNull] delegate object? D3();

class Program
{
    static void Main()
    {
        Func<object> f1 = [return: MaybeNull] () => null; // 1
        D1 f2 = [return: MaybeNull] () => null; // 2
        D2 f3 = [return: MaybeNull] () => null;
        D3 f4 = [return: MaybeNull] () => null; // 3

        Func<object> f5 = [return: NotNull] () => null;
        D1 f6 = [return: NotNull] () => null;
        D2 f7 = [return: NotNull] () => null; // 4
        D3 f8 = [return: NotNull] () => null;

        Func<object?> f9 = [return: NotNull] () => null; // 5
        D1 f10 = [return: NotNull] object? () => null;
        D2 f11 = [return: NotNull] object? () => null; // 6
        D3 f12 = [return: NotNull] object? () => null;
    }
}";
            var comp = CreateCompilation(new[] { source, MaybeNullAttributeDefinition, NotNullAttributeDefinition });
            comp.VerifyDiagnostics(
                // (13,27): warning CS8621: Nullability of reference types in return type of 'lambda expression' doesn't match the target delegate 'Func<object>' (possibly because of nullability attributes).
                //         Func<object> f1 = [return: MaybeNull] () => null; // 1
                Diagnostic(ErrorCode.WRN_NullabilityMismatchInReturnTypeOfTargetDelegate, "[return: MaybeNull] () =>").WithArguments("lambda expression", "System.Func<object>").WithLocation(13, 27),
                // (14,17): warning CS8621: Nullability of reference types in return type of 'lambda expression' doesn't match the target delegate 'D1' (possibly because of nullability attributes).
                //         D1 f2 = [return: MaybeNull] () => null; // 2
                Diagnostic(ErrorCode.WRN_NullabilityMismatchInReturnTypeOfTargetDelegate, "[return: MaybeNull] () =>").WithArguments("lambda expression", "D1").WithLocation(14, 17),
                // (16,17): warning CS8621: Nullability of reference types in return type of 'lambda expression' doesn't match the target delegate 'D3' (possibly because of nullability attributes).
                //         D3 f4 = [return: MaybeNull] () => null; // 3
                Diagnostic(ErrorCode.WRN_NullabilityMismatchInReturnTypeOfTargetDelegate, "[return: MaybeNull] () =>").WithArguments("lambda expression", "D3").WithLocation(16, 17),
                // (18,51): warning CS8603: Possible null reference return.
                //         Func<object> f5 = [return: NotNull] () => null;
                Diagnostic(ErrorCode.WRN_NullReferenceReturn, "null").WithLocation(18, 51),
                // (19,41): warning CS8603: Possible null reference return.
                //         D1 f6 = [return: NotNull] () => null;
                Diagnostic(ErrorCode.WRN_NullReferenceReturn, "null").WithLocation(19, 41),
                // (20,17): warning CS8621: Nullability of reference types in return type of 'lambda expression' doesn't match the target delegate 'D2' (possibly because of nullability attributes).
                //         D2 f7 = [return: NotNull] () => null; // 4
                Diagnostic(ErrorCode.WRN_NullabilityMismatchInReturnTypeOfTargetDelegate, "[return: NotNull] () =>").WithArguments("lambda expression", "D2").WithLocation(20, 17),
                // (20,41): warning CS8603: Possible null reference return.
                //         D2 f7 = [return: NotNull] () => null; // 4
                Diagnostic(ErrorCode.WRN_NullReferenceReturn, "null").WithLocation(20, 41),
                // (21,41): warning CS8603: Possible null reference return.
                //         D3 f8 = [return: NotNull] () => null;
                Diagnostic(ErrorCode.WRN_NullReferenceReturn, "null").WithLocation(21, 41),
                // (23,28): warning CS8621: Nullability of reference types in return type of 'lambda expression' doesn't match the target delegate 'Func<object?>' (possibly because of nullability attributes).
                //         Func<object?> f9 = [return: NotNull] () => null; // 5
                Diagnostic(ErrorCode.WRN_NullabilityMismatchInReturnTypeOfTargetDelegate, "[return: NotNull] () =>").WithArguments("lambda expression", "System.Func<object?>").WithLocation(23, 28),
                // (23,52): warning CS8603: Possible null reference return.
                //         Func<object?> f9 = [return: NotNull] () => null; // 5
                Diagnostic(ErrorCode.WRN_NullReferenceReturn, "null").WithLocation(23, 52),
                // (24,50): warning CS8603: Possible null reference return.
                //         D1 f10 = [return: NotNull] object? () => null;
                Diagnostic(ErrorCode.WRN_NullReferenceReturn, "null").WithLocation(24, 50),
                // (25,18): warning CS8621: Nullability of reference types in return type of 'lambda expression' doesn't match the target delegate 'D2' (possibly because of nullability attributes).
                //         D2 f11 = [return: NotNull] object? () => null; // 6
                Diagnostic(ErrorCode.WRN_NullabilityMismatchInReturnTypeOfTargetDelegate, "[return: NotNull] object? () =>").WithArguments("lambda expression", "D2").WithLocation(25, 18),
                // (25,50): warning CS8603: Possible null reference return.
                //         D2 f11 = [return: NotNull] object? () => null; // 6
                Diagnostic(ErrorCode.WRN_NullReferenceReturn, "null").WithLocation(25, 50),
                // (26,50): warning CS8603: Possible null reference return.
                //         D3 f12 = [return: NotNull] object? () => null;
                Diagnostic(ErrorCode.WRN_NullReferenceReturn, "null").WithLocation(26, 50)
                );
        }

        [Fact, WorkItem(52827, "https://github.com/dotnet/roslyn/issues/52827")]
        [WorkItem(56668, "https://github.com/dotnet/roslyn/issues/56668")]
        public void LambdaAttributes_NullableAttributes_AnonymousFunctionConversion_Return_Suppressed()
        {
            var source =
@"#nullable enable
using System;
using System.Diagnostics.CodeAnalysis;

delegate object D1();
[return: MaybeNull] delegate object D2();
[return: NotNull] delegate object? D3();

class Program
{
    static void Main()
    {
        Func<object> f1 = ([return: MaybeNull] () => null)!;
        D1 f2 = ([return: MaybeNull] () => null)!;
        D3 f4 = ([return: MaybeNull] () => null)!;

        D2 f7 = ([return: NotNull] () => null)!;

        Func<object?> f9 = ([return: NotNull] () => null)!;
        D2 f11 = ([return: NotNull] object? () => null)!;
    }
}";
            var comp = CreateCompilation(new[] { source, MaybeNullAttributeDefinition, NotNullAttributeDefinition });
            comp.VerifyDiagnostics(
                // (17,42): warning CS8603: Possible null reference return.
                //         D2 f7 = ([return: NotNull] () => null)!;
                Diagnostic(ErrorCode.WRN_NullReferenceReturn, "null").WithLocation(17, 42),
                // (19,53): warning CS8603: Possible null reference return.
                //         Func<object?> f9 = ([return: NotNull] () => null)!;
                Diagnostic(ErrorCode.WRN_NullReferenceReturn, "null").WithLocation(19, 53),
                // (20,51): warning CS8603: Possible null reference return.
                //         D2 f11 = ([return: NotNull] object? () => null)!;
                Diagnostic(ErrorCode.WRN_NullReferenceReturn, "null").WithLocation(20, 51)
                );
        }

        [Fact, WorkItem(52827, "https://github.com/dotnet/roslyn/issues/52827")]
        [WorkItem(56668, "https://github.com/dotnet/roslyn/issues/56668")]
        public void LambdaAttributes_NullableAttributes_DelegateCreation_Return()
        {
            var source =
@"#nullable enable
using System;
using System.Diagnostics.CodeAnalysis;

delegate object D1();
[return: MaybeNull] delegate object D2();
[return: NotNull] delegate object? D3();

class Program
{
    static void Main()
    {
        _ = new Func<object>([return: MaybeNull] () => null); // 1
        _ = new D1([return: MaybeNull] () => null); // 2
        _ = new D2([return: MaybeNull] () => null);
        _ = new D3([return: MaybeNull] () => null); // 3

        _ = new Func<object>([return: NotNull] () => null);
        _ = new D1([return: NotNull] () => null);
        _ = new D2([return: NotNull] () => null); // 4
        _ = new D3([return: NotNull] () => null);

        _ = new Func<object?>([return: NotNull] () => null); // 5
        _ = new D1([return: NotNull] object? () => null);
        _ = new D2([return: NotNull] object? () => null); // 6
        _ = new D3([return: NotNull] object? () => null);
    }
}";
            var comp = CreateCompilation(new[] { source, MaybeNullAttributeDefinition, NotNullAttributeDefinition });
            comp.VerifyDiagnostics(
                // (13,30): warning CS8621: Nullability of reference types in return type of 'lambda expression' doesn't match the target delegate 'Func<object>' (possibly because of nullability attributes).
                //         _ = new Func<object>([return: MaybeNull] () => null); // 1
                Diagnostic(ErrorCode.WRN_NullabilityMismatchInReturnTypeOfTargetDelegate, "[return: MaybeNull] () =>").WithArguments("lambda expression", "System.Func<object>").WithLocation(13, 30),
                // (14,20): warning CS8621: Nullability of reference types in return type of 'lambda expression' doesn't match the target delegate 'D1' (possibly because of nullability attributes).
                //         _ = new D1([return: MaybeNull] () => null); // 2
                Diagnostic(ErrorCode.WRN_NullabilityMismatchInReturnTypeOfTargetDelegate, "[return: MaybeNull] () =>").WithArguments("lambda expression", "D1").WithLocation(14, 20),
                // (16,20): warning CS8621: Nullability of reference types in return type of 'lambda expression' doesn't match the target delegate 'D3' (possibly because of nullability attributes).
                //         _ = new D3([return: MaybeNull] () => null); // 3
                Diagnostic(ErrorCode.WRN_NullabilityMismatchInReturnTypeOfTargetDelegate, "[return: MaybeNull] () =>").WithArguments("lambda expression", "D3").WithLocation(16, 20),
                // (18,54): warning CS8603: Possible null reference return.
                //         _ = new Func<object>([return: NotNull] () => null);
                Diagnostic(ErrorCode.WRN_NullReferenceReturn, "null").WithLocation(18, 54),
                // (19,44): warning CS8603: Possible null reference return.
                //         _ = new D1([return: NotNull] () => null);
                Diagnostic(ErrorCode.WRN_NullReferenceReturn, "null").WithLocation(19, 44),
                // (20,20): warning CS8621: Nullability of reference types in return type of 'lambda expression' doesn't match the target delegate 'D2' (possibly because of nullability attributes).
                //         _ = new D2([return: NotNull] () => null); // 4
                Diagnostic(ErrorCode.WRN_NullabilityMismatchInReturnTypeOfTargetDelegate, "[return: NotNull] () =>").WithArguments("lambda expression", "D2").WithLocation(20, 20),
                // (20,44): warning CS8603: Possible null reference return.
                //         _ = new D2([return: NotNull] () => null); // 4
                Diagnostic(ErrorCode.WRN_NullReferenceReturn, "null").WithLocation(20, 44),
                // (21,44): warning CS8603: Possible null reference return.
                //         _ = new D3([return: NotNull] () => null);
                Diagnostic(ErrorCode.WRN_NullReferenceReturn, "null").WithLocation(21, 44),
                // (23,31): warning CS8621: Nullability of reference types in return type of 'lambda expression' doesn't match the target delegate 'Func<object?>' (possibly because of nullability attributes).
                //         _ = new Func<object?>([return: NotNull] () => null); // 5
                Diagnostic(ErrorCode.WRN_NullabilityMismatchInReturnTypeOfTargetDelegate, "[return: NotNull] () =>").WithArguments("lambda expression", "System.Func<object?>").WithLocation(23, 31),
                // (23,55): warning CS8603: Possible null reference return.
                //         _ = new Func<object?>([return: NotNull] () => null); // 5
                Diagnostic(ErrorCode.WRN_NullReferenceReturn, "null").WithLocation(23, 55),
                // (24,52): warning CS8603: Possible null reference return.
                //         _ = new D1([return: NotNull] object? () => null);
                Diagnostic(ErrorCode.WRN_NullReferenceReturn, "null").WithLocation(24, 52),
                // (25,20): warning CS8621: Nullability of reference types in return type of 'lambda expression' doesn't match the target delegate 'D2' (possibly because of nullability attributes).
                //         _ = new D2([return: NotNull] object? () => null); // 6
                Diagnostic(ErrorCode.WRN_NullabilityMismatchInReturnTypeOfTargetDelegate, "[return: NotNull] object? () =>").WithArguments("lambda expression", "D2").WithLocation(25, 20),
                // (25,52): warning CS8603: Possible null reference return.
                //         _ = new D2([return: NotNull] object? () => null); // 6
                Diagnostic(ErrorCode.WRN_NullReferenceReturn, "null").WithLocation(25, 52),
                // (26,52): warning CS8603: Possible null reference return.
                //         _ = new D3([return: NotNull] object? () => null);
                Diagnostic(ErrorCode.WRN_NullReferenceReturn, "null").WithLocation(26, 52)
                );
        }

        [Fact, WorkItem(52827, "https://github.com/dotnet/roslyn/issues/52827")]
        [WorkItem(56668, "https://github.com/dotnet/roslyn/issues/56668")]
        public void LambdaAttributes_NullableAttributes_AnonymousFunctionConversion_Parameter()
        {
            var source =
@"#nullable enable
using System;
using System.Diagnostics.CodeAnalysis;

delegate void D1(object o);
delegate void D2([AllowNull] object o);
delegate void D3([DisallowNull] object? o);

class Program
{
    static void Main()
    {
        Action<object> x1 = ([AllowNull] object o) => { }; // 1
        D1 x2 = ([AllowNull] object o) => { }; // 2
        D2 x3 = ([AllowNull] object o) => { };
        D3 x4 = ([AllowNull] object o) => { }; // 3

        Action<object> x5 = ([DisallowNull] object o) => { };
        D1 x6 = ([DisallowNull] object o) => { };
        D2 x7 = ([DisallowNull] object o) => { }; // 4
        D3 x8 = ([DisallowNull] object o) => { };

        Action<object?> x9 = ([DisallowNull] object? o) => { }; // 5
        D1 x10 = ([DisallowNull] object? o) => { };
        D2 x11 = ([DisallowNull] object? o) => { }; // 6
        D3 x12 = ([DisallowNull] object? o) => { };
    }
}";
            var comp = CreateCompilation(new[] { source, AllowNullAttributeDefinition, DisallowNullAttributeDefinition });
            comp.VerifyDiagnostics(
                // (13,29): warning CS8622: Nullability of reference types in type of parameter 'o' of 'lambda expression' doesn't match the target delegate 'Action<object>' (possibly because of nullability attributes).
                //         Action<object> x1 = ([AllowNull] object o) => { }; // 1
                Diagnostic(ErrorCode.WRN_NullabilityMismatchInParameterTypeOfTargetDelegate, "([AllowNull] object o) =>").WithArguments("o", "lambda expression", "System.Action<object>").WithLocation(13, 29),
                // (14,17): warning CS8622: Nullability of reference types in type of parameter 'o' of 'lambda expression' doesn't match the target delegate 'D1' (possibly because of nullability attributes).
                //         D1 x2 = ([AllowNull] object o) => { }; // 2
                Diagnostic(ErrorCode.WRN_NullabilityMismatchInParameterTypeOfTargetDelegate, "([AllowNull] object o) =>").WithArguments("o", "lambda expression", "D1").WithLocation(14, 17),
                // (16,17): warning CS8622: Nullability of reference types in type of parameter 'o' of 'lambda expression' doesn't match the target delegate 'D3' (possibly because of nullability attributes).
                //         D3 x4 = ([AllowNull] object o) => { }; // 3
                Diagnostic(ErrorCode.WRN_NullabilityMismatchInParameterTypeOfTargetDelegate, "([AllowNull] object o) =>").WithArguments("o", "lambda expression", "D3").WithLocation(16, 17),
                // (20,17): warning CS8622: Nullability of reference types in type of parameter 'o' of 'lambda expression' doesn't match the target delegate 'D2' (possibly because of nullability attributes).
                //         D2 x7 = ([DisallowNull] object o) => { }; // 4
                Diagnostic(ErrorCode.WRN_NullabilityMismatchInParameterTypeOfTargetDelegate, "([DisallowNull] object o) =>").WithArguments("o", "lambda expression", "D2").WithLocation(20, 17),
                // (23,30): warning CS8622: Nullability of reference types in type of parameter 'o' of 'lambda expression' doesn't match the target delegate 'Action<object?>' (possibly because of nullability attributes).
                //         Action<object?> x9 = ([DisallowNull] object? o) => { }; // 5
                Diagnostic(ErrorCode.WRN_NullabilityMismatchInParameterTypeOfTargetDelegate, "([DisallowNull] object? o) =>").WithArguments("o", "lambda expression", "System.Action<object?>").WithLocation(23, 30),
                // (25,18): warning CS8622: Nullability of reference types in type of parameter 'o' of 'lambda expression' doesn't match the target delegate 'D2' (possibly because of nullability attributes).
                //         D2 x11 = ([DisallowNull] object? o) => { }; // 6
                Diagnostic(ErrorCode.WRN_NullabilityMismatchInParameterTypeOfTargetDelegate, "([DisallowNull] object? o) =>").WithArguments("o", "lambda expression", "D2").WithLocation(25, 18)
                );
        }

        [Fact, WorkItem(52827, "https://github.com/dotnet/roslyn/issues/52827")]
        [WorkItem(56668, "https://github.com/dotnet/roslyn/issues/56668")]
        public void LambdaAttributes_NullableAttributes_AnonymousFunctionConversion_Parameter_WithoutType()
        {
            var source =
@"#nullable enable
using System;
using System.Diagnostics.CodeAnalysis;

delegate void D1(object o);
delegate void D2([AllowNull] object o);
delegate void D3([DisallowNull] object? o);

class Program
{
    static void Main()
    {
        Action<object> x1 = (o) => { o.ToString(); };
        Action<object?> x2 = (o) => { o.ToString(); }; // 1
        D1 x3 = (o) => { o.ToString(); };
        D2 x4 = (o) => { o.ToString(); }; // 2
        D3 x5 = (o) => { o.ToString(); }; // 3, 4
    }
}";
            var comp = CreateCompilation(new[] { source, AllowNullAttributeDefinition, DisallowNullAttributeDefinition });
            comp.VerifyDiagnostics(
                // (14,39): warning CS8602: Dereference of a possibly null reference.
                //         Action<object?> x2 = (o) => { o.ToString(); }; // 1
                Diagnostic(ErrorCode.WRN_NullReferenceReceiver, "o").WithLocation(14, 39),
                // (16,17): warning CS8622: Nullability of reference types in type of parameter 'o' of 'lambda expression' doesn't match the target delegate 'D2' (possibly because of nullability attributes).
                //         D2 x4 = (o) => { o.ToString(); }; // 2
                Diagnostic(ErrorCode.WRN_NullabilityMismatchInParameterTypeOfTargetDelegate, "(o) =>").WithArguments("o", "lambda expression", "D2").WithLocation(16, 17),
                // (17,17): warning CS8622: Nullability of reference types in type of parameter 'o' of 'lambda expression' doesn't match the target delegate 'D3' (possibly because of nullability attributes).
                //         D3 x5 = (o) => { o.ToString(); }; // 3, 4
                Diagnostic(ErrorCode.WRN_NullabilityMismatchInParameterTypeOfTargetDelegate, "(o) =>").WithArguments("o", "lambda expression", "D3").WithLocation(17, 17),
                // (17,26): warning CS8602: Dereference of a possibly null reference.
                //         D3 x5 = (o) => { o.ToString(); }; // 3, 4
                Diagnostic(ErrorCode.WRN_NullReferenceReceiver, "o").WithLocation(17, 26)
                );
        }

        [Fact, WorkItem(52827, "https://github.com/dotnet/roslyn/issues/52827")]
        [WorkItem(56668, "https://github.com/dotnet/roslyn/issues/56668")]
        public void LambdaAttributes_NullableAttributes_AnonymousFunctionConversion_Parameter_ConditionalAttributes()
        {
            var source =
@"#nullable enable
using System.Diagnostics.CodeAnalysis;

delegate bool D1([MaybeNullWhen(true)] out object o);
delegate bool D2([MaybeNullWhen(false)] out object o);
delegate bool D3([NotNullWhen(true)] out object? o);

class Program
{
    static void Main()
    {
        D1 x1 = bool ([MaybeNullWhen(true)] out object o) => throw null!;
        D1 x2 = bool ([MaybeNullWhen(false)] out object o) => throw null!; // 1
        D1 x3 = bool ([MaybeNull] out object o) => throw null!; // 2
        D1 x4 = bool (out object? o) => throw null!; // 3

        D2 x5 = bool ([MaybeNullWhen(true)] out object o) => throw null!; // 4
        D2 x6 = bool ([MaybeNullWhen(false)] out object o) => throw null!;
        D2 x7 = bool ([MaybeNull] out object o) => throw null!; // 5
        D2 x8 = bool (out object? o) => throw null!; // 6

        D3 x9 = bool ([MaybeNullWhen(true)] out object o) => throw null!; // 7
        D3 x10 = bool ([MaybeNullWhen(false)] out object o) => throw null!;
        D3 x11 = bool ([MaybeNull] out object o) => throw null!; // 8
        D3 x12 = bool (out object? o) => throw null!; // 9
    }
}";
            var comp = CreateCompilation(new[] { source, MaybeNullWhenAttributeDefinition, NotNullWhenAttributeDefinition, MaybeNullAttributeDefinition });
            comp.VerifyDiagnostics(
                // (13,17): warning CS8622: Nullability of reference types in type of parameter 'o' of 'lambda expression' doesn't match the target delegate 'D1' (possibly because of nullability attributes).
                //         D1 x2 = bool ([MaybeNullWhen(false)] out object o) => throw null!; // 1
                Diagnostic(ErrorCode.WRN_NullabilityMismatchInParameterTypeOfTargetDelegate, "bool ([MaybeNullWhen(false)] out object o) =>").WithArguments("o", "lambda expression", "D1").WithLocation(13, 17),
                // (14,17): warning CS8622: Nullability of reference types in type of parameter 'o' of 'lambda expression' doesn't match the target delegate 'D1' (possibly because of nullability attributes).
                //         D1 x3 = bool ([MaybeNull] out object o) => throw null!; // 2
                Diagnostic(ErrorCode.WRN_NullabilityMismatchInParameterTypeOfTargetDelegate, "bool ([MaybeNull] out object o) =>").WithArguments("o", "lambda expression", "D1").WithLocation(14, 17),
                // (15,17): warning CS8622: Nullability of reference types in type of parameter 'o' of 'lambda expression' doesn't match the target delegate 'D1' (possibly because of nullability attributes).
                //         D1 x4 = bool (out object? o) => throw null!; // 3
                Diagnostic(ErrorCode.WRN_NullabilityMismatchInParameterTypeOfTargetDelegate, "bool (out object? o) =>").WithArguments("o", "lambda expression", "D1").WithLocation(15, 17),
                // (17,17): warning CS8622: Nullability of reference types in type of parameter 'o' of 'lambda expression' doesn't match the target delegate 'D2' (possibly because of nullability attributes).
                //         D2 x5 = bool ([MaybeNullWhen(true)] out object o) => throw null!; // 4
                Diagnostic(ErrorCode.WRN_NullabilityMismatchInParameterTypeOfTargetDelegate, "bool ([MaybeNullWhen(true)] out object o) =>").WithArguments("o", "lambda expression", "D2").WithLocation(17, 17),
                // (19,17): warning CS8622: Nullability of reference types in type of parameter 'o' of 'lambda expression' doesn't match the target delegate 'D2' (possibly because of nullability attributes).
                //         D2 x7 = bool ([MaybeNull] out object o) => throw null!; // 5
                Diagnostic(ErrorCode.WRN_NullabilityMismatchInParameterTypeOfTargetDelegate, "bool ([MaybeNull] out object o) =>").WithArguments("o", "lambda expression", "D2").WithLocation(19, 17),
                // (20,17): warning CS8622: Nullability of reference types in type of parameter 'o' of 'lambda expression' doesn't match the target delegate 'D2' (possibly because of nullability attributes).
                //         D2 x8 = bool (out object? o) => throw null!; // 6
                Diagnostic(ErrorCode.WRN_NullabilityMismatchInParameterTypeOfTargetDelegate, "bool (out object? o) =>").WithArguments("o", "lambda expression", "D2").WithLocation(20, 17),
                // (22,17): warning CS8622: Nullability of reference types in type of parameter 'o' of 'lambda expression' doesn't match the target delegate 'D3' (possibly because of nullability attributes).
                //         D3 x9 = bool ([MaybeNullWhen(true)] out object o) => throw null!; // 7
                Diagnostic(ErrorCode.WRN_NullabilityMismatchInParameterTypeOfTargetDelegate, "bool ([MaybeNullWhen(true)] out object o) =>").WithArguments("o", "lambda expression", "D3").WithLocation(22, 17),
                // (24,18): warning CS8622: Nullability of reference types in type of parameter 'o' of 'lambda expression' doesn't match the target delegate 'D3' (possibly because of nullability attributes).
                //         D3 x11 = bool ([MaybeNull] out object o) => throw null!; // 8
                Diagnostic(ErrorCode.WRN_NullabilityMismatchInParameterTypeOfTargetDelegate, "bool ([MaybeNull] out object o) =>").WithArguments("o", "lambda expression", "D3").WithLocation(24, 18),
                // (25,18): warning CS8622: Nullability of reference types in type of parameter 'o' of 'lambda expression' doesn't match the target delegate 'D3' (possibly because of nullability attributes).
                //         D3 x12 = bool (out object? o) => throw null!; // 9
                Diagnostic(ErrorCode.WRN_NullabilityMismatchInParameterTypeOfTargetDelegate, "bool (out object? o) =>").WithArguments("o", "lambda expression", "D3").WithLocation(25, 18)
                );
        }

        [Fact, WorkItem(52827, "https://github.com/dotnet/roslyn/issues/52827")]
        [WorkItem(56668, "https://github.com/dotnet/roslyn/issues/56668")]
        public void LambdaAttributes_NullableAttributes_AnonymousFunctionConversion_NotNullIfNotNull()
        {
            var source =
@"#nullable enable
using System;
using System.Diagnostics.CodeAnalysis;

delegate object? D1(object? o);
[return: NotNullIfNotNull(""o"")] delegate object? D2(object? o);
[return: NotNull] delegate object? D3(object? o);
[return: NotNullIfNotNull(""o"")] delegate object D4(object? o);

class Program
{
    static void Main()
    {
        Func<object?, object> f1 = [return: NotNullIfNotNull(""o"")] (object? o) => null; // 1
        D1 f2 = [return: NotNullIfNotNull(""o"")] (object? o) => null;
        D2 f3 = [return: NotNullIfNotNull(""o"")] (object? o) => null;
        D3 f4 = [return: NotNullIfNotNull(""o"")] (object? o) => null; // 2
        D4 f5 = [return: NotNullIfNotNull(""o"")] (object? o) => null; // 3
    }
}";
            var comp = CreateCompilation(new[] { source, NotNullIfNotNullAttributeDefinition, NotNullAttributeDefinition });
            comp.VerifyDiagnostics(
                // (14,83): warning CS8603: Possible null reference return.
                //         Func<object?, object> f1 = [return: NotNullIfNotNull("o")] (object? o) => null; // 1
                Diagnostic(ErrorCode.WRN_NullReferenceReturn, "null").WithLocation(14, 83),
                // (17,17): warning CS8621: Nullability of reference types in return type of 'lambda expression' doesn't match the target delegate 'D3' (possibly because of nullability attributes).
                //         D3 f4 = [return: NotNullIfNotNull("o")] (object? o) => null; // 2
                Diagnostic(ErrorCode.WRN_NullabilityMismatchInReturnTypeOfTargetDelegate, @"[return: NotNullIfNotNull(""o"")] (object? o) =>").WithArguments("lambda expression", "D3").WithLocation(17, 17),
                // (18,64): warning CS8603: Possible null reference return.
                //         D4 f5 = [return: NotNullIfNotNull("o")] (object? o) => null; // 3
                Diagnostic(ErrorCode.WRN_NullReferenceReturn, "null").WithLocation(18, 64)
                );
        }

        [Fact, WorkItem(52827, "https://github.com/dotnet/roslyn/issues/52827")]
        [WorkItem(56668, "https://github.com/dotnet/roslyn/issues/56668")]
        public void LambdaAttributes_NullableAttributes_DelegateCreation_Parameter()
        {
            var source =
@"#nullable enable
using System;
using System.Diagnostics.CodeAnalysis;

delegate void D1(object o);
delegate void D2([AllowNull] object o);
delegate void D3([DisallowNull] object? o);

class Program
{
    static void Main()
    {
        _ = new Action<object>(([AllowNull] object o) => { }); // 1
        _ = new D1(([AllowNull] object o) => { }); // 2
        _ = new D2(([AllowNull] object o) => { });
        _ = new D3(([AllowNull] object o) => { }); // 3

        _ = new Action<object>(([DisallowNull] object o) => { });
        _ = new D1(([DisallowNull] object o) => { });
        _ = new D2(([DisallowNull] object o) => { }); // 4
        _ = new D3(([DisallowNull] object o) => { });

        _ = new Action<object?>(([DisallowNull] object? o) => { }); // 5
        _ = new D1(([DisallowNull] object? o) => { });
        _ = new D2(([DisallowNull] object? o) => { }); // 6
        _ = new D3(([DisallowNull] object? o) => { });
    }
}";
            var comp = CreateCompilation(new[] { source, AllowNullAttributeDefinition, DisallowNullAttributeDefinition });
            comp.VerifyDiagnostics(
                // (13,32): warning CS8622: Nullability of reference types in type of parameter 'o' of 'lambda expression' doesn't match the target delegate 'Action<object>' (possibly because of nullability attributes).
                //         _ = new Action<object>(([AllowNull] object o) => { }); // 1
                Diagnostic(ErrorCode.WRN_NullabilityMismatchInParameterTypeOfTargetDelegate, "([AllowNull] object o) =>").WithArguments("o", "lambda expression", "System.Action<object>").WithLocation(13, 32),
                // (14,20): warning CS8622: Nullability of reference types in type of parameter 'o' of 'lambda expression' doesn't match the target delegate 'D1' (possibly because of nullability attributes).
                //         _ = new D1(([AllowNull] object o) => { }); // 2
                Diagnostic(ErrorCode.WRN_NullabilityMismatchInParameterTypeOfTargetDelegate, "([AllowNull] object o) =>").WithArguments("o", "lambda expression", "D1").WithLocation(14, 20),
                // (16,20): warning CS8622: Nullability of reference types in type of parameter 'o' of 'lambda expression' doesn't match the target delegate 'D3' (possibly because of nullability attributes).
                //         _ = new D3(([AllowNull] object o) => { }); // 3
                Diagnostic(ErrorCode.WRN_NullabilityMismatchInParameterTypeOfTargetDelegate, "([AllowNull] object o) =>").WithArguments("o", "lambda expression", "D3").WithLocation(16, 20),
                // (20,20): warning CS8622: Nullability of reference types in type of parameter 'o' of 'lambda expression' doesn't match the target delegate 'D2' (possibly because of nullability attributes).
                //         _ = new D2(([DisallowNull] object o) => { }); // 4
                Diagnostic(ErrorCode.WRN_NullabilityMismatchInParameterTypeOfTargetDelegate, "([DisallowNull] object o) =>").WithArguments("o", "lambda expression", "D2").WithLocation(20, 20),
                // (23,33): warning CS8622: Nullability of reference types in type of parameter 'o' of 'lambda expression' doesn't match the target delegate 'Action<object?>' (possibly because of nullability attributes).
                //         _ = new Action<object?>(([DisallowNull] object? o) => { }); // 5
                Diagnostic(ErrorCode.WRN_NullabilityMismatchInParameterTypeOfTargetDelegate, "([DisallowNull] object? o) =>").WithArguments("o", "lambda expression", "System.Action<object?>").WithLocation(23, 33),
                // (25,20): warning CS8622: Nullability of reference types in type of parameter 'o' of 'lambda expression' doesn't match the target delegate 'D2' (possibly because of nullability attributes).
                //         _ = new D2(([DisallowNull] object? o) => { }); // 6
                Diagnostic(ErrorCode.WRN_NullabilityMismatchInParameterTypeOfTargetDelegate, "([DisallowNull] object? o) =>").WithArguments("o", "lambda expression", "D2").WithLocation(25, 20)
                );
        }

        [Fact, WorkItem(52827, "https://github.com/dotnet/roslyn/issues/52827")]
        [WorkItem(56668, "https://github.com/dotnet/roslyn/issues/56668")]
        public void LambdaAttributes_NullableAttributes_03()
        {
            var source =
@"#nullable enable
using System;
using System.Diagnostics.CodeAnalysis;
class Program
{
    static void Main()
    {
        Action<object> a1 = ([AllowNull] x) => { x.ToString(); };
        Action<object?> a2 = ([DisallowNull] x) => { x.ToString(); };
    }
}";
            var comp = CreateCompilation(new[] { source, AllowNullAttributeDefinition, DisallowNullAttributeDefinition }, parseOptions: TestOptions.RegularPreview);
            comp.VerifyDiagnostics(
                // (8,29): warning CS8622: Nullability of reference types in type of parameter 'x' of 'lambda expression' doesn't match the target delegate 'Action<object>' (possibly because of nullability attributes).
                //         Action<object> a1 = ([AllowNull] x) => { x.ToString(); };
                Diagnostic(ErrorCode.WRN_NullabilityMismatchInParameterTypeOfTargetDelegate, "([AllowNull] x) =>").WithArguments("x", "lambda expression", "System.Action<object>").WithLocation(8, 29),
                // (8,50): warning CS8602: Dereference of a possibly null reference.
                //         Action<object> a1 = ([AllowNull] x) => { x.ToString(); };
                Diagnostic(ErrorCode.WRN_NullReferenceReceiver, "x").WithLocation(8, 50),
                // (9,30): warning CS8622: Nullability of reference types in type of parameter 'x' of 'lambda expression' doesn't match the target delegate 'Action<object?>' (possibly because of nullability attributes).
                //         Action<object?> a2 = ([DisallowNull] x) => { x.ToString(); };
                Diagnostic(ErrorCode.WRN_NullabilityMismatchInParameterTypeOfTargetDelegate, "([DisallowNull] x) =>").WithArguments("x", "lambda expression", "System.Action<object?>").WithLocation(9, 30)
                );
        }

        [WorkItem(55013, "https://github.com/dotnet/roslyn/issues/55013")]
        [Fact]
        public void NullableTypeArraySwitchPattern()
        {
            var source =
@"#nullable enable
class C
{
    object? field;
    string Prop => field switch
    {
        string?[] a => ""a""
    };
}";
            var comp = CreateCompilation(source);
            comp.VerifyDiagnostics(
                // (4,13): warning CS0649: Field 'C.field' is never assigned to, and will always have its default value null
                //     object? field;
                Diagnostic(ErrorCode.WRN_UnassignedInternalField, "field").WithArguments("C.field", "null").WithLocation(4, 13),
                // (5,26): warning CS8509: The switch expression does not handle all possible values of its input type (it is not exhaustive). For example, the pattern '_' is not covered.
                //     string Prop => field switch
                Diagnostic(ErrorCode.WRN_SwitchExpressionNotExhaustive, "switch").WithArguments("_").WithLocation(5, 26));
        }

        [Fact, WorkItem(52827, "https://github.com/dotnet/roslyn/issues/52827")]
        public void LambdaAttributes_DoesNotReturn()
        {
            var source = @"
#nullable enable
using System;
using System.Diagnostics.CodeAnalysis;
class Program
{
    static void Main()
    {
        Action a1 = [DoesNotReturn] () => { };
        Action a2 = [DoesNotReturn] () => throw new Exception();
    }
}";
            var comp = CreateCompilation(new[] { source, DoesNotReturnAttributeDefinition });
            comp.VerifyDiagnostics(
                // (9,43): warning CS8763: A method marked [DoesNotReturn] should not return.
                //         Action a1 = [DoesNotReturn] () => { };
                Diagnostic(ErrorCode.WRN_ShouldNotReturn, "{ }").WithLocation(9, 43)
                );

            var tree = comp.SyntaxTrees[0];
            var model = comp.GetSemanticModel(tree);
            var exprs = tree.GetRoot().DescendantNodes().OfType<LambdaExpressionSyntax>().ToImmutableArray();
            Assert.Equal(2, exprs.Length);
            var lambdas = exprs.SelectAsArray(e => GetLambdaSymbol(model, e));
            Assert.Equal(FlowAnalysisAnnotations.DoesNotReturn, lambdas[0].FlowAnalysisAnnotations);
            Assert.Equal(FlowAnalysisAnnotations.DoesNotReturn, lambdas[1].FlowAnalysisAnnotations);
        }

        [Fact, WorkItem(52827, "https://github.com/dotnet/roslyn/issues/52827")]
        [WorkItem(56668, "https://github.com/dotnet/roslyn/issues/56668")]
        public void LambdaAttributes_DoesNotReturn_OnDelegateType()
        {
            var source = @"
#nullable enable
using System;
using System.Diagnostics.CodeAnalysis;

[return: DoesNotReturn] delegate void DoesNotReturnDelegate();
class Program
{
    static void Main()
    {
        DoesNotReturnDelegate a1 = [DoesNotReturn] () => { }; // 1
        DoesNotReturnDelegate a2 = [DoesNotReturn] () => throw new Exception();
        DoesNotReturnDelegate a3 = () => { };
        DoesNotReturnDelegate a4 = () => throw new Exception();
    }
}";
            var comp = CreateCompilation(new[] { source, DoesNotReturnAttributeDefinition });
            comp.VerifyDiagnostics(
                // (6,10): error CS0592: Attribute 'DoesNotReturn' is not valid on this declaration type. It is only valid on 'method' declarations.
                // [return: DoesNotReturn] delegate void DoesNotReturnDelegate();
                Diagnostic(ErrorCode.ERR_AttributeOnBadSymbolType, "DoesNotReturn").WithArguments("DoesNotReturn", "method").WithLocation(6, 10),
                // (6,39): warning CS8770: Method 'void DoesNotReturnDelegate.Invoke()' lacks `[DoesNotReturn]` annotation to match implemented or overridden member.
                // [return: DoesNotReturn] delegate void DoesNotReturnDelegate();
                Diagnostic(ErrorCode.WRN_DoesNotReturnMismatch, "DoesNotReturnDelegate").WithArguments("void DoesNotReturnDelegate.Invoke()").WithLocation(6, 39),
                // (6,39): warning CS8770: Method 'void DoesNotReturnDelegate.Invoke()' lacks `[DoesNotReturn]` annotation to match implemented or overridden member.
                // [return: DoesNotReturn] delegate void DoesNotReturnDelegate();
                Diagnostic(ErrorCode.WRN_DoesNotReturnMismatch, "DoesNotReturnDelegate").WithArguments("void DoesNotReturnDelegate.Invoke()").WithLocation(6, 39),
                // (11,58): warning CS8763: A method marked [DoesNotReturn] should not return.
                //         DoesNotReturnDelegate a1 = [DoesNotReturn] () => { }; // 1
                Diagnostic(ErrorCode.WRN_ShouldNotReturn, "{ }").WithLocation(11, 58)
                );
        }

        [Fact]
        public void LambdaAttributes_UnmanagedCallersOnly()
        {
            var source =
@"using System;
using System.Runtime.InteropServices;
class Program
{
    static void Main()
    {
        Action a = [UnmanagedCallersOnly] static () => { };
    }
}";
            var comp = CreateCompilation(new[] { source, UnmanagedCallersOnlyAttributeDefinition }, parseOptions: TestOptions.RegularPreview);
            comp.VerifyDiagnostics(
                // (7,21): error CS8896: 'UnmanagedCallersOnly' can only be applied to ordinary static non-abstract methods or static local functions.
                //         Action a = [UnmanagedCallersOnly] static () => { };
                Diagnostic(ErrorCode.ERR_UnmanagedCallersOnlyRequiresStatic, "UnmanagedCallersOnly").WithLocation(7, 21));
        }

        [Fact]
        public void LambdaParameterAttributes_OptionalAndDefaultValueAttributes()
        {
            var source =
@"using System;
using System.Runtime.InteropServices;
class Program
{
    static void Main()
    {
        Action<int> a1 = ([Optional, DefaultParameterValue(2)] int i) => { };
    }
}";
            var comp = CreateCompilation(source, parseOptions: TestOptions.RegularPreview);
            comp.VerifyDiagnostics();

            var tree = comp.SyntaxTrees[0];
            var model = comp.GetSemanticModel(tree);
            var exprs = tree.GetRoot().DescendantNodes().OfType<LambdaExpressionSyntax>().ToImmutableArray();
            var lambda = exprs.SelectAsArray(e => GetLambdaSymbol(model, e)).Single();
            var parameter = (SourceParameterSymbol)lambda.Parameters[0];
            Assert.True(parameter.HasOptionalAttribute);
            Assert.False(parameter.HasExplicitDefaultValue);
            Assert.Equal(2, parameter.DefaultValueFromAttributes.Value);
        }

        [ConditionalFact(typeof(DesktopOnly))]
        public void LambdaParameterAttributes_WellKnownAttributes()
        {
            var source =
@"using System;
using System.Runtime.CompilerServices;
class Program
{
    static void Main()
    {
        Action<object> a1 = ([IDispatchConstant] object obj) => { };
        Action<object> a2 = ([IUnknownConstant] object obj) => { };
    }
}";
            var comp = CreateCompilation(source, parseOptions: TestOptions.RegularPreview);
            comp.VerifyDiagnostics();

            var tree = comp.SyntaxTrees[0];
            var model = comp.GetSemanticModel(tree);
            var exprs = tree.GetRoot().DescendantNodes().OfType<LambdaExpressionSyntax>().ToImmutableArray();
            Assert.Equal(2, exprs.Length);
            var lambdas = exprs.SelectAsArray(e => GetLambdaSymbol(model, e));
            Assert.True(lambdas[0].Parameters[0].IsIDispatchConstant);
            Assert.True(lambdas[1].Parameters[0].IsIUnknownConstant);
        }

        [Fact]
        public void LambdaParameterAttributes_NullableAttributes_01()
        {
            var source =
@"using System;
using System.Diagnostics.CodeAnalysis;
class Program
{
    static void Main()
    {
        Action<object> a1 = ([AllowNull][MaybeNullWhen(false)] object obj) => { };
        Action<object, object> a2 = (object x, [NotNullIfNotNull(""x"")] object y) => { };
    }
}";
            var comp = CreateCompilation(
                new[] { source, AllowNullAttributeDefinition, MaybeNullWhenAttributeDefinition, NotNullIfNotNullAttributeDefinition },
                parseOptions: TestOptions.RegularPreview);
            comp.VerifyDiagnostics();

            var tree = comp.SyntaxTrees[0];
            var model = comp.GetSemanticModel(tree);
            var exprs = tree.GetRoot().DescendantNodes().OfType<LambdaExpressionSyntax>().ToImmutableArray();
            Assert.Equal(2, exprs.Length);
            var lambdas = exprs.SelectAsArray(e => GetLambdaSymbol(model, e));
            Assert.Equal(FlowAnalysisAnnotations.AllowNull | FlowAnalysisAnnotations.MaybeNullWhenFalse, lambdas[0].Parameters[0].FlowAnalysisAnnotations);
            Assert.Equal(new[] { "x" }, lambdas[1].Parameters[1].NotNullIfParameterNotNull);
        }

        [Fact, WorkItem(52827, "https://github.com/dotnet/roslyn/issues/52827")]
        [WorkItem(56668, "https://github.com/dotnet/roslyn/issues/56668")]
        public void LambdaParameterAttributes_NullableAttributes_02()
        {
            var source =
@"#nullable enable
using System.Diagnostics.CodeAnalysis;
delegate bool D(out object? obj);
delegate bool D2([NotNullWhen(true)] out object? obj);

class Program
{
    static void Main()
    {
        D d = ([NotNullWhen(true)] out object? obj) =>
            {
                obj = null;
                return true;
            };

        D2 d2 = ([NotNullWhen(true)] out object? obj) =>
            {
                obj = null;
                return false;
            };
     }
}";
            var comp = CreateCompilation(new[] { source, NotNullWhenAttributeDefinition }, parseOptions: TestOptions.RegularPreview);
            comp.VerifyDiagnostics(
                // (10,15): warning CS8622: Nullability of reference types in type of parameter 'obj' of 'lambda expression' doesn't match the target delegate 'D' (possibly because of nullability attributes).
                //         D d = ([NotNullWhen(true)] out object? obj) =>
                Diagnostic(ErrorCode.WRN_NullabilityMismatchInParameterTypeOfTargetDelegate, "([NotNullWhen(true)] out object? obj) =>").WithArguments("obj", "lambda expression", "D").WithLocation(10, 15),
                // (13,17): warning CS8762: Parameter 'obj' must have a non-null value when exiting with 'true'.
                //                 return true;
                Diagnostic(ErrorCode.WRN_ParameterConditionallyDisallowsNull, "return true;").WithArguments("obj", "true").WithLocation(13, 17)
                );

            var tree = comp.SyntaxTrees[0];
            var model = comp.GetSemanticModel(tree);
            var expr = tree.GetRoot().DescendantNodes().OfType<LambdaExpressionSyntax>().First();
            var lambda = GetLambdaSymbol(model, expr);
            Assert.Equal(FlowAnalysisAnnotations.NotNullWhenTrue, lambda.Parameters[0].FlowAnalysisAnnotations);
        }

        [Fact]
        public void LambdaReturnType_01()
        {
            var source =
@"using System;
class Program
{
    static void F<T>()
    {
        Func<T> f1 = T () => default;
        Func<T, T> f2 = T (x) => { return x; };
        Func<T, T> f3 = T (T x) => x;
    }
}";

            var comp = CreateCompilation(source, parseOptions: TestOptions.Regular9);
            comp.VerifyDiagnostics(
                // (6,22): error CS8773: Feature 'lambda return type' is not available in C# 9.0. Please use language version 10.0 or greater.
                //         Func<T> f1 = T () => default;
                Diagnostic(ErrorCode.ERR_FeatureNotAvailableInVersion9, "T").WithArguments("lambda return type", "10.0").WithLocation(6, 22),
                // (7,25): error CS8773: Feature 'lambda return type' is not available in C# 9.0. Please use language version 10.0 or greater.
                //         Func<T, T> f2 = T (x) => { return x; };
                Diagnostic(ErrorCode.ERR_FeatureNotAvailableInVersion9, "T").WithArguments("lambda return type", "10.0").WithLocation(7, 25),
                // (8,25): error CS8773: Feature 'lambda return type' is not available in C# 9.0. Please use language version 10.0 or greater.
                //         Func<T, T> f3 = T (T x) => x;
                Diagnostic(ErrorCode.ERR_FeatureNotAvailableInVersion9, "T").WithArguments("lambda return type", "10.0").WithLocation(8, 25));

            comp = CreateCompilation(source, parseOptions: TestOptions.Regular10);
            comp.VerifyDiagnostics();
        }

        [Fact]
        public void LambdaReturnType_02()
        {
            var source =
@"using System;
class Program
{
    static void F<T, U>()
    {
        Func<T> f1;
        Func<U> f2;
        f1 = T () => default;
        f2 = T () => default;
        f1 = U () => default;
        f2 = U () => default;
    }
}";
            var comp = CreateCompilation(source, parseOptions: TestOptions.RegularPreview);
            comp.VerifyDiagnostics(
                // (9,14): error CS8934: Cannot convert lambda expression to type 'Func<U>' because the return type does not match the delegate return type
                //         f2 = T () => default;
                Diagnostic(ErrorCode.ERR_CantConvAnonMethReturnType, "T () => default").WithArguments("lambda expression", "System.Func<U>").WithLocation(9, 14),
                // (10,14): error CS8934: Cannot convert lambda expression to type 'Func<T>' because the return type does not match the delegate return type
                //         f1 = U () => default;
                Diagnostic(ErrorCode.ERR_CantConvAnonMethReturnType, "U () => default").WithArguments("lambda expression", "System.Func<T>").WithLocation(10, 14));
        }

        [Fact]
        public void LambdaReturnType_03()
        {
            var source =
@"using System;
class Program
{
    static void F<T, U>() where U : T
    {
        Func<T> f1;
        Func<U> f2;
        f1 = T () => default;
        f2 = T () => default;
        f1 = U () => default;
        f2 = U () => default;
    }
}";
            var comp = CreateCompilation(source, parseOptions: TestOptions.RegularPreview);
            comp.VerifyDiagnostics(
                // (9,14): error CS8934: Cannot convert lambda expression to type 'Func<U>' because the return type does not match the delegate return type
                //         f2 = T () => default;
                Diagnostic(ErrorCode.ERR_CantConvAnonMethReturnType, "T () => default").WithArguments("lambda expression", "System.Func<U>").WithLocation(9, 14),
                // (10,14): error CS8934: Cannot convert lambda expression to type 'Func<T>' because the return type does not match the delegate return type
                //         f1 = U () => default;
                Diagnostic(ErrorCode.ERR_CantConvAnonMethReturnType, "U () => default").WithArguments("lambda expression", "System.Func<T>").WithLocation(10, 14));
        }

        [Fact]
        public void LambdaReturnType_04()
        {
            var source =
@"using System;
using System.Linq.Expressions;
class Program
{
    static void F<T, U>()
    {
        Expression<Func<T>> e1;
        Expression<Func<U>> e2;
        e1 = T () => default;
        e2 = T () => default;
        e1 = U () => default;
        e2 = U () => default;
    }
}";
            var comp = CreateCompilation(source, parseOptions: TestOptions.RegularPreview);
            comp.VerifyDiagnostics(
                // (10,14): error CS8934: Cannot convert lambda expression to type 'Expression<Func<U>>' because the return type does not match the delegate return type
                //         e2 = T () => default;
                Diagnostic(ErrorCode.ERR_CantConvAnonMethReturnType, "T () => default").WithArguments("lambda expression", "System.Linq.Expressions.Expression<System.Func<U>>").WithLocation(10, 14),
                // (11,14): error CS8934: Cannot convert lambda expression to type 'Expression<Func<T>>' because the return type does not match the delegate return type
                //         e1 = U () => default;
                Diagnostic(ErrorCode.ERR_CantConvAnonMethReturnType, "U () => default").WithArguments("lambda expression", "System.Linq.Expressions.Expression<System.Func<T>>").WithLocation(11, 14));
        }

        [Fact]
        public void LambdaReturnType_05()
        {
            var source =
@"#nullable enable
using System;
class Program
{
    static void Main()
    {
        Func<dynamic> f1 = object () => default!;
        Func<(int, int)> f2 = (int X, int Y) () => default;
        Func<string?> f3 = string () => default!;
        Func<IntPtr> f4 = nint () => default;
    }
}";
            var comp = CreateCompilation(source, parseOptions: TestOptions.RegularPreview);
            comp.VerifyDiagnostics(
                // (9,28): warning CS8621: Nullability of reference types in return type of 'lambda expression' doesn't match the target delegate 'Func<string?>' (possibly because of nullability attributes).
                //         Func<string?> f3 = string () => default!;
                Diagnostic(ErrorCode.WRN_NullabilityMismatchInReturnTypeOfTargetDelegate, "string () =>").WithArguments("lambda expression", "System.Func<string?>").WithLocation(9, 28));
        }

        [Fact]
        public void LambdaReturnType_06()
        {
            var source =
@"#nullable enable
using System;
using System.Linq.Expressions;
class Program
{
    static void Main()
    {
        Expression<Func<object>> e1 = dynamic () => default!;
        Expression<Func<(int X, int Y)>> e2 = (int, int) () => default;
        Expression<Func<string>> e3 = string? () => default;
        Expression<Func<nint>> e4 = IntPtr () => default;
    }
}";
            var comp = CreateCompilation(source, parseOptions: TestOptions.RegularPreview);
            comp.VerifyDiagnostics(
                // (10,39): warning CS8621: Nullability of reference types in return type of 'lambda expression' doesn't match the target delegate 'Func<string>' (possibly because of nullability attributes).
                //         Expression<Func<string>> e3 = string? () => default;
                Diagnostic(ErrorCode.WRN_NullabilityMismatchInReturnTypeOfTargetDelegate, "string? () =>").WithArguments("lambda expression", "System.Func<string>").WithLocation(10, 39));
        }

        [Fact]
        public void LambdaReturnType_07()
        {
            var source =
@"#nullable enable
using System;
struct S<T> { }
class Program
{
    static void Main()
    {
        Delegate d1 = string? () => default;
        Delegate d2 = string () => default;
        Delegate d3 = S<object?> () => default(S<object?>);
        Delegate d4 = S<object?> () => default(S<object>);
        Delegate d5 = S<object> () => default(S<object?>);
        Delegate d6 = S<object> () => default(S<object>);
    }
}";
            var comp = CreateCompilation(source, parseOptions: TestOptions.RegularPreview);
            comp.VerifyDiagnostics(
                // (9,36): warning CS8603: Possible null reference return.
                //         Delegate d2 = string () => default;
                Diagnostic(ErrorCode.WRN_NullReferenceReturn, "default").WithLocation(9, 36),
                // (11,40): warning CS8619: Nullability of reference types in value of type 'S<object>' doesn't match target type 'S<object?>'.
                //         Delegate d4 = S<object?> () => default(S<object>);
                Diagnostic(ErrorCode.WRN_NullabilityMismatchInAssignment, "default(S<object>)").WithArguments("S<object>", "S<object?>").WithLocation(11, 40),
                // (12,39): warning CS8619: Nullability of reference types in value of type 'S<object?>' doesn't match target type 'S<object>'.
                //         Delegate d5 = S<object> () => default(S<object?>);
                Diagnostic(ErrorCode.WRN_NullabilityMismatchInAssignment, "default(S<object?>)").WithArguments("S<object?>", "S<object>").WithLocation(12, 39));
        }

        [Fact]
        public void LambdaReturnType_08()
        {
            var source =
@"#nullable enable
using System;
struct S<T> { }
class Program
{
    static void Main()
    {
        Func<string?> f1 = string? () => throw null!;
        Func<string?> f2 = string () => throw null!;
        Func<string> f3 = string? () => throw null!;
        Func<string> f4 = string () => throw null!;
        Func<S<object?>> f5 = S<object?> () => throw null!;
        Func<S<object?>> f6 = S<object> () => throw null!;
        Func<S<object>> f7 = S<object?> () => throw null!;
        Func<S<object>> f8 = S<object> () => throw null!;
    }
}";
            var comp = CreateCompilation(source, parseOptions: TestOptions.RegularPreview);
            comp.VerifyDiagnostics(
                // (9,28): warning CS8621: Nullability of reference types in return type of 'lambda expression' doesn't match the target delegate 'Func<string?>' (possibly because of nullability attributes).
                //         Func<string?> f2 = string () => throw null!;
                Diagnostic(ErrorCode.WRN_NullabilityMismatchInReturnTypeOfTargetDelegate, "string () =>").WithArguments("lambda expression", "System.Func<string?>").WithLocation(9, 28),
                // (10,27): warning CS8621: Nullability of reference types in return type of 'lambda expression' doesn't match the target delegate 'Func<string>' (possibly because of nullability attributes).
                //         Func<string> f3 = string? () => throw null!;
                Diagnostic(ErrorCode.WRN_NullabilityMismatchInReturnTypeOfTargetDelegate, "string? () =>").WithArguments("lambda expression", "System.Func<string>").WithLocation(10, 27),
                // (13,31): warning CS8621: Nullability of reference types in return type of 'lambda expression' doesn't match the target delegate 'Func<S<object?>>' (possibly because of nullability attributes).
                //         Func<S<object?>> f6 = S<object> () => throw null!;
                Diagnostic(ErrorCode.WRN_NullabilityMismatchInReturnTypeOfTargetDelegate, "S<object> () =>").WithArguments("lambda expression", "System.Func<S<object?>>").WithLocation(13, 31),
                // (14,30): warning CS8621: Nullability of reference types in return type of 'lambda expression' doesn't match the target delegate 'Func<S<object>>' (possibly because of nullability attributes).
                //         Func<S<object>> f7 = S<object?> () => throw null!;
                Diagnostic(ErrorCode.WRN_NullabilityMismatchInReturnTypeOfTargetDelegate, "S<object?> () =>").WithArguments("lambda expression", "System.Func<S<object>>").WithLocation(14, 30));
        }

        [Fact]
        public void LambdaReturnType_09()
        {
            var source =
@"#nullable enable
struct S<T> { }
delegate ref T D1<T>();
delegate ref readonly T D2<T>();
class Program
{
    static void Main()
    {
        D1<S<object?>> f1 = (ref S<object?> () => throw null!);
        D1<S<object?>> f2 = (ref S<object> () => throw null!);
        D1<S<object>> f3 = (ref S<object?> () => throw null!);
        D1<S<object>> f4 = (ref S<object> () => throw null!);
        D2<S<object?>> f5 = (ref readonly S<object?> () => throw null!);
        D2<S<object?>> f6 = (ref readonly S<object> () => throw null!);
        D2<S<object>> f7 = (ref readonly S<object?> () => throw null!);
        D2<S<object>> f8 = (ref readonly S<object> () => throw null!);
    }
}";
            var comp = CreateCompilation(source, parseOptions: TestOptions.RegularPreview);
            comp.VerifyDiagnostics(
                // (10,30): warning CS8621: Nullability of reference types in return type of 'lambda expression' doesn't match the target delegate 'D1<S<object?>>' (possibly because of nullability attributes).
                //         D1<S<object?>> f2 = (ref S<object> () => throw null!);
                Diagnostic(ErrorCode.WRN_NullabilityMismatchInReturnTypeOfTargetDelegate, "ref S<object> () =>").WithArguments("lambda expression", "D1<S<object?>>").WithLocation(10, 30),
                // (11,29): warning CS8621: Nullability of reference types in return type of 'lambda expression' doesn't match the target delegate 'D1<S<object>>' (possibly because of nullability attributes).
                //         D1<S<object>> f3 = (ref S<object?> () => throw null!);
                Diagnostic(ErrorCode.WRN_NullabilityMismatchInReturnTypeOfTargetDelegate, "ref S<object?> () =>").WithArguments("lambda expression", "D1<S<object>>").WithLocation(11, 29),
                // (14,30): warning CS8621: Nullability of reference types in return type of 'lambda expression' doesn't match the target delegate 'D2<S<object?>>' (possibly because of nullability attributes).
                //         D2<S<object?>> f6 = (ref readonly S<object> () => throw null!);
                Diagnostic(ErrorCode.WRN_NullabilityMismatchInReturnTypeOfTargetDelegate, "ref readonly S<object> () =>").WithArguments("lambda expression", "D2<S<object?>>").WithLocation(14, 30),
                // (15,29): warning CS8621: Nullability of reference types in return type of 'lambda expression' doesn't match the target delegate 'D2<S<object>>' (possibly because of nullability attributes).
                //         D2<S<object>> f7 = (ref readonly S<object?> () => throw null!);
                Diagnostic(ErrorCode.WRN_NullabilityMismatchInReturnTypeOfTargetDelegate, "ref readonly S<object?> () =>").WithArguments("lambda expression", "D2<S<object>>").WithLocation(15, 29));
        }

        [Fact]
        public void LambdaReturnType_10()
        {
            var source =
@"delegate T D1<T>(ref T t);
delegate ref T D2<T>(ref T t);
delegate ref readonly T D3<T>(ref T t);
class Program
{
    static void F<T>()
    {
        D1<T> d1;
        D2<T> d2;
        D3<T> d3;
        d1 = T (ref T t) => t;
        d2 = T (ref T t) => t;
        d3 = T (ref T t) => t;
        d1 = (ref T (ref T t) => ref t);
        d2 = (ref T (ref T t) => ref t);
        d3 = (ref T (ref T t) => ref t);
        d1 = (ref readonly T (ref T t) => ref t);
        d2 = (ref readonly T (ref T t) => ref t);
        d3 = (ref readonly T (ref T t) => ref t);
    }
}";
            var comp = CreateCompilation(source, parseOptions: TestOptions.RegularPreview);
            comp.VerifyDiagnostics(
                // (12,14): error CS8934: Cannot convert lambda expression to type 'D2<T>' because the return type does not match the delegate return type
                //         d2 = T (ref T t) => t;
                Diagnostic(ErrorCode.ERR_CantConvAnonMethReturnType, "T (ref T t) => t").WithArguments("lambda expression", "D2<T>").WithLocation(12, 14),
                // (13,14): error CS8934: Cannot convert lambda expression to type 'D3<T>' because the return type does not match the delegate return type
                //         d3 = T (ref T t) => t;
                Diagnostic(ErrorCode.ERR_CantConvAnonMethReturnType, "T (ref T t) => t").WithArguments("lambda expression", "D3<T>").WithLocation(13, 14),
                // (14,15): error CS8934: Cannot convert lambda expression to type 'D1<T>' because the return type does not match the delegate return type
                //         d1 = (ref T (ref T t) => ref t);
                Diagnostic(ErrorCode.ERR_CantConvAnonMethReturnType, "ref T (ref T t) => ref t").WithArguments("lambda expression", "D1<T>").WithLocation(14, 15),
                // (16,15): error CS8934: Cannot convert lambda expression to type 'D3<T>' because the return type does not match the delegate return type
                //         d3 = (ref T (ref T t) => ref t);
                Diagnostic(ErrorCode.ERR_CantConvAnonMethReturnType, "ref T (ref T t) => ref t").WithArguments("lambda expression", "D3<T>").WithLocation(16, 15),
                // (17,15): error CS8934: Cannot convert lambda expression to type 'D1<T>' because the return type does not match the delegate return type
                //         d1 = (ref readonly T (ref T t) => ref t);
                Diagnostic(ErrorCode.ERR_CantConvAnonMethReturnType, "ref readonly T (ref T t) => ref t").WithArguments("lambda expression", "D1<T>").WithLocation(17, 15),
                // (18,15): error CS8934: Cannot convert lambda expression to type 'D2<T>' because the return type does not match the delegate return type
                //         d2 = (ref readonly T (ref T t) => ref t);
                Diagnostic(ErrorCode.ERR_CantConvAnonMethReturnType, "ref readonly T (ref T t) => ref t").WithArguments("lambda expression", "D2<T>").WithLocation(18, 15));
        }

        [Fact]
        public void LambdaReturnType_11()
        {
            var source =
@"using System;
class Program
{
    static void Main()
    {
        Delegate d;
        d = (ref void () => { });
        d = (ref readonly void () => { });
    }
}";
            var comp = CreateCompilation(source, parseOptions: TestOptions.RegularPreview);
            comp.VerifyDiagnostics(
                // (7,14): error CS8917: The delegate type could not be inferred.
                //         d = (ref void () => { });
                Diagnostic(ErrorCode.ERR_CannotInferDelegateType, "ref void () => { }").WithLocation(7, 14),
                // (7,18): error CS1547: Keyword 'void' cannot be used in this context
                //         d = (ref void () => { });
                Diagnostic(ErrorCode.ERR_NoVoidHere, "void").WithLocation(7, 18),
                // (8,14): error CS8917: The delegate type could not be inferred.
                //         d = (ref readonly void () => { });
                Diagnostic(ErrorCode.ERR_CannotInferDelegateType, "ref readonly void () => { }").WithLocation(8, 14),
                // (8,27): error CS1547: Keyword 'void' cannot be used in this context
                //         d = (ref readonly void () => { });
                Diagnostic(ErrorCode.ERR_NoVoidHere, "void").WithLocation(8, 27));
        }

        [WorkItem(55217, "https://github.com/dotnet/roslyn/issues/55217")]
        [ConditionalFact(typeof(DesktopOnly))]
        public void LambdaReturnType_12()
        {
            var source =
@"using System;
class Program
{
    static void Main()
    {
        Delegate d;
        d = TypedReference () => throw null;
        d = RuntimeArgumentHandle () => throw null;
        d = ArgIterator () => throw null;
    }
}";
            var comp = CreateCompilation(source, parseOptions: TestOptions.RegularPreview);
            comp.VerifyDiagnostics(
                // (7,13): error CS1599: The return type of a method, delegate, or function pointer cannot be 'TypedReference'
                //         d = TypedReference () => throw null;
                Diagnostic(ErrorCode.ERR_MethodReturnCantBeRefAny, "TypedReference").WithArguments("System.TypedReference").WithLocation(7, 13),
                // (8,13): error CS1599: The return type of a method, delegate, or function pointer cannot be 'RuntimeArgumentHandle'
                //         d = RuntimeArgumentHandle () => throw null;
                Diagnostic(ErrorCode.ERR_MethodReturnCantBeRefAny, "RuntimeArgumentHandle").WithArguments("System.RuntimeArgumentHandle").WithLocation(8, 13),
                // (9,13): error CS1599: The return type of a method, delegate, or function pointer cannot be 'ArgIterator'
                //         d = ArgIterator () => throw null;
                Diagnostic(ErrorCode.ERR_MethodReturnCantBeRefAny, "ArgIterator").WithArguments("System.ArgIterator").WithLocation(9, 13));
        }

        [Fact]
        public void LambdaReturnType_13()
        {
            var source =
@"static class S { }
delegate S D();
class Program
{
    static void Main()
    {
        D d = S () => default;
    }
}";
            var comp = CreateCompilation(source, parseOptions: TestOptions.RegularPreview);
            comp.VerifyDiagnostics(
                // (7,15): error CS0722: 'S': static types cannot be used as return types
                //         D d = S () => default;
                Diagnostic(ErrorCode.ERR_ReturnTypeIsStaticClass, "S").WithArguments("S").WithLocation(7, 15));
        }

        [Fact]
        public void LambdaReturnType_14()
        {
            var source =
@"using System;
class Program
{
    static void Main()
    {
        Delegate d = async int () => 0;
    }
}";
            var comp = CreateCompilation(source, parseOptions: TestOptions.RegularPreview);
            comp.VerifyDiagnostics(
                // (6,35): error CS1983: The return type of an async method must be void, Task, Task<T>, a task-like type, IAsyncEnumerable<T>, or IAsyncEnumerator<T>
                //         Delegate d = async int () => 0;
                Diagnostic(ErrorCode.ERR_BadAsyncReturn, "=>").WithLocation(6, 35),
                // (6,35): warning CS1998: This async method lacks 'await' operators and will run synchronously. Consider using the 'await' operator to await non-blocking API calls, or 'await Task.Run(...)' to do CPU-bound work on a background thread.
                //         Delegate d = async int () => 0;
                Diagnostic(ErrorCode.WRN_AsyncLacksAwaits, "=>").WithLocation(6, 35));
        }

        [Fact]
        public void LambdaReturnType_15()
        {
            var source =
@"using System;
using System.Threading.Tasks;
delegate ref Task D(string s);
class Program
{
    static void Main()
    {
        Delegate d1 = async ref Task (s) => { _ = s.Length; await Task.Yield(); };
        D d2 = async ref Task (s) => { _ = s.Length; await Task.Yield(); };
    }
}";
            var comp = CreateCompilation(source, parseOptions: TestOptions.RegularPreview);
            comp.VerifyDiagnostics(
                // (8,23): error CS8917: The delegate type could not be inferred.
                //         Delegate d1 = async ref Task (s) => { _ = s.Length; await Task.Yield(); };
                Diagnostic(ErrorCode.ERR_CannotInferDelegateType, "async ref Task (s) => { _ = s.Length; await Task.Yield(); }").WithLocation(8, 23),
                // (8,29): error CS1073: Unexpected token 'ref'
                //         Delegate d1 = async ref Task (s) => { _ = s.Length; await Task.Yield(); };
                Diagnostic(ErrorCode.ERR_UnexpectedToken, "ref").WithArguments("ref").WithLocation(8, 29),
                // (9,22): error CS1073: Unexpected token 'ref'
                //         D d2 = async ref Task (s) => { _ = s.Length; await Task.Yield(); };
                Diagnostic(ErrorCode.ERR_UnexpectedToken, "ref").WithArguments("ref").WithLocation(9, 22));
        }

        [Fact]
        public void LambdaReturnType_16()
        {
            var source =
@"using System;
using System.Threading.Tasks;
delegate ref Task D(string s);
class Program
{
    static void Main()
    {
        Delegate d1 = async ref Task (string s) => { _ = s.Length; await Task.Yield(); };
        D d2 = async ref Task (string s) => { _ = s.Length; await Task.Yield(); };
    }
}";
            var comp = CreateCompilation(source, parseOptions: TestOptions.RegularPreview);
            comp.VerifyDiagnostics(
                // (8,29): error CS1073: Unexpected token 'ref'
                //         Delegate d1 = async ref Task (string s) => { _ = s.Length; await Task.Yield(); };
                Diagnostic(ErrorCode.ERR_UnexpectedToken, "ref").WithArguments("ref").WithLocation(8, 29),
                // (9,22): error CS1073: Unexpected token 'ref'
                //         D d2 = async ref Task (string s) => { _ = s.Length; await Task.Yield(); };
                Diagnostic(ErrorCode.ERR_UnexpectedToken, "ref").WithArguments("ref").WithLocation(9, 22));
        }

        [Fact]
        public void LambdaReturnType_17()
        {
            var source =
@"#nullable enable
using System;
class Program
{
    static void F(string? x, string y)
    {
        Func<string?> f1 = string () => { if (x is null) return x; return y; };
        Func<string> f2 = string? () => { if (x is not null) return x; return y; };
    }
}";
            var comp = CreateCompilation(source, parseOptions: TestOptions.RegularPreview);
            comp.VerifyDiagnostics(
                // (7,28): warning CS8621: Nullability of reference types in return type of 'lambda expression' doesn't match the target delegate 'Func<string?>' (possibly because of nullability attributes).
                //         Func<string?> f1 = string () => { if (x is null) return x; return y; };
                Diagnostic(ErrorCode.WRN_NullabilityMismatchInReturnTypeOfTargetDelegate, "string () =>").WithArguments("lambda expression", "System.Func<string?>").WithLocation(7, 28),
                // (7,65): warning CS8603: Possible null reference return.
                //         Func<string?> f1 = string () => { if (x is null) return x; return y; };
                Diagnostic(ErrorCode.WRN_NullReferenceReturn, "x").WithLocation(7, 65),
                // (8,27): warning CS8621: Nullability of reference types in return type of 'lambda expression' doesn't match the target delegate 'Func<string>' (possibly because of nullability attributes).
                //         Func<string> f2 = string? () => { if (x is not null) return x; return y; };
                Diagnostic(ErrorCode.WRN_NullabilityMismatchInReturnTypeOfTargetDelegate, "string? () =>").WithArguments("lambda expression", "System.Func<string>").WithLocation(8, 27));
        }

        [Fact]
        public void LambdaReturnType_18()
        {
            var source =
@"using System;
class Program
{
    static void F<T, U, V>(T t, U u, V v) where U : T
    {
        Func<T> f1 = T () => u;
        Func<T> f2 = T () => v;
        Func<U> f3 = U () => t;
    }
}";
            var comp = CreateCompilation(source);
            comp.VerifyDiagnostics(
                // (7,30): error CS0029: Cannot implicitly convert type 'V' to 'T'
                //         Func<T> f2 = T () => v;
                Diagnostic(ErrorCode.ERR_NoImplicitConv, "v").WithArguments("V", "T").WithLocation(7, 30),
                // (7,30): error CS1662: Cannot convert lambda expression to intended delegate type because some of the return types in the block are not implicitly convertible to the delegate return type
                //         Func<T> f2 = T () => v;
                Diagnostic(ErrorCode.ERR_CantConvAnonMethReturns, "v").WithArguments("lambda expression").WithLocation(7, 30),
                // (8,30): error CS0266: Cannot implicitly convert type 'T' to 'U'. An explicit conversion exists (are you missing a cast?)
                //         Func<U> f3 = U () => t;
                Diagnostic(ErrorCode.ERR_NoImplicitConvCast, "t").WithArguments("T", "U").WithLocation(8, 30),
                // (8,30): error CS1662: Cannot convert lambda expression to intended delegate type because some of the return types in the block are not implicitly convertible to the delegate return type
                //         Func<U> f3 = U () => t;
                Diagnostic(ErrorCode.ERR_CantConvAnonMethReturns, "t").WithArguments("lambda expression").WithLocation(8, 30));
        }

        [Fact]
        public void LambdaReturnType_19()
        {
            var source =
@"using System;
class Program
{
    static void F<T, U, V>(T t, U u, V v) where U : T
    {
        Delegate d;
        d = T () => u;
        d = T () => v;
        d = U () => t;
    }
}";
            var comp = CreateCompilation(source);
            comp.VerifyDiagnostics(
                // (8,21): error CS0029: Cannot implicitly convert type 'V' to 'T'
                //         d = T () => v;
                Diagnostic(ErrorCode.ERR_NoImplicitConv, "v").WithArguments("V", "T").WithLocation(8, 21),
                // (8,21): error CS1662: Cannot convert lambda expression to intended delegate type because some of the return types in the block are not implicitly convertible to the delegate return type
                //         d = T () => v;
                Diagnostic(ErrorCode.ERR_CantConvAnonMethReturns, "v").WithArguments("lambda expression").WithLocation(8, 21),
                // (9,21): error CS0266: Cannot implicitly convert type 'T' to 'U'. An explicit conversion exists (are you missing a cast?)
                //         d = U () => t;
                Diagnostic(ErrorCode.ERR_NoImplicitConvCast, "t").WithArguments("T", "U").WithLocation(9, 21),
                // (9,21): error CS1662: Cannot convert lambda expression to intended delegate type because some of the return types in the block are not implicitly convertible to the delegate return type
                //         d = U () => t;
                Diagnostic(ErrorCode.ERR_CantConvAnonMethReturns, "t").WithArguments("lambda expression").WithLocation(9, 21));
        }

        [Fact]
        public void LambdaReturnType_20()
        {
            var source =
@"using System;
class Program
{
    static void F<T, U, V>(T t, U u, V v) where U : T
    {
        Func<T> f1 = T () => { if (t is null) return t; return u; };
        Func<U> f2 = U () => { if (t is null) return t; return u; };
        Func<T> f3 = T () => { if (t is null) return t; return v; };
        Func<V> f4 = V () => { if (t is null) return t; return v; };
    }
}";
            var comp = CreateCompilation(source, parseOptions: TestOptions.RegularPreview);
            comp.VerifyDiagnostics(
                // (7,54): error CS0266: Cannot implicitly convert type 'T' to 'U'. An explicit conversion exists (are you missing a cast?)
                //         Func<U> f2 = U () => { if (t is null) return t; return u; };
                Diagnostic(ErrorCode.ERR_NoImplicitConvCast, "t").WithArguments("T", "U").WithLocation(7, 54),
                // (7,54): error CS1662: Cannot convert lambda expression to intended delegate type because some of the return types in the block are not implicitly convertible to the delegate return type
                //         Func<U> f2 = U () => { if (t is null) return t; return u; };
                Diagnostic(ErrorCode.ERR_CantConvAnonMethReturns, "t").WithArguments("lambda expression").WithLocation(7, 54),
                // (8,64): error CS0029: Cannot implicitly convert type 'V' to 'T'
                //         Func<T> f3 = T () => { if (t is null) return t; return v; };
                Diagnostic(ErrorCode.ERR_NoImplicitConv, "v").WithArguments("V", "T").WithLocation(8, 64),
                // (8,64): error CS1662: Cannot convert lambda expression to intended delegate type because some of the return types in the block are not implicitly convertible to the delegate return type
                //         Func<T> f3 = T () => { if (t is null) return t; return v; };
                Diagnostic(ErrorCode.ERR_CantConvAnonMethReturns, "v").WithArguments("lambda expression").WithLocation(8, 64),
                // (9,54): error CS0029: Cannot implicitly convert type 'T' to 'V'
                //         Func<V> f4 = V () => { if (t is null) return t; return v; };
                Diagnostic(ErrorCode.ERR_NoImplicitConv, "t").WithArguments("T", "V").WithLocation(9, 54),
                // (9,54): error CS1662: Cannot convert lambda expression to intended delegate type because some of the return types in the block are not implicitly convertible to the delegate return type
                //         Func<V> f4 = V () => { if (t is null) return t; return v; };
                Diagnostic(ErrorCode.ERR_CantConvAnonMethReturns, "t").WithArguments("lambda expression").WithLocation(9, 54));
        }

        [Fact]
        public void LambdaReturnType_SemanticModel()
        {
            var source =
@"class Program
{
    static void F<T>()
    {
        var x = T () => default;
    }
}";
            var comp = CreateCompilation(source);
            comp.VerifyEmitDiagnostics();

            var tree = comp.SyntaxTrees[0];
            var model = comp.GetSemanticModel(tree);
            var lambdaSyntax = tree.GetRoot().DescendantNodes().OfType<ParenthesizedLambdaExpressionSyntax>().Single();

            var expectedType = comp.GetMember<MethodSymbol>("Program.F").TypeParameters.Single().GetPublicSymbol();
            Assert.Equal(TypeKind.TypeParameter, expectedType.TypeKind);
            Assert.Equal("T", expectedType.ToTestDisplayString());

            var method = (IMethodSymbol)model.GetSymbolInfo(lambdaSyntax).Symbol;
            Assert.Equal(MethodKind.LambdaMethod, method.MethodKind);

            var returnTypeSyntax = lambdaSyntax.ReturnType;
            var typeInfo = model.GetTypeInfo(returnTypeSyntax);
            Assert.Equal(expectedType, typeInfo.Type);
            Assert.Equal(expectedType, typeInfo.ConvertedType);

            var symbolInfo = model.GetSymbolInfo(returnTypeSyntax);
            Assert.Equal(expectedType, symbolInfo.Symbol);
        }

        [Fact]
        public void LambdaReturnType_CustomModifiers_01()
        {
            var sourceA =
@".class public auto ansi sealed D extends [mscorlib]System.MulticastDelegate
{
    .method public hidebysig specialname rtspecialname instance void .ctor (object 'object', native int 'method') runtime managed { }
    .method public hidebysig newslot virtual instance int32 modopt([mscorlib]System.Int16) Invoke () runtime managed { }
    .method public hidebysig newslot virtual instance class [mscorlib]System.IAsyncResult BeginInvoke (class [mscorlib]System.AsyncCallback callback, object 'object') runtime managed { }
    .method public hidebysig newslot virtual instance int32 modopt([mscorlib]System.Int16) EndInvoke (class [mscorlib]System.IAsyncResult result) runtime managed { }
}";
            var refA = CompileIL(sourceA);

            var sourceB =
@"class Program
{
    static void F(D d)
    {
        System.Console.WriteLine(d());
    }
    static void Main()
    {
        F(() => 1);
        F(int () => 2);
    }
}";
            CompileAndVerify(sourceB, references: new[] { refA }, parseOptions: TestOptions.RegularPreview, expectedOutput:
@"1
2");
        }

        [Fact]
        public void LambdaReturnType_CustomModifiers_02()
        {
            var sourceA =
@".class public auto ansi sealed D extends [mscorlib]System.MulticastDelegate
{
    .method public hidebysig specialname rtspecialname instance void .ctor (object 'object', native int 'method') runtime managed { }
    .method public hidebysig newslot virtual instance int32 modreq([mscorlib]System.Int16) Invoke () runtime managed { }
    .method public hidebysig newslot virtual instance class [mscorlib]System.IAsyncResult BeginInvoke (class [mscorlib]System.AsyncCallback callback, object 'object') runtime managed { }
    .method public hidebysig newslot virtual instance int32 modreq([mscorlib]System.Int16) EndInvoke (class [mscorlib]System.IAsyncResult result) runtime managed { }
}";
            var refA = CompileIL(sourceA);

            var sourceB =
@"class Program
{
    static void F(D d)
    {
        System.Console.WriteLine(d());
    }
    static void Main()
    {
        F(() => 1);
        F(int () => 2);
    }
}";
            var comp = CreateCompilation(sourceB, references: new[] { refA }, parseOptions: TestOptions.RegularPreview);
            comp.VerifyDiagnostics(
                // (5,34): error CS0570: 'D.Invoke()' is not supported by the language
                //         System.Console.WriteLine(d());
                Diagnostic(ErrorCode.ERR_BindToBogus, "d()").WithArguments("D.Invoke()").WithLocation(5, 34),
                // (9,11): error CS0570: 'D.Invoke()' is not supported by the language
                //         F(() => 1);
                Diagnostic(ErrorCode.ERR_BindToBogus, "() => 1").WithArguments("D.Invoke()").WithLocation(9, 11),
                // (10,11): error CS0570: 'D.Invoke()' is not supported by the language
                //         F(int () => 2);
                Diagnostic(ErrorCode.ERR_BindToBogus, "int () => 2").WithArguments("D.Invoke()").WithLocation(10, 11));
        }

        [Fact]
        public void LambdaReturnType_UseSiteErrors()
        {
            var sourceA =
@".class public sealed A extends [mscorlib]System.Object
{
  .custom instance void [mscorlib]System.Runtime.CompilerServices.RequiredAttributeAttribute::.ctor(class [mscorlib]System.Type) = ( 01 00 FF 00 00 ) 
  .method public hidebysig specialname rtspecialname instance void .ctor() cil managed { ret }
}";
            var refA = CompileIL(sourceA);

            var sourceB =
@"using System;
class B
{
    static void F<T>(Func<T> f) { }
    static void Main()
    {
        F(A () => default);
    }
}";
            var comp = CreateCompilation(sourceB, references: new[] { refA }, parseOptions: TestOptions.RegularPreview);
            comp.VerifyDiagnostics(
                // (7,11): error CS0648: 'A' is a type not supported by the language
                //         F(A () => default);
                Diagnostic(ErrorCode.ERR_BogusType, "A").WithArguments("A").WithLocation(7, 11));
        }

        [Fact]
        public void VarReturnType_01()
        {
            var source =
@"using System;
class Program
{
    static void Main()
    {
        Delegate d;
        d = var () => throw null;
        d = ref var () => throw null;
    }
}";

            var comp = CreateCompilation(source);
            comp.VerifyDiagnostics(
                // (7,13): error CS8975: The contextual keyword 'var' cannot be used as an explicit lambda return type
                //         d = var () => throw null;
                Diagnostic(ErrorCode.ERR_LambdaExplicitReturnTypeVar, "var").WithLocation(7, 13),
                // (7,13): error CS0825: The contextual keyword 'var' may only appear within a local variable declaration or in script code
                //         d = var () => throw null;
                Diagnostic(ErrorCode.ERR_TypeVarNotFound, "var").WithLocation(7, 13),
                // (8,17): error CS8975: The contextual keyword 'var' cannot be used as an explicit lambda return type
                //         d = ref var () => throw null;
                Diagnostic(ErrorCode.ERR_LambdaExplicitReturnTypeVar, "var").WithLocation(8, 17),
                // (8,17): error CS0825: The contextual keyword 'var' may only appear within a local variable declaration or in script code
                //         d = ref var () => throw null;
                Diagnostic(ErrorCode.ERR_TypeVarNotFound, "var").WithLocation(8, 17));
        }

        [Fact]
        public void VarReturnType_02()
        {
            var source =
@"using System;
class var { }
class Program
{
    static void Main()
    {
        Delegate d;
        d = var () => default;
        d = ref var (ref var v) => ref v;
        d = @var () => default;
        d = ref @var (ref var v) => ref v;
    }
}";

            var comp = CreateCompilation(source);
            comp.VerifyDiagnostics(
                // (2,7): warning CS8981: The type name 'var' only contains lower-cased ascii characters. Such names may become reserved for the language.
                // class var { }
                Diagnostic(ErrorCode.WRN_LowerCaseTypeName, "var").WithArguments("var").WithLocation(2, 7),
                // (8,13): error CS8975: The contextual keyword 'var' cannot be used as an explicit lambda return type
                //         d = var () => default;
                Diagnostic(ErrorCode.ERR_LambdaExplicitReturnTypeVar, "var").WithLocation(8, 13),
                // (9,17): error CS8975: The contextual keyword 'var' cannot be used as an explicit lambda return type
                //         d = ref var (ref var v) => ref v;
                Diagnostic(ErrorCode.ERR_LambdaExplicitReturnTypeVar, "var").WithLocation(9, 17));
        }

        [Fact]
        public void VarReturnType_03()
        {
            var source =
@"using System;
class @var { }
class Program
{
    static void Main()
    {
        F(var () => default);
        F(ref var (ref var v) => ref v);
        F(@var () => default);
        F(ref @var (ref var v) => ref v);
        F(() => default(var));
    }
    static void F(Delegate d) { }
}";

            var comp = CreateCompilation(source);
            comp.VerifyDiagnostics(
                // (7,11): error CS8975: The contextual keyword 'var' cannot be used as an explicit lambda return type
                //         F(var () => default);
                Diagnostic(ErrorCode.ERR_LambdaExplicitReturnTypeVar, "var").WithLocation(7, 11),
                // (8,15): error CS8975: The contextual keyword 'var' cannot be used as an explicit lambda return type
                //         F(ref var (ref var v) => ref v);
                Diagnostic(ErrorCode.ERR_LambdaExplicitReturnTypeVar, "var").WithLocation(8, 15));
        }

        [Fact]
        public void VarReturnType_04()
        {
            var source =
@"using System;
struct @var
{
    internal class @other { }
    internal other o;
}
class Program
{
    static void Main()
    {
        F(var () => default);
        F(ref var () => throw null);
        F(var[] () => default);
        F(var? (var v) => v);
        F(var.other (var v) => v.o);
    }
    static void F(Delegate d) { }
}";

            var comp = CreateCompilation(source);
            comp.VerifyDiagnostics(
                // (11,11): error CS8975: The contextual keyword 'var' cannot be used as an explicit lambda return type
                //         F(var () => default);
                Diagnostic(ErrorCode.ERR_LambdaExplicitReturnTypeVar, "var").WithLocation(11, 11),
                // (12,15): error CS8975: The contextual keyword 'var' cannot be used as an explicit lambda return type
                //         F(ref var () => throw null);
                Diagnostic(ErrorCode.ERR_LambdaExplicitReturnTypeVar, "var").WithLocation(12, 15));
        }

        [Fact]
        public void VarReturnType_05()
        {
            var source =
@"using System;
using @var = System.Int32;
class Program
{
    static void Main()
    {
        F(var (var v) => v);
        F(@var (var v) => v);
        F(() => default(var));
    }
    static void F(Delegate d) { }
}";

            var comp = CreateCompilation(source);
            comp.VerifyDiagnostics(
                // (7,11): error CS8975: The contextual keyword 'var' cannot be used as an explicit lambda return type
                //         F(var (var v) => v);
                Diagnostic(ErrorCode.ERR_LambdaExplicitReturnTypeVar, "var").WithLocation(7, 11));
        }

        [Fact]
        public void VarReturnType_06()
        {
            var source =
@"using System;
class Program
{
    static void M<@var>()
    {
        F(var (var v) => v);
        F(@var (var v) => v);
        F(() => default(var));
    }
    static void F(Delegate d) { }
}";

            var comp = CreateCompilation(source);
            comp.VerifyDiagnostics(
                // (6,11): error CS8975: The contextual keyword 'var' cannot be used as an explicit lambda return type
                //         F(var () => default);
                Diagnostic(ErrorCode.ERR_LambdaExplicitReturnTypeVar, "var").WithLocation(6, 11));
        }

        [Fact]
        public void VarReturnType_07()
        {
            var source =
@"using System;
static class @var { }
class Program
{
    static void Main()
    {
        F(var () => default);
    }
    static void F(Delegate d) { }
}";

            var comp = CreateCompilation(source);
            comp.VerifyDiagnostics(
                // (7,11): error CS8975: The contextual keyword 'var' cannot be used as an explicit lambda return type
                //         F(var () => default);
                Diagnostic(ErrorCode.ERR_LambdaExplicitReturnTypeVar, "var").WithLocation(7, 11),
                // (7,11): error CS0722: 'var': static types cannot be used as return types
                //         F(var () => default);
                Diagnostic(ErrorCode.ERR_ReturnTypeIsStaticClass, "var").WithArguments("var").WithLocation(7, 11));
        }

        [Fact]
        public void AsyncLambdaParameters_01()
        {
            var source =
@"using System;
using System.Threading.Tasks;
delegate Task D(ref string s);
class Program
{
    static void Main()
    {
        Delegate d1 = async (ref string s) => { _ = s.Length; await Task.Yield(); };
        D d2 = async (ref string s) => { _ = s.Length; await Task.Yield(); };
    }
}";
            var comp = CreateCompilation(source, parseOptions: TestOptions.RegularPreview);
            comp.VerifyDiagnostics(
                // (8,41): error CS1988: Async methods cannot have ref, in or out parameters
                //         Delegate d1 = async (ref string s) => { _ = s.Length; await Task.Yield(); };
                Diagnostic(ErrorCode.ERR_BadAsyncArgType, "s").WithLocation(8, 41),
                // (9,34): error CS1988: Async methods cannot have ref, in or out parameters
                //         D d2 = async (ref string s) => { _ = s.Length; await Task.Yield(); };
                Diagnostic(ErrorCode.ERR_BadAsyncArgType, "s").WithLocation(9, 34));
        }

        [ConditionalFact(typeof(DesktopOnly))]
        public void AsyncLambdaParameters_02()
        {
            var source =
@"using System;
using System.Threading.Tasks;
delegate void D1(TypedReference r);
delegate void D2(RuntimeArgumentHandle h);
delegate void D3(ArgIterator i);
class Program
{
    static void Main()
    {
        D1 d1 = async (TypedReference r) => { await Task.Yield(); };
        D2 d2 = async (RuntimeArgumentHandle h) => { await Task.Yield(); };
        D3 d3 = async (ArgIterator i) => { await Task.Yield(); };
    }
}";
            var comp = CreateCompilation(source, parseOptions: TestOptions.RegularPreview);
            comp.VerifyDiagnostics(
                // (10,39): error CS4012: Parameters or locals of type 'TypedReference' cannot be declared in async methods or async lambda expressions.
                //         D1 d1 = async (TypedReference r) => { await Task.Yield(); };
                Diagnostic(ErrorCode.ERR_BadSpecialByRefLocal, "r").WithArguments("System.TypedReference").WithLocation(10, 39),
                // (11,46): error CS4012: Parameters or locals of type 'RuntimeArgumentHandle' cannot be declared in async methods or async lambda expressions.
                //         D2 d2 = async (RuntimeArgumentHandle h) => { await Task.Yield(); };
                Diagnostic(ErrorCode.ERR_BadSpecialByRefLocal, "h").WithArguments("System.RuntimeArgumentHandle").WithLocation(11, 46),
                // (12,36): error CS4012: Parameters or locals of type 'ArgIterator' cannot be declared in async methods or async lambda expressions.
                //         D3 d3 = async (ArgIterator i) => { await Task.Yield(); };
                Diagnostic(ErrorCode.ERR_BadSpecialByRefLocal, "i").WithArguments("System.ArgIterator").WithLocation(12, 36));
        }

        [Fact]
        public void BestType_01()
        {
            var source =
@"using System;
class A { }
class B1 : A { }
class B2 : A { }
interface I { }
class C1 : I { }
class C2 : I { }
class Program
{
    static void F<T>(Func<bool, T> f) { }
    static void Main()
    {
        F((bool b) => { if (b) return new B1(); return new B2(); });
        F((bool b) => { if (b) return new C1(); return new C2(); });
    }
}";

            var expectedDiagnostics = new[]
            {
                // (13,9): error CS0411: The type arguments for method 'Program.F<T>(Func<bool, T>)' cannot be inferred from the usage. Try specifying the type arguments explicitly.
                //         F((bool b) => { if (b) return new B1(); return new B2(); });
                Diagnostic(ErrorCode.ERR_CantInferMethTypeArgs, "F").WithArguments("Program.F<T>(System.Func<bool, T>)").WithLocation(13, 9),
                // (14,9): error CS0411: The type arguments for method 'Program.F<T>(Func<bool, T>)' cannot be inferred from the usage. Try specifying the type arguments explicitly.
                //         F((bool b) => { if (b) return new C1(); return new C2(); });
                Diagnostic(ErrorCode.ERR_CantInferMethTypeArgs, "F").WithArguments("Program.F<T>(System.Func<bool, T>)").WithLocation(14, 9)
            };

            var comp = CreateCompilation(source, parseOptions: TestOptions.Regular9);
            comp.VerifyDiagnostics(expectedDiagnostics);

            comp = CreateCompilation(source, parseOptions: TestOptions.RegularPreview);
            comp.VerifyDiagnostics(expectedDiagnostics);
        }

        // As above but with explicit return type.
        [Fact]
        public void BestType_02()
        {
            var source =
@"using System;
class A { }
class B1 : A { }
class B2 : A { }
interface I { }
class C1 : I { }
class C2 : I { }
class Program
{
    static void F<T>(Func<bool, T> f) { Console.WriteLine(typeof(T)); }
    static void Main()
    {
        F(A (bool b) => { if (b) return new B1(); return new B2(); });
        F(I (bool b) => { if (b) return new C1(); return new C2(); });
    }
}";
            var comp = CreateCompilation(source, parseOptions: TestOptions.Regular9);
            comp.VerifyDiagnostics(
                // (13,11): error CS8773: Feature 'lambda return type' is not available in C# 9.0. Please use language version 10.0 or greater.
                //         F(A (bool b) => { if (b) return new B1(); return new B2(); });
                Diagnostic(ErrorCode.ERR_FeatureNotAvailableInVersion9, "A").WithArguments("lambda return type", "10.0").WithLocation(13, 11),
                // (14,11): error CS8773: Feature 'lambda return type' is not available in C# 9.0. Please use language version 10.0 or greater.
                //         F(I (bool b) => { if (b) return new C1(); return new C2(); });
                Diagnostic(ErrorCode.ERR_FeatureNotAvailableInVersion9, "I").WithArguments("lambda return type", "10.0").WithLocation(14, 11));

            CompileAndVerify(source, parseOptions: TestOptions.RegularPreview, expectedOutput:
@"A
I");
        }

        [WorkItem(54257, "https://github.com/dotnet/roslyn/issues/54257")]
        [Fact]
        public void BestType_03()
        {
            var source =
@"using System;
class A { }
class B1 : A { }
class B2 : A { }
class Program
{
    static void F<T>(Func<T> x, Func<T> y) { }
    static void Main()
    {
        F(B2 () => null, B2 () => null);
        F(A () => null, B2 () => null);
        F(B1 () => null, B2 () => null);
    }
}";

            var comp = CreateCompilation(source, parseOptions: TestOptions.Regular9);
            comp.VerifyDiagnostics(
                // (10,11): error CS8773: Feature 'lambda return type' is not available in C# 9.0. Please use language version 10.0 or greater.
                //         F(B2 () => null, B2 () => null);
                Diagnostic(ErrorCode.ERR_FeatureNotAvailableInVersion9, "B2").WithArguments("lambda return type", "10.0").WithLocation(10, 11),
                // (10,26): error CS8773: Feature 'lambda return type' is not available in C# 9.0. Please use language version 10.0 or greater.
                //         F(B2 () => null, B2 () => null);
                Diagnostic(ErrorCode.ERR_FeatureNotAvailableInVersion9, "B2").WithArguments("lambda return type", "10.0").WithLocation(10, 26),
                // (11,9): error CS0411: The type arguments for method 'Program.F<T>(Func<T>, Func<T>)' cannot be inferred from the usage. Try specifying the type arguments explicitly.
                //         F(A () => null, B2 () => null);
                Diagnostic(ErrorCode.ERR_CantInferMethTypeArgs, "F").WithArguments("Program.F<T>(System.Func<T>, System.Func<T>)").WithLocation(11, 9),
                // (11,11): error CS8773: Feature 'lambda return type' is not available in C# 9.0. Please use language version 10.0 or greater.
                //         F(A () => null, B2 () => null);
                Diagnostic(ErrorCode.ERR_FeatureNotAvailableInVersion9, "A").WithArguments("lambda return type", "10.0").WithLocation(11, 11),
                // (11,25): error CS8773: Feature 'lambda return type' is not available in C# 9.0. Please use language version 10.0 or greater.
                //         F(A () => null, B2 () => null);
                Diagnostic(ErrorCode.ERR_FeatureNotAvailableInVersion9, "B2").WithArguments("lambda return type", "10.0").WithLocation(11, 25),
                // (12,9): error CS0411: The type arguments for method 'Program.F<T>(Func<T>, Func<T>)' cannot be inferred from the usage. Try specifying the type arguments explicitly.
                //         F(B1 () => null, B2 () => null);
                Diagnostic(ErrorCode.ERR_CantInferMethTypeArgs, "F").WithArguments("Program.F<T>(System.Func<T>, System.Func<T>)").WithLocation(12, 9),
                // (12,11): error CS8773: Feature 'lambda return type' is not available in C# 9.0. Please use language version 10.0 or greater.
                //         F(B1 () => null, B2 () => null);
                Diagnostic(ErrorCode.ERR_FeatureNotAvailableInVersion9, "B1").WithArguments("lambda return type", "10.0").WithLocation(12, 11),
                // (12,26): error CS8773: Feature 'lambda return type' is not available in C# 9.0. Please use language version 10.0 or greater.
                //         F(B1 () => null, B2 () => null);
                Diagnostic(ErrorCode.ERR_FeatureNotAvailableInVersion9, "B2").WithArguments("lambda return type", "10.0").WithLocation(12, 26));

            comp = CreateCompilation(source, parseOptions: TestOptions.RegularPreview);
            comp.VerifyDiagnostics(
                // (11,9): error CS0411: The type arguments for method 'Program.F<T>(Func<T>, Func<T>)' cannot be inferred from the usage. Try specifying the type arguments explicitly.
                //         F(A () => null, B2 () => null);
                Diagnostic(ErrorCode.ERR_CantInferMethTypeArgs, "F").WithArguments("Program.F<T>(System.Func<T>, System.Func<T>)").WithLocation(11, 9),
                // (12,9): error CS0411: The type arguments for method 'Program.F<T>(Func<T>, Func<T>)' cannot be inferred from the usage. Try specifying the type arguments explicitly.
                //         F(B1 () => null, B2 () => null);
                Diagnostic(ErrorCode.ERR_CantInferMethTypeArgs, "F").WithArguments("Program.F<T>(System.Func<T>, System.Func<T>)").WithLocation(12, 9));
        }

        [Fact]
        public void TypeInference_01()
        {
            var source =
@"using System;
class Program
{
    static void F<T>(Func<object, T> f)
    {
        Console.WriteLine(typeof(T));
    }
    static void Main()
    {
        F(long (o) => 1);
    }
}";
            CompileAndVerify(source, parseOptions: TestOptions.RegularPreview, expectedOutput: @"System.Int64");
        }

        [WorkItem(54257, "https://github.com/dotnet/roslyn/issues/54257")]
        [Fact]
        public void TypeInference_02()
        {
            var source =
@"using System;
class Program
{
    static void F<T>(Func<T, T> f)
    {
        Console.WriteLine(typeof(T));
    }
    static void Main()
    {
        F(int (i) => i);
    }
}";
            var comp = CreateCompilation(source, parseOptions: TestOptions.RegularPreview);
            comp.VerifyDiagnostics();
        }

        // CS4031 is not reported for async lambda in [SecurityCritical] type.
        [Fact]
        [WorkItem(54074, "https://github.com/dotnet/roslyn/issues/54074")]
        public void SecurityCritical_AsyncLambda()
        {
            var source =
@"using System;
using System.Security;
using System.Threading.Tasks;
[SecurityCritical]
class Program
{
    static void Main()
    {
        Func<Task> f = async () => await Task.Yield();
    }
}";
            var comp = CreateCompilation(source);
            comp.VerifyDiagnostics();
        }

        // CS4031 is not reported for async lambda in [SecurityCritical] type.
        [Fact]
        [WorkItem(54074, "https://github.com/dotnet/roslyn/issues/54074")]
        public void SecurityCritical_AsyncLambda_AttributeArgument()
        {
            var source =
@"using System;
using System.Security;
using System.Threading.Tasks;
class A : Attribute
{
    internal A(int i) { }
}
[SecurityCritical]
[A(F(async () => await Task.Yield()))]
class Program
{
    internal static int F(Func<Task> f) => 0;
}";
            var comp = CreateCompilation(source);
            comp.VerifyDiagnostics(
                // (9,4): error CS0182: An attribute argument must be a constant expression, typeof expression or array creation expression of an attribute parameter type
                // [A(F(async () => await Task.Yield()))]
                Diagnostic(ErrorCode.ERR_BadAttributeArgument, "F(async () => await Task.Yield())").WithLocation(9, 4));
        }

        private static LambdaSymbol GetLambdaSymbol(SemanticModel model, LambdaExpressionSyntax syntax)
        {
            return model.GetSymbolInfo(syntax).Symbol.GetSymbol<LambdaSymbol>();
        }

        [Fact]
        [WorkItem(53910, "https://github.com/dotnet/roslyn/issues/53910")]
        public void WithAttributesToExpressionTree_01()
        {
            var source =
@"
using System;
using System.Linq.Expressions;

Expression<Func<int, int>> e = [A] (x) => x;

class A : Attribute { }
";
            var comp = CreateCompilation(source);
            comp.VerifyDiagnostics(
                // (5,32): error CS8972: A lambda expression with attributes cannot be converted to an expression tree
                // Expression<Func<int, int>> e = [A] (x) => x;
                Diagnostic(ErrorCode.ERR_LambdaWithAttributesToExpressionTree, "[A] (x) => x").WithLocation(5, 32)
                );
        }

        [Fact]
        [WorkItem(53910, "https://github.com/dotnet/roslyn/issues/53910")]
        public void WithAttributesToExpressionTree_02()
        {
            var source =
@"
using System;
using System.Linq.Expressions;

Expression<Func<int, int>> e = [A][A] (x) => x;

[AttributeUsage(AttributeTargets.All, AllowMultiple = true)]
class A : Attribute { }
";
            var comp = CreateCompilation(source);
            comp.VerifyDiagnostics(
                // (5,32): error CS8972: A lambda expression with attributes cannot be converted to an expression tree
                // Expression<Func<int, int>> e = [A][A] (x) => x;
                Diagnostic(ErrorCode.ERR_LambdaWithAttributesToExpressionTree, "[A][A] (x) => x").WithLocation(5, 32)
                );
        }

        [Fact]
        [WorkItem(53910, "https://github.com/dotnet/roslyn/issues/53910")]
        public void WithAttributesToExpressionTree_03()
        {
            var source =
@"
using System;
using System.Linq.Expressions;

Expression<Func<int, int>> e = ([A] x) => x;

class A : Attribute { }
";
            var comp = CreateCompilation(source);
            comp.VerifyDiagnostics(
                // (5,37): error CS8972: A lambda expression with attributes cannot be converted to an expression tree
                // Expression<Func<int, int>> e = ([A] x) => x;
                Diagnostic(ErrorCode.ERR_LambdaWithAttributesToExpressionTree, "x").WithLocation(5, 37)
                );
        }

        [Fact]
        [WorkItem(53910, "https://github.com/dotnet/roslyn/issues/53910")]
        public void WithAttributesToExpressionTree_04()
        {
            var source =
@"
using System;
using System.Linq.Expressions;

Expression<Func<int, int>> e = ([A][A] x) => x;

[AttributeUsage(AttributeTargets.All, AllowMultiple = true)]
class A : Attribute { }
";
            var comp = CreateCompilation(source);
            comp.VerifyDiagnostics(
                // (5,40): error CS8972: A lambda expression with attributes cannot be converted to an expression tree
                // Expression<Func<int, int>> e = ([A][A] x) => x;
                Diagnostic(ErrorCode.ERR_LambdaWithAttributesToExpressionTree, "x").WithLocation(5, 40)
                );
        }

        [Fact]
        [WorkItem(53910, "https://github.com/dotnet/roslyn/issues/53910")]
        public void WithAttributesToExpressionTree_05()
        {
            var source =
@"
using System;
using System.Linq.Expressions;

Expression<Func<int, int, int>> e = ([A] x, [A] y) => x + y;

class A : Attribute { }
";
            var comp = CreateCompilation(source);
            comp.VerifyDiagnostics(
                // (5,42): error CS8972: A lambda expression with attributes cannot be converted to an expression tree
                // Expression<Func<int, int, int>> e = ([A] x, [A] y) => x + y;
                Diagnostic(ErrorCode.ERR_LambdaWithAttributesToExpressionTree, "x").WithLocation(5, 42)
                );
        }

        [Fact]
        [WorkItem(53910, "https://github.com/dotnet/roslyn/issues/53910")]
        public void WithAttributesToExpressionTree_06()
        {
            var source =
@"
using System;
using System.Linq.Expressions;

Expression<Func<int, int>> e = [return: A] (x) => x;

class A : Attribute { }
";
            var comp = CreateCompilation(source);
            comp.VerifyDiagnostics(
                // (5,32): error CS8972: A lambda expression with attributes cannot be converted to an expression tree
                // Expression<Func<int, int>> e = [return: A] (x) => x;
                Diagnostic(ErrorCode.ERR_LambdaWithAttributesToExpressionTree, "[return: A] (x) => x").WithLocation(5, 32)
                );
        }

        [Fact]
        [WorkItem(53910, "https://github.com/dotnet/roslyn/issues/53910")]
        public void WithAttributesToExpressionTree_07()
        {
            var source =
@"
using System;
using System.Linq.Expressions;

Expression<Func<int, int>> e = [return: A][return: A] (x) => x;

[AttributeUsage(AttributeTargets.All, AllowMultiple = true)]
class A : Attribute { }
";
            var comp = CreateCompilation(source);
            comp.VerifyDiagnostics(
                // (5,32): error CS8972: A lambda expression with attributes cannot be converted to an expression tree
                // Expression<Func<int, int>> e = [return: A][return: A] (x) => x;
                Diagnostic(ErrorCode.ERR_LambdaWithAttributesToExpressionTree, "[return: A][return: A] (x) => x").WithLocation(5, 32)
                );
        }

        [Fact]
        [WorkItem(53910, "https://github.com/dotnet/roslyn/issues/53910")]
        public void WithAttributesToExpressionTree_08()
        {
            var source =
@"
using System;
using System.Linq.Expressions;

Expression<Func<int, int>> e = [A][return: A] (x) => x;

class A : Attribute { }
";
            var comp = CreateCompilation(source);
            comp.VerifyDiagnostics(
                // (5,32): error CS8972: A lambda expression with attributes cannot be converted to an expression tree
                // Expression<Func<int, int>> e = [A][return: A] (x) => x;
                Diagnostic(ErrorCode.ERR_LambdaWithAttributesToExpressionTree, "[A][return: A] (x) => x").WithLocation(5, 32)
                );
        }

        [Fact]
        [WorkItem(53910, "https://github.com/dotnet/roslyn/issues/53910")]
        public void WithAttributesToExpressionTree_09()
        {
            var source =
@"
using System;
using System.Linq.Expressions;

Expression<Func<int, int>> e = [A] ([A] x) => x;

class A : Attribute { }
";
            var comp = CreateCompilation(source);
            comp.VerifyDiagnostics(
                // (5,32): error CS8972: A lambda expression with attributes cannot be converted to an expression tree
                // Expression<Func<int, int>> e = [A] ([A] x) => x;
                Diagnostic(ErrorCode.ERR_LambdaWithAttributesToExpressionTree, "[A] ([A] x) => x").WithLocation(5, 32)
                );
        }

        [Fact]
        [WorkItem(53910, "https://github.com/dotnet/roslyn/issues/53910")]
        public void WithAttributesToExpressionTree_10()
        {
            var source =
@"
using System;
using System.Linq.Expressions;

Expression<Func<int, int>> e = [return: A] ([A] x) => x;

class A : Attribute { }
";
            var comp = CreateCompilation(source);
            comp.VerifyDiagnostics(
                // (5,32): error CS8972: A lambda expression with attributes cannot be converted to an expression tree
                // Expression<Func<int, int>> e = [return: A] ([A] x) => x;
                Diagnostic(ErrorCode.ERR_LambdaWithAttributesToExpressionTree, "[return: A] ([A] x) => x").WithLocation(5, 32)
                );
        }

<<<<<<< HEAD
=======
        [Fact]
        [WorkItem(60661, "https://github.com/dotnet/roslyn/issues/60661")]
        public void KeywordParameterName_01()
        {
            var source =
@"using System;
class Program
{
    static void Main()
    {
        Action<int> a = int => { };
    }
}";
            var comp = CreateCompilation(source);
            comp.VerifyDiagnostics(
                // (6,25): error CS1041: Identifier expected; 'int' is a keyword
                //         Action<int> a = int => { };
                Diagnostic(ErrorCode.ERR_IdentifierExpectedKW, "int").WithArguments("", "int").WithLocation(6, 25));
        }

        [Fact]
        [WorkItem(60661, "https://github.com/dotnet/roslyn/issues/60661")]
        public void KeywordParameterName_02()
        {
            var source =
@"using System;
class Program
{
    static void Main()
    {
        Action<int> a = ref => { };
    }
}";
            var comp = CreateCompilation(source);
            comp.VerifyDiagnostics(
                // (6,25): error CS1041: Identifier expected; 'ref' is a keyword
                //         Action<int> a = ref => { };
                Diagnostic(ErrorCode.ERR_IdentifierExpectedKW, "ref").WithArguments("", "ref").WithLocation(6, 25));
        }

        [Fact]
        [WorkItem(60661, "https://github.com/dotnet/roslyn/issues/60661")]
        public void KeywordParameterName_03()
        {
            var source =
@"using System;
class Program
{
    static void Main()
    {
        Action<int> a = ref int => { };
    }
}";
            var comp = CreateCompilation(source);
            comp.VerifyDiagnostics(
                // (6,21): error CS8171: Cannot initialize a by-value variable with a reference
                //         Action<int> a = ref int => { };
                Diagnostic(ErrorCode.ERR_InitializeByValueVariableWithReference, "a = ref int => { }").WithLocation(6, 21),
                // (6,29): error CS1041: Identifier expected; 'int' is a keyword
                //         Action<int> a = ref int => { };
                Diagnostic(ErrorCode.ERR_IdentifierExpectedKW, "int").WithArguments("", "int").WithLocation(6, 29));
        }

        [Fact]
        public void ParameterScope_NotInMethodAttributeNameOf()
        {
            var comp = CreateCompilation(@"
class C
{
    void M()
    {

        var _ =
            [My(nameof(parameter))] // 1
            void(int parameter) => { };
    }

    [My(nameof(parameter))] // 2
    void M2(int parameter) { }
}

public class MyAttribute : System.Attribute
{
    public MyAttribute(string name1) { }
}
");
            comp.VerifyDiagnostics(
                // (8,24): error CS0103: The name 'parameter' does not exist in the current context
                //             [My(nameof(parameter))] // 1
                Diagnostic(ErrorCode.ERR_NameNotInContext, "parameter").WithArguments("parameter").WithLocation(8, 24),
                // (12,16): error CS0103: The name 'parameter' does not exist in the current context
                //     [My(nameof(parameter))] // 2
                Diagnostic(ErrorCode.ERR_NameNotInContext, "parameter").WithArguments("parameter").WithLocation(12, 16)
                );

            VerifyParameter(comp, 0);
            VerifyParameter(comp, 1);
        }

>>>>>>> c102b001
        /// <summary>
        /// Look for usages of "parameter" and verify the index-th one.
        /// </summary>
        private void VerifyParameter(CSharpCompilation comp, int index)
        {
            var tree = comp.SyntaxTrees.Single();
            var model = comp.GetSemanticModel(tree);
            var parameterUsages = tree.GetRoot().DescendantNodes().OfType<IdentifierNameSyntax>()
                .Where(i => i.Identifier.ValueText == "parameter")
                .Where(i => i.Ancestors().Any(a => a.IsKind(SyntaxKind.Attribute) || a.IsKind(SyntaxKind.DefaultExpression) || a.IsKind(SyntaxKind.InvocationExpression)))
                .ToArray();

            var parameterUsage = parameterUsages[index];

            Assert.Null(model.GetSymbolInfo(parameterUsage).Symbol);
            Assert.True(model.GetTypeInfo(parameterUsage).Type.IsErrorType());
            Assert.DoesNotContain("parameter", model.LookupSymbols(parameterUsage.Position).ToTestDisplayStrings());
        }

        [Fact]
        public void ParameterScope_NotInMethodAttributeTypeOf()
        {
            var comp = CreateCompilation(@"
class C
{
    void M()
    {

        var _ =
            [My(typeof(parameter))] // 1
            void(int parameter) => { };
    }

    [My(typeof(parameter))] // 2
    void M2(int parameter) { }
}

public class MyAttribute : System.Attribute
{
    public MyAttribute(string name1) { }
}
");
            comp.VerifyDiagnostics(
                // (8,24): error CS0246: The type or namespace name 'parameter' could not be found (are you missing a using directive or an assembly reference?)
                //             [My(typeof(parameter))] // 1
                Diagnostic(ErrorCode.ERR_SingleTypeNameNotFound, "parameter").WithArguments("parameter").WithLocation(8, 24),
                // (12,16): error CS0246: The type or namespace name 'parameter' could not be found (are you missing a using directive or an assembly reference?)
                //     [My(typeof(parameter))] // 2
                Diagnostic(ErrorCode.ERR_SingleTypeNameNotFound, "parameter").WithArguments("parameter").WithLocation(12, 16)
                );

            VerifyParameter(comp, 0);
            VerifyParameter(comp, 1);
        }

        [Fact]
        public void ParameterScope_NotInMethodAttribute()
        {
            var comp = CreateCompilation(@"
class C
{
    void M()
    {
        var _ =
            [My(parameter)] // 1
            void (int parameter) => { };
    }

    [My(parameter)] // 2
    void M2(int parameter) { }
}

public class MyAttribute : System.Attribute
{
    public MyAttribute(object o) { }
}
");
            comp.VerifyDiagnostics(
                // (7,17): error CS0103: The name 'parameter' does not exist in the current context
                //             [My(parameter)] // 1
                Diagnostic(ErrorCode.ERR_NameNotInContext, "parameter").WithArguments("parameter").WithLocation(7, 17),
                // (11,9): error CS0103: The name 'parameter' does not exist in the current context
                //     [My(parameter)] // 2
                Diagnostic(ErrorCode.ERR_NameNotInContext, "parameter").WithArguments("parameter").WithLocation(11, 9)
                );

            VerifyParameter(comp, 0);
            VerifyParameter(comp, 1);
        }

        [Fact]
        public void ParameterScope_NotInMethodAttributeTypeArgument()
        {
            var comp = CreateCompilation(@"
class C
{
    void M()
    {
        var _ =
            [My<parameter>] // 1
            void (int parameter) => { };
    }

    [My<parameter>] // 2
    void M2(int parameter) { }
}

public class MyAttribute<T> : System.Attribute
{
}
");
            comp.VerifyDiagnostics(
                // (7,17): error CS0246: The type or namespace name 'parameter' could not be found (are you missing a using directive or an assembly reference?)
                //             [My<parameter>] // 1
                Diagnostic(ErrorCode.ERR_SingleTypeNameNotFound, "parameter").WithArguments("parameter").WithLocation(7, 17),
                // (11,9): error CS0246: The type or namespace name 'parameter' could not be found (are you missing a using directive or an assembly reference?)
                //     [My<parameter>] // 2
                Diagnostic(ErrorCode.ERR_SingleTypeNameNotFound, "parameter").WithArguments("parameter").WithLocation(11, 9)
                );

            VerifyParameter(comp, 0);
            VerifyParameter(comp, 1);
        }

        [Fact]
        public void ParameterScope_NotAsMethodAttributeType()
        {
            var comp = CreateCompilation(@"
class C
{
    void M()
    {
        var _ =
            [parameter] // 1
            void (System.Attribute parameter) => { };
    }

    [parameter] // 2
    void M2(System.Attribute parameter) { }
}
");
            comp.VerifyDiagnostics(
                // (7,14): error CS0246: The type or namespace name 'parameterAttribute' could not be found (are you missing a using directive or an assembly reference?)
                //             [parameter] // 1
                Diagnostic(ErrorCode.ERR_SingleTypeNameNotFound, "parameter").WithArguments("parameterAttribute").WithLocation(7, 14),
                // (7,14): error CS0246: The type or namespace name 'parameter' could not be found (are you missing a using directive or an assembly reference?)
                //             [parameter] // 1
                Diagnostic(ErrorCode.ERR_SingleTypeNameNotFound, "parameter").WithArguments("parameter").WithLocation(7, 14),
                // (11,6): error CS0246: The type or namespace name 'parameterAttribute' could not be found (are you missing a using directive or an assembly reference?)
                //     [parameter] // 2
                Diagnostic(ErrorCode.ERR_SingleTypeNameNotFound, "parameter").WithArguments("parameterAttribute").WithLocation(11, 6),
                // (11,6): error CS0246: The type or namespace name 'parameter' could not be found (are you missing a using directive or an assembly reference?)
                //     [parameter] // 2
                Diagnostic(ErrorCode.ERR_SingleTypeNameNotFound, "parameter").WithArguments("parameter").WithLocation(11, 6)
                );

            VerifyParameter(comp, 0);
            VerifyParameter(comp, 1);
        }

        [Fact]
        public void ParameterScope_NotInParameterAttribute()
        {
            var comp = CreateCompilation(@"
class C
{
    void M()
    {
        var _ = void ([My(parameter)] int parameter) => throw null;
    }

    void M2([My(parameter)] int parameter) => throw null;
}

public class MyAttribute : System.Attribute
{
    public MyAttribute(string name1) { }
}
");
            comp.VerifyDiagnostics(
                // (6,27): error CS0103: The name 'parameter' does not exist in the current context
                //         var _ = void ([My(parameter)] int parameter) => throw null;
                Diagnostic(ErrorCode.ERR_NameNotInContext, "parameter").WithArguments("parameter").WithLocation(6, 27),
                // (9,17): error CS0103: The name 'parameter' does not exist in the current context
                //     void M2([My(parameter)] int parameter) => throw null;
                Diagnostic(ErrorCode.ERR_NameNotInContext, "parameter").WithArguments("parameter").WithLocation(9, 17)
                );

            VerifyParameter(comp, 0);
            VerifyParameter(comp, 1);
        }

        [Fact]
        public void ParameterScope_InParameterDefaultValueNameOf()
        {
            var comp = CreateCompilation(@"
class C
{
    void M()
    {
        var _ = void (string parameter = nameof(parameter)) => throw null;
    }

    void M2(string parameter = nameof(parameter)) => throw null;
}

public class MyAttribute : System.Attribute
{
    public MyAttribute(string name1) { }
}
");
            comp.VerifyDiagnostics(
                // (6,40): error CS1065: Default values are not valid in this context.
                //         var _ = void (string parameter = nameof(parameter)) => throw null;
                Diagnostic(ErrorCode.ERR_DefaultValueNotAllowed, "=").WithLocation(6, 40),
                // (9,39): error CS0103: The name 'parameter' does not exist in the current context
                //     void M2(string parameter = nameof(parameter)) => throw null;
                Diagnostic(ErrorCode.ERR_NameNotInContext, "parameter").WithArguments("parameter").WithLocation(9, 39)
                );
        }

        [Fact]
        public void ParameterScope_NotAsParameterAttributeType()
        {
            var comp = CreateCompilation(@"
class C
{
    void M()
    {
        var _ = void ([parameter] System.Attribute parameter) => throw null;
    }

    void M2([parameter] System.Attribute parameter) => throw null;
}
");
            comp.VerifyDiagnostics(
                // (6,24): error CS0246: The type or namespace name 'parameterAttribute' could not be found (are you missing a using directive or an assembly reference?)
                //         var _ = void ([parameter] System.Attribute parameter) => throw null;
                Diagnostic(ErrorCode.ERR_SingleTypeNameNotFound, "parameter").WithArguments("parameterAttribute").WithLocation(6, 24),
                // (6,24): error CS0246: The type or namespace name 'parameter' could not be found (are you missing a using directive or an assembly reference?)
                //         var _ = void ([parameter] System.Attribute parameter) => throw null;
                Diagnostic(ErrorCode.ERR_SingleTypeNameNotFound, "parameter").WithArguments("parameter").WithLocation(6, 24),
                // (9,14): error CS0246: The type or namespace name 'parameterAttribute' could not be found (are you missing a using directive or an assembly reference?)
                //     void M2([parameter] System.Attribute parameter) => throw null;
                Diagnostic(ErrorCode.ERR_SingleTypeNameNotFound, "parameter").WithArguments("parameterAttribute").WithLocation(9, 14),
                // (9,14): error CS0246: The type or namespace name 'parameter' could not be found (are you missing a using directive or an assembly reference?)
                //     void M2([parameter] System.Attribute parameter) => throw null;
                Diagnostic(ErrorCode.ERR_SingleTypeNameNotFound, "parameter").WithArguments("parameter").WithLocation(9, 14)
                );

            VerifyParameter(comp, 0);
            VerifyParameter(comp, 1);
        }

        [Fact]
        public void ParameterScope_NotInReturnType()
        {
            var comp = CreateCompilation(@"
class C
{
    void M()
    {
        var _ = parameter (int parameter) => throw null;
    }

    parameter M2(int parameter) => throw null;
}
");
            comp.VerifyDiagnostics(
                // (6,17): error CS0246: The type or namespace name 'parameter' could not be found (are you missing a using directive or an assembly reference?)
                //         var _ = parameter (int parameter) => throw null;
                Diagnostic(ErrorCode.ERR_SingleTypeNameNotFound, "parameter").WithArguments("parameter").WithLocation(6, 17),
                // (9,5): error CS0246: The type or namespace name 'parameter' could not be found (are you missing a using directive or an assembly reference?)
                //     parameter M2(int parameter) => throw null;
                Diagnostic(ErrorCode.ERR_SingleTypeNameNotFound, "parameter").WithArguments("parameter").WithLocation(9, 5)
                );
        }

        [Fact]
        public void ParameterScope_NotInParameterType()
        {
            var comp = CreateCompilation(@"
class C
{
    void M()
    {
        var _ = void (parameter parameter) => throw null;
    }

    void M2(parameter parameter) => throw null;
}
");
            comp.VerifyDiagnostics(
                // (6,23): error CS0246: The type or namespace name 'parameter' could not be found (are you missing a using directive or an assembly reference?)
                //         var _ = void (parameter parameter) => throw null;
                Diagnostic(ErrorCode.ERR_SingleTypeNameNotFound, "parameter").WithArguments("parameter").WithLocation(6, 23),
                // (9,13): error CS0246: The type or namespace name 'parameter' could not be found (are you missing a using directive or an assembly reference?)
                //     void M2(parameter parameter) => throw null;
                Diagnostic(ErrorCode.ERR_SingleTypeNameNotFound, "parameter").WithArguments("parameter").WithLocation(9, 13)
                );
        }
    }
}<|MERGE_RESOLUTION|>--- conflicted
+++ resolved
@@ -6310,8 +6310,6 @@
                 );
         }
 
-<<<<<<< HEAD
-=======
         [Fact]
         [WorkItem(60661, "https://github.com/dotnet/roslyn/issues/60661")]
         public void KeywordParameterName_01()
@@ -6411,7 +6409,6 @@
             VerifyParameter(comp, 1);
         }
 
->>>>>>> c102b001
         /// <summary>
         /// Look for usages of "parameter" and verify the index-th one.
         /// </summary>
