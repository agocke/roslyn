--- conflicted
+++ resolved
@@ -1639,7 +1639,137 @@
             var comp = CompileAndVerify(compilation, expectedOutput: expectedOutput);
         }
 
-<<<<<<< HEAD
+        [WorkItem(40295, "https://github.com/dotnet/roslyn/issues/40295")]
+        [Fact]
+        public void SwitchExpressionWithAmbiguousImplicitConversion_01()
+        {
+            var source = @"
+class A
+{
+  public static implicit operator B(A a) => new B();
+}
+
+class B
+{
+  public static implicit operator B(A a) => new B();
+}
+
+class C
+{
+  static void M(string s)
+  {
+    (B, B) x = s switch { _ => (new A(), new A()), };
+    x.Item1.ToString();
+  }
+}
+";
+            var comp = CreateCompilation(source);
+            comp.VerifyDiagnostics(
+                // (16,33): error CS0457: Ambiguous user defined conversions 'A.implicit operator B(A)' and 'B.implicit operator B(A)' when converting from 'A' to 'B'
+                //     (B, B) x = s switch { _ => (new A(), new A()), };
+                Diagnostic(ErrorCode.ERR_AmbigUDConv, "new A()").WithArguments("A.implicit operator B(A)", "B.implicit operator B(A)", "A", "B").WithLocation(16, 33),
+                // (16,42): error CS0457: Ambiguous user defined conversions 'A.implicit operator B(A)' and 'B.implicit operator B(A)' when converting from 'A' to 'B'
+                //     (B, B) x = s switch { _ => (new A(), new A()), };
+                Diagnostic(ErrorCode.ERR_AmbigUDConv, "new A()").WithArguments("A.implicit operator B(A)", "B.implicit operator B(A)", "A", "B").WithLocation(16, 42)
+                );
+        }
+
+        [WorkItem(40295, "https://github.com/dotnet/roslyn/issues/40295")]
+        [Fact]
+        public void SwitchExpressionWithAmbiguousImplicitConversion_02()
+        {
+            var source = @"
+class A
+{
+  public static implicit operator B(A a) => new B();
+}
+
+class B
+{
+  public static implicit operator B(A a) => new B();
+}
+
+class C
+{
+  static void M(int i)
+  {
+    var x = i switch { 1 => new A(), _ => new B() };
+    x.ToString();
+  }
+}
+";
+            var comp = CreateCompilation(source);
+            comp.VerifyDiagnostics(
+                // (16,29): error CS0457: Ambiguous user defined conversions 'A.implicit operator B(A)' and 'B.implicit operator B(A)' when converting from 'A' to 'B'
+                //     var x = i switch { 1 => new A(), _ => new B() };
+                Diagnostic(ErrorCode.ERR_AmbigUDConv, "new A()").WithArguments("A.implicit operator B(A)", "B.implicit operator B(A)", "A", "B").WithLocation(16, 29)
+                );
+        }
+
+        [WorkItem(40295, "https://github.com/dotnet/roslyn/issues/40295")]
+        [Fact]
+        public void SwitchExpressionWithAmbiguousImplicitConversion_03()
+        {
+            var source = @"
+class A
+{
+  public static implicit operator B(A a) => new B();
+}
+
+class B
+{
+  public static implicit operator B(A a) => new B();
+}
+
+class C
+{
+  static void M(int i)
+  {
+    B x = i switch { _ => new A() };
+    x.ToString();
+  }
+}
+";
+            var comp = CreateCompilation(source);
+            comp.VerifyDiagnostics(
+                // (16,27): error CS0457: Ambiguous user defined conversions 'A.implicit operator B(A)' and 'B.implicit operator B(A)' when converting from 'A' to 'B'
+                //     B x = i switch { _ => new A() };
+                Diagnostic(ErrorCode.ERR_AmbigUDConv, "new A()").WithArguments("A.implicit operator B(A)", "B.implicit operator B(A)", "A", "B").WithLocation(16, 27)
+                );
+        }
+
+        [WorkItem(40295, "https://github.com/dotnet/roslyn/issues/40295")]
+        [Fact]
+        public void SwitchExpressionWithAmbiguousImplicitConversion_04()
+        {
+            var source = @"
+class A
+{
+  public static implicit operator B(A a) => new B();
+}
+
+class B
+{
+  public static implicit operator B(A a) => new B();
+}
+
+class C
+{
+  static void M(int i)
+  {
+    B x = i switch { _ => i switch { _ => new A() } };
+    x.ToString();
+  }
+}
+";
+            var comp = CreateCompilation(source);
+            comp.VerifyDiagnostics(
+                // (16,43): error CS0457: Ambiguous user defined conversions 'A.implicit operator B(A)' and 'B.implicit operator B(A)' when converting from 'A' to 'B'
+                //     B x = i switch { _ => i switch { _ => new A() } };
+                Diagnostic(ErrorCode.ERR_AmbigUDConv, "new A()").WithArguments("A.implicit operator B(A)", "B.implicit operator B(A)", "A", "B").WithLocation(16, 43)
+                );
+        }
+
         [Fact, WorkItem(40533, "https://github.com/dotnet/roslyn/issues/40533")]
         public void DisallowDesignatorsUnderNotAndOr()
         {
@@ -2031,137 +2161,6 @@
             compilation.VerifyDiagnostics(
                 );
             var comp = CompileAndVerify(compilation, expectedOutput: expectedOutput);
-=======
-        [WorkItem(40295, "https://github.com/dotnet/roslyn/issues/40295")]
-        [Fact]
-        public void SwitchExpressionWithAmbiguousImplicitConversion_01()
-        {
-            var source = @"
-class A
-{
-  public static implicit operator B(A a) => new B();
-}
-
-class B
-{
-  public static implicit operator B(A a) => new B();
-}
-
-class C
-{
-  static void M(string s)
-  {
-    (B, B) x = s switch { _ => (new A(), new A()), };
-    x.Item1.ToString();
-  }
-}
-";
-            var comp = CreateCompilation(source);
-            comp.VerifyDiagnostics(
-                // (16,33): error CS0457: Ambiguous user defined conversions 'A.implicit operator B(A)' and 'B.implicit operator B(A)' when converting from 'A' to 'B'
-                //     (B, B) x = s switch { _ => (new A(), new A()), };
-                Diagnostic(ErrorCode.ERR_AmbigUDConv, "new A()").WithArguments("A.implicit operator B(A)", "B.implicit operator B(A)", "A", "B").WithLocation(16, 33),
-                // (16,42): error CS0457: Ambiguous user defined conversions 'A.implicit operator B(A)' and 'B.implicit operator B(A)' when converting from 'A' to 'B'
-                //     (B, B) x = s switch { _ => (new A(), new A()), };
-                Diagnostic(ErrorCode.ERR_AmbigUDConv, "new A()").WithArguments("A.implicit operator B(A)", "B.implicit operator B(A)", "A", "B").WithLocation(16, 42)
-                );
-        }
-
-        [WorkItem(40295, "https://github.com/dotnet/roslyn/issues/40295")]
-        [Fact]
-        public void SwitchExpressionWithAmbiguousImplicitConversion_02()
-        {
-            var source = @"
-class A
-{
-  public static implicit operator B(A a) => new B();
-}
-
-class B
-{
-  public static implicit operator B(A a) => new B();
-}
-
-class C
-{
-  static void M(int i)
-  {
-    var x = i switch { 1 => new A(), _ => new B() };
-    x.ToString();
-  }
-}
-";
-            var comp = CreateCompilation(source);
-            comp.VerifyDiagnostics(
-                // (16,29): error CS0457: Ambiguous user defined conversions 'A.implicit operator B(A)' and 'B.implicit operator B(A)' when converting from 'A' to 'B'
-                //     var x = i switch { 1 => new A(), _ => new B() };
-                Diagnostic(ErrorCode.ERR_AmbigUDConv, "new A()").WithArguments("A.implicit operator B(A)", "B.implicit operator B(A)", "A", "B").WithLocation(16, 29)
-                );
-        }
-
-        [WorkItem(40295, "https://github.com/dotnet/roslyn/issues/40295")]
-        [Fact]
-        public void SwitchExpressionWithAmbiguousImplicitConversion_03()
-        {
-            var source = @"
-class A
-{
-  public static implicit operator B(A a) => new B();
-}
-
-class B
-{
-  public static implicit operator B(A a) => new B();
-}
-
-class C
-{
-  static void M(int i)
-  {
-    B x = i switch { _ => new A() };
-    x.ToString();
-  }
-}
-";
-            var comp = CreateCompilation(source);
-            comp.VerifyDiagnostics(
-                // (16,27): error CS0457: Ambiguous user defined conversions 'A.implicit operator B(A)' and 'B.implicit operator B(A)' when converting from 'A' to 'B'
-                //     B x = i switch { _ => new A() };
-                Diagnostic(ErrorCode.ERR_AmbigUDConv, "new A()").WithArguments("A.implicit operator B(A)", "B.implicit operator B(A)", "A", "B").WithLocation(16, 27)
-                );
-        }
-
-        [WorkItem(40295, "https://github.com/dotnet/roslyn/issues/40295")]
-        [Fact]
-        public void SwitchExpressionWithAmbiguousImplicitConversion_04()
-        {
-            var source = @"
-class A
-{
-  public static implicit operator B(A a) => new B();
-}
-
-class B
-{
-  public static implicit operator B(A a) => new B();
-}
-
-class C
-{
-  static void M(int i)
-  {
-    B x = i switch { _ => i switch { _ => new A() } };
-    x.ToString();
-  }
-}
-";
-            var comp = CreateCompilation(source);
-            comp.VerifyDiagnostics(
-                // (16,43): error CS0457: Ambiguous user defined conversions 'A.implicit operator B(A)' and 'B.implicit operator B(A)' when converting from 'A' to 'B'
-                //     B x = i switch { _ => i switch { _ => new A() } };
-                Diagnostic(ErrorCode.ERR_AmbigUDConv, "new A()").WithArguments("A.implicit operator B(A)", "B.implicit operator B(A)", "A", "B").WithLocation(16, 43)
-                );
->>>>>>> ed05e26e
         }
     }
 }