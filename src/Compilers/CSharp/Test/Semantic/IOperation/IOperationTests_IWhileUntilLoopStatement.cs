﻿// Copyright (c) Microsoft.  All Rights Reserved.  Licensed under the Apache License, Version 2.0.  See License.txt in the project root for license information.

using Microsoft.CodeAnalysis.CSharp.Syntax;
using Microsoft.CodeAnalysis.Test.Utilities;
using Roslyn.Test.Utilities;
using Xunit;


namespace Microsoft.CodeAnalysis.CSharp.UnitTests
{
    public partial class IOperationTests : SemanticModelTestBase
    {
        [CompilerTrait(CompilerFeature.IOperation)]
        [Fact, WorkItem(17602, "https://github.com/dotnet/roslyn/issues/17602")]
        public void IWhileUntilLoopStatement_DoWhileLoopsTest()
        {
            string source = @"
class Program
{
    static void Main()
    {
        int[] ids = new int[] { 6, 7, 8, 10 };
        int sum = 0;
        int i = 0;
        /*<bind>*/do
        {
            sum += ids[i];
            i++;
        } while (i < 4);/*</bind>*/

        System.Console.WriteLine(sum);
    }
}
";
            string expectedOperationTree = @"
IWhileUntilLoopStatement (IsTopTest: False, IsWhile: True) (LoopKind.WhileUntil) (OperationKind.LoopStatement) (Syntax: 'do ... le (i < 4);')
  Condition: IBinaryOperatorExpression (BinaryOperatorKind.LessThan) (OperationKind.BinaryOperatorExpression, Type: System.Boolean) (Syntax: 'i < 4')
      Left: ILocalReferenceExpression: i (OperationKind.LocalReferenceExpression, Type: System.Int32) (Syntax: 'i')
      Right: ILiteralExpression (Text: 4) (OperationKind.LiteralExpression, Type: System.Int32, Constant: 4) (Syntax: '4')
  Body: IBlockStatement (2 statements) (OperationKind.BlockStatement) (Syntax: '{ ... }')
      IExpressionStatement (OperationKind.ExpressionStatement) (Syntax: 'sum += ids[i];')
        Expression: ICompoundAssignmentExpression (BinaryOperatorKind.Add) (OperationKind.CompoundAssignmentExpression, Type: System.Int32) (Syntax: 'sum += ids[i]')
            Left: ILocalReferenceExpression: sum (OperationKind.LocalReferenceExpression, Type: System.Int32) (Syntax: 'sum')
            Right: IArrayElementReferenceExpression (OperationKind.ArrayElementReferenceExpression, Type: System.Int32) (Syntax: 'ids[i]')
                Array reference: ILocalReferenceExpression: ids (OperationKind.LocalReferenceExpression, Type: System.Int32[]) (Syntax: 'ids')
                Indices(1):
                    ILocalReferenceExpression: i (OperationKind.LocalReferenceExpression, Type: System.Int32) (Syntax: 'i')
      IExpressionStatement (OperationKind.ExpressionStatement) (Syntax: 'i++;')
        Expression: IIncrementExpression (PostfixIncrement) (OperationKind.IncrementExpression, Type: System.Int32) (Syntax: 'i++')
            Target: ILocalReferenceExpression: i (OperationKind.LocalReferenceExpression, Type: System.Int32) (Syntax: 'i')
";
            VerifyOperationTreeForTest<DoStatementSyntax>(source, expectedOperationTree);
        }

        [CompilerTrait(CompilerFeature.IOperation)]
        [Fact, WorkItem(17602, "https://github.com/dotnet/roslyn/issues/17602")]
        public void IWhileUntilLoopStatement_WhileLoopsTest()
        {
            string source = @"
class Program
{
    static int SumWhile()
    {
        //
        // Sum numbers 0 .. 4
        //
        int sum = 0;
        int i = 0;
        /*<bind>*/while (i < 5)
        {
            sum += i;
            i++;
        }/*</bind>*/
        return sum;
    }
}
";
            string expectedOperationTree = @"
IWhileUntilLoopStatement (IsTopTest: True, IsWhile: True) (LoopKind.WhileUntil) (OperationKind.LoopStatement) (Syntax: 'while (i <  ... }')
  Condition: IBinaryOperatorExpression (BinaryOperatorKind.LessThan) (OperationKind.BinaryOperatorExpression, Type: System.Boolean) (Syntax: 'i < 5')
      Left: ILocalReferenceExpression: i (OperationKind.LocalReferenceExpression, Type: System.Int32) (Syntax: 'i')
      Right: ILiteralExpression (Text: 5) (OperationKind.LiteralExpression, Type: System.Int32, Constant: 5) (Syntax: '5')
  Body: IBlockStatement (2 statements) (OperationKind.BlockStatement) (Syntax: '{ ... }')
      IExpressionStatement (OperationKind.ExpressionStatement) (Syntax: 'sum += i;')
        Expression: ICompoundAssignmentExpression (BinaryOperatorKind.Add) (OperationKind.CompoundAssignmentExpression, Type: System.Int32) (Syntax: 'sum += i')
            Left: ILocalReferenceExpression: sum (OperationKind.LocalReferenceExpression, Type: System.Int32) (Syntax: 'sum')
            Right: ILocalReferenceExpression: i (OperationKind.LocalReferenceExpression, Type: System.Int32) (Syntax: 'i')
      IExpressionStatement (OperationKind.ExpressionStatement) (Syntax: 'i++;')
        Expression: IIncrementExpression (PostfixIncrement) (OperationKind.IncrementExpression, Type: System.Int32) (Syntax: 'i++')
            Target: ILocalReferenceExpression: i (OperationKind.LocalReferenceExpression, Type: System.Int32) (Syntax: 'i')
";
            VerifyOperationTreeForTest<WhileStatementSyntax>(source, expectedOperationTree);
        }

        [CompilerTrait(CompilerFeature.IOperation)]
        [Fact, WorkItem(17602, "https://github.com/dotnet/roslyn/issues/17602")]
        public void IWhileUntilLoopStatement_WhileConditionTrue()
        {
            string source = @"
using System;

class Program
{
    static void Main()
    {
        int index = 0;
        bool condition = true;
        /*<bind>*/while (condition)
        {
            int value = ++index;
            if (value > 10)
            {
                condition = false;
            }
        }/*</bind>*/
    }
}
";
            string expectedOperationTree = @"
IWhileUntilLoopStatement (IsTopTest: True, IsWhile: True) (LoopKind.WhileUntil) (OperationKind.LoopStatement) (Syntax: 'while (cond ... }')
  Condition: ILocalReferenceExpression: condition (OperationKind.LocalReferenceExpression, Type: System.Boolean) (Syntax: 'condition')
  Body: IBlockStatement (2 statements, 1 locals) (OperationKind.BlockStatement) (Syntax: '{ ... }')
      Locals: Local_1: System.Int32 value
      IVariableDeclarationStatement (1 declarations) (OperationKind.VariableDeclarationStatement) (Syntax: 'int value = ++index;')
        IVariableDeclaration (1 variables) (OperationKind.VariableDeclaration) (Syntax: 'int value = ++index;')
          Variables: Local_1: System.Int32 value
          Initializer: IIncrementExpression (PrefixIncrement) (OperationKind.IncrementExpression, Type: System.Int32) (Syntax: '++index')
              Target: ILocalReferenceExpression: index (OperationKind.LocalReferenceExpression, Type: System.Int32) (Syntax: 'index')
      IIfStatement (OperationKind.IfStatement) (Syntax: 'if (value > ... }')
        Condition: IBinaryOperatorExpression (BinaryOperatorKind.GreaterThan) (OperationKind.BinaryOperatorExpression, Type: System.Boolean) (Syntax: 'value > 10')
            Left: ILocalReferenceExpression: value (OperationKind.LocalReferenceExpression, Type: System.Int32) (Syntax: 'value')
            Right: ILiteralExpression (Text: 10) (OperationKind.LiteralExpression, Type: System.Int32, Constant: 10) (Syntax: '10')
        IfTrue: IBlockStatement (1 statements) (OperationKind.BlockStatement) (Syntax: '{ ... }')
            IExpressionStatement (OperationKind.ExpressionStatement) (Syntax: 'condition = false;')
              Expression: ISimpleAssignmentExpression (OperationKind.SimpleAssignmentExpression, Type: System.Boolean) (Syntax: 'condition = false')
                  Left: ILocalReferenceExpression: condition (OperationKind.LocalReferenceExpression, Type: System.Boolean) (Syntax: 'condition')
                  Right: ILiteralExpression (OperationKind.LiteralExpression, Type: System.Boolean, Constant: False) (Syntax: 'false')
        IfFalse: null
";
            VerifyOperationTreeForTest<WhileStatementSyntax>(source, expectedOperationTree);
        }

        [CompilerTrait(CompilerFeature.IOperation)]
        [Fact, WorkItem(17602, "https://github.com/dotnet/roslyn/issues/17602")]
        public void IWhileUntilLoopStatement_WhileWithBreak()
        {
            string source = @"
using System;

class Program
{
    static void Main()
    {
        int index = 0;
        /*<bind>*/while (true)
        {
            int value = ++index;
            if (value > 5)
            {
                Console.WriteLine(""While-loop break"");
                break;
            }
            Console.WriteLine(""While-loop statement"");
        }/*</bind>*/
    }
}
";
            string expectedOperationTree = @"
IWhileUntilLoopStatement (IsTopTest: True, IsWhile: True) (LoopKind.WhileUntil) (OperationKind.LoopStatement) (Syntax: 'while (true ... }')
  Condition: ILiteralExpression (OperationKind.LiteralExpression, Type: System.Boolean, Constant: True) (Syntax: 'true')
  Body: IBlockStatement (3 statements, 1 locals) (OperationKind.BlockStatement) (Syntax: '{ ... }')
      Locals: Local_1: System.Int32 value
      IVariableDeclarationStatement (1 declarations) (OperationKind.VariableDeclarationStatement) (Syntax: 'int value = ++index;')
        IVariableDeclaration (1 variables) (OperationKind.VariableDeclaration) (Syntax: 'int value = ++index;')
          Variables: Local_1: System.Int32 value
          Initializer: IIncrementExpression (PrefixIncrement) (OperationKind.IncrementExpression, Type: System.Int32) (Syntax: '++index')
              Target: ILocalReferenceExpression: index (OperationKind.LocalReferenceExpression, Type: System.Int32) (Syntax: 'index')
      IIfStatement (OperationKind.IfStatement) (Syntax: 'if (value > ... }')
        Condition: IBinaryOperatorExpression (BinaryOperatorKind.GreaterThan) (OperationKind.BinaryOperatorExpression, Type: System.Boolean) (Syntax: 'value > 5')
            Left: ILocalReferenceExpression: value (OperationKind.LocalReferenceExpression, Type: System.Int32) (Syntax: 'value')
            Right: ILiteralExpression (Text: 5) (OperationKind.LiteralExpression, Type: System.Int32, Constant: 5) (Syntax: '5')
        IfTrue: IBlockStatement (2 statements) (OperationKind.BlockStatement) (Syntax: '{ ... }')
            IExpressionStatement (OperationKind.ExpressionStatement) (Syntax: 'Console.Wri ... op break"");')
              Expression: IInvocationExpression (void System.Console.WriteLine(System.String value)) (OperationKind.InvocationExpression, Type: System.Void) (Syntax: 'Console.Wri ... oop break"")')
                  Instance Receiver: null
                  Arguments(1):
                      IArgument (ArgumentKind.Explicit, Matching Parameter: value) (OperationKind.Argument) (Syntax: '""While-loop break""')
                        ILiteralExpression (OperationKind.LiteralExpression, Type: System.String, Constant: ""While-loop break"") (Syntax: '""While-loop break""')
                        InConversion: null
                        OutConversion: null
            IBranchStatement (BranchKind.Break) (OperationKind.BranchStatement) (Syntax: 'break;')
        IfFalse: null
      IExpressionStatement (OperationKind.ExpressionStatement) (Syntax: 'Console.Wri ... tatement"");')
        Expression: IInvocationExpression (void System.Console.WriteLine(System.String value)) (OperationKind.InvocationExpression, Type: System.Void) (Syntax: 'Console.Wri ... statement"")')
            Instance Receiver: null
            Arguments(1):
                IArgument (ArgumentKind.Explicit, Matching Parameter: value) (OperationKind.Argument) (Syntax: '""While-loop statement""')
                  ILiteralExpression (OperationKind.LiteralExpression, Type: System.String, Constant: ""While-loop statement"") (Syntax: '""While-loop statement""')
                  InConversion: null
                  OutConversion: null
";
            VerifyOperationTreeForTest<WhileStatementSyntax>(source, expectedOperationTree);
        }

        [CompilerTrait(CompilerFeature.IOperation)]
        [Fact, WorkItem(17602, "https://github.com/dotnet/roslyn/issues/17602")]
        public void IWhileUntilLoopStatement_WhileWithThrow()
        {
            string source = @"
using System;

class Program
{
    static void Main()
    {
        int index = 0;
        /*<bind>*/while (true)
        {
            int value = ++index;
            if (value > 100)
            {
                throw new Exception(""Never hit"");
            }
            Console.WriteLine(""While-loop statement"");
        }/*</bind>*/
    }
}
";
            string expectedOperationTree = @"
IWhileUntilLoopStatement (IsTopTest: True, IsWhile: True) (LoopKind.WhileUntil) (OperationKind.LoopStatement) (Syntax: 'while (true ... }')
  Condition: ILiteralExpression (OperationKind.LiteralExpression, Type: System.Boolean, Constant: True) (Syntax: 'true')
  Body: IBlockStatement (3 statements, 1 locals) (OperationKind.BlockStatement) (Syntax: '{ ... }')
      Locals: Local_1: System.Int32 value
      IVariableDeclarationStatement (1 declarations) (OperationKind.VariableDeclarationStatement) (Syntax: 'int value = ++index;')
        IVariableDeclaration (1 variables) (OperationKind.VariableDeclaration) (Syntax: 'int value = ++index;')
          Variables: Local_1: System.Int32 value
          Initializer: IIncrementExpression (PrefixIncrement) (OperationKind.IncrementExpression, Type: System.Int32) (Syntax: '++index')
              Target: ILocalReferenceExpression: index (OperationKind.LocalReferenceExpression, Type: System.Int32) (Syntax: 'index')
      IIfStatement (OperationKind.IfStatement) (Syntax: 'if (value > ... }')
        Condition: IBinaryOperatorExpression (BinaryOperatorKind.GreaterThan) (OperationKind.BinaryOperatorExpression, Type: System.Boolean) (Syntax: 'value > 100')
            Left: ILocalReferenceExpression: value (OperationKind.LocalReferenceExpression, Type: System.Int32) (Syntax: 'value')
            Right: ILiteralExpression (Text: 100) (OperationKind.LiteralExpression, Type: System.Int32, Constant: 100) (Syntax: '100')
        IfTrue: IBlockStatement (1 statements) (OperationKind.BlockStatement) (Syntax: '{ ... }')
            IExpressionStatement (OperationKind.ExpressionStatement) (Syntax: 'throw new E ... ever hit"");')
              Expression: IThrowExpression (OperationKind.ThrowExpression, Type: System.Exception) (Syntax: 'throw new E ... ever hit"");')
                  IObjectCreationExpression (Constructor: System.Exception..ctor(System.String message)) (OperationKind.ObjectCreationExpression, Type: System.Exception) (Syntax: 'new Excepti ... Never hit"")')
                    Arguments(1):
                        IArgument (ArgumentKind.Explicit, Matching Parameter: message) (OperationKind.Argument) (Syntax: '""Never hit""')
                          ILiteralExpression (OperationKind.LiteralExpression, Type: System.String, Constant: ""Never hit"") (Syntax: '""Never hit""')
                          InConversion: null
                          OutConversion: null
                    Initializer: null
        IfFalse: null
      IExpressionStatement (OperationKind.ExpressionStatement) (Syntax: 'Console.Wri ... tatement"");')
        Expression: IInvocationExpression (void System.Console.WriteLine(System.String value)) (OperationKind.InvocationExpression, Type: System.Void) (Syntax: 'Console.Wri ... statement"")')
            Instance Receiver: null
            Arguments(1):
                IArgument (ArgumentKind.Explicit, Matching Parameter: value) (OperationKind.Argument) (Syntax: '""While-loop statement""')
                  ILiteralExpression (OperationKind.LiteralExpression, Type: System.String, Constant: ""While-loop statement"") (Syntax: '""While-loop statement""')
                  InConversion: null
                  OutConversion: null
";
            VerifyOperationTreeForTest<WhileStatementSyntax>(source, expectedOperationTree);
        }

        [CompilerTrait(CompilerFeature.IOperation)]
        [Fact, WorkItem(17602, "https://github.com/dotnet/roslyn/issues/17602")]
        public void IWhileUntilLoopStatement_WhileWithAssignment()
        {
            string source = @"
using System;

class Program
{
    static void Main()
    {
        int value = 4;
        int i;
        /*<bind>*/while ((i = value) >= 0)
        {
             Console.WriteLine(""While {0} {1}"", i, value);
            value--;
        }/*</bind>*/
    }
}
";
            string expectedOperationTree = @"
IWhileUntilLoopStatement (IsTopTest: True, IsWhile: True) (LoopKind.WhileUntil) (OperationKind.LoopStatement) (Syntax: 'while ((i = ... }')
  Condition: IBinaryOperatorExpression (BinaryOperatorKind.GreaterThanOrEqual) (OperationKind.BinaryOperatorExpression, Type: System.Boolean) (Syntax: '(i = value) >= 0')
      Left: ISimpleAssignmentExpression (OperationKind.SimpleAssignmentExpression, Type: System.Int32) (Syntax: 'i = value')
          Left: ILocalReferenceExpression: i (OperationKind.LocalReferenceExpression, Type: System.Int32) (Syntax: 'i')
          Right: ILocalReferenceExpression: value (OperationKind.LocalReferenceExpression, Type: System.Int32) (Syntax: 'value')
      Right: ILiteralExpression (Text: 0) (OperationKind.LiteralExpression, Type: System.Int32, Constant: 0) (Syntax: '0')
  Body: IBlockStatement (2 statements) (OperationKind.BlockStatement) (Syntax: '{ ... }')
      IExpressionStatement (OperationKind.ExpressionStatement) (Syntax: 'Console.Wri ...  i, value);')
        Expression: IInvocationExpression (void System.Console.WriteLine(System.String format, System.Object arg0, System.Object arg1)) (OperationKind.InvocationExpression, Type: System.Void) (Syntax: 'Console.Wri ... , i, value)')
            Instance Receiver: null
            Arguments(3):
                IArgument (ArgumentKind.Explicit, Matching Parameter: format) (OperationKind.Argument) (Syntax: '""While {0} {1}""')
                  ILiteralExpression (OperationKind.LiteralExpression, Type: System.String, Constant: ""While {0} {1}"") (Syntax: '""While {0} {1}""')
                  InConversion: null
                  OutConversion: null
                IArgument (ArgumentKind.Explicit, Matching Parameter: arg0) (OperationKind.Argument) (Syntax: 'i')
                  IConversionExpression (Implicit, TryCast: False, Unchecked) (OperationKind.ConversionExpression, Type: System.Object) (Syntax: 'i')
                    Conversion: CommonConversion (Exists: True, IsIdentity: False, IsNumeric: False, IsReference: False, IsUserDefined: False) (MethodSymbol: null)
                    Operand: ILocalReferenceExpression: i (OperationKind.LocalReferenceExpression, Type: System.Int32) (Syntax: 'i')
                  InConversion: null
                  OutConversion: null
                IArgument (ArgumentKind.Explicit, Matching Parameter: arg1) (OperationKind.Argument) (Syntax: 'value')
                  IConversionExpression (Implicit, TryCast: False, Unchecked) (OperationKind.ConversionExpression, Type: System.Object) (Syntax: 'value')
                    Conversion: CommonConversion (Exists: True, IsIdentity: False, IsNumeric: False, IsReference: False, IsUserDefined: False) (MethodSymbol: null)
                    Operand: ILocalReferenceExpression: value (OperationKind.LocalReferenceExpression, Type: System.Int32) (Syntax: 'value')
                  InConversion: null
                  OutConversion: null
      IExpressionStatement (OperationKind.ExpressionStatement) (Syntax: 'value--;')
<<<<<<< HEAD
        Expression: IIncrementExpression (PostfixDecrement) (OperationKind.IncrementExpression, Type: System.Int32) (Syntax: 'value--')
            Target: ILocalReferenceExpression: value (OperationKind.LocalReferenceExpression, Type: System.Int32) (Syntax: 'value')
=======
        Expression: IIncrementExpression (UnaryOperandKind.IntegerPostfixDecrement) (OperationKind.IncrementExpression, Type: System.Int32) (Syntax: 'value--')
            Left: ILocalReferenceExpression: value (OperationKind.LocalReferenceExpression, Type: System.Int32) (Syntax: 'value')

>>>>>>> 932bb7a8
";
            VerifyOperationTreeForTest<WhileStatementSyntax>(source, expectedOperationTree);
        }

        [CompilerTrait(CompilerFeature.IOperation)]
        [Fact, WorkItem(17602, "https://github.com/dotnet/roslyn/issues/17602")]
        public void IWhileUntilLoopStatement_WhileInvalidCondition()
        {
            string source = @"
class Program
{
    static void Main()
    {
        int number = 10;
        /*<bind>*/while (number)
        {
        }/*</bind>*/
    }
}
";
            string expectedOperationTree = @"
IWhileUntilLoopStatement (IsTopTest: True, IsWhile: True) (LoopKind.WhileUntil) (OperationKind.LoopStatement, IsInvalid) (Syntax: 'while (numb ... }')
  Condition: IConversionExpression (Implicit, TryCast: False, Unchecked) (OperationKind.ConversionExpression, Type: System.Boolean, IsInvalid) (Syntax: 'number')
      Conversion: CommonConversion (Exists: True, IsIdentity: True, IsNumeric: False, IsReference: False, IsUserDefined: False) (MethodSymbol: null)
      Operand: ILocalReferenceExpression: number (OperationKind.LocalReferenceExpression, Type: System.Int32, IsInvalid) (Syntax: 'number')
  Body: IBlockStatement (0 statements) (OperationKind.BlockStatement) (Syntax: '{ ... }')
";
            VerifyOperationTreeForTest<WhileStatementSyntax>(source, expectedOperationTree);
        }

        [CompilerTrait(CompilerFeature.IOperation)]
        [Fact, WorkItem(17602, "https://github.com/dotnet/roslyn/issues/17602")]
        public void IWhileUntilLoopStatement_WhileWithReturn()
        {
            string source = @"
class Program
{
    static void Main()
    {
        System.Console.WriteLine(GetFirstEvenNumber(33));
    }
    public static int GetFirstEvenNumber(int number)
    {
        /*<bind>*/while (true)
        {
            if ((number % 2) == 0)
            {
                return number;
            }
            number++;

        }/*</bind>*/
    }
}
";

            string expectedOperationTree = @"
IWhileUntilLoopStatement (IsTopTest: True, IsWhile: True) (LoopKind.WhileUntil) (OperationKind.LoopStatement) (Syntax: 'while (true ... }')
  Condition: ILiteralExpression (OperationKind.LiteralExpression, Type: System.Boolean, Constant: True) (Syntax: 'true')
  Body: IBlockStatement (2 statements) (OperationKind.BlockStatement) (Syntax: '{ ... }')
      IIfStatement (OperationKind.IfStatement) (Syntax: 'if ((number ... }')
        Condition: IBinaryOperatorExpression (BinaryOperatorKind.Equals) (OperationKind.BinaryOperatorExpression, Type: System.Boolean) (Syntax: '(number % 2) == 0')
            Left: IBinaryOperatorExpression (BinaryOperatorKind.Remainder) (OperationKind.BinaryOperatorExpression, Type: System.Int32) (Syntax: 'number % 2')
                Left: IParameterReferenceExpression: number (OperationKind.ParameterReferenceExpression, Type: System.Int32) (Syntax: 'number')
                Right: ILiteralExpression (Text: 2) (OperationKind.LiteralExpression, Type: System.Int32, Constant: 2) (Syntax: '2')
            Right: ILiteralExpression (Text: 0) (OperationKind.LiteralExpression, Type: System.Int32, Constant: 0) (Syntax: '0')
        IfTrue: IBlockStatement (1 statements) (OperationKind.BlockStatement) (Syntax: '{ ... }')
            IReturnStatement (OperationKind.ReturnStatement) (Syntax: 'return number;')
              ReturnedValue: IParameterReferenceExpression: number (OperationKind.ParameterReferenceExpression, Type: System.Int32) (Syntax: 'number')
        IfFalse: null
      IExpressionStatement (OperationKind.ExpressionStatement) (Syntax: 'number++;')
        Expression: IIncrementExpression (PostfixIncrement) (OperationKind.IncrementExpression, Type: System.Int32) (Syntax: 'number++')
            Target: IParameterReferenceExpression: number (OperationKind.ParameterReferenceExpression, Type: System.Int32) (Syntax: 'number')
";
            VerifyOperationTreeForTest<WhileStatementSyntax>(source, expectedOperationTree);
        }

        [CompilerTrait(CompilerFeature.IOperation)]
        [Fact, WorkItem(17602, "https://github.com/dotnet/roslyn/issues/17602")]
        public void IWhileUntilLoopStatement_WhileWithGoto()
        {
            string source = @"
class Program
{
    static void Main()
    {
        System.Console.WriteLine(GetFirstEvenNumber(33));
    }
    public static int GetFirstEvenNumber(int number)
    {
        /*<bind>*/while (true)
        {
            if ((number % 2) == 0)
            {
                goto Even;
            }
            number++;
        Even:
            return number;
        }/*</bind>*/
    }
}
";
            string expectedOperationTree = @"
IWhileUntilLoopStatement (IsTopTest: True, IsWhile: True) (LoopKind.WhileUntil) (OperationKind.LoopStatement) (Syntax: 'while (true ... }')
  Condition: ILiteralExpression (OperationKind.LiteralExpression, Type: System.Boolean, Constant: True) (Syntax: 'true')
  Body: IBlockStatement (3 statements) (OperationKind.BlockStatement) (Syntax: '{ ... }')
      IIfStatement (OperationKind.IfStatement) (Syntax: 'if ((number ... }')
        Condition: IBinaryOperatorExpression (BinaryOperatorKind.Equals) (OperationKind.BinaryOperatorExpression, Type: System.Boolean) (Syntax: '(number % 2) == 0')
            Left: IBinaryOperatorExpression (BinaryOperatorKind.Remainder) (OperationKind.BinaryOperatorExpression, Type: System.Int32) (Syntax: 'number % 2')
                Left: IParameterReferenceExpression: number (OperationKind.ParameterReferenceExpression, Type: System.Int32) (Syntax: 'number')
                Right: ILiteralExpression (Text: 2) (OperationKind.LiteralExpression, Type: System.Int32, Constant: 2) (Syntax: '2')
            Right: ILiteralExpression (Text: 0) (OperationKind.LiteralExpression, Type: System.Int32, Constant: 0) (Syntax: '0')
        IfTrue: IBlockStatement (1 statements) (OperationKind.BlockStatement) (Syntax: '{ ... }')
            IBranchStatement (BranchKind.GoTo, Label: Even) (OperationKind.BranchStatement) (Syntax: 'goto Even;')
        IfFalse: null
      IExpressionStatement (OperationKind.ExpressionStatement) (Syntax: 'number++;')
        Expression: IIncrementExpression (PostfixIncrement) (OperationKind.IncrementExpression, Type: System.Int32) (Syntax: 'number++')
            Target: IParameterReferenceExpression: number (OperationKind.ParameterReferenceExpression, Type: System.Int32) (Syntax: 'number')
      ILabelStatement (Label: Even) (OperationKind.LabelStatement) (Syntax: 'Even: ... urn number;')
        LabeledStatement: IReturnStatement (OperationKind.ReturnStatement) (Syntax: 'return number;')
            ReturnedValue: IParameterReferenceExpression: number (OperationKind.ParameterReferenceExpression, Type: System.Int32) (Syntax: 'number')
";
            VerifyOperationTreeForTest<WhileStatementSyntax>(source, expectedOperationTree);
        }

        [CompilerTrait(CompilerFeature.IOperation)]
        [Fact, WorkItem(17602, "https://github.com/dotnet/roslyn/issues/17602")]
        public void IWhileUntilLoopStatement_WhileMissingCondition()
        {
            string source = @"
class Program
{
    static void Main()
    {
        int index = 0;
        bool condition = true;
        /*<bind>*/while ()
        {
            int value = ++index;
            if (value > 100)
            {
                condition = false;
            }
        }/*</bind>*/
    }
}
";
            string expectedOperationTree = @"
IWhileUntilLoopStatement (IsTopTest: True, IsWhile: True) (LoopKind.WhileUntil) (OperationKind.LoopStatement, IsInvalid) (Syntax: 'while () ... }')
  Condition: IConversionExpression (Implicit, TryCast: False, Unchecked) (OperationKind.ConversionExpression, Type: System.Boolean, IsInvalid) (Syntax: '')
      Conversion: CommonConversion (Exists: True, IsIdentity: True, IsNumeric: False, IsReference: False, IsUserDefined: False) (MethodSymbol: null)
      Operand: IInvalidExpression (OperationKind.InvalidExpression, Type: ?, IsInvalid) (Syntax: '')
          Children(0)
  Body: IBlockStatement (2 statements, 1 locals) (OperationKind.BlockStatement) (Syntax: '{ ... }')
      Locals: Local_1: System.Int32 value
      IVariableDeclarationStatement (1 declarations) (OperationKind.VariableDeclarationStatement) (Syntax: 'int value = ++index;')
        IVariableDeclaration (1 variables) (OperationKind.VariableDeclaration) (Syntax: 'int value = ++index;')
          Variables: Local_1: System.Int32 value
          Initializer: IIncrementExpression (PrefixIncrement) (OperationKind.IncrementExpression, Type: System.Int32) (Syntax: '++index')
              Target: ILocalReferenceExpression: index (OperationKind.LocalReferenceExpression, Type: System.Int32) (Syntax: 'index')
      IIfStatement (OperationKind.IfStatement) (Syntax: 'if (value > ... }')
        Condition: IBinaryOperatorExpression (BinaryOperatorKind.GreaterThan) (OperationKind.BinaryOperatorExpression, Type: System.Boolean) (Syntax: 'value > 100')
            Left: ILocalReferenceExpression: value (OperationKind.LocalReferenceExpression, Type: System.Int32) (Syntax: 'value')
            Right: ILiteralExpression (Text: 100) (OperationKind.LiteralExpression, Type: System.Int32, Constant: 100) (Syntax: '100')
        IfTrue: IBlockStatement (1 statements) (OperationKind.BlockStatement) (Syntax: '{ ... }')
            IExpressionStatement (OperationKind.ExpressionStatement) (Syntax: 'condition = false;')
              Expression: ISimpleAssignmentExpression (OperationKind.SimpleAssignmentExpression, Type: System.Boolean) (Syntax: 'condition = false')
                  Left: ILocalReferenceExpression: condition (OperationKind.LocalReferenceExpression, Type: System.Boolean) (Syntax: 'condition')
                  Right: ILiteralExpression (OperationKind.LiteralExpression, Type: System.Boolean, Constant: False) (Syntax: 'false')
        IfFalse: null
";
            VerifyOperationTreeForTest<WhileStatementSyntax>(source, expectedOperationTree);
        }

        [CompilerTrait(CompilerFeature.IOperation)]
        [Fact, WorkItem(17602, "https://github.com/dotnet/roslyn/issues/17602")]
        public void IWhileUntilLoopStatement_WhileMissingStatement()
        {
            string source = @"
class ContinueTest
{
    static void Main()
    {
        int i = 0;
        /*<bind>*/while(i <= 10)
        {

        }/*</bind>*/
    }
}
";
            string expectedOperationTree = @"
IWhileUntilLoopStatement (IsTopTest: True, IsWhile: True) (LoopKind.WhileUntil) (OperationKind.LoopStatement) (Syntax: 'while(i <=  ... }')
  Condition: IBinaryOperatorExpression (BinaryOperatorKind.LessThanOrEqual) (OperationKind.BinaryOperatorExpression, Type: System.Boolean) (Syntax: 'i <= 10')
      Left: ILocalReferenceExpression: i (OperationKind.LocalReferenceExpression, Type: System.Int32) (Syntax: 'i')
      Right: ILiteralExpression (Text: 10) (OperationKind.LiteralExpression, Type: System.Int32, Constant: 10) (Syntax: '10')
  Body: IBlockStatement (0 statements) (OperationKind.BlockStatement) (Syntax: '{ ... }')
";
            VerifyOperationTreeForTest<WhileStatementSyntax>(source, expectedOperationTree);
        }

        [CompilerTrait(CompilerFeature.IOperation)]
        [Fact, WorkItem(17602, "https://github.com/dotnet/roslyn/issues/17602")]
        public void IWhileUntilLoopStatement_WhileWithContinue()
        {
            string source = @"
class ContinueTest
{
    static void Main()
    {
        int i = 0;
        /*<bind>*/while(i <= 10)
        {
            i++;
            if (i < 9)
            {
                continue;
            }
            System.Console.WriteLine(i);
        }/*</bind>*/
    }
}
";
            string expectedOperationTree = @"
IWhileUntilLoopStatement (IsTopTest: True, IsWhile: True) (LoopKind.WhileUntil) (OperationKind.LoopStatement) (Syntax: 'while(i <=  ... }')
  Condition: IBinaryOperatorExpression (BinaryOperatorKind.LessThanOrEqual) (OperationKind.BinaryOperatorExpression, Type: System.Boolean) (Syntax: 'i <= 10')
      Left: ILocalReferenceExpression: i (OperationKind.LocalReferenceExpression, Type: System.Int32) (Syntax: 'i')
      Right: ILiteralExpression (Text: 10) (OperationKind.LiteralExpression, Type: System.Int32, Constant: 10) (Syntax: '10')
  Body: IBlockStatement (3 statements) (OperationKind.BlockStatement) (Syntax: '{ ... }')
      IExpressionStatement (OperationKind.ExpressionStatement) (Syntax: 'i++;')
        Expression: IIncrementExpression (PostfixIncrement) (OperationKind.IncrementExpression, Type: System.Int32) (Syntax: 'i++')
            Target: ILocalReferenceExpression: i (OperationKind.LocalReferenceExpression, Type: System.Int32) (Syntax: 'i')
      IIfStatement (OperationKind.IfStatement) (Syntax: 'if (i < 9) ... }')
        Condition: IBinaryOperatorExpression (BinaryOperatorKind.LessThan) (OperationKind.BinaryOperatorExpression, Type: System.Boolean) (Syntax: 'i < 9')
            Left: ILocalReferenceExpression: i (OperationKind.LocalReferenceExpression, Type: System.Int32) (Syntax: 'i')
            Right: ILiteralExpression (Text: 9) (OperationKind.LiteralExpression, Type: System.Int32, Constant: 9) (Syntax: '9')
        IfTrue: IBlockStatement (1 statements) (OperationKind.BlockStatement) (Syntax: '{ ... }')
            IBranchStatement (BranchKind.Continue) (OperationKind.BranchStatement) (Syntax: 'continue;')
        IfFalse: null
      IExpressionStatement (OperationKind.ExpressionStatement) (Syntax: 'System.Cons ... iteLine(i);')
        Expression: IInvocationExpression (void System.Console.WriteLine(System.Int32 value)) (OperationKind.InvocationExpression, Type: System.Void) (Syntax: 'System.Cons ... riteLine(i)')
            Instance Receiver: null
            Arguments(1):
                IArgument (ArgumentKind.Explicit, Matching Parameter: value) (OperationKind.Argument) (Syntax: 'i')
                  ILocalReferenceExpression: i (OperationKind.LocalReferenceExpression, Type: System.Int32) (Syntax: 'i')
                  InConversion: null
                  OutConversion: null
";
            VerifyOperationTreeForTest<WhileStatementSyntax>(source, expectedOperationTree);
        }

        [CompilerTrait(CompilerFeature.IOperation)]
        [Fact, WorkItem(17602, "https://github.com/dotnet/roslyn/issues/17602")]
        public void IWhileUntilLoopStatement_WhileNested()
        {
            string source = @"
class Test
{
    static void Main()
    {
        int i = 0;
        /*<bind>*/while(i<10)
        {
            i++;
            int j = 0;
            while (j < 10)
            {
                j++;
                System.Console.WriteLine(j);
            }
            System.Console.WriteLine(i);
        }/*</bind>*/
    }
}
";
            string expectedOperationTree = @"
IWhileUntilLoopStatement (IsTopTest: True, IsWhile: True) (LoopKind.WhileUntil) (OperationKind.LoopStatement) (Syntax: 'while(i<10) ... }')
  Condition: IBinaryOperatorExpression (BinaryOperatorKind.LessThan) (OperationKind.BinaryOperatorExpression, Type: System.Boolean) (Syntax: 'i<10')
      Left: ILocalReferenceExpression: i (OperationKind.LocalReferenceExpression, Type: System.Int32) (Syntax: 'i')
      Right: ILiteralExpression (Text: 10) (OperationKind.LiteralExpression, Type: System.Int32, Constant: 10) (Syntax: '10')
  Body: IBlockStatement (4 statements, 1 locals) (OperationKind.BlockStatement) (Syntax: '{ ... }')
      Locals: Local_1: System.Int32 j
      IExpressionStatement (OperationKind.ExpressionStatement) (Syntax: 'i++;')
        Expression: IIncrementExpression (PostfixIncrement) (OperationKind.IncrementExpression, Type: System.Int32) (Syntax: 'i++')
            Target: ILocalReferenceExpression: i (OperationKind.LocalReferenceExpression, Type: System.Int32) (Syntax: 'i')
      IVariableDeclarationStatement (1 declarations) (OperationKind.VariableDeclarationStatement) (Syntax: 'int j = 0;')
        IVariableDeclaration (1 variables) (OperationKind.VariableDeclaration) (Syntax: 'int j = 0;')
          Variables: Local_1: System.Int32 j
          Initializer: ILiteralExpression (Text: 0) (OperationKind.LiteralExpression, Type: System.Int32, Constant: 0) (Syntax: '0')
      IWhileUntilLoopStatement (IsTopTest: True, IsWhile: True) (LoopKind.WhileUntil) (OperationKind.LoopStatement) (Syntax: 'while (j <  ... }')
        Condition: IBinaryOperatorExpression (BinaryOperatorKind.LessThan) (OperationKind.BinaryOperatorExpression, Type: System.Boolean) (Syntax: 'j < 10')
            Left: ILocalReferenceExpression: j (OperationKind.LocalReferenceExpression, Type: System.Int32) (Syntax: 'j')
            Right: ILiteralExpression (Text: 10) (OperationKind.LiteralExpression, Type: System.Int32, Constant: 10) (Syntax: '10')
        Body: IBlockStatement (2 statements) (OperationKind.BlockStatement) (Syntax: '{ ... }')
            IExpressionStatement (OperationKind.ExpressionStatement) (Syntax: 'j++;')
              Expression: IIncrementExpression (PostfixIncrement) (OperationKind.IncrementExpression, Type: System.Int32) (Syntax: 'j++')
                  Target: ILocalReferenceExpression: j (OperationKind.LocalReferenceExpression, Type: System.Int32) (Syntax: 'j')
            IExpressionStatement (OperationKind.ExpressionStatement) (Syntax: 'System.Cons ... iteLine(j);')
              Expression: IInvocationExpression (void System.Console.WriteLine(System.Int32 value)) (OperationKind.InvocationExpression, Type: System.Void) (Syntax: 'System.Cons ... riteLine(j)')
                  Instance Receiver: null
                  Arguments(1):
                      IArgument (ArgumentKind.Explicit, Matching Parameter: value) (OperationKind.Argument) (Syntax: 'j')
                        ILocalReferenceExpression: j (OperationKind.LocalReferenceExpression, Type: System.Int32) (Syntax: 'j')
                        InConversion: null
                        OutConversion: null
      IExpressionStatement (OperationKind.ExpressionStatement) (Syntax: 'System.Cons ... iteLine(i);')
        Expression: IInvocationExpression (void System.Console.WriteLine(System.Int32 value)) (OperationKind.InvocationExpression, Type: System.Void) (Syntax: 'System.Cons ... riteLine(i)')
            Instance Receiver: null
            Arguments(1):
                IArgument (ArgumentKind.Explicit, Matching Parameter: value) (OperationKind.Argument) (Syntax: 'i')
                  ILocalReferenceExpression: i (OperationKind.LocalReferenceExpression, Type: System.Int32) (Syntax: 'i')
                  InConversion: null
                  OutConversion: null
";
            VerifyOperationTreeForTest<WhileStatementSyntax>(source, expectedOperationTree);
        }

        [CompilerTrait(CompilerFeature.IOperation)]
        [Fact, WorkItem(17602, "https://github.com/dotnet/roslyn/issues/17602")]
        public void IWhileUntilLoopStatement_WhileChangeOuterInnerValue()
        {
            string source = @"
class Test
{
    static void Main()
    {
        int i = 0;
        /*<bind>*/while(i<10)
        {
            i++;
            int j = 0;
            while (j < 10)
            {
                j++;
                i = i + j;
                System.Console.WriteLine(j);
            }
            System.Console.WriteLine(i);
        }/*</bind>*/
    }
}
";
            string expectedOperationTree = @"
IWhileUntilLoopStatement (IsTopTest: True, IsWhile: True) (LoopKind.WhileUntil) (OperationKind.LoopStatement) (Syntax: 'while(i<10) ... }')
  Condition: IBinaryOperatorExpression (BinaryOperatorKind.LessThan) (OperationKind.BinaryOperatorExpression, Type: System.Boolean) (Syntax: 'i<10')
      Left: ILocalReferenceExpression: i (OperationKind.LocalReferenceExpression, Type: System.Int32) (Syntax: 'i')
      Right: ILiteralExpression (Text: 10) (OperationKind.LiteralExpression, Type: System.Int32, Constant: 10) (Syntax: '10')
  Body: IBlockStatement (4 statements, 1 locals) (OperationKind.BlockStatement) (Syntax: '{ ... }')
      Locals: Local_1: System.Int32 j
      IExpressionStatement (OperationKind.ExpressionStatement) (Syntax: 'i++;')
        Expression: IIncrementExpression (PostfixIncrement) (OperationKind.IncrementExpression, Type: System.Int32) (Syntax: 'i++')
            Target: ILocalReferenceExpression: i (OperationKind.LocalReferenceExpression, Type: System.Int32) (Syntax: 'i')
      IVariableDeclarationStatement (1 declarations) (OperationKind.VariableDeclarationStatement) (Syntax: 'int j = 0;')
        IVariableDeclaration (1 variables) (OperationKind.VariableDeclaration) (Syntax: 'int j = 0;')
          Variables: Local_1: System.Int32 j
          Initializer: ILiteralExpression (Text: 0) (OperationKind.LiteralExpression, Type: System.Int32, Constant: 0) (Syntax: '0')
      IWhileUntilLoopStatement (IsTopTest: True, IsWhile: True) (LoopKind.WhileUntil) (OperationKind.LoopStatement) (Syntax: 'while (j <  ... }')
        Condition: IBinaryOperatorExpression (BinaryOperatorKind.LessThan) (OperationKind.BinaryOperatorExpression, Type: System.Boolean) (Syntax: 'j < 10')
            Left: ILocalReferenceExpression: j (OperationKind.LocalReferenceExpression, Type: System.Int32) (Syntax: 'j')
            Right: ILiteralExpression (Text: 10) (OperationKind.LiteralExpression, Type: System.Int32, Constant: 10) (Syntax: '10')
        Body: IBlockStatement (3 statements) (OperationKind.BlockStatement) (Syntax: '{ ... }')
            IExpressionStatement (OperationKind.ExpressionStatement) (Syntax: 'j++;')
              Expression: IIncrementExpression (PostfixIncrement) (OperationKind.IncrementExpression, Type: System.Int32) (Syntax: 'j++')
                  Target: ILocalReferenceExpression: j (OperationKind.LocalReferenceExpression, Type: System.Int32) (Syntax: 'j')
            IExpressionStatement (OperationKind.ExpressionStatement) (Syntax: 'i = i + j;')
              Expression: ISimpleAssignmentExpression (OperationKind.SimpleAssignmentExpression, Type: System.Int32) (Syntax: 'i = i + j')
                  Left: ILocalReferenceExpression: i (OperationKind.LocalReferenceExpression, Type: System.Int32) (Syntax: 'i')
                  Right: IBinaryOperatorExpression (BinaryOperatorKind.Add) (OperationKind.BinaryOperatorExpression, Type: System.Int32) (Syntax: 'i + j')
                      Left: ILocalReferenceExpression: i (OperationKind.LocalReferenceExpression, Type: System.Int32) (Syntax: 'i')
                      Right: ILocalReferenceExpression: j (OperationKind.LocalReferenceExpression, Type: System.Int32) (Syntax: 'j')
            IExpressionStatement (OperationKind.ExpressionStatement) (Syntax: 'System.Cons ... iteLine(j);')
              Expression: IInvocationExpression (void System.Console.WriteLine(System.Int32 value)) (OperationKind.InvocationExpression, Type: System.Void) (Syntax: 'System.Cons ... riteLine(j)')
                  Instance Receiver: null
                  Arguments(1):
                      IArgument (ArgumentKind.Explicit, Matching Parameter: value) (OperationKind.Argument) (Syntax: 'j')
                        ILocalReferenceExpression: j (OperationKind.LocalReferenceExpression, Type: System.Int32) (Syntax: 'j')
                        InConversion: null
                        OutConversion: null
      IExpressionStatement (OperationKind.ExpressionStatement) (Syntax: 'System.Cons ... iteLine(i);')
        Expression: IInvocationExpression (void System.Console.WriteLine(System.Int32 value)) (OperationKind.InvocationExpression, Type: System.Void) (Syntax: 'System.Cons ... riteLine(i)')
            Instance Receiver: null
            Arguments(1):
                IArgument (ArgumentKind.Explicit, Matching Parameter: value) (OperationKind.Argument) (Syntax: 'i')
                  ILocalReferenceExpression: i (OperationKind.LocalReferenceExpression, Type: System.Int32) (Syntax: 'i')
                  InConversion: null
                  OutConversion: null
";
            VerifyOperationTreeForTest<WhileStatementSyntax>(source, expectedOperationTree);
        }

        [CompilerTrait(CompilerFeature.IOperation)]
        [Fact, WorkItem(17602, "https://github.com/dotnet/roslyn/issues/17602")]
        public void IWhileUntilLoopStatement_WhileWithDynamic()
        {
            string source = @"
class C
{
    static void Main(string[] args)
    {
        dynamic d = new MyWhile();
        d.Initialize(5);
        /*<bind>*/while (d.Done)
        {
            d.Next();
        }/*</bind>*/
    }
}

public class MyWhile
{
    int index;
    int max;
    public void Initialize(int max)
    {
        index = 0;
        this.max = max;
        System.Console.WriteLine(""Initialize"");
    }
    public bool Done
    {
        get
        {
            System.Console.WriteLine(""Done"");
            return index < max;
        }
    }
    public void Next()
    {
        index = index + 1;
        System.Console.WriteLine(""Next"");
    }
}
";
            string expectedOperationTree = @"
IWhileUntilLoopStatement (IsTopTest: True, IsWhile: True) (LoopKind.WhileUntil) (OperationKind.LoopStatement) (Syntax: 'while (d.Do ... }')
  Condition: IUnaryOperatorExpression (UnaryOperatorKind.True) (OperationKind.UnaryOperatorExpression, Type: System.Boolean) (Syntax: 'd.Done')
      Operand: IDynamicMemberReferenceExpression (Member Name: ""Done"", Containing Type: null) (OperationKind.DynamicMemberReferenceExpression, Type: dynamic) (Syntax: 'd.Done')
          Type Arguments(0)
          Instance Receiver: ILocalReferenceExpression: d (OperationKind.LocalReferenceExpression, Type: dynamic) (Syntax: 'd')
  Body: IBlockStatement (1 statements) (OperationKind.BlockStatement) (Syntax: '{ ... }')
      IExpressionStatement (OperationKind.ExpressionStatement) (Syntax: 'd.Next();')
        Expression: IOperation:  (OperationKind.None) (Syntax: 'd.Next()')
            Children(1):
                IDynamicMemberReferenceExpression (Member Name: ""Next"", Containing Type: null) (OperationKind.DynamicMemberReferenceExpression, Type: dynamic) (Syntax: 'd.Next')
                  Type Arguments(0)
                  Instance Receiver: ILocalReferenceExpression: d (OperationKind.LocalReferenceExpression, Type: dynamic) (Syntax: 'd')
";
            VerifyOperationTreeForTest<WhileStatementSyntax>(source, expectedOperationTree);
        }

        [CompilerTrait(CompilerFeature.IOperation)]
        [Fact, WorkItem(17602, "https://github.com/dotnet/roslyn/issues/17602")]
        public void IWhileUntilLoopStatement_WhileIncrementInCondition()
        {
            string source = @"
class Program
{
    static void Main(string[] args)
    {
        int i = 0;
        /*<bind>*/while ( ++i < 5)
        {
            System.Console.WriteLine(i);
        }/*</bind>*/
    }
}

";
            string expectedOperationTree = @"
IWhileUntilLoopStatement (IsTopTest: True, IsWhile: True) (LoopKind.WhileUntil) (OperationKind.LoopStatement) (Syntax: 'while ( ++i ... }')
  Condition: IBinaryOperatorExpression (BinaryOperatorKind.LessThan) (OperationKind.BinaryOperatorExpression, Type: System.Boolean) (Syntax: '++i < 5')
      Left: IIncrementExpression (PrefixIncrement) (OperationKind.IncrementExpression, Type: System.Int32) (Syntax: '++i')
          Target: ILocalReferenceExpression: i (OperationKind.LocalReferenceExpression, Type: System.Int32) (Syntax: 'i')
      Right: ILiteralExpression (Text: 5) (OperationKind.LiteralExpression, Type: System.Int32, Constant: 5) (Syntax: '5')
  Body: IBlockStatement (1 statements) (OperationKind.BlockStatement) (Syntax: '{ ... }')
      IExpressionStatement (OperationKind.ExpressionStatement) (Syntax: 'System.Cons ... iteLine(i);')
        Expression: IInvocationExpression (void System.Console.WriteLine(System.Int32 value)) (OperationKind.InvocationExpression, Type: System.Void) (Syntax: 'System.Cons ... riteLine(i)')
            Instance Receiver: null
            Arguments(1):
                IArgument (ArgumentKind.Explicit, Matching Parameter: value) (OperationKind.Argument) (Syntax: 'i')
                  ILocalReferenceExpression: i (OperationKind.LocalReferenceExpression, Type: System.Int32) (Syntax: 'i')
                  InConversion: null
                  OutConversion: null
";
            VerifyOperationTreeForTest<WhileStatementSyntax>(source, expectedOperationTree);
        }

        [CompilerTrait(CompilerFeature.IOperation)]
        [Fact, WorkItem(17602, "https://github.com/dotnet/roslyn/issues/17602")]
        public void IWhileUntilLoopStatement_WhileInfiniteLoop()
        {
            string source = @"
class C
{
    static void Main(string[] args)
    {
        int i = 1;
        /*<bind>*/while (i > 0)
        {
            i++;
        }/*</bind>*/
    }
}";
            string expectedOperationTree = @"
IWhileUntilLoopStatement (IsTopTest: True, IsWhile: True) (LoopKind.WhileUntil) (OperationKind.LoopStatement) (Syntax: 'while (i >  ... }')
  Condition: IBinaryOperatorExpression (BinaryOperatorKind.GreaterThan) (OperationKind.BinaryOperatorExpression, Type: System.Boolean) (Syntax: 'i > 0')
      Left: ILocalReferenceExpression: i (OperationKind.LocalReferenceExpression, Type: System.Int32) (Syntax: 'i')
      Right: ILiteralExpression (Text: 0) (OperationKind.LiteralExpression, Type: System.Int32, Constant: 0) (Syntax: '0')
  Body: IBlockStatement (1 statements) (OperationKind.BlockStatement) (Syntax: '{ ... }')
      IExpressionStatement (OperationKind.ExpressionStatement) (Syntax: 'i++;')
        Expression: IIncrementExpression (PostfixIncrement) (OperationKind.IncrementExpression, Type: System.Int32) (Syntax: 'i++')
            Target: ILocalReferenceExpression: i (OperationKind.LocalReferenceExpression, Type: System.Int32) (Syntax: 'i')
";
            VerifyOperationTreeForTest<WhileStatementSyntax>(source, expectedOperationTree);
        }

        [CompilerTrait(CompilerFeature.IOperation)]
        [Fact, WorkItem(17602, "https://github.com/dotnet/roslyn/issues/17602")]
        public void IWhileUntilLoopStatement_WhileConstantCheck()
        {
            string source = @"
class Program
{
    bool foo()
    {
        const bool b = true;
        /*<bind>*/while (b == b)
        {
            return b;
        }/*</bind>*/
    }
}
";
            string expectedOperationTree = @"
IWhileUntilLoopStatement (IsTopTest: True, IsWhile: True) (LoopKind.WhileUntil) (OperationKind.LoopStatement) (Syntax: 'while (b == ... }')
  Condition: IBinaryOperatorExpression (BinaryOperatorKind.Equals) (OperationKind.BinaryOperatorExpression, Type: System.Boolean, Constant: True) (Syntax: 'b == b')
      Left: ILocalReferenceExpression: b (OperationKind.LocalReferenceExpression, Type: System.Boolean, Constant: True) (Syntax: 'b')
      Right: ILocalReferenceExpression: b (OperationKind.LocalReferenceExpression, Type: System.Boolean, Constant: True) (Syntax: 'b')
  Body: IBlockStatement (1 statements) (OperationKind.BlockStatement) (Syntax: '{ ... }')
      IReturnStatement (OperationKind.ReturnStatement) (Syntax: 'return b;')
        ReturnedValue: ILocalReferenceExpression: b (OperationKind.LocalReferenceExpression, Type: System.Boolean, Constant: True) (Syntax: 'b')
";
            VerifyOperationTreeForTest<WhileStatementSyntax>(source, expectedOperationTree);
        }

        [CompilerTrait(CompilerFeature.IOperation)]
        [Fact, WorkItem(17602, "https://github.com/dotnet/roslyn/issues/17602")]
        public void IWhileUntilLoopStatement_WhileWithTryCatch()
        {
            string source = @"
public class TryCatchFinally
{
    public void TryMethod()
    {
        sbyte x = 111, y;
        /*<bind>*/while (x-- > 0)
        {
            try
            {
                y = (sbyte)(x / 2);
            }
            finally
            {
                throw new System.Exception(); 
            }
        }/*</bind>*/
       
    }
}
";
            string expectedOperationTree = @"
IWhileUntilLoopStatement (IsTopTest: True, IsWhile: True) (LoopKind.WhileUntil) (OperationKind.LoopStatement) (Syntax: 'while (x--  ... }')
  Condition: IBinaryOperatorExpression (BinaryOperatorKind.GreaterThan) (OperationKind.BinaryOperatorExpression, Type: System.Boolean) (Syntax: 'x-- > 0')
      Left: IConversionExpression (Implicit, TryCast: False, Unchecked) (OperationKind.ConversionExpression, Type: System.Int32) (Syntax: 'x--')
          Conversion: CommonConversion (Exists: True, IsIdentity: False, IsNumeric: True, IsReference: False, IsUserDefined: False) (MethodSymbol: null)
          Operand: IIncrementExpression (PostfixDecrement) (OperationKind.IncrementExpression, Type: System.SByte) (Syntax: 'x--')
              Target: ILocalReferenceExpression: x (OperationKind.LocalReferenceExpression, Type: System.SByte) (Syntax: 'x')
      Right: ILiteralExpression (Text: 0) (OperationKind.LiteralExpression, Type: System.Int32, Constant: 0) (Syntax: '0')
  Body: IBlockStatement (1 statements) (OperationKind.BlockStatement) (Syntax: '{ ... }')
      ITryStatement (OperationKind.TryStatement) (Syntax: 'try ... }')
        Body: IBlockStatement (1 statements) (OperationKind.BlockStatement) (Syntax: '{ ... }')
            IExpressionStatement (OperationKind.ExpressionStatement) (Syntax: 'y = (sbyte)(x / 2);')
              Expression: ISimpleAssignmentExpression (OperationKind.SimpleAssignmentExpression, Type: System.SByte) (Syntax: 'y = (sbyte)(x / 2)')
                  Left: ILocalReferenceExpression: y (OperationKind.LocalReferenceExpression, Type: System.SByte) (Syntax: 'y')
                  Right: IConversionExpression (Explicit, TryCast: False, Unchecked) (OperationKind.ConversionExpression, Type: System.SByte) (Syntax: '(sbyte)(x / 2)')
                      Conversion: CommonConversion (Exists: True, IsIdentity: True, IsNumeric: False, IsReference: False, IsUserDefined: False) (MethodSymbol: null)
                      Operand: IBinaryOperatorExpression (BinaryOperatorKind.Divide) (OperationKind.BinaryOperatorExpression, Type: System.Int32) (Syntax: 'x / 2')
                          Left: IConversionExpression (Implicit, TryCast: False, Unchecked) (OperationKind.ConversionExpression, Type: System.Int32) (Syntax: 'x')
                              Conversion: CommonConversion (Exists: True, IsIdentity: False, IsNumeric: True, IsReference: False, IsUserDefined: False) (MethodSymbol: null)
                              Operand: ILocalReferenceExpression: x (OperationKind.LocalReferenceExpression, Type: System.SByte) (Syntax: 'x')
                          Right: ILiteralExpression (Text: 2) (OperationKind.LiteralExpression, Type: System.Int32, Constant: 2) (Syntax: '2')
        Catch clauses(0)
        Finally: IBlockStatement (1 statements) (OperationKind.BlockStatement) (Syntax: '{ ... }')
            IExpressionStatement (OperationKind.ExpressionStatement) (Syntax: 'throw new S ... xception();')
              Expression: IThrowExpression (OperationKind.ThrowExpression, Type: System.Exception) (Syntax: 'throw new S ... xception();')
                  IObjectCreationExpression (Constructor: System.Exception..ctor()) (OperationKind.ObjectCreationExpression, Type: System.Exception) (Syntax: 'new System.Exception()')
                    Arguments(0)
                    Initializer: null
";
            VerifyOperationTreeForTest<WhileStatementSyntax>(source, expectedOperationTree);
        }

        [CompilerTrait(CompilerFeature.IOperation)]
        [Fact, WorkItem(17602, "https://github.com/dotnet/roslyn/issues/17602")]
        public void IWhileUntilLoopStatement_WhileWithOutVar()
        {
            string source = @"
public class X
{
    public static void Main()
    {
        bool f = true;

        /*<bind>*/while (Dummy(f, TakeOutParam((f ? 1 : 2), out var x1), x1))
        {
            System.Console.WriteLine(x1);
            f = false;
        }/*</bind>*/
    }

    static bool Dummy(bool x, object y, object z)
    {
        System.Console.WriteLine(z);
        return x;
    }

    static bool TakeOutParam<T>(T y, out T x)
    {
        x = y;
        return true;
    }
}
";
            string expectedOperationTree = @"
IWhileUntilLoopStatement (IsTopTest: True, IsWhile: True) (LoopKind.WhileUntil) (OperationKind.LoopStatement) (Syntax: 'while (Dumm ... }')
  Condition: IInvocationExpression (System.Boolean X.Dummy(System.Boolean x, System.Object y, System.Object z)) (OperationKind.InvocationExpression, Type: System.Boolean) (Syntax: 'Dummy(f, Ta ... ar x1), x1)')
      Instance Receiver: null
      Arguments(3):
          IArgument (ArgumentKind.Explicit, Matching Parameter: x) (OperationKind.Argument) (Syntax: 'f')
            ILocalReferenceExpression: f (OperationKind.LocalReferenceExpression, Type: System.Boolean) (Syntax: 'f')
            InConversion: null
            OutConversion: null
          IArgument (ArgumentKind.Explicit, Matching Parameter: y) (OperationKind.Argument) (Syntax: 'TakeOutPara ... out var x1)')
            IConversionExpression (Implicit, TryCast: False, Unchecked) (OperationKind.ConversionExpression, Type: System.Object) (Syntax: 'TakeOutPara ... out var x1)')
              Conversion: CommonConversion (Exists: True, IsIdentity: False, IsNumeric: False, IsReference: False, IsUserDefined: False) (MethodSymbol: null)
              Operand: IInvocationExpression (System.Boolean X.TakeOutParam<System.Int32>(System.Int32 y, out System.Int32 x)) (OperationKind.InvocationExpression, Type: System.Boolean) (Syntax: 'TakeOutPara ... out var x1)')
                  Instance Receiver: null
                  Arguments(2):
                      IArgument (ArgumentKind.Explicit, Matching Parameter: y) (OperationKind.Argument) (Syntax: 'f ? 1 : 2')
                        IConditionalChoiceExpression (OperationKind.ConditionalChoiceExpression, Type: System.Int32) (Syntax: 'f ? 1 : 2')
                          Condition: ILocalReferenceExpression: f (OperationKind.LocalReferenceExpression, Type: System.Boolean) (Syntax: 'f')
                          IfTrue: ILiteralExpression (Text: 1) (OperationKind.LiteralExpression, Type: System.Int32, Constant: 1) (Syntax: '1')
                          IfFalse: ILiteralExpression (Text: 2) (OperationKind.LiteralExpression, Type: System.Int32, Constant: 2) (Syntax: '2')
                        InConversion: null
                        OutConversion: null
                      IArgument (ArgumentKind.Explicit, Matching Parameter: x) (OperationKind.Argument) (Syntax: 'var x1')
                        ILocalReferenceExpression: x1 (OperationKind.LocalReferenceExpression, Type: System.Int32) (Syntax: 'var x1')
                        InConversion: null
                        OutConversion: null
            InConversion: null
            OutConversion: null
          IArgument (ArgumentKind.Explicit, Matching Parameter: z) (OperationKind.Argument) (Syntax: 'x1')
            IConversionExpression (Implicit, TryCast: False, Unchecked) (OperationKind.ConversionExpression, Type: System.Object) (Syntax: 'x1')
              Conversion: CommonConversion (Exists: True, IsIdentity: False, IsNumeric: False, IsReference: False, IsUserDefined: False) (MethodSymbol: null)
              Operand: ILocalReferenceExpression: x1 (OperationKind.LocalReferenceExpression, Type: System.Int32) (Syntax: 'x1')
            InConversion: null
            OutConversion: null
  Body: IBlockStatement (2 statements) (OperationKind.BlockStatement) (Syntax: '{ ... }')
      IExpressionStatement (OperationKind.ExpressionStatement) (Syntax: 'System.Cons ... teLine(x1);')
        Expression: IInvocationExpression (void System.Console.WriteLine(System.Int32 value)) (OperationKind.InvocationExpression, Type: System.Void) (Syntax: 'System.Cons ... iteLine(x1)')
            Instance Receiver: null
            Arguments(1):
                IArgument (ArgumentKind.Explicit, Matching Parameter: value) (OperationKind.Argument) (Syntax: 'x1')
                  ILocalReferenceExpression: x1 (OperationKind.LocalReferenceExpression, Type: System.Int32) (Syntax: 'x1')
                  InConversion: null
                  OutConversion: null
      IExpressionStatement (OperationKind.ExpressionStatement) (Syntax: 'f = false;')
        Expression: ISimpleAssignmentExpression (OperationKind.SimpleAssignmentExpression, Type: System.Boolean) (Syntax: 'f = false')
            Left: ILocalReferenceExpression: f (OperationKind.LocalReferenceExpression, Type: System.Boolean) (Syntax: 'f')
            Right: ILiteralExpression (OperationKind.LiteralExpression, Type: System.Boolean, Constant: False) (Syntax: 'false')
";
            VerifyOperationTreeForTest<WhileStatementSyntax>(source, expectedOperationTree);
        }
    }
}<|MERGE_RESOLUTION|>--- conflicted
+++ resolved
@@ -313,14 +313,8 @@
                   InConversion: null
                   OutConversion: null
       IExpressionStatement (OperationKind.ExpressionStatement) (Syntax: 'value--;')
-<<<<<<< HEAD
         Expression: IIncrementExpression (PostfixDecrement) (OperationKind.IncrementExpression, Type: System.Int32) (Syntax: 'value--')
             Target: ILocalReferenceExpression: value (OperationKind.LocalReferenceExpression, Type: System.Int32) (Syntax: 'value')
-=======
-        Expression: IIncrementExpression (UnaryOperandKind.IntegerPostfixDecrement) (OperationKind.IncrementExpression, Type: System.Int32) (Syntax: 'value--')
-            Left: ILocalReferenceExpression: value (OperationKind.LocalReferenceExpression, Type: System.Int32) (Syntax: 'value')
-
->>>>>>> 932bb7a8
 ";
             VerifyOperationTreeForTest<WhileStatementSyntax>(source, expectedOperationTree);
         }
