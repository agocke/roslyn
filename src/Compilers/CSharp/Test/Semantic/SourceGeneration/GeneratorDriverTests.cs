--- conflicted
+++ resolved
@@ -1548,27 +1548,6 @@
 
             Assert.Single(compilation.SyntaxTrees);
 
-<<<<<<< HEAD
-            List<Compilation> compilationsCalledFor = new List<Compilation>();
-
-            var generator = new IncrementalGeneratorWrapper(new PipelineCallbackGenerator(ctx =>
-            {
-                var filePaths = ctx.CompilationProvider.SelectMany((c, _) => c.SyntaxTrees).Select((tree, _) => tree.FilePath);
-
-                ctx.RegisterSourceOutput(ctx.CompilationProvider, (spc, c) => { compilationsCalledFor.Add(c); });
-            }));
-
-            // run the generator once, and check it was passed the compilation
-            GeneratorDriver driver = CSharpGeneratorDriver.Create(new ISourceGenerator[] { generator }, parseOptions: parseOptions);
-            driver = driver.RunGenerators(compilation);
-            Assert.Equal(1, compilationsCalledFor.Count);
-            Assert.Equal(compilation, compilationsCalledFor[0]);
-
-            // run the same compilation through again, and confirm the output wasn't called
-            driver = driver.RunGenerators(compilation);
-            Assert.Equal(1, compilationsCalledFor.Count);
-            Assert.Equal(compilation, compilationsCalledFor[0]);
-=======
             var generator = new IncrementalGeneratorWrapper(new PipelineCallbackGenerator(ctx =>
             {
                 ctx.RegisterSourceOutput(ctx.CompilationProvider.Select((c, ct) => c).WithTrackingName("IdentityTransform"), (spc, c) => { });
@@ -1599,7 +1578,6 @@
                     Assert.Collection(step.Outputs,
                         output => Assert.Equal(IncrementalStepRunReason.Cached, output.Reason));
                 });
->>>>>>> 67d940c4
         }
 
         [Fact]
@@ -1617,50 +1595,6 @@
             var text1 = new InMemoryAdditionalText("Text1", "content1");
             var text2 = new InMemoryAdditionalText("Text2", "content2");
 
-<<<<<<< HEAD
-            List<Compilation> compilationsCalledFor = new List<Compilation>();
-            List<AdditionalText> textsCalledFor = new List<AdditionalText>();
-
-            var generator = new IncrementalGeneratorWrapper(new PipelineCallbackGenerator(ctx =>
-            {
-                ctx.RegisterSourceOutput(ctx.CompilationProvider, (spc, c) => { compilationsCalledFor.Add(c); });
-
-                ctx.RegisterSourceOutput(ctx.AdditionalTextsProvider, (spc, c) => { textsCalledFor.Add(c); });
-            }));
-
-            // run the generator once, and check it was passed the compilation
-            GeneratorDriver driver = CSharpGeneratorDriver.Create(new ISourceGenerator[] { generator }, additionalTexts: new[] { text1 }, parseOptions: parseOptions);
-            driver = driver.RunGenerators(compilation);
-            Assert.Equal(1, compilationsCalledFor.Count);
-            Assert.Equal(compilation, compilationsCalledFor[0]);
-            Assert.Equal(1, textsCalledFor.Count);
-            Assert.Equal(text1, textsCalledFor[0]);
-
-            // clear the results, add an additional text, but keep the compilation the same
-            compilationsCalledFor.Clear();
-            textsCalledFor.Clear();
-            driver = driver.AddAdditionalTexts(ImmutableArray.Create<AdditionalText>(text2));
-            driver = driver.RunGenerators(compilation);
-            Assert.Equal(0, compilationsCalledFor.Count);
-            Assert.Equal(1, textsCalledFor.Count);
-            Assert.Equal(text2, textsCalledFor[0]);
-
-            // now edit the compilation
-            compilationsCalledFor.Clear();
-            textsCalledFor.Clear();
-            var newCompilation = compilation.WithOptions(compilation.Options.WithModuleName("newComp"));
-            driver = driver.RunGenerators(newCompilation);
-            Assert.Equal(1, compilationsCalledFor.Count);
-            Assert.Equal(newCompilation, compilationsCalledFor[0]);
-            Assert.Equal(0, textsCalledFor.Count);
-
-            // re run without changing anything
-            compilationsCalledFor.Clear();
-            textsCalledFor.Clear();
-            driver = driver.RunGenerators(newCompilation);
-            Assert.Equal(0, compilationsCalledFor.Count);
-            Assert.Equal(0, textsCalledFor.Count);
-=======
             var generator = new IncrementalGeneratorWrapper(new PipelineCallbackGenerator(ctx =>
             {
                 ctx.RegisterSourceOutput(ctx.CompilationProvider.Select((c, ct) => c).WithTrackingName("CompilationTransform"), (spc, c) => { });
@@ -1863,7 +1797,6 @@
                             Assert.Equal(IncrementalStepRunReason.Cached, output.Reason);
                         });
                 });
->>>>>>> 67d940c4
         }
 
         [Fact]
@@ -1916,46 +1849,20 @@
 
             List<AdditionalText> texts = new List<AdditionalText>() { new InMemoryAdditionalText("abc", "") };
 
-<<<<<<< HEAD
-            List<(Compilation, ImmutableArray<AdditionalText>)> calledFor = new List<(Compilation, ImmutableArray<AdditionalText>)>();
-
-=======
->>>>>>> 67d940c4
             var generator = new IncrementalGeneratorWrapper(new PipelineCallbackGenerator(ctx =>
             {
                 var compilationSource = ctx.CompilationProvider.Combine(ctx.AdditionalTextsProvider.Collect())
                                                 // comparer that ignores the LHS (additional texts)
-<<<<<<< HEAD
-                                                .WithComparer(new LambdaComparer<(Compilation, ImmutableArray<AdditionalText>)>((c1, c2) => c1.Item1 == c2.Item1, 0));
-                ctx.RegisterSourceOutput(compilationSource, (spc, c) =>
-                {
-                    calledFor.Add(c);
-=======
                                                 .WithComparer(new LambdaComparer<(Compilation, ImmutableArray<AdditionalText>)>((c1, c2) => c1.Item1 == c2.Item1, 0))
                                                 .WithTrackingName("Step")
                                                 .Select((x, ct) => x)
                                                 .WithTrackingName("Step2");
                 ctx.RegisterSourceOutput(compilationSource, (spc, c) =>
                 {
->>>>>>> 67d940c4
                 });
             }));
 
             // run the generator once, and check it was passed the compilation + additional texts
-<<<<<<< HEAD
-            GeneratorDriver driver = CSharpGeneratorDriver.Create(new ISourceGenerator[] { generator }, parseOptions: parseOptions, additionalTexts: texts);
-            driver = driver.RunGenerators(compilation);
-
-            Assert.Equal(1, calledFor.Count);
-            Assert.Equal(compilation, calledFor[0].Item1);
-            Assert.Equal(texts[0], calledFor[0].Item2.Single());
-
-            // edit the additional texts, and verify that the output was *not* called again on the next run
-            driver = driver.RemoveAdditionalTexts(texts.ToImmutableArray());
-            driver = driver.RunGenerators(compilation);
-
-            Assert.Equal(1, calledFor.Count);
-=======
             GeneratorDriver driver = CSharpGeneratorDriver.Create(new ISourceGenerator[] { generator }, parseOptions: parseOptions, additionalTexts: texts, driverOptions: new GeneratorDriverOptions(IncrementalGeneratorOutputKind.None, trackIncrementalGeneratorSteps: true));
             driver = driver.RunGenerators(compilation);
             var runResult = driver.GetRunResult().Results[0];
@@ -2035,16 +1942,10 @@
                             Assert.Equal(IncrementalStepRunReason.Cached, output.Reason);
                         });
                 });
->>>>>>> 67d940c4
 
             // now edit the compilation, run the generator, and confirm that the output *was* called again this time with the new compilation and no additional texts
             Compilation newCompilation = compilation.WithOptions(compilation.Options.WithModuleName("newCompilation"));
             driver = driver.RunGenerators(newCompilation);
-<<<<<<< HEAD
-            Assert.Equal(2, calledFor.Count);
-            Assert.Equal(newCompilation, calledFor[1].Item1);
-            Assert.Empty(calledFor[1].Item2);
-=======
             runResult = driver.GetRunResult().Results[0];
 
             Assert.Collection(runResult.TrackedSteps["Step"],
@@ -2070,7 +1971,6 @@
                             Assert.Equal(IncrementalStepRunReason.Modified, output.Reason);
                         });
                 });
->>>>>>> 67d940c4
         }
 
         [Fact]
@@ -2120,38 +2020,10 @@
 
             Assert.Single(compilation.SyntaxTrees);
 
-<<<<<<< HEAD
-            List<ClassDeclarationSyntax> classes = new List<ClassDeclarationSyntax>();
-
-=======
->>>>>>> 67d940c4
             var generator = new IncrementalGeneratorWrapper(new PipelineCallbackGenerator((ctx) =>
             {
                 ctx.RegisterPostInitializationOutput(c => c.AddSource("a", "class D {}"));
 
-<<<<<<< HEAD
-                ctx.RegisterSourceOutput(ctx.SyntaxProvider.CreateSyntaxProvider(static (n, _) => n is ClassDeclarationSyntax, (gsc, _) => (ClassDeclarationSyntax)gsc.Node), (spc, node) => classes.Add(node));
-            }));
-
-            GeneratorDriver driver = CSharpGeneratorDriver.Create(new ISourceGenerator[] { generator }, parseOptions: parseOptions);
-            driver = driver.RunGenerators(compilation);
-
-            Assert.Equal(2, classes.Count);
-            Assert.Equal("C", classes[0].Identifier.ValueText);
-            Assert.Equal("D", classes[1].Identifier.ValueText);
-
-            // clear classes, re-run
-            classes.Clear();
-            driver = driver.RunGenerators(compilation);
-            Assert.Empty(classes);
-
-            // modify the original tree, see that the post init is still cached
-            var c2 = compilation.ReplaceSyntaxTree(compilation.SyntaxTrees.First(), CSharpSyntaxTree.ParseText("class E{}", parseOptions));
-            classes.Clear();
-            driver = driver.RunGenerators(c2);
-            Assert.Single(classes);
-            Assert.Equal("E", classes[0].Identifier.ValueText);
-=======
                 var input = ctx.SyntaxProvider.CreateSyntaxProvider(static (n, _) => n is ClassDeclarationSyntax, (gsc, _) => (ClassDeclarationSyntax)gsc.Node)
                 .Select((c, ct) => c).WithTrackingName("Classes");
 
@@ -2206,7 +2078,6 @@
                     Assert.Equal("D", ((ClassDeclarationSyntax)step.Outputs[0].Value).Identifier.ValueText);
                     Assert.Equal(IncrementalStepRunReason.Cached, step.Outputs[0].Reason);
                 });
->>>>>>> 67d940c4
         }
 
         [Fact]
@@ -2249,28 +2120,6 @@
 
             Assert.Single(compilation.SyntaxTrees);
 
-<<<<<<< HEAD
-            List<ParseOptions> parseOptionsCalledFor = new List<ParseOptions>();
-
-            var generator = new IncrementalGeneratorWrapper(new PipelineCallbackGenerator(ctx =>
-            {
-                ctx.RegisterSourceOutput(ctx.ParseOptionsProvider, (spc, p) => { parseOptionsCalledFor.Add(p); });
-            }));
-
-            // run the generator once, and check it was passed the parse options
-            GeneratorDriver driver = CSharpGeneratorDriver.Create(new ISourceGenerator[] { generator }, parseOptions: parseOptions);
-            driver = driver.RunGenerators(compilation);
-            Assert.Equal(1, parseOptionsCalledFor.Count);
-            Assert.Equal(parseOptions, parseOptionsCalledFor[0]);
-
-            // clear the results, and re-run
-            parseOptionsCalledFor.Clear();
-            driver = driver.RunGenerators(compilation);
-            Assert.Empty(parseOptionsCalledFor);
-
-            // now update the parse options
-            parseOptionsCalledFor.Clear();
-=======
             var generator = new IncrementalGeneratorWrapper(new PipelineCallbackGenerator(ctx =>
             {
                 ctx.RegisterSourceOutput(ctx.ParseOptionsProvider, (spc, p) => { });
@@ -2294,21 +2143,11 @@
                 });
 
             // now update the parse options
->>>>>>> 67d940c4
             var newParseOptions = parseOptions.WithDocumentationMode(DocumentationMode.Diagnose);
             driver = driver.WithUpdatedParseOptions(newParseOptions);
 
             // check we ran
             driver = driver.RunGenerators(compilation);
-<<<<<<< HEAD
-            Assert.Equal(1, parseOptionsCalledFor.Count);
-            Assert.Equal(newParseOptions, parseOptionsCalledFor[0]);
-
-            // clear the results, and re-run
-            parseOptionsCalledFor.Clear();
-            driver = driver.RunGenerators(compilation);
-            Assert.Empty(parseOptionsCalledFor);
-=======
             runResult = driver.GetRunResult().Results[0];
             Assert.Single(runResult.TrackedSteps["ParseOptions"]);
             output = runResult.TrackedSteps["ParseOptions"][0].Outputs[0].Value;
@@ -2322,7 +2161,6 @@
                 {
                     Assert.Equal(IncrementalStepRunReason.Cached, step.Outputs[0].Reason);
                 });
->>>>>>> 67d940c4
 
             // replace it with null, and check that it throws
             Assert.Throws<ArgumentNullException>(() => driver.WithUpdatedParseOptions(null!));
@@ -2339,13 +2177,6 @@
             compilation.VerifyDiagnostics();
 
             Assert.Single(compilation.SyntaxTrees);
-<<<<<<< HEAD
-            string? analyzerOptionsValue = string.Empty;
-
-            var generator = new IncrementalGeneratorWrapper(new PipelineCallbackGenerator(ctx =>
-            {
-                ctx.RegisterSourceOutput(ctx.AnalyzerConfigOptionsProvider, (spc, p) => p.GlobalOptions.TryGetValue("test", out analyzerOptionsValue));
-=======
 
             var generator = new IncrementalGeneratorWrapper(new PipelineCallbackGenerator(ctx =>
             {
@@ -2355,7 +2186,6 @@
                     return analyzerOptionsValue;
                 }).WithTrackingName("AnalyzerConfig"),
                 (spc, p) => { });
->>>>>>> 67d940c4
             }));
 
             var builder = ImmutableDictionary<string, string>.Empty.ToBuilder();
@@ -2363,19 +2193,6 @@
             var optionsProvider = new CompilerAnalyzerConfigOptionsProvider(ImmutableDictionary<object, AnalyzerConfigOptions>.Empty, new CompilerAnalyzerConfigOptions(builder.ToImmutable()));
 
             // run the generator once, and check it was passed the configs
-<<<<<<< HEAD
-            GeneratorDriver driver = CSharpGeneratorDriver.Create(new ISourceGenerator[] { generator }, parseOptions: parseOptions, optionsProvider: optionsProvider);
-            driver = driver.RunGenerators(compilation);
-            Assert.Equal("value1", analyzerOptionsValue);
-
-            // clear the results, and re-run
-            analyzerOptionsValue = null;
-            driver = driver.RunGenerators(compilation);
-            Assert.Null(analyzerOptionsValue);
-
-            // now update the config
-            analyzerOptionsValue = null;
-=======
             GeneratorDriver driver = CSharpGeneratorDriver.Create(new ISourceGenerator[] { generator }, parseOptions: parseOptions, optionsProvider: optionsProvider, driverOptions: new GeneratorDriverOptions(IncrementalGeneratorOutputKind.None, trackIncrementalGeneratorSteps: true));
             driver = driver.RunGenerators(compilation);
             var runResult = driver.GetRunResult().Results[0];
@@ -2408,7 +2225,6 @@
                 });
 
             // now update the config
->>>>>>> 67d940c4
             builder.Clear();
             builder.Add("test", "value2");
             var newOptionsProvider = optionsProvider.WithGlobalOptions(new CompilerAnalyzerConfigOptions(builder.ToImmutable()));
@@ -2416,9 +2232,6 @@
 
             // check we ran
             driver = driver.RunGenerators(compilation);
-<<<<<<< HEAD
-            Assert.Equal("value2", analyzerOptionsValue);
-=======
             runResult = driver.GetRunResult().Results[0];
 
             Assert.Collection(runResult.TrackedSteps["AnalyzerConfig"],
@@ -2432,7 +2245,6 @@
                             Assert.Equal(IncrementalStepRunReason.Modified, output.Reason);
                         });
                 });
->>>>>>> 67d940c4
 
             // replace it with null, and check that it throws
             Assert.Throws<ArgumentNullException>(() => driver.WithUpdatedAnalyzerConfigOptions(null!));
@@ -2453,31 +2265,6 @@
             InMemoryAdditionalText additionalText2 = new InMemoryAdditionalText("path2.txt", "");
             InMemoryAdditionalText additionalText3 = new InMemoryAdditionalText("path3.txt", "");
 
-<<<<<<< HEAD
-
-            List<string?> additionalTextPaths = new List<string?>();
-
-            var generator = new IncrementalGeneratorWrapper(new PipelineCallbackGenerator(ctx =>
-            {
-                ctx.RegisterSourceOutput(ctx.AdditionalTextsProvider.Select((t, _) => t.Path), (spc, p) => { additionalTextPaths.Add(p); });
-            }));
-
-            // run the generator once and check we saw the additional file
-            GeneratorDriver driver = CSharpGeneratorDriver.Create(new ISourceGenerator[] { generator }, parseOptions: parseOptions, additionalTexts: new[] { additionalText1, additionalText2, additionalText3 });
-            driver = driver.RunGenerators(compilation);
-            Assert.Equal(3, additionalTextPaths.Count);
-            Assert.Equal("path1.txt", additionalTextPaths[0]);
-            Assert.Equal("path2.txt", additionalTextPaths[1]);
-            Assert.Equal("path3.txt", additionalTextPaths[2]);
-
-            // re-run and check nothing else got added
-            additionalTextPaths.Clear();
-            driver = driver.RunGenerators(compilation);
-            Assert.Empty(additionalTextPaths);
-
-            // now, update the additional text, but keep the path the same
-            additionalTextPaths.Clear();
-=======
             var generator = new IncrementalGeneratorWrapper(new PipelineCallbackGenerator(ctx =>
             {
                 ctx.RegisterSourceOutput(ctx.AdditionalTextsProvider.Select((t, _) => t.Path).WithTrackingName("Paths"), (spc, p) => { });
@@ -2591,15 +2378,10 @@
                });
 
             // now, update the additional text with a new path
->>>>>>> 67d940c4
             driver = driver.ReplaceAdditionalText(additionalText2, new InMemoryAdditionalText("path4.txt", ""));
 
             // run, and check that only the replaced file was invoked
             driver = driver.RunGenerators(compilation);
-<<<<<<< HEAD
-            Assert.Single(additionalTextPaths);
-            Assert.Equal("path4.txt", additionalTextPaths[0]);
-=======
             runResult = driver.GetRunResult().Results[0];
             Assert.Collection(runResult.TrackedSteps["Paths"],
                step =>
@@ -2650,7 +2432,6 @@
                            Assert.Equal(IncrementalStepRunReason.Cached, output.Reason);
                        });
                });
->>>>>>> 67d940c4
 
             // replace it with null, and check that it throws
             Assert.Throws<ArgumentNullException>(() => driver.ReplaceAdditionalText(additionalText1, null!));
@@ -2669,51 +2450,6 @@
 
             InMemoryAdditionalText additionalText = new InMemoryAdditionalText("path.txt", "abc");
 
-<<<<<<< HEAD
-            List<string?> additionalTextPaths = new List<string?>();
-            List<string?> additionalTextsContents = new List<string?>();
-
-            var generator = new IncrementalGeneratorWrapper(new PipelineCallbackGenerator(ctx =>
-            {
-                var texts = ctx.AdditionalTextsProvider;
-                var paths = texts.Select((t, _) => t?.Path);
-                var contents = texts.Select((t, _) => t?.GetText()?.ToString());
-
-                ctx.RegisterSourceOutput(paths, (spc, p) => { additionalTextPaths.Add(p); });
-                ctx.RegisterSourceOutput(contents, (spc, p) => { additionalTextsContents.Add(p); });
-            }));
-
-            // run the generator once and check we saw the additional file
-            GeneratorDriver driver = CSharpGeneratorDriver.Create(new ISourceGenerator[] { generator }, parseOptions: parseOptions, additionalTexts: new[] { additionalText });
-            driver = driver.RunGenerators(compilation);
-            Assert.Equal(1, additionalTextPaths.Count);
-            Assert.Equal("path.txt", additionalTextPaths[0]);
-
-            Assert.Equal(1, additionalTextsContents.Count);
-            Assert.Equal("abc", additionalTextsContents[0]);
-
-            // re-run and check nothing else got added
-            driver = driver.RunGenerators(compilation);
-            Assert.Equal(1, additionalTextPaths.Count);
-            Assert.Equal(1, additionalTextsContents.Count);
-
-            // now, update the additional text, but keep the path the same
-            additionalTextPaths.Clear();
-            additionalTextsContents.Clear();
-            var secondText = new InMemoryAdditionalText("path.txt", "def");
-            driver = driver.ReplaceAdditionalText(additionalText, secondText);
-
-            // run, and check that only the contents got re-run
-            driver = driver.RunGenerators(compilation);
-            Assert.Empty(additionalTextPaths);
-
-            Assert.Equal(1, additionalTextsContents.Count);
-            Assert.Equal("def", additionalTextsContents[0]);
-
-            // now replace the text with a different path, but the same text
-            additionalTextPaths.Clear();
-            additionalTextsContents.Clear();
-=======
             var generator = new IncrementalGeneratorWrapper(new PipelineCallbackGenerator(ctx =>
             {
                 var texts = ctx.AdditionalTextsProvider;
@@ -2844,19 +2580,11 @@
                 });
 
             // now replace the text with a different path, but the same text
->>>>>>> 67d940c4
             var thirdText = new InMemoryAdditionalText("path2.txt", "def");
             driver = driver.ReplaceAdditionalText(secondText, thirdText);
 
             // run, and check that only the paths got re-run
             driver = driver.RunGenerators(compilation);
-<<<<<<< HEAD
-
-            Assert.Equal(1, additionalTextPaths.Count);
-            Assert.Equal("path2.txt", additionalTextPaths[0]);
-
-            Assert.Empty(additionalTextsContents);
-=======
             runResult = driver.GetRunResult().Results[0];
             Assert.Collection(runResult.TrackedSteps["Path"],
                 step =>
@@ -2892,7 +2620,6 @@
                             Assert.Equal(IncrementalStepRunReason.Unchanged, output.Reason);
                         });
                 });
->>>>>>> 67d940c4
         }
 
         [Theory]
@@ -2946,8 +2673,6 @@
         }
 
         [Fact]
-<<<<<<< HEAD
-=======
         public void IncrementalGeneratorInputSourcesHaveNames()
         {
             var source = @"
@@ -3041,7 +2766,6 @@
         }
 
         [Fact]
->>>>>>> 67d940c4
         public void Metadata_References_Provider()
         {
             var source = @"
