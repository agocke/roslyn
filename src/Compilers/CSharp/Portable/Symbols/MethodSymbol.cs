﻿// Licensed to the .NET Foundation under one or more agreements.
// The .NET Foundation licenses this file to you under the MIT license.
// See the LICENSE file in the project root for more information.

#nullable disable

using System;
using System.Collections.Generic;
using System.Collections.Immutable;
using System.Diagnostics;
using System.Diagnostics.CodeAnalysis;
using System.Linq;
using System.Reflection;
using System.Reflection.Metadata;
using Microsoft.CodeAnalysis.CSharp.Emit;
using Microsoft.CodeAnalysis.PooledObjects;
using Microsoft.CodeAnalysis.Symbols;
using Roslyn.Utilities;

namespace Microsoft.CodeAnalysis.CSharp.Symbols
{
    /// <summary>
    /// Represents a method or method-like symbol (including constructor,
    /// destructor, operator, or property/event accessor).
    /// </summary>
    internal abstract partial class MethodSymbol : Symbol, IMethodSymbolInternal
    {
        internal const MethodSymbol None = null;

        // !!!!!!!!!!!!!!!!!!!!!!!!!!!!!!!!!!!!!!!!!!!!
        // Changes to the public interface of this class should remain synchronized with the VB version.
        // Do not make any changes to the public interface without making the corresponding change
        // to the VB version.
        // !!!!!!!!!!!!!!!!!!!!!!!!!!!!!!!!!!!!!!!!!!!!

        protected MethodSymbol()
        {
        }

        /// <summary>
        /// The original definition of this symbol. If this symbol is constructed from another
        /// symbol by type substitution then OriginalDefinition gets the original symbol as it was defined in
        /// source or metadata.
        /// </summary>
        public new virtual MethodSymbol OriginalDefinition
        {
            get
            {
                return this;
            }
        }

        protected sealed override Symbol OriginalSymbolDefinition
        {
            get
            {
                return this.OriginalDefinition;
            }
        }

        /// <summary>
        /// Gets what kind of method this is. There are several different kinds of things in the
        /// C# language that are represented as methods. This property allow distinguishing those things
        /// without having to decode the name of the method.
        /// </summary>
        public abstract MethodKind MethodKind
        {
            get;
        }

        /// <summary>
        /// Returns the arity of this method, or the number of type parameters it takes.
        /// A non-generic method has zero arity.
        /// </summary>
        public abstract int Arity { get; }

        /// <summary>
        /// Returns whether this method is generic; i.e., does it have any type parameters?
        /// </summary>
        public virtual bool IsGenericMethod
        {
            get
            {
                return this.Arity != 0;
            }
        }

        /// <summary>
        /// Returns true if this symbol requires an instance reference as the implicit receiver. This is false if the symbol is static, or a <see cref="LocalFunctionSymbol"/>
        /// </summary>
        public virtual bool RequiresInstanceReceiver => !IsStatic;

        /// <summary>
        /// True if the method itself is excluded from code coverage instrumentation.
        /// True for source methods marked with <see cref="AttributeDescription.ExcludeFromCodeCoverageAttribute"/>.
        /// </summary>
        internal virtual bool IsDirectlyExcludedFromCodeCoverage { get => false; }

        /// <summary>
        /// If a method is annotated with `[MemberNotNull(...)]` attributes, returns the list of members
        /// listed in those attributes.
        /// Otherwise, an empty array.
        /// </summary>
        internal virtual ImmutableArray<string> NotNullMembers => ImmutableArray<string>.Empty;

        internal virtual ImmutableArray<string> NotNullWhenTrueMembers => ImmutableArray<string>.Empty;

        internal virtual ImmutableArray<string> NotNullWhenFalseMembers => ImmutableArray<string>.Empty;

#nullable enable
        /// <summary>
        /// Returns the <see cref="UnmanagedCallersOnlyAttributeData"/> data for this method, if there is any. If forceComplete
        /// is false and the data has not yet been loaded or only early attribute binding has occurred, then either
        /// <see cref="UnmanagedCallersOnlyAttributeData.Uninitialized"/> or
        /// <see cref="UnmanagedCallersOnlyAttributeData.AttributePresentDataNotBound"/> will be returned, respectively.
        /// If passing true for forceComplete, ensure that cycles will not occur by not calling in the process of binding
        /// an attribute argument.
        /// </summary>
        internal abstract UnmanagedCallersOnlyAttributeData? GetUnmanagedCallersOnlyAttributeData(bool forceComplete);

        /// <summary>
        /// Returns true if this method is an extension method.
        /// </summary>
        public abstract bool IsExtensionMethod { get; }

        /// <summary>
        /// True if this symbol has a special name (metadata flag SpecialName is set).
        /// </summary>
        internal abstract bool HasSpecialName { get; }

        /// <summary>
        /// Misc implementation metadata flags (ImplFlags in metadata).
        /// </summary>
        internal abstract MethodImplAttributes ImplementationAttributes { get; }

        /// <summary>
        /// True if the type has declarative security information (HasSecurity flags).
        /// </summary>
        internal abstract bool HasDeclarativeSecurity { get; }

<<<<<<< HEAD
=======
        internal abstract bool HasAsyncMethodBuilderAttribute(out TypeSymbol builderArgument);

#nullable enable
>>>>>>> 7197fde7
        /// <summary>
        /// Platform invoke information, or null if the method isn't a P/Invoke.
        /// </summary>
        public abstract DllImportData? GetDllImportData();
#nullable disable

        /// <summary>
        /// Declaration security information associated with this type, or null if there is none.
        /// </summary>
        internal abstract IEnumerable<Microsoft.Cci.SecurityAttribute> GetSecurityInformation();

        /// <summary>
        /// Marshalling information for return value (FieldMarshal in metadata).
        /// </summary>
        internal abstract MarshalPseudoCustomAttributeData ReturnValueMarshallingInformation { get; }

        /// <summary>
        /// True if the method calls another method containing security code (metadata flag RequiresSecurityObject is set).
        /// </summary>
        /// <remarks>
        /// A method can me marked as RequiresSecurityObject by applying the DynamicSecurityMethodAttribute in source.
        /// DynamicSecurityMethodAttribute is a pseudo custom attribute defined as an internal class in System.Security namespace.
        /// This attribute is set on certain security methods defined within mscorlib.
        /// </remarks>
        internal abstract bool RequiresSecurityObject { get; }

        // Note: This is no public "IsNew". This is intentional, because new has no syntactic meaning.

        /// <summary>
        /// Returns true if this method hides base methods by name. This cannot be specified directly
        /// in the C# language, but can be true for methods defined in other languages imported from
        /// metadata. The equivalent of the "hidebyname" flag in metadata.
        /// </summary>
        public abstract bool HidesBaseMethodsByName { get; }

        /// <summary>
        /// Returns whether this method is using CLI VARARG calling convention. This is used for C-style variable
        /// argument lists. This is used extremely rarely in C# code and is represented using the undocumented "__arglist" keyword.
        ///
        /// Note that methods with "params" on the last parameter are indicated with the "IsParams" property on ParameterSymbol, and
        /// are not represented with this property.
        /// </summary>
        public abstract bool IsVararg { get; }

        /// <summary>
        /// Returns whether this built-in operator checks for integer overflow.
        /// </summary>
        public virtual bool IsCheckedBuiltin
        {
            get
            {
                return false;
            }
        }

        /// <summary>
        /// Returns true if this method has no return type; i.e., returns "void".
        /// </summary>
        public abstract bool ReturnsVoid { get; }

        /// <summary>
        /// Source: Returns whether this method is async; i.e., does it have the async modifier?
        /// Metadata: Returns false; methods from metadata cannot be async.
        /// </summary>
        public abstract bool IsAsync { get; }

        /// <summary>
        /// Indicates whether or not the method returns by reference
        /// </summary>
        public bool ReturnsByRef
        {
            get
            {
                return this.RefKind == RefKind.Ref;
            }
        }

        /// <summary>
        /// Indicates whether or not the method returns by ref readonly
        /// </summary>
        public bool ReturnsByRefReadonly
        {
            get
            {
                Debug.Assert(this.RefKind != RefKind.Out);
                return this.RefKind == RefKind.RefReadOnly;
            }
        }

        /// <summary>
        /// Gets the ref kind of the method's return value
        /// </summary>
        public abstract RefKind RefKind { get; }

        /// <summary>
        /// Gets the return type of the method along with its annotations
        /// </summary>
        public abstract TypeWithAnnotations ReturnTypeWithAnnotations { get; }

        /// <summary>
        /// Gets the return type of the method
        /// </summary>
        public TypeSymbol ReturnType => ReturnTypeWithAnnotations.Type;

        public abstract FlowAnalysisAnnotations ReturnTypeFlowAnalysisAnnotations { get; }

        public abstract ImmutableHashSet<string> ReturnNotNullIfParameterNotNull { get; }

        /// <summary>
        /// Flow analysis annotations on the method itself (ie. DoesNotReturn)
        /// </summary>
        public abstract FlowAnalysisAnnotations FlowAnalysisAnnotations { get; }

        /// <summary>
        /// Returns the type arguments that have been substituted for the type parameters.
        /// If nothing has been substituted for a given type parameter,
        /// then the type parameter itself is consider the type argument.
        /// </summary>
        public abstract ImmutableArray<TypeWithAnnotations> TypeArgumentsWithAnnotations { get; }

        /// <summary>
        /// Get the type parameters on this method. If the method has not generic,
        /// returns an empty list.
        /// </summary>
        public abstract ImmutableArray<TypeParameterSymbol> TypeParameters { get; }

        internal ImmutableArray<TypeWithAnnotations> GetTypeParametersAsTypeArguments()
        {
            return TypeMap.TypeParametersAsTypeSymbolsWithAnnotations(TypeParameters);
        }

        /// <summary>
        /// Call <see cref="TryGetThisParameter"/> and throw if it returns false.
        /// </summary>
        internal ParameterSymbol ThisParameter
        {
            get
            {
                ParameterSymbol thisParameter;
                if (!TryGetThisParameter(out thisParameter))
                {
                    throw ExceptionUtilities.Unreachable();
                }
                return thisParameter;
            }
        }

        /// <returns>
        /// True if this <see cref="MethodSymbol"/> type supports retrieving the this parameter
        /// and false otherwise.  Note that a return value of true does not guarantee a non-null
        /// <paramref name="thisParameter"/> (e.g. fails for static methods).
        /// </returns>
        internal virtual bool TryGetThisParameter(out ParameterSymbol thisParameter)
        {
            thisParameter = null;
            return false;
        }

        /// <summary>
        /// Optimization: in many cases, the parameter count (fast) is sufficient and we
        /// don't need the actual parameter symbols (slow).
        /// </summary>
        /// <remarks>
        /// The default implementation is always correct, but may be unnecessarily slow.
        /// </remarks>
        internal virtual int ParameterCount
        {
            get
            {
                return this.Parameters.Length;
            }
        }

        /// <summary>
        /// Gets the parameters of this method. If this method has no parameters, returns
        /// an empty list.
        /// </summary>
        public abstract ImmutableArray<ParameterSymbol> Parameters { get; }

        /// <summary>
        /// Returns the method symbol that this method was constructed from. The resulting
        /// method symbol
        /// has the same containing type (if any), but has type arguments that are the same
        /// as the type parameters (although its containing type might not).
        /// </summary>
        public virtual MethodSymbol ConstructedFrom
        {
            get
            {
                return this;
            }
        }

        /// <summary>
        /// Source: Was the member name qualified with a type name?
        /// Metadata: Is the member an explicit implementation?
        /// </summary>
        /// <remarks>
        /// Will not always agree with ExplicitInterfaceImplementations.Any()
        /// (e.g. if binding of the type part of the name fails).
        /// </remarks>
        internal virtual bool IsExplicitInterfaceImplementation
        {
            get { return ExplicitInterfaceImplementations.Any(); }
        }

        /// <summary>
        /// Indicates whether the method is declared readonly, i.e.
        /// whether the 'this' receiver parameter is 'ref readonly'.
        /// See also <see cref="IsEffectivelyReadOnly"/>
        /// </summary>
        internal abstract bool IsDeclaredReadOnly { get; }

        /// <summary>
        /// Indicates whether the accessor is marked with the 'init' modifier.
        /// </summary>
        internal abstract bool IsInitOnly { get; }

        /// <summary>
        /// Indicates whether the method is effectively readonly,
        /// by either the method or the containing type being marked readonly.
        /// </summary>
        internal virtual bool IsEffectivelyReadOnly => (IsDeclaredReadOnly || ContainingType?.IsReadOnly == true) && IsValidReadOnlyTarget;

        protected bool IsValidReadOnlyTarget => !IsStatic && ContainingType.IsStructType() && MethodKind != MethodKind.Constructor && !IsInitOnly;

        /// <summary>
        /// Returns interface methods explicitly implemented by this method.
        /// </summary>
        /// <remarks>
        /// Methods imported from metadata can explicitly implement more than one method,
        /// that is why return type is ImmutableArray.
        /// </remarks>
        public abstract ImmutableArray<MethodSymbol> ExplicitInterfaceImplementations { get; }

        /// <summary>
        /// Custom modifiers associated with the ref modifier, or an empty array if there are none.
        /// </summary>
        public abstract ImmutableArray<CustomModifier> RefCustomModifiers { get; }

        /// <summary>
        /// Gets the attributes on method's return type.
        /// Returns an empty array if there are no attributes.
        /// </summary>
        public virtual ImmutableArray<CSharpAttributeData> GetReturnTypeAttributes()
        {
            Debug.Assert(!(this is IAttributeTargetSymbol)); //such types must override

            // Return an empty array by default.
            // Sub-classes that can have return type attributes must
            // override this method
            return ImmutableArray<CSharpAttributeData>.Empty;
        }

        /// <summary>
        /// If this method has MethodKind of MethodKind.PropertyGet or MethodKind.PropertySet,
        /// returns the property that this method is the getter or setter for.
        /// If this method has MethodKind of MethodKind.EventAdd or MethodKind.EventRemove,
        /// returns the event that this method is the adder or remover for.
        /// Note, the set of possible associated symbols might be expanded in the future to
        /// reflect changes in the languages.
        /// </summary>
        public abstract Symbol AssociatedSymbol { get; }

        /// <summary>
        /// Returns the original virtual or abstract method which a given method symbol overrides,
        /// ignoring any other overriding methods in base classes.
        /// </summary>
        /// <param name="accessingTypeOpt">The search must respect accessibility from this type.</param>
        internal MethodSymbol GetLeastOverriddenMethod(NamedTypeSymbol accessingTypeOpt)
        {
            return GetLeastOverriddenMethodCore(accessingTypeOpt, requireSameReturnType: false);
        }

        /// <summary>
        /// Returns the original virtual or abstract method which a given method symbol overrides,
        /// ignoring any other overriding methods in base classes.
        /// </summary>
        /// <param name="accessingTypeOpt">The search must respect accessibility from this type.</param>
        /// <param name="requireSameReturnType">The returned method must have the same return type.</param>
        private MethodSymbol GetLeastOverriddenMethodCore(NamedTypeSymbol accessingTypeOpt, bool requireSameReturnType)
        {
            accessingTypeOpt = accessingTypeOpt?.OriginalDefinition;
            MethodSymbol m = this;
            while (m.IsOverride && !m.HidesBaseMethodsByName)
            {
                // We might not be able to access the overridden method. For example,
                //
                //   .assembly A
                //   {
                //      InternalsVisibleTo("B")
                //      public class A { internal virtual void M() { } }
                //   }
                //
                //   .assembly B
                //   {
                //      InternalsVisibleTo("C")
                //      public class B : A { internal override void M() { } }
                //   }
                //
                //   .assembly C
                //   {
                //      public class C : B { ... new B().M ... }       // A.M is not accessible from here
                //   }
                //
                // See InternalsVisibleToAndStrongNameTests: IvtVirtualCall1, IvtVirtualCall2, IvtVirtual_ParamsAndDynamic.
                MethodSymbol overridden = m.OverriddenMethod;
                var discardedUseSiteInfo = CompoundUseSiteInfo<AssemblySymbol>.Discarded;
                if ((object)overridden == null ||
                    (accessingTypeOpt is { } && !AccessCheck.IsSymbolAccessible(overridden, accessingTypeOpt, ref discardedUseSiteInfo)) ||
                    (requireSameReturnType && !this.ReturnType.Equals(overridden.ReturnType, TypeCompareKind.AllIgnoreOptions)))
                {
                    break;
                }

                m = overridden;
            }

            return m;
        }

        /// <summary>
        /// Returns the original virtual or abstract method which a given method symbol overrides,
        /// ignoring any other overriding methods in base classes.
        /// Also, if the given method symbol is generic then the resulting virtual or abstract method is constructed with the
        /// same type arguments as the given method.
        /// </summary>
        /// <param name="requireSameReturnType">The returned method must have the same return type.</param>
        internal MethodSymbol GetConstructedLeastOverriddenMethod(NamedTypeSymbol accessingTypeOpt, bool requireSameReturnType)
        {
            var m = this.ConstructedFrom.GetLeastOverriddenMethodCore(accessingTypeOpt, requireSameReturnType);
            return m.IsGenericMethod ? m.Construct(this.TypeArgumentsWithAnnotations) : m;
        }

        /// <summary>
        /// If this method overrides another method (because it both had the override modifier
        /// and there correctly was a method to override), returns the overridden method.
        /// Note that if an overriding method D.M overrides C.M, which in turn overrides
        /// virtual method A.M, the "overridden method" of D.M is C.M, not the original virtual
        /// method A.M. Note also that constructed generic methods are not considered to
        /// override anything.
        /// </summary>
        public MethodSymbol OverriddenMethod
        {
            get
            {
                if (this.IsOverride && ReferenceEquals(this.ConstructedFrom, this))
                {
                    if (IsDefinition)
                    {
                        return (MethodSymbol)OverriddenOrHiddenMembers.GetOverriddenMember();
                    }

                    return (MethodSymbol)OverriddenOrHiddenMembersResult.GetOverriddenMember(this, OriginalDefinition.OverriddenMethod);
                }

                return null;
            }
        }

        /// <summary>
        /// Returns true if calls to this method are omitted in this syntax tree. Calls are omitted
        /// when the called method is a partial method with no implementation part, or when the
        /// called method is a conditional method whose condition is not true in the source file
        /// corresponding to the given syntax tree.
        /// </summary>
        internal virtual bool CallsAreOmitted(SyntaxTree syntaxTree)
        {
            return syntaxTree != null && this.CallsAreConditionallyOmitted(syntaxTree);
        }

        /// <summary>
        /// Calls are conditionally omitted if both the following requirements are true:
        ///  (a) IsConditional == true, i.e. it has at least one applied/inherited conditional attribute AND
        ///  (b) None of conditional symbols corresponding to these conditional attributes are defined in the given syntaxTree.
        /// </summary>
        /// <remarks>
        /// Forces binding and decoding of attributes.
        /// </remarks>
        private bool CallsAreConditionallyOmitted(SyntaxTree syntaxTree)
        {
            if (this.IsConditional)
            {
                ImmutableArray<string> conditionalSymbols = this.GetAppliedConditionalSymbols();
                Debug.Assert(conditionalSymbols != null);
                if (syntaxTree.IsAnyPreprocessorSymbolDefined(conditionalSymbols))
                {
                    return false;
                }

                if (this.IsOverride)
                {
                    var overriddenMethod = this.OverriddenMethod;
                    if ((object)overriddenMethod != null && overriddenMethod.IsConditional)
                    {
                        return overriddenMethod.CallsAreConditionallyOmitted(syntaxTree);
                    }
                }

                return true;
            }
            else
            {
                return false;
            }
        }

        /// <summary>
        /// Returns a sequence of preprocessor symbols specified in <see cref="ConditionalAttribute"/> applied on this symbol, or null if there are none.
        /// </summary>
        internal abstract ImmutableArray<string> GetAppliedConditionalSymbols();

        /// <summary>
        /// Returns a flag indicating whether this symbol has at least one applied/inherited conditional attribute.
        /// </summary>
        /// <remarks>
        /// Forces binding and decoding of attributes.
        /// </remarks>
        public bool IsConditional
        {
            get
            {
                if (this.GetAppliedConditionalSymbols().Any())
                {
                    return true;
                }

                // Conditional attributes are inherited by overriding methods.
                if (this.IsOverride)
                {
                    var overriddenMethod = this.OverriddenMethod;
                    if ((object)overriddenMethod != null)
                    {
                        return overriddenMethod.IsConditional;
                    }
                }

                return false;
            }
        }

        /// <summary>
        /// Returns true if this is a constructor attributed with HasSetsRequiredMembers
        /// </summary>
        internal bool HasSetsRequiredMembers => MethodKind == MethodKind.Constructor && HasSetsRequiredMembersImpl;

        protected abstract bool HasSetsRequiredMembersImpl { get; }

        internal abstract bool HasUnscopedRefAttribute { get; }

        internal abstract bool UseUpdatedEscapeRules { get; }

        /// <summary>
        /// Some method kinds do not participate in overriding/hiding (e.g. constructors).
        /// </summary>
        internal static bool CanOverrideOrHide(MethodKind kind)
        {
            switch (kind)
            {
                case MethodKind.AnonymousFunction:
                case MethodKind.Constructor:
                case MethodKind.Destructor:
                case MethodKind.ExplicitInterfaceImplementation:
                case MethodKind.StaticConstructor:
                case MethodKind.ReducedExtension:
                    return false;
                case MethodKind.Conversion:
                case MethodKind.DelegateInvoke:
                case MethodKind.EventAdd:
                case MethodKind.EventRemove:
                case MethodKind.LocalFunction:
                case MethodKind.UserDefinedOperator:
                case MethodKind.Ordinary:
                case MethodKind.PropertyGet:
                case MethodKind.PropertySet:
                    return true;
                default:
                    throw ExceptionUtilities.UnexpectedValue(kind);
            }
        }

        internal virtual OverriddenOrHiddenMembersResult OverriddenOrHiddenMembers
        {
            get
            {
                // To save space, the default implementation does not cache its result.  We expect there to
                // be a very large number of MethodSymbols and we expect that a large percentage of them will
                // obviously not override anything (e.g. static methods, constructors, destructors, etc).
                return this.MakeOverriddenOrHiddenMembers();
            }
        }

        /// <summary>
        /// Returns value 'Method' of the <see cref="SymbolKind"/>
        /// </summary>
        public sealed override SymbolKind Kind
        {
            get
            {
                return SymbolKind.Method;
            }
        }

        /// <summary>
        /// Returns true if this symbol represents a constructor of a script class.
        /// </summary>
        internal bool IsScriptConstructor
        {
            get
            {
                return MethodKind == MethodKind.Constructor && ContainingType.IsScriptClass;
            }
        }

        internal virtual bool IsScriptInitializer
        {
            get { return false; }
        }

        /// <summary>
        /// Returns if the method is implicit constructor (normal and static)
        /// </summary>
        internal bool IsImplicitConstructor
        {
            get
            {
                return ((MethodKind == MethodKind.Constructor || MethodKind == MethodKind.StaticConstructor) && IsImplicitlyDeclared);
            }
        }

        /// <summary>
        /// Returns if the method is implicit instance constructor
        /// </summary>
        internal bool IsImplicitInstanceConstructor
        {
            get
            {
                return MethodKind == MethodKind.Constructor && IsImplicitlyDeclared;
            }
        }

        /// <summary>
        /// Returns true if this symbol represents a constructor of an interactive submission class.
        /// </summary>
        internal bool IsSubmissionConstructor
        {
            get
            {
                return IsScriptConstructor && ContainingAssembly.IsInteractive;
            }
        }

        internal bool IsSubmissionInitializer
        {
            get
            {
                return IsScriptInitializer && ContainingAssembly.IsInteractive;
            }
        }

        /// <summary>
        /// Determines whether this method is a candidate for a default assembly entry point
        /// (i.e. it is a static method called "Main").
        /// </summary>
        internal bool IsEntryPointCandidate
        {
            get
            {
                if (this.IsPartialDefinition() &&
                    this.PartialImplementationPart is null)
                {
                    return false;
                }

                return IsStatic && !IsAbstract && !IsVirtual && Name == WellKnownMemberNames.EntryPointMethodName;
            }
        }

        internal override TResult Accept<TArgument, TResult>(CSharpSymbolVisitor<TArgument, TResult> visitor, TArgument argument)
        {
            return visitor.VisitMethod(this, argument);
        }

        public override void Accept(CSharpSymbolVisitor visitor)
        {
            visitor.VisitMethod(this);
        }

        public override TResult Accept<TResult>(CSharpSymbolVisitor<TResult> visitor)
        {
            return visitor.VisitMethod(this);
        }

        public MethodSymbol ReduceExtensionMethod(TypeSymbol receiverType, CSharpCompilation compilation)
        {
            return ReduceExtensionMethod(receiverType, compilation, wasFullyInferred: out _);
        }

        /// <summary>
        /// If this is an extension method that can be applied to a receiver of the given type,
        /// returns a reduced extension method symbol thus formed. Otherwise, returns null.
        /// </summary>
        /// <param name="compilation">The compilation in which constraints should be checked.
        /// Should not be null, but if it is null we treat constraints as we would in the latest
        /// language version.</param>
        public MethodSymbol ReduceExtensionMethod(TypeSymbol receiverType, CSharpCompilation compilation, out bool wasFullyInferred)
        {
            if ((object)receiverType == null)
            {
                throw new ArgumentNullException(nameof(receiverType));
            }

            if (!this.IsExtensionMethod || this.MethodKind == MethodKind.ReducedExtension || receiverType.IsVoidType())
            {
                wasFullyInferred = false;
                return null;
            }

            return ReducedExtensionMethodSymbol.Create(this, receiverType, compilation, out wasFullyInferred);
        }

        /// <summary>
        /// If this is an extension method, returns a reduced extension method
        /// symbol representing the method. Otherwise, returns null.
        /// </summary>
        public MethodSymbol ReduceExtensionMethod()
        {
            return (this.IsExtensionMethod && this.MethodKind != MethodKind.ReducedExtension) ? ReducedExtensionMethodSymbol.Create(this) : null;
        }

        /// <summary>
        /// If this method is a reduced extension method, returns the extension method that
        /// should be used at call site during ILGen. Otherwise, returns null.
        /// </summary>
        internal virtual MethodSymbol CallsiteReducedFromMethod
        {
            get { return null; }
        }

        /// <summary>
        /// If this is a partial method declaration without a body, and the method also
        /// has a part that implements it with a body, returns that implementing
        /// definition.  Otherwise null.
        /// </summary>
        public virtual MethodSymbol PartialImplementationPart
        {
            get { return null; }
        }

        /// <summary>
        /// If this is a partial method with a body, returns the corresponding
        /// definition part (without a body).  Otherwise null.
        /// </summary>
        public virtual MethodSymbol PartialDefinitionPart
        {
            get { return null; }
        }

        /// <summary>
        /// If this method is a reduced extension method, gets the extension method definition that
        /// this method was reduced from. Otherwise, returns null.
        /// </summary>
        public virtual MethodSymbol ReducedFrom
        {
            get { return null; }
        }

        /// <summary>
        /// If this method can be applied to an object, returns the type of object it is applied to.
        /// </summary>
        public virtual TypeSymbol ReceiverType
        {
            get
            {
                return this.ContainingType;
            }
        }

        /// <summary>
        /// If this method is a reduced extension method, returns a type inferred during reduction process for the type parameter.
        /// </summary>
        /// <param name="reducedFromTypeParameter">Type parameter of the corresponding <see cref="ReducedFrom"/> method.</param>
        /// <returns>Inferred type or Nothing if nothing was inferred.</returns>
        /// <exception cref="System.InvalidOperationException">If this is not a reduced extension method.</exception>
        /// <exception cref="System.ArgumentNullException">If <paramref name="reducedFromTypeParameter"/> is null.</exception>
        /// <exception cref="System.ArgumentException">If <paramref name="reducedFromTypeParameter"/> doesn't belong to the corresponding <see cref="ReducedFrom"/> method.</exception>
        public virtual TypeSymbol GetTypeInferredDuringReduction(TypeParameterSymbol reducedFromTypeParameter)
        {
            throw new InvalidOperationException();
        }

        /// <summary>
        /// Apply type substitution to a generic method to create a method symbol with the given type parameters supplied.
        /// </summary>
        /// <param name="typeArguments"></param>
        /// <returns></returns>
        public MethodSymbol Construct(params TypeSymbol[] typeArguments)
        {
            return this.Construct(ImmutableArray.Create(typeArguments));
        }

        // https://github.com/dotnet/roslyn/issues/30071: Replace with Construct(ImmutableArray<TypeWithAnnotations>).
        /// <summary>
        /// Apply type substitution to a generic method to create a method symbol with the given type parameters supplied.
        /// </summary>
        /// <param name="typeArguments"></param>
        /// <returns></returns>
        public MethodSymbol Construct(ImmutableArray<TypeSymbol> typeArguments)
        {
            return Construct(typeArguments.SelectAsArray(a => TypeWithAnnotations.Create(a)));
        }

        internal MethodSymbol Construct(ImmutableArray<TypeWithAnnotations> typeArguments)
        {
            if (!ReferenceEquals(this, ConstructedFrom) || this.Arity == 0)
            {
                throw new InvalidOperationException();
            }

            if (typeArguments.IsDefault)
            {
                throw new ArgumentNullException(nameof(typeArguments));
            }

            if (typeArguments.Any(NamedTypeSymbol.TypeWithAnnotationsIsNullFunction))
            {
                throw new ArgumentException(CSharpResources.TypeArgumentCannotBeNull, nameof(typeArguments));
            }

            if (typeArguments.Length != this.Arity)
            {
                throw new ArgumentException(CSharpResources.WrongNumberOfTypeArguments, nameof(typeArguments));
            }

            if (ConstructedNamedTypeSymbol.TypeParametersMatchTypeArguments(this.TypeParameters, typeArguments))
            {
                return this;
            }

            return new ConstructedMethodSymbol(this, typeArguments);
        }

        internal MethodSymbol AsMember(NamedTypeSymbol newOwner)
        {
            Debug.Assert(this.IsDefinition);
            Debug.Assert(ReferenceEquals(newOwner.OriginalDefinition, this.ContainingSymbol.OriginalDefinition));
            return newOwner.IsDefinition ? this : new SubstitutedMethodSymbol(newOwner, this);
        }

        /// <summary>
        /// As a performance optimization, cache parameter types and refkinds - overload resolution uses them a lot.
        /// </summary>
        private ParameterSignature _lazyParameterSignature;
        internal ImmutableArray<TypeWithAnnotations> ParameterTypesWithAnnotations
        {
            get
            {
                ParameterSignature.PopulateParameterSignature(this.Parameters, ref _lazyParameterSignature);
                return _lazyParameterSignature.parameterTypesWithAnnotations;
            }
        }
        internal TypeSymbol GetParameterType(int index) => ParameterTypesWithAnnotations[index].Type;

        /// <summary>
        /// Null if no parameter is ref/out. Otherwise the RefKind for each parameter.
        /// </summary>
        internal ImmutableArray<RefKind> ParameterRefKinds
        {
            get
            {
                ParameterSignature.PopulateParameterSignature(this.Parameters, ref _lazyParameterSignature);
                return _lazyParameterSignature.parameterRefKinds;
            }
        }

        internal abstract Microsoft.Cci.CallingConvention CallingConvention
        {
            get;
        }

        internal virtual ImmutableArray<NamedTypeSymbol> UnmanagedCallingConventionTypes => ImmutableArray<NamedTypeSymbol>.Empty;

        /// <summary>
        /// Returns the map from type parameters to type arguments.
        /// If this is not a generic method instantiation, returns null.
        /// The map targets the original definition of the method.
        /// </summary>
        internal virtual TypeMap TypeSubstitution
        {
            get { return null; }
        }

        #region Use-Site Diagnostics

        internal override UseSiteInfo<AssemblySymbol> GetUseSiteInfo()
        {
            if (this.IsDefinition)
            {
                return new UseSiteInfo<AssemblySymbol>(PrimaryDependency);
            }

            // There is no reason to specially check type arguments because
            // constructed members are never imported.
            return this.OriginalDefinition.GetUseSiteInfo();
        }

        internal bool CalculateUseSiteDiagnostic(ref UseSiteInfo<AssemblySymbol> result)
        {
            Debug.Assert(this.IsDefinition);

            // Check return type, custom modifiers, parameters
            if (DeriveUseSiteInfoFromType(ref result, this.ReturnTypeWithAnnotations,
                                                IsInitOnly ?
                                                    AllowedRequiredModifierType.System_Runtime_CompilerServices_IsExternalInit :
                                                    AllowedRequiredModifierType.None) ||
                DeriveUseSiteInfoFromCustomModifiers(ref result, this.RefCustomModifiers, AllowedRequiredModifierType.System_Runtime_InteropServices_InAttribute) ||
                DeriveUseSiteInfoFromParameters(ref result, this.Parameters))
            {
                return true;
            }

            // If the member is in an assembly with unified references,
            // we check if its definition depends on a type from a unified reference.
            if (this.ContainingModule?.HasUnifiedReferences == true)
            {
                HashSet<TypeSymbol> unificationCheckedTypes = null;
                DiagnosticInfo diagnosticInfo = result.DiagnosticInfo;

                if (this.ReturnTypeWithAnnotations.GetUnificationUseSiteDiagnosticRecursive(ref diagnosticInfo, this, ref unificationCheckedTypes) ||
                    GetUnificationUseSiteDiagnosticRecursive(ref diagnosticInfo, this.RefCustomModifiers, this, ref unificationCheckedTypes) ||
                    GetUnificationUseSiteDiagnosticRecursive(ref diagnosticInfo, this.Parameters, this, ref unificationCheckedTypes) ||
                    GetUnificationUseSiteDiagnosticRecursive(ref diagnosticInfo, this.TypeParameters, this, ref unificationCheckedTypes))
                {
                    result = result.AdjustDiagnosticInfo(diagnosticInfo);
                    return true;
                }

                result = result.AdjustDiagnosticInfo(diagnosticInfo);
            }

            return false;
        }

#nullable enable
        internal static (bool IsCallConvs, ImmutableHashSet<INamedTypeSymbolInternal>? CallConvs) TryDecodeUnmanagedCallersOnlyCallConvsField(
            string key,
            TypedConstant value,
            bool isField,
            Location? location,
            BindingDiagnosticBag? diagnostics)
        {
            ImmutableHashSet<INamedTypeSymbolInternal>? callingConventionTypes = null;

            if (!UnmanagedCallersOnlyAttributeData.IsCallConvsTypedConstant(key, isField, in value))
            {
                return (false, callingConventionTypes);
            }

            if (value.Values.IsDefaultOrEmpty)
            {
                callingConventionTypes = ImmutableHashSet<INamedTypeSymbolInternal>.Empty;
                return (true, callingConventionTypes);
            }

            var builder = PooledHashSet<INamedTypeSymbolInternal>.GetInstance();
            foreach (var callConvTypedConstant in value.Values)
            {
                Debug.Assert(callConvTypedConstant.Kind == TypedConstantKind.Type);
                if (!(callConvTypedConstant.ValueInternal is NamedTypeSymbol callConvType)
                    || !FunctionPointerTypeSymbol.IsCallingConventionModifier(callConvType))
                {
                    // `{0}` is not a valid calling convention type for 'UnmanagedCallersOnly'.
                    diagnostics?.Add(ErrorCode.ERR_InvalidUnmanagedCallersOnlyCallConv, location!, callConvTypedConstant.ValueInternal ?? "null");
                }
                else
                {
                    _ = builder.Add(callConvType);
                }

            }
            callingConventionTypes = builder.ToImmutableHashSet();
            builder.Free();

            return (true, callingConventionTypes);
        }

        /// <summary>
        /// Determines if this method is a valid target for UnmanagedCallersOnly, reporting an error in the given diagnostic
        /// bag if it is not null. <paramref name="node"/> and <paramref name="diagnostics"/> should both be null, or 
        /// neither should be null. If an error would be reported (whether or not diagnostics is null), true is returned.
        /// </summary>
        internal bool CheckAndReportValidUnmanagedCallersOnlyTarget(SyntaxNode? node, BindingDiagnosticBag? diagnostics)
        {
            Debug.Assert((node == null) == (diagnostics == null));

            if (!IsStatic || IsAbstract || IsVirtual || MethodKind is not (MethodKind.Ordinary or MethodKind.LocalFunction))
            {
                // `UnmanagedCallersOnly` can only be applied to ordinary static methods or local functions.
                diagnostics?.Add(ErrorCode.ERR_UnmanagedCallersOnlyRequiresStatic, node!.Location);
                return true;
            }

            if (isGenericMethod(this) || ContainingType.IsGenericType)
            {
                diagnostics?.Add(ErrorCode.ERR_UnmanagedCallersOnlyMethodOrTypeCannotBeGeneric, node!.Location);
                return true;
            }

            return false;

            static bool isGenericMethod([DisallowNull] MethodSymbol? method)
            {
                do
                {
                    if (method.IsGenericMethod)
                    {
                        return true;
                    }

                    method = method.ContainingSymbol as MethodSymbol;
                } while (method is not null);

                return false;
            }
        }
#nullable disable

        /// <summary>
        /// Returns true if the error code is highest priority while calculating use site error for this symbol.
        /// </summary>
        protected sealed override bool IsHighestPriorityUseSiteErrorCode(int code) => code is (int)ErrorCode.ERR_UnsupportedCompilerFeature or (int)ErrorCode.ERR_BindToBogus;

        public sealed override bool HasUnsupportedMetadata
        {
            get
            {
                DiagnosticInfo info = GetUseSiteInfo().DiagnosticInfo;
                return (object)info != null && info.Code is (int)ErrorCode.ERR_BindToBogus or (int)ErrorCode.ERR_UnsupportedCompilerFeature;
            }
        }

        #endregion

        internal virtual bool IsIterator
        {
            get
            {
                return false;
            }
        }

        /// <summary>
        /// If the method was written as an iterator method (i.e. with yield statements in its body) returns the
        /// element type of the iterator.  Otherwise returns default(TypeWithAnnotations).
        /// </summary>
        internal virtual TypeWithAnnotations IteratorElementTypeWithAnnotations
        {
            get { return default; }
        }

        /// <summary>
        /// Generates bound block representing method's body for methods in lowered form and adds it to
        /// a collection of method bodies of the current module. This method is supposed to only be
        /// called for method symbols which return SynthesizesLoweredBoundBody == true.
        /// </summary>
        internal virtual void GenerateMethodBody(TypeCompilationState compilationState, BindingDiagnosticBag diagnostics)
        {
            throw ExceptionUtilities.Unreachable();
        }

        /// <summary>
        /// Returns true for synthesized symbols which generate synthesized body in lowered form
        /// </summary>
        internal virtual bool SynthesizesLoweredBoundBody
        {
            get
            {
                return false;
            }
        }

        /// <summary>
        /// Return true iff the method contains user code.
        /// </summary>
        internal abstract bool GenerateDebugInfo { get; }

        /// <summary>
        /// Calculates a syntax offset for a local (user-defined or long-lived synthesized) declared at <paramref name="localPosition"/>.
        /// Must be implemented by all methods that may contain user code.
        /// </summary>
        /// <remarks>
        /// Syntax offset is a unique identifier for the local within the emitted method body.
        /// It's based on position of the local declarator. In single-part method bodies it's simply the distance
        /// from the start of the method body syntax span. If a method body has multiple parts (such as a constructor
        /// comprising of code for member initializers and constructor initializer calls) the offset is calculated
        /// as if all source these parts were concatenated together and prepended to the constructor body.
        /// The resulting syntax offset is then negative for locals defined outside of the constructor body.
        /// </remarks>
        internal abstract int CalculateLocalSyntaxOffset(int localPosition, SyntaxTree localTree);

        internal virtual CodeAnalysis.NullableAnnotation ReceiverNullableAnnotation =>
            RequiresInstanceReceiver ? CodeAnalysis.NullableAnnotation.NotAnnotated : CodeAnalysis.NullableAnnotation.None;

        /// <summary>
        /// Build and add synthesized return type attributes for this method symbol.
        /// </summary>
        internal virtual void AddSynthesizedReturnTypeAttributes(PEModuleBuilder moduleBuilder, ref ArrayBuilder<SynthesizedAttributeData> attributes)
        {
            if (this.ReturnsByRefReadonly)
            {
                AddSynthesizedAttribute(ref attributes, moduleBuilder.SynthesizeIsReadOnlyAttribute(this));
            }

            var compilation = this.DeclaringCompilation;
            var type = this.ReturnTypeWithAnnotations;

            if (type.Type.ContainsDynamic() && compilation.HasDynamicEmitAttributes(BindingDiagnosticBag.Discarded, Location.None))
            {
                AddSynthesizedAttribute(ref attributes, compilation.SynthesizeDynamicAttribute(type.Type, type.CustomModifiers.Length + this.RefCustomModifiers.Length, this.RefKind));
            }

            if (compilation.ShouldEmitNativeIntegerAttributes(type.Type))
            {
                AddSynthesizedAttribute(ref attributes, moduleBuilder.SynthesizeNativeIntegerAttribute(this, type.Type));
            }

            if (type.Type.ContainsTupleNames() && compilation.HasTupleNamesAttributes(BindingDiagnosticBag.Discarded, Location.None))
            {
                AddSynthesizedAttribute(ref attributes, compilation.SynthesizeTupleNamesAttribute(type.Type));
            }

            if (compilation.ShouldEmitNullableAttributes(this))
            {
                AddSynthesizedAttribute(ref attributes, moduleBuilder.SynthesizeNullableAttributeIfNecessary(this, GetNullableContextValue(), type));
            }
        }

        /// <summary>
        /// Returns true if locals are to be initialized
        /// </summary>
        public abstract bool AreLocalsZeroed { get; }

        internal abstract bool IsNullableAnalysisEnabled();

        #region IMethodSymbolInternal

        bool IMethodSymbolInternal.HasDeclarativeSecurity => HasDeclarativeSecurity;
        bool IMethodSymbolInternal.IsAccessCheckedOnOverride => IsAccessCheckedOnOverride;
        bool IMethodSymbolInternal.IsExternal => IsExternal;
        bool IMethodSymbolInternal.IsHiddenBySignature => !HidesBaseMethodsByName;
        bool IMethodSymbolInternal.IsMetadataNewSlot => IsMetadataNewSlot();
        bool IMethodSymbolInternal.IsPlatformInvoke => GetDllImportData() != null;
        bool IMethodSymbolInternal.HasRuntimeSpecialName => HasRuntimeSpecialName;
        bool IMethodSymbolInternal.IsMetadataFinal => IsSealed;
        bool IMethodSymbolInternal.HasSpecialName => HasSpecialName;
        bool IMethodSymbolInternal.RequiresSecurityObject => RequiresSecurityObject;
        MethodImplAttributes IMethodSymbolInternal.ImplementationAttributes => ImplementationAttributes;
        bool IMethodSymbolInternal.IsIterator => IsIterator;
        ISymbolInternal IMethodSymbolInternal.AssociatedSymbol => AssociatedSymbol;
        IMethodSymbolInternal IMethodSymbolInternal.PartialImplementationPart => PartialImplementationPart;
        IMethodSymbolInternal IMethodSymbolInternal.PartialDefinitionPart => PartialDefinitionPart;

        /// <summary>
        /// Gets the handle for the signature of this method as it appears in metadata. 
        /// Nil handle for symbols not loaded from metadata, or if the metadata is invalid.
        /// </summary>
        public virtual BlobHandle MetadataSignatureHandle => default;

        int IMethodSymbolInternal.ParameterCount => ParameterCount;

        ImmutableArray<IParameterSymbolInternal> IMethodSymbolInternal.Parameters => Parameters.Cast<ParameterSymbol, IParameterSymbolInternal>();

        int IMethodSymbolInternal.CalculateLocalSyntaxOffset(int localPosition, SyntaxTree localTree) => CalculateLocalSyntaxOffset(localPosition, localTree);

        IMethodSymbolInternal IMethodSymbolInternal.Construct(params ITypeSymbolInternal[] typeArguments)
        {
            return Construct((TypeSymbol[])typeArguments);
        }

        #endregion

        protected sealed override ISymbol CreateISymbol()
        {
            return new PublicModel.MethodSymbol(this);
        }

        public override bool Equals(Symbol other, TypeCompareKind compareKind)
        {
            if (other is SubstitutedMethodSymbol sms)
            {
                return sms.Equals(this, compareKind);
            }

            if (other is NativeIntegerMethodSymbol nms)
            {
                return nms.Equals(this, compareKind);
            }

            return base.Equals(other, compareKind);
        }

        public override int GetHashCode()
        {
            return base.GetHashCode();
        }

#nullable enable
        protected static void AddRequiredMembersMarkerAttributes(ref ArrayBuilder<SynthesizedAttributeData> attributes, MethodSymbol methodToAttribute)
        {
            if (methodToAttribute.ShouldCheckRequiredMembers() && methodToAttribute.ContainingType.HasAnyRequiredMembers)
            {
                var obsoleteData = methodToAttribute.ObsoleteAttributeData;
                Debug.Assert(obsoleteData != ObsoleteAttributeData.Uninitialized, "getting synthesized attributes before attributes are decoded");

                CSharpCompilation declaringCompilation = methodToAttribute.DeclaringCompilation;
                if (obsoleteData == null)
                {
                    AddSynthesizedAttribute(ref attributes, declaringCompilation.TrySynthesizeAttribute(WellKnownMember.System_ObsoleteAttribute__ctor,
                        ImmutableArray.Create(
                            new TypedConstant(declaringCompilation.GetSpecialType(SpecialType.System_String), TypedConstantKind.Primitive, PEModule.RequiredMembersMarker), // message
                            new TypedConstant(declaringCompilation.GetSpecialType(SpecialType.System_Boolean), TypedConstantKind.Primitive, true)) // error
                        ));
                }

                AddSynthesizedAttribute(ref attributes, declaringCompilation.TrySynthesizeAttribute(WellKnownMember.System_Runtime_CompilerServices_CompilerFeatureRequiredAttribute__ctor,
                    ImmutableArray.Create(new TypedConstant(declaringCompilation.GetSpecialType(SpecialType.System_String), TypedConstantKind.Primitive, nameof(CompilerFeatureRequiredFeatures.RequiredMembers)))
                    ));
            }
        }
    }
}<|MERGE_RESOLUTION|>--- conflicted
+++ resolved
@@ -117,6 +117,7 @@
         /// an attribute argument.
         /// </summary>
         internal abstract UnmanagedCallersOnlyAttributeData? GetUnmanagedCallersOnlyAttributeData(bool forceComplete);
+#nullable disable
 
         /// <summary>
         /// Returns true if this method is an extension method.
@@ -138,12 +139,9 @@
         /// </summary>
         internal abstract bool HasDeclarativeSecurity { get; }
 
-<<<<<<< HEAD
-=======
         internal abstract bool HasAsyncMethodBuilderAttribute(out TypeSymbol builderArgument);
 
 #nullable enable
->>>>>>> 7197fde7
         /// <summary>
         /// Platform invoke information, or null if the method isn't a P/Invoke.
         /// </summary>
