--- conflicted
+++ resolved
@@ -88,22 +88,6 @@
             _hasAnyBody = hasBody;
             _refKind = syntax.ReturnType.GetRefKind();
 
-<<<<<<< HEAD
-            CheckFeatureAvailabilityAndRuntimeSupport(syntax, location, hasBody, diagnostics);
-
-            if (hasBody)
-            {
-                CheckModifiersForBody(location, diagnostics);
-            }
-
-            var info = ModifierUtils.CheckAccessibility(this.DeclarationModifiers, this, isExplicitInterfaceImplementation: methodKind == MethodKind.ExplicitInterfaceImplementation);
-            if (info != null)
-            {
-                diagnostics.Add(info, location);
-            }
-
-=======
->>>>>>> 87304a1d
             CheckForBlockAndExpressionBody(
                 syntax.Body, syntax.ExpressionBody, syntax, diagnostics);
         }
@@ -278,161 +262,6 @@
                     }
                 }
             }
-<<<<<<< HEAD
-
-            if (IsPartial)
-            {
-                if (MethodKind == MethodKind.ExplicitInterfaceImplementation)
-                {
-                    diagnostics.Add(ErrorCode.ERR_PartialMethodNotExplicit, location);
-                }
-
-                if (!ContainingType.IsPartial())
-                {
-                    diagnostics.Add(ErrorCode.ERR_PartialMethodOnlyInPartialClass, location);
-                }
-            }
-
-            if (!IsPartial)
-            {
-                LazyAsyncMethodChecks(CancellationToken.None);
-                Debug.Assert(state.HasComplete(CompletionPart.FinishAsyncMethodChecks));
-            }
-
-            // The runtime will not treat this method as an override or implementation of another
-            // method unless both the signatures and the custom modifiers match.  Hence, in the
-            // case of overrides and *explicit* implementations, we need to copy the custom modifiers
-            // that are in the signature of the overridden/implemented method.  (From source, we know
-            // that there can only be one such method, so there are no conflicts.)  This is
-            // unnecessary for implicit implementations because, if the custom modifiers don't match,
-            // we'll insert a bridge method (an explicit implementation that delegates to the implicit
-            // implementation) with the correct custom modifiers
-            // (see SourceMemberContainerTypeSymbol.SynthesizeInterfaceMemberImplementation).
-
-            // This value may not be correct, but we need something while we compute this.OverriddenMethod.
-            // May be re-assigned below.
-            Debug.Assert(_lazyReturnType.CustomModifiers.IsEmpty);
-            _lazyRefCustomModifiers = ImmutableArray<CustomModifier>.Empty;
-
-            MethodSymbol overriddenOrExplicitlyImplementedMethod = null;
-
-            // Note: we're checking if the syntax indicates explicit implementation rather,
-            // than if explicitInterfaceType is null because we don't want to look for an
-            // overridden property if this is supposed to be an explicit implementation.
-            if (syntax.ExplicitInterfaceSpecifier == null)
-            {
-                Debug.Assert(_lazyExplicitInterfaceImplementations.IsDefault);
-                _lazyExplicitInterfaceImplementations = ImmutableArray<MethodSymbol>.Empty;
-
-                // If this method is an override, we may need to copy custom modifiers from
-                // the overridden method (so that the runtime will recognize it as an override).
-                // We check for this case here, while we can still modify the parameters and
-                // return type without losing the appearance of immutability.
-                if (this.IsOverride)
-                {
-                    // This computation will necessarily be performed with partially incomplete
-                    // information.  There is no way we can determine the complete signature
-                    // (i.e. including custom modifiers) until we have found the method that
-                    // this method overrides.  To accommodate this, MethodSymbol.OverriddenOrHiddenMembers
-                    // is written to allow relaxed matching of custom modifiers for source methods,
-                    // on the assumption that they will be updated appropriately.
-                    overriddenOrExplicitlyImplementedMethod = this.OverriddenMethod;
-
-                    if ((object)overriddenOrExplicitlyImplementedMethod != null)
-                    {
-                        CustomModifierUtils.CopyMethodCustomModifiers(overriddenOrExplicitlyImplementedMethod, this, out _lazyReturnType,
-                                                                      out _lazyRefCustomModifiers,
-                                                                      out _lazyParameters, alsoCopyParamsModifier: true);
-                    }
-                }
-                else if (_refKind == RefKind.RefReadOnly)
-                {
-                    var modifierType = withTypeParamsBinder.GetWellKnownType(WellKnownType.System_Runtime_InteropServices_InAttribute, diagnostics, syntax.ReturnType);
-
-                    _lazyRefCustomModifiers = ImmutableArray.Create(CSharpCustomModifier.CreateRequired(modifierType));
-                }
-            }
-            else if ((object)_explicitInterfaceType != null)
-            {
-                //do this last so that it can assume the method symbol is constructed (except for ExplicitInterfaceImplementation)
-                overriddenOrExplicitlyImplementedMethod = this.FindExplicitlyImplementedMethod(_explicitInterfaceType, syntax.Identifier.ValueText, syntax.ExplicitInterfaceSpecifier, diagnostics);
-
-                if ((object)overriddenOrExplicitlyImplementedMethod != null)
-                {
-                    Debug.Assert(_lazyExplicitInterfaceImplementations.IsDefault);
-                    _lazyExplicitInterfaceImplementations = ImmutableArray.Create<MethodSymbol>(overriddenOrExplicitlyImplementedMethod);
-
-                    CustomModifierUtils.CopyMethodCustomModifiers(overriddenOrExplicitlyImplementedMethod, this, out _lazyReturnType,
-                                                                  out _lazyRefCustomModifiers,
-                                                                  out _lazyParameters, alsoCopyParamsModifier: false);
-                    this.FindExplicitlyImplementedMemberVerification(overriddenOrExplicitlyImplementedMethod, diagnostics);
-                    TypeSymbol.CheckNullableReferenceTypeMismatchOnImplementingMember(this.ContainingType, this, overriddenOrExplicitlyImplementedMethod, isExplicit: true, diagnostics);
-                }
-                else
-                {
-                    Debug.Assert(_lazyExplicitInterfaceImplementations.IsDefault);
-                    _lazyExplicitInterfaceImplementations = ImmutableArray<MethodSymbol>.Empty;
-
-                    Debug.Assert(_lazyReturnType.CustomModifiers.IsEmpty);
-                }
-            }
-
-            if (!declaredConstraints.IsDefault && overriddenOrExplicitlyImplementedMethod is object)
-            {
-                for (int i = 0; i < declaredConstraints.Length; i++)
-                {
-                    ErrorCode report;
-
-                    switch (declaredConstraints[i].Constraints & (TypeParameterConstraintKind.ReferenceType | TypeParameterConstraintKind.ValueType))
-                    {
-                        case TypeParameterConstraintKind.ReferenceType:
-                            if (!_typeParameters[i].IsReferenceType)
-                            {
-                                report = ErrorCode.ERR_OverrideRefConstraintNotSatisfied;
-                                break;
-                            }
-                            continue;
-                        case TypeParameterConstraintKind.ValueType:
-                            if (!_typeParameters[i].IsNonNullableValueType())
-                            {
-                                report = ErrorCode.ERR_OverrideValConstraintNotSatisfied;
-                                break;
-                            }
-                            continue;
-                        default:
-                            continue;
-                    }
-
-                    diagnostics.Add(report, _typeParameters[i].Locations[0], this, _typeParameters[i],
-                                    overriddenOrExplicitlyImplementedMethod.TypeParameters[i], overriddenOrExplicitlyImplementedMethod);
-                }
-            }
-
-            CheckModifiers(syntax.ExplicitInterfaceSpecifier != null, _hasAnyBody, location, diagnostics);
-
-            return;
-
-            static void forceMethodTypeParameters(TypeWithAnnotations type, SourceOrdinaryMethodSymbol method, ImmutableArray<TypeParameterConstraintClause> declaredConstraints)
-            {
-                type.VisitType(null, (type, args, unused2) =>
-                {
-                    if (type.DefaultType is TypeParameterSymbol typeParameterSymbol && typeParameterSymbol.DeclaringMethod == (object)args.method)
-                    {
-                        if (!args.declaredConstraints.IsDefault &&
-                            (args.declaredConstraints[typeParameterSymbol.Ordinal].Constraints & TypeParameterConstraintKind.ReferenceType) != 0)
-                        {
-                            type.TryForceResolveAsNullableReferenceType();
-                        }
-                        else
-                        {
-                            type.TryForceResolveAsNullableValueType();
-                        }
-                    }
-                    return false;
-                }, typePredicate: null, arg: (method, declaredConstraints), canDigThroughNullable: false, useDefaultType: true);
-            }
-=======
->>>>>>> 87304a1d
         }
 
         protected override MethodSymbol FindExplicitlyImplementedMethod(DiagnosticBag diagnostics)
@@ -656,99 +485,8 @@
 
         protected override DeclarationModifiers MakeDeclarationModifiers(DeclarationModifiers allowedModifiers, DiagnosticBag diagnostics)
         {
-<<<<<<< HEAD
-            bool isInterface = this.ContainingType.IsInterface;
-            bool isExplicitInterfaceImplementation = methodKind == MethodKind.ExplicitInterfaceImplementation;
-            var defaultAccess = isInterface && modifiers.IndexOf(SyntaxKind.PartialKeyword) < 0 && !isExplicitInterfaceImplementation ? DeclarationModifiers.Public : DeclarationModifiers.Private;
-
-            // Check that the set of modifiers is allowed
-            var allowedModifiers = DeclarationModifiers.Partial | DeclarationModifiers.Unsafe;
-            var defaultInterfaceImplementationModifiers = DeclarationModifiers.None;
-
-            if (!isExplicitInterfaceImplementation)
-            {
-                allowedModifiers |= DeclarationModifiers.New |
-                                    DeclarationModifiers.Sealed |
-                                    DeclarationModifiers.Abstract |
-                                    DeclarationModifiers.Static |
-                                    DeclarationModifiers.Virtual |
-                                    DeclarationModifiers.AccessibilityMask;
-
-                if (!isInterface)
-                {
-                    allowedModifiers |= DeclarationModifiers.Override;
-                }
-                else
-                {
-                    // This is needed to make sure we can detect 'public' modifier specified explicitly and
-                    // check it against language version below.
-                    defaultAccess = DeclarationModifiers.None;
-
-                    defaultInterfaceImplementationModifiers |= DeclarationModifiers.Sealed |
-                                                               DeclarationModifiers.Abstract |
-                                                               DeclarationModifiers.Static |
-                                                               DeclarationModifiers.Virtual |
-                                                               DeclarationModifiers.Extern |
-                                                               DeclarationModifiers.Async |
-                                                               DeclarationModifiers.Partial |
-                                                               DeclarationModifiers.AccessibilityMask;
-                }
-            }
-            else if (isInterface)
-            {
-                Debug.Assert(isExplicitInterfaceImplementation);
-                allowedModifiers |= DeclarationModifiers.Abstract;
-            }
-
-            allowedModifiers |= DeclarationModifiers.Extern | DeclarationModifiers.Async;
-
-            if (ContainingType.IsStructType())
-            {
-                allowedModifiers |= DeclarationModifiers.ReadOnly;
-            }
-
-            // In order to detect whether explicit accessibility mods were provided, we pass the default value
-            // for 'defaultAccess' and manually add in the 'defaultAccess' flags after the call.
-            bool hasExplicitAccessMod;
-            var mods = ModifierUtils.MakeAndCheckNontypeMemberModifiers(modifiers, defaultAccess: DeclarationModifiers.None, allowedModifiers, location, diagnostics, out bool modifierErrors);
-            if ((mods & DeclarationModifiers.AccessibilityMask) == 0)
-            {
-                hasExplicitAccessMod = false;
-                mods |= defaultAccess;
-            }
-            else
-            {
-                hasExplicitAccessMod = true;
-            }
-
-            this.CheckUnsafeModifier(mods, diagnostics);
-
-            ModifierUtils.ReportDefaultInterfaceImplementationModifiers(hasBody, mods,
-                                                                        defaultInterfaceImplementationModifiers,
-                                                                        location, diagnostics);
-
-            mods = AddImpliedModifiers(mods, isInterface, methodKind, hasBody);
-            return (mods, hasExplicitAccessMod, modifierErrors);
-        }
-
-        private static DeclarationModifiers AddImpliedModifiers(DeclarationModifiers mods, bool containingTypeIsInterface, MethodKind methodKind, bool hasBody)
-        {
-            // Let's overwrite modifiers for interface and explicit interface implementation methods with what they are supposed to be.
-            // Proper errors must have been reported by now.
-            if (containingTypeIsInterface)
-            {
-                mods = ModifierUtils.AdjustModifiersForAnInterfaceMember(mods, hasBody,
-                                                                         methodKind == MethodKind.ExplicitInterfaceImplementation);
-            }
-            else if (methodKind == MethodKind.ExplicitInterfaceImplementation)
-            {
-                mods = (mods & ~DeclarationModifiers.AccessibilityMask) | DeclarationModifiers.Private;
-            }
-            return mods;
-=======
             var syntax = GetSyntax();
             return ModifierUtils.MakeAndCheckNontypeMemberModifiers(syntax.Modifiers, defaultAccess: DeclarationModifiers.None, allowedModifiers, Locations[0], diagnostics, out _);
->>>>>>> 87304a1d
         }
 
         private ImmutableArray<TypeParameterSymbol> MakeTypeParameters(MethodDeclarationSyntax syntax, DiagnosticBag diagnostics)
