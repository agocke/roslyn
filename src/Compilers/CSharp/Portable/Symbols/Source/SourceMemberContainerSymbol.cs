--- conflicted
+++ resolved
@@ -325,12 +325,7 @@
         private DeclarationModifiers MakeAndCheckTypeModifiers(
             DeclarationModifiers defaultAccess,
             DeclarationModifiers allowedModifiers,
-<<<<<<< HEAD
-            SourceMemberContainerTypeSymbol self,
             BindingDiagnosticBag diagnostics,
-=======
-            DiagnosticBag diagnostics,
->>>>>>> cdb59565
             out bool modifierErrors)
         {
             modifierErrors = false;
