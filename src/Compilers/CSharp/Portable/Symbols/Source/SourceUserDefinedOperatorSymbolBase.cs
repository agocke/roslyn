﻿// Licensed to the .NET Foundation under one or more agreements.
// The .NET Foundation licenses this file to you under the MIT license.
// See the LICENSE file in the project root for more information.

using System.Collections.Immutable;
using System.Diagnostics;
using Microsoft.CodeAnalysis.CSharp.Symbols;
using Microsoft.CodeAnalysis.CSharp.Syntax;
using Microsoft.CodeAnalysis.Text;
using Roslyn.Utilities;
using System.Collections.Generic;
using System;

namespace Microsoft.CodeAnalysis.CSharp.Symbols
{
    internal abstract class SourceUserDefinedOperatorSymbolBase : SourceMemberMethodSymbol
    {
        private const TypeCompareKind ComparisonForUserDefinedOperators = TypeCompareKind.IgnoreTupleNames | TypeCompareKind.IgnoreNullableModifiersForReferenceTypes;
        private readonly string _name;
        private readonly bool _isExpressionBodied;
        private ImmutableArray<ParameterSymbol> _lazyParameters;
        private TypeWithAnnotations _lazyReturnType;

        protected SourceUserDefinedOperatorSymbolBase(
            MethodKind methodKind,
            string name,
            SourceMemberContainerTypeSymbol containingType,
            Location location,
            BaseMethodDeclarationSyntax syntax,
<<<<<<< HEAD
            BindingDiagnosticBag diagnostics) :
            base(containingType, syntax.GetReference(), location)
=======
            DiagnosticBag diagnostics) :
            base(containingType, syntax.GetReference(), location, isIterator: SyntaxFacts.HasYieldOperations(syntax.Body))
>>>>>>> 9e979342
        {
            _name = name;
            _isExpressionBodied = syntax.Body == null && syntax.ExpressionBody != null;

            var defaultAccess = DeclarationModifiers.Private;
            var allowedModifiers =
                DeclarationModifiers.AccessibilityMask |
                DeclarationModifiers.Static |
                DeclarationModifiers.Extern |
                DeclarationModifiers.Unsafe;

            bool modifierErrors;
            var declarationModifiers = ModifierUtils.MakeAndCheckNontypeMemberModifiers(
                syntax.Modifiers, defaultAccess, allowedModifiers, location, diagnostics, out modifierErrors);

            this.CheckUnsafeModifier(declarationModifiers, diagnostics);

            // We will bind the formal parameters and the return type lazily. For now,
            // assume that the return type is non-void; when we do the lazy initialization
            // of the parameters and return type we will update the flag if necessary.

            this.MakeFlags(methodKind, declarationModifiers, returnsVoid: false, isExtensionMethod: false);

            if (this.ContainingType.IsInterface &&
                (methodKind == MethodKind.Conversion || name == WellKnownMemberNames.EqualityOperatorName || name == WellKnownMemberNames.InequalityOperatorName))
            {
                // If we have a conversion or equality/inequality operator in an interface, we already have reported that fact as 
                // an error. No need to cascade the error further.
                return;
            }

            if (this.ContainingType.IsStatic)
            {
                // Similarly if we're in a static class, though we have not reported it yet.

                // CS0715: '{0}': static classes cannot contain user-defined operators
                diagnostics.Add(ErrorCode.ERR_OperatorInStaticClass, location, this);
                return;
            }

            // SPEC: An operator declaration must include both a public and a
            // SPEC: static modifier
            if (this.DeclaredAccessibility != Accessibility.Public || !this.IsStatic)
            {
                // CS0558: User-defined operator '...' must be declared static and public
                diagnostics.Add(ErrorCode.ERR_OperatorsMustBeStatic, this.Locations[0], this);
            }

            // SPEC: Because an external operator provides no actual implementation, 
            // SPEC: its operator body consists of a semicolon. For expression-bodied
            // SPEC: operators, the body is an expression. For all other operators,
            // SPEC: the operator body consists of a block...
            bool hasBody = syntax.HasAnyBody();
            if (hasBody && IsExtern)
            {
                diagnostics.Add(ErrorCode.ERR_ExternHasBody, location, this);
            }
            else if (!hasBody && !IsExtern && !IsAbstract && !IsPartial)
            {
                // Do not report that the body is missing if the operator is marked as
                // partial or abstract; we will already have given an error for that so
                // there's no need to "cascade" the error.
                diagnostics.Add(ErrorCode.ERR_ConcreteMissingBody, location, this);
            }

            // SPEC: It is an error for the same modifier to appear multiple times in an
            // SPEC: operator declaration.
            var info = ModifierUtils.CheckAccessibility(this.DeclarationModifiers, this, isExplicitInterfaceImplementation: false);
            if (info != null)
            {
                diagnostics.Add(info, location);
            }
        }

        internal BaseMethodDeclarationSyntax GetSyntax()
        {
            Debug.Assert(syntaxReferenceOpt != null);
            return (BaseMethodDeclarationSyntax)syntaxReferenceOpt.GetSyntax();
        }

        abstract protected ParameterListSyntax ParameterListSyntax { get; }
        abstract protected TypeSyntax ReturnTypeSyntax { get; }

        protected override void MethodChecks(BindingDiagnosticBag diagnostics)
        {
            var binder = this.DeclaringCompilation.
                GetBinderFactory(syntaxReferenceOpt.SyntaxTree).GetBinder(ReturnTypeSyntax, GetSyntax(), this);

            SyntaxToken arglistToken;

            var signatureBinder = binder.WithAdditionalFlags(BinderFlags.SuppressConstraintChecks);

            _lazyParameters = ParameterHelpers.MakeParameters(
                signatureBinder,
                this,
                ParameterListSyntax,
                out arglistToken,
                allowRefOrOut: true,
                allowThis: false,
                addRefReadOnlyModifier: false,
                diagnostics: diagnostics);

            if (arglistToken.Kind() == SyntaxKind.ArgListKeyword)
            {
                // This is a parse-time error in the native compiler; it is a semantic analysis error in Roslyn.

                // error CS1669: __arglist is not valid in this context
                diagnostics.Add(ErrorCode.ERR_IllegalVarArgs, new SourceLocation(arglistToken));

                // Regardless of whether __arglist appears in the source code, we do not mark
                // the operator method as being a varargs method.
            }

            _lazyReturnType = signatureBinder.BindType(ReturnTypeSyntax, diagnostics);

            // restricted types cannot be returned. 
            // NOTE: Span-like types can be returned (if expression is returnable).
            if (_lazyReturnType.IsRestrictedType(ignoreSpanLikeTypes: true))
            {
                // Method or delegate cannot return type '{0}'
                diagnostics.Add(ErrorCode.ERR_MethodReturnCantBeRefAny, ReturnTypeSyntax.Location, _lazyReturnType.Type);
            }

            if (_lazyReturnType.Type.IsStatic)
            {
                // '{0}': static types cannot be used as return types
                diagnostics.Add(ErrorCode.ERR_ReturnTypeIsStaticClass, ReturnTypeSyntax.Location, _lazyReturnType.Type);
            }

            this.SetReturnsVoid(_lazyReturnType.IsVoidType());

            // If we have a conversion/equality/inequality operator in an interface or static class then we already 
            // have reported that fact as an error. No need to cascade the error further.
            if ((this.ContainingType.IsInterfaceType() &&
                (MethodKind == MethodKind.Conversion || Name == WellKnownMemberNames.EqualityOperatorName || Name == WellKnownMemberNames.InequalityOperatorName)) ||
                this.ContainingType.IsStatic)
            {
                return;
            }

            // SPEC: All types referenced in an operator declaration must be at least as accessible 
            // SPEC: as the operator itself.

            CheckEffectiveAccessibility(_lazyReturnType, _lazyParameters, diagnostics);
            CheckValueParameters(diagnostics);
            CheckOperatorSignatures(diagnostics);
        }

        private void CheckValueParameters(BindingDiagnosticBag diagnostics)
        {
            // SPEC: The parameters of an operator must be value parameters.
            foreach (var p in this.Parameters)
            {
                if (p.RefKind != RefKind.None && p.RefKind != RefKind.In)
                {
                    diagnostics.Add(ErrorCode.ERR_IllegalRefParam, this.Locations[0]);
                    break;
                }
            }
        }

        private void CheckOperatorSignatures(BindingDiagnosticBag diagnostics)
        {
            // Have we even got the right formal parameter arity? If not then 
            // we are in an error recovery scenario and we should just bail 
            // out immediately.
            if (!DoesOperatorHaveCorrectArity(this.Name, this.ParameterCount))
            {
                return;
            }

            switch (this.Name)
            {
                case WellKnownMemberNames.ImplicitConversionName:
                case WellKnownMemberNames.ExplicitConversionName:
                    CheckUserDefinedConversionSignature(diagnostics);
                    break;

                case WellKnownMemberNames.UnaryNegationOperatorName:
                case WellKnownMemberNames.UnaryPlusOperatorName:
                case WellKnownMemberNames.LogicalNotOperatorName:
                case WellKnownMemberNames.OnesComplementOperatorName:
                    CheckUnarySignature(diagnostics);
                    break;

                case WellKnownMemberNames.TrueOperatorName:
                case WellKnownMemberNames.FalseOperatorName:
                    CheckTrueFalseSignature(diagnostics);
                    break;

                case WellKnownMemberNames.IncrementOperatorName:
                case WellKnownMemberNames.DecrementOperatorName:
                    CheckIncrementDecrementSignature(diagnostics);
                    break;

                case WellKnownMemberNames.LeftShiftOperatorName:
                case WellKnownMemberNames.RightShiftOperatorName:
                    CheckShiftSignature(diagnostics);
                    break;

                default:
                    CheckBinarySignature(diagnostics);
                    break;
            }
        }

        private static bool DoesOperatorHaveCorrectArity(string name, int parameterCount)
        {
            switch (name)
            {
                case WellKnownMemberNames.IncrementOperatorName:
                case WellKnownMemberNames.DecrementOperatorName:
                case WellKnownMemberNames.UnaryNegationOperatorName:
                case WellKnownMemberNames.UnaryPlusOperatorName:
                case WellKnownMemberNames.LogicalNotOperatorName:
                case WellKnownMemberNames.OnesComplementOperatorName:
                case WellKnownMemberNames.TrueOperatorName:
                case WellKnownMemberNames.FalseOperatorName:
                case WellKnownMemberNames.ImplicitConversionName:
                case WellKnownMemberNames.ExplicitConversionName:
                    return parameterCount == 1;
                default:
                    return parameterCount == 2;
            }
        }

        private void CheckUserDefinedConversionSignature(BindingDiagnosticBag diagnostics)
        {
            if (this.ReturnsVoid)
            {
                // CS0590: User-defined operators cannot return void
                diagnostics.Add(ErrorCode.ERR_OperatorCantReturnVoid, this.Locations[0]);
            }

            // SPEC: For a given source type S and target type T, if S or T are
            // SPEC: nullable types let S0 and T0 refer to their underlying types,
            // SPEC: otherwise, S0 and T0 are equal to S and T, respectively.

            var source = this.GetParameterType(0);
            var target = this.ReturnType;
            var source0 = source.StrippedType();
            var target0 = target.StrippedType();

            // SPEC: A class or struct is permitted to declare a conversion from S to T
            // SPEC: only if all the following are true:

            // SPEC: Neither S0 nor T0 is an interface type.

            if (source0.IsInterfaceType() || target0.IsInterfaceType())
            {
                // CS0552: '{0}': user-defined conversions to or from an interface are not allowed
                diagnostics.Add(ErrorCode.ERR_ConversionWithInterface, this.Locations[0], this);
                return;
            }

            // SPEC: Either S0 or T0 is the class or struct type in which the operator
            // SPEC: declaration takes place.

            if (!MatchesContainingType(source0) &&
                !MatchesContainingType(target0) &&
                // allow conversion between T and Nullable<T> in declaration of Nullable<T>
                !MatchesContainingType(source) &&
                !MatchesContainingType(target))
            {
                // CS0556: User-defined conversion must convert to or from the enclosing type
                diagnostics.Add(ErrorCode.ERR_ConversionNotInvolvingContainedType, this.Locations[0]);
                return;
            }

            // SPEC: * S0 and T0 are different types:

            if ((ContainingType.SpecialType == SpecialType.System_Nullable_T)
                    ? source.Equals(target, ComparisonForUserDefinedOperators)
                    : source0.Equals(target0, ComparisonForUserDefinedOperators))
            {
                // CS0555: User-defined operator cannot take an object of the enclosing type 
                // and convert to an object of the enclosing type
                diagnostics.Add(ErrorCode.ERR_IdentityConversion, this.Locations[0]);
                return;
            }

            // Those are the easy ones. Now we come to:

            // SPEC: 
            // Excluding user-defined conversions, a conversion does not exist from 
            // S to T or T to S. For the purposes of these rules, any type parameters
            // associated with S or T are considered to be unique types that have
            // no inheritance relationship with other types, and any constraints on
            // those type parameters are ignored.

            // A counter-intuitive consequence of this rule is that:
            //
            // class X<U> where U : X<U>
            // {
            //     public implicit operator X<U>(U u) { return u; }
            // }
            //
            // is *legal*, even though there is *already* an implicit conversion
            // from U to X<U> because U is constrained to have such a conversion.
            //
            // In discussing the implications of this rule, let's call the 
            // containing type (which may be a class or struct) "C". S and T
            // are the source and target types.  
            //
            // If we have made it this far in the error analysis we already know that
            // exactly one of S and T is C or C? -- if two or zero were, then we'd
            // have already reported ERR_ConversionNotInvolvingContainedType or 
            // ERR_IdentityConversion and returned.
            //
            // WOLOG for the purposes of this discussion let's assume that S is 
            // the one that is C or C?, and that T is the one that is neither C nor C?.
            //
            // So the question is: under what circumstances could T-to-S or S-to-T,
            // be a valid conversion, by the definition of valid above?
            //
            // Let's consider what kinds of types T could be. T cannot be an interface
            // because we've already reported an error and returned if it is. If T is
            // a delegate, array, enum, pointer, struct or nullable type then there 
            // is no built-in conversion from T to the user-declared class/struct 
            // C, or to C?. If T is a type parameter, then by assumption the type
            // parameter has no constraints, and therefore is not convertible to
            // C or C?. 
            //
            // That leaves T to be a class. We already know that T is not C, (or C?, 
            // since T is a class) and therefore there is no identity conversion from T to S.
            //
            // Suppose S is C and C is a class. Then the only way that there can be a 
            // conversion between T and S is if T is a base class of S or S is a base class of T.
            //
            // Suppose S is C and C is a struct. Then the only way that there can be a
            // conversion between T and S is if T is a base class of S. (And T would
            // have to be System.Object or System.ValueType.)
            //
            // Suppose S is C? and C is a struct. Then the only way that there can be a 
            // conversion between T and S is again, if T is a base class of S.
            //
            // Summing up:
            //
            // WOLOG, we assume that T is not C or C?, and S is C or C?. The conversion is
            // illegal only if T is a class, and either T is a base class of S, or S is a 
            // base class of T.

            if (source.IsDynamic() || target.IsDynamic())
            {
                // '{0}': user-defined conversions to or from the dynamic type are not allowed
                diagnostics.Add(ErrorCode.ERR_BadDynamicConversion, this.Locations[0], this);
                return;
            }

            TypeSymbol same;
            TypeSymbol different;

            if (MatchesContainingType(source0))
            {
                same = source;
                different = target;
            }
            else
            {
                same = target;
                different = source;
            }

            if (different.IsClassType())
            {
                // different is a class type:
                Debug.Assert(!different.IsTypeParameter());

                // "same" is the containing class, so it can't be a type parameter
                Debug.Assert(!same.IsTypeParameter());

                var useSiteInfo = new CompoundUseSiteInfo<AssemblySymbol>(diagnostics, ContainingAssembly);

                if (same.IsDerivedFrom(different, ComparisonForUserDefinedOperators, useSiteInfo: ref useSiteInfo)) // tomat: ignoreDynamic should be true, but we don't want to introduce breaking change. See bug 605326.
                {
                    // '{0}': user-defined conversions to or from a base class are not allowed
                    diagnostics.Add(ErrorCode.ERR_ConversionWithBase, this.Locations[0], this);
                }
                else if (different.IsDerivedFrom(same, ComparisonForUserDefinedOperators, useSiteInfo: ref useSiteInfo)) // tomat: ignoreDynamic should be true, but we don't want to introduce breaking change. See bug 605326.
                {
                    // '{0}': user-defined conversions to or from a derived class are not allowed
                    diagnostics.Add(ErrorCode.ERR_ConversionWithDerived, this.Locations[0], this);
                }

                diagnostics.Add(this.Locations[0], useSiteInfo);
            }
        }

        private void CheckUnarySignature(BindingDiagnosticBag diagnostics)
        {
            // SPEC: A unary + - ! ~ operator must take a single parameter of type
            // SPEC: T or T? and can return any type.

            if (!MatchesContainingType(this.GetParameterType(0).StrippedType()))
            {
                // The parameter of a unary operator must be the containing type
                diagnostics.Add(ErrorCode.ERR_BadUnaryOperatorSignature, this.Locations[0]);
            }

            if (this.ReturnsVoid)
            {
                // The Roslyn parser does not detect this error.
                // CS0590: User-defined operators cannot return void
                diagnostics.Add(ErrorCode.ERR_OperatorCantReturnVoid, this.Locations[0]);
            }
        }

        private void CheckTrueFalseSignature(BindingDiagnosticBag diagnostics)
        {
            // SPEC: A unary true or false operator must take a single parameter of type
            // SPEC: T or T? and must return type bool.

            if (this.ReturnType.SpecialType != SpecialType.System_Boolean)
            {
                // The return type of operator True or False must be bool
                diagnostics.Add(ErrorCode.ERR_OpTFRetType, this.Locations[0]);
            }

            if (!MatchesContainingType(this.GetParameterType(0).StrippedType()))
            {
                // The parameter of a unary operator must be the containing type
                diagnostics.Add(ErrorCode.ERR_BadUnaryOperatorSignature, this.Locations[0]);
            }
        }

        private void CheckIncrementDecrementSignature(BindingDiagnosticBag diagnostics)
        {
            // SPEC: A unary ++ or -- operator must take a single parameter of type T or T?
            // SPEC: and it must return that same type or a type derived from it.

            // The native compiler error reporting behavior is not very good in some cases
            // here, both because it reports the wrong errors, and because the wording
            // of the error messages is misleading. The native compiler reports two errors:

            // CS0448: The return type for ++ or -- operator must be the 
            //         containing type or derived from the containing type
            //
            // CS0559: The parameter type for ++ or -- operator must be the containing type
            //
            // Neither error message mentions nullable types. But worse, there is a 
            // situation in which the native compiler reports a misleading error:
            //
            // struct S { public static S operator ++(S? s) { ... } }
            //
            // This reports CS0559, but that is not the error; the *parameter* is perfectly
            // legal. The error is that the return type does not match the parameter type.
            // 
            // I have changed the error message to reflect the true error, and we now 
            // report 0448, not 0559, in the given scenario. The error is now:
            //
            // CS0448: The return type for ++ or -- operator must match the parameter type
            //         or be derived from the parameter type
            //
            // However, this now means that we must make *another* change from native compiler
            // behavior. The native compiler would report both 0448 and 0559 when given:
            //
            // struct S { public static int operator ++(int s) { ... } }
            //
            // The previous wording of error 0448 was *correct* in this scenario, but not
            // it is wrong because it *does* match the formal parameter type.
            //
            // The solution is: First see if 0559 must be reported. Only if the formal
            // parameter type is *good* do we then go on to try to report an error against
            // the return type.

            var parameterType = this.GetParameterType(0);
            var useSiteInfo = new CompoundUseSiteInfo<AssemblySymbol>(diagnostics, ContainingAssembly);

            if (!MatchesContainingType(parameterType.StrippedType()))
            {
                // CS0559: The parameter type for ++ or -- operator must be the containing type
                diagnostics.Add(ErrorCode.ERR_BadIncDecSignature, this.Locations[0]);
            }
            else if (!this.ReturnType.EffectiveTypeNoUseSiteDiagnostics.IsEqualToOrDerivedFrom(parameterType, ComparisonForUserDefinedOperators, useSiteInfo: ref useSiteInfo))
            {
                // CS0448: The return type for ++ or -- operator must match the parameter type
                //         or be derived from the parameter type
                diagnostics.Add(ErrorCode.ERR_BadIncDecRetType, this.Locations[0]);
            }

            diagnostics.Add(this.Locations[0], useSiteInfo);
        }

        private bool MatchesContainingType(TypeSymbol type)
        {
            return type.Equals(this.ContainingType, ComparisonForUserDefinedOperators);
        }

        private void CheckShiftSignature(BindingDiagnosticBag diagnostics)
        {
            // SPEC: A binary << or >> operator must take two parameters, the first
            // SPEC: of which must have type T or T? and the second of which must
            // SPEC: have type int or int?, and can return any type.

            if (!MatchesContainingType(this.GetParameterType(0).StrippedType()) ||
                this.GetParameterType(1).StrippedType().SpecialType != SpecialType.System_Int32)
            {
                // CS0546: The first operand of an overloaded shift operator must have the 
                //         same type as the containing type, and the type of the second 
                //         operand must be int
                diagnostics.Add(ErrorCode.ERR_BadShiftOperatorSignature, this.Locations[0]);
            }

            if (this.ReturnsVoid)
            {
                // The Roslyn parser does not detect this error.
                // CS0590: User-defined operators cannot return void
                diagnostics.Add(ErrorCode.ERR_OperatorCantReturnVoid, this.Locations[0]);
            }
        }

        private void CheckBinarySignature(BindingDiagnosticBag diagnostics)
        {
            // SPEC: A binary nonshift operator must take two parameters, at least
            // SPEC: one of which must have the type T or T?, and can return any type.
            if (!MatchesContainingType(this.GetParameterType(0).StrippedType()) &&
                !MatchesContainingType(this.GetParameterType(1).StrippedType()))
            {
                // CS0563: One of the parameters of a binary operator must be the containing type
                diagnostics.Add(ErrorCode.ERR_BadBinaryOperatorSignature, this.Locations[0]);
            }

            if (this.ReturnsVoid)
            {
                // The parser does not detect this error.
                // CS0590: User-defined operators cannot return void
                diagnostics.Add(ErrorCode.ERR_OperatorCantReturnVoid, this.Locations[0]);
            }
        }

        public sealed override string Name
        {
            get
            {
                return _name;
            }
        }

        public sealed override bool ReturnsVoid
        {
            get
            {
                LazyMethodChecks();
                return base.ReturnsVoid;
            }
        }

        public sealed override bool IsVararg
        {
            get
            {
                return false;
            }
        }

        public sealed override bool IsExtensionMethod
        {
            get
            {
                return false;
            }
        }

        public sealed override ImmutableArray<Location> Locations
        {
            get
            {
                return this.locations;
            }
        }

        internal sealed override int ParameterCount
        {
            get
            {
                return !_lazyParameters.IsDefault ? _lazyParameters.Length : GetSyntax().ParameterList.ParameterCount;
            }
        }

        public sealed override ImmutableArray<ParameterSymbol> Parameters
        {
            get
            {
                LazyMethodChecks();
                return _lazyParameters;
            }
        }

        public sealed override ImmutableArray<TypeParameterSymbol> TypeParameters
        {
            get { return ImmutableArray<TypeParameterSymbol>.Empty; }
        }

        public sealed override ImmutableArray<TypeParameterConstraintClause> GetTypeParameterConstraintClauses()
            => ImmutableArray<TypeParameterConstraintClause>.Empty;

        public override RefKind RefKind
        {
            get { return RefKind.None; }
        }

        public sealed override TypeWithAnnotations ReturnTypeWithAnnotations
        {
            get
            {
                LazyMethodChecks();
                return _lazyReturnType;
            }
        }

        internal override bool IsExpressionBodied
        {
            get { return _isExpressionBodied; }
        }

        internal sealed override OneOrMany<SyntaxList<AttributeListSyntax>> GetAttributeDeclarations()
        {
            return OneOrMany.Create(this.GetSyntax().AttributeLists);
        }

        internal sealed override void AfterAddingTypeMembersChecks(ConversionsBase conversions, BindingDiagnosticBag diagnostics)
        {
            // Check constraints on return type and parameters. Note: Dev10 uses the
            // method name location for any such errors. We'll do the same for return
            // type errors but for parameter errors, we'll use the parameter location.

            var compilation = DeclaringCompilation;

            this.ReturnType.CheckAllConstraints(compilation, conversions, this.Locations[0], diagnostics);

            foreach (var parameter in this.Parameters)
            {
                parameter.Type.CheckAllConstraints(compilation, conversions, parameter.Locations[0], diagnostics);
            }

            ParameterHelpers.EnsureIsReadOnlyAttributeExists(compilation, Parameters, diagnostics, modifyCompilation: true);

            if (ReturnType.ContainsNativeInteger())
            {
                compilation.EnsureNativeIntegerAttributeExists(diagnostics, ReturnTypeSyntax.Location, modifyCompilation: true);
            }

            ParameterHelpers.EnsureNativeIntegerAttributeExists(compilation, Parameters, diagnostics, modifyCompilation: true);

            if (compilation.ShouldEmitNullableAttributes(this) &&
                ReturnTypeWithAnnotations.NeedsNullableAttribute())
            {
                compilation.EnsureNullableAttributeExists(diagnostics, ReturnTypeSyntax.Location, modifyCompilation: true);
            }

            ParameterHelpers.EnsureNullableAttributeExists(compilation, this, Parameters, diagnostics, modifyCompilation: true);
        }
    }
}<|MERGE_RESOLUTION|>--- conflicted
+++ resolved
@@ -27,13 +27,8 @@
             SourceMemberContainerTypeSymbol containingType,
             Location location,
             BaseMethodDeclarationSyntax syntax,
-<<<<<<< HEAD
             BindingDiagnosticBag diagnostics) :
-            base(containingType, syntax.GetReference(), location)
-=======
-            DiagnosticBag diagnostics) :
             base(containingType, syntax.GetReference(), location, isIterator: SyntaxFacts.HasYieldOperations(syntax.Body))
->>>>>>> 9e979342
         {
             _name = name;
             _isExpressionBodied = syntax.Body == null && syntax.ExpressionBody != null;
