--- conflicted
+++ resolved
@@ -81,11 +81,7 @@
             }
         }
 
-<<<<<<< HEAD
         internal override UseSiteInfo<AssemblySymbol> GetUseSiteInfo()
-=======
-        internal override DiagnosticInfo? GetUseSiteDiagnostic()
->>>>>>> 27b21d2e
         {
             return new UseSiteInfo<AssemblySymbol>(this.ErrorInfo);
         }
@@ -599,11 +595,7 @@
             get { return _originalDefinition.ResultKind; }
         }
 
-<<<<<<< HEAD
         internal override UseSiteInfo<AssemblySymbol> GetUseSiteInfo()
-=======
-        internal override DiagnosticInfo? GetUseSiteDiagnostic()
->>>>>>> 27b21d2e
         {
             return _originalDefinition.GetUseSiteInfo();
         }
