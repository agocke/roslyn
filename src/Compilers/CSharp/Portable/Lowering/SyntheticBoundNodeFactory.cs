--- conflicted
+++ resolved
@@ -43,13 +43,8 @@
 
         public CSharpCompilation Compilation { get { return CompilationState.Compilation; } }
         public SyntaxNode Syntax { get; set; }
-<<<<<<< HEAD
-        public PEModuleBuilder ModuleBuilderOpt { get { return CompilationState.ModuleBuilderOpt; } }
+        public PEModuleBuilder? ModuleBuilderOpt { get { return CompilationState.ModuleBuilderOpt; } }
         public BindingDiagnosticBag Diagnostics { get; }
-=======
-        public PEModuleBuilder? ModuleBuilderOpt { get { return CompilationState.ModuleBuilderOpt; } }
-        public DiagnosticBag Diagnostics { get; }
->>>>>>> e0a1787d
         public TypeCompilationState CompilationState { get; }
 
         // Current enclosing type, or null if not available.
@@ -137,13 +132,8 @@
                 _factory = factory;
             }
 
-<<<<<<< HEAD
-            internal override Symbol ContainingMemberOrLambda { get { return _factory.CurrentFunction; } }
+            internal override Symbol? ContainingMemberOrLambda { get { return _factory.CurrentFunction; } }
             internal override bool IsAccessibleHelper(Symbol symbol, TypeSymbol accessThroughType, out bool failedThroughTypeCheck, ref CompoundUseSiteInfo<AssemblySymbol> useSiteInfo, ConsList<TypeSymbol> basesBeingResolved)
-=======
-            internal override Symbol? ContainingMemberOrLambda { get { return _factory.CurrentFunction; } }
-            internal override bool IsAccessibleHelper(Symbol symbol, TypeSymbol accessThroughType, out bool failedThroughTypeCheck, ref HashSet<DiagnosticInfo>? useSiteDiagnostics, ConsList<TypeSymbol> basesBeingResolved)
->>>>>>> e0a1787d
             {
                 return AccessCheck.IsSymbolAccessible(symbol, _factory.CurrentType, accessThroughType, out failedThroughTypeCheck, ref useSiteInfo, basesBeingResolved);
             }
@@ -167,11 +157,7 @@
         /// <param name="node">The syntax node to which generated code should be attributed</param>
         /// <param name="compilationState">The state of compilation of the enclosing type</param>
         /// <param name="diagnostics">A bag where any diagnostics should be output</param>
-<<<<<<< HEAD
-        public SyntheticBoundNodeFactory(MethodSymbol topLevelMethodOpt, NamedTypeSymbol currentClassOpt, SyntaxNode node, TypeCompilationState compilationState, BindingDiagnosticBag diagnostics)
-=======
-        public SyntheticBoundNodeFactory(MethodSymbol? topLevelMethodOpt, NamedTypeSymbol? currentClassOpt, SyntaxNode node, TypeCompilationState compilationState, DiagnosticBag diagnostics)
->>>>>>> e0a1787d
+        public SyntheticBoundNodeFactory(MethodSymbol? topLevelMethodOpt, NamedTypeSymbol? currentClassOpt, SyntaxNode node, TypeCompilationState compilationState, BindingDiagnosticBag diagnostics)
         {
             Debug.Assert(node != null);
             Debug.Assert(compilationState != null);
@@ -501,7 +487,6 @@
             if (expression != null)
             {
                 // If necessary, add a conversion on the return expression.
-<<<<<<< HEAD
                 var useSiteInfo =
 #if DEBUG
                     CompoundUseSiteInfo<AssemblySymbol>.DiscardedDependecies;
@@ -510,11 +495,6 @@
 #endif 
                 var conversion = Compilation.Conversions.ClassifyConversionFromType(expression.Type, CurrentFunction.ReturnType, ref useSiteInfo);
                 Debug.Assert(useSiteInfo.Diagnostics.IsNullOrEmpty());
-=======
-                HashSet<DiagnosticInfo>? useSiteDiagnostics = null;
-                var conversion = Compilation.Conversions.ClassifyConversionFromType(expression.Type, CurrentFunction.ReturnType, ref useSiteDiagnostics);
-                Debug.Assert(useSiteDiagnostics.IsNullOrEmpty());
->>>>>>> e0a1787d
                 Debug.Assert(conversion.Kind != ConversionKind.NoConversion);
                 if (conversion.Kind != ConversionKind.Identity)
                 {
@@ -575,11 +555,7 @@
 
         public BoundIsOperator Is(BoundExpression operand, TypeSymbol type)
         {
-<<<<<<< HEAD
             var discardedUseSiteInfo = CompoundUseSiteInfo<AssemblySymbol>.Discarded;
-=======
-            HashSet<DiagnosticInfo>? discarded = null;
->>>>>>> e0a1787d
             // Because compiler-generated nodes are not lowered, this conversion is not used later in the compiler.
             // But it is a required part of the `BoundIsOperator` node, so we compute a conversion here.
             Conversion c = Compilation.Conversions.ClassifyBuiltInConversion(operand.Type, type, ref discardedUseSiteInfo);
@@ -1241,7 +1217,6 @@
                 return arg;
             }
 
-<<<<<<< HEAD
             var useSiteInfo =
 #if DEBUG
                     CompoundUseSiteInfo<AssemblySymbol>.DiscardedDependecies;
@@ -1249,10 +1224,6 @@
                     CompoundUseSiteInfo<AssemblySymbol>.Discarded;
 #endif 
             Conversion c = Compilation.Conversions.ClassifyConversionFromExpression(arg, type, ref useSiteInfo);
-=======
-            HashSet<DiagnosticInfo>? useSiteDiagnostics = null;
-            Conversion c = Compilation.Conversions.ClassifyConversionFromExpression(arg, type, ref useSiteDiagnostics);
->>>>>>> e0a1787d
             Debug.Assert(c.Exists);
             Debug.Assert(useSiteInfo.Diagnostics.IsNullOrEmpty());
 
