﻿// Licensed to the .NET Foundation under one or more agreements.
// The .NET Foundation licenses this file to you under the MIT license.
// See the LICENSE file in the project root for more information.

#nullable enable

using System;
using System.Collections.Generic;
using System.Collections.Immutable;
using System.Diagnostics;
using Microsoft.CodeAnalysis.CSharp.Symbols;
using Microsoft.CodeAnalysis.PooledObjects;
using Roslyn.Utilities;

namespace Microsoft.CodeAnalysis.CSharp
{
    internal partial class LocalRewriter
    {
        public override BoundNode VisitConversion(BoundConversion node)
        {
            if (node.ConversionKind == ConversionKind.InterpolatedString)
            {
                return RewriteInterpolatedStringConversion(node);
            }

            var rewrittenType = VisitType(node.Type);

            bool wasInExpressionLambda = _inExpressionLambda;
            _inExpressionLambda = _inExpressionLambda || (node.ConversionKind == ConversionKind.AnonymousFunction && !wasInExpressionLambda && rewrittenType.IsExpressionTree());
            var rewrittenOperand = VisitExpression(node.Operand);
            _inExpressionLambda = wasInExpressionLambda;

            var result = MakeConversionNode(node, node.Syntax, rewrittenOperand, node.Conversion, node.Checked, node.ExplicitCastInCode, node.ConstantValue, rewrittenType);

            var toType = node.Type;
            Debug.Assert(result.Type!.Equals(toType, TypeCompareKind.IgnoreDynamicAndTupleNames | TypeCompareKind.IgnoreNullableModifiersForReferenceTypes));

            return result;
        }

        private static bool IsFloatingPointExpressionOfUnknownPrecision(BoundExpression rewrittenNode)
        {
            if (rewrittenNode == null)
            {
                return false;
            }

            if (rewrittenNode.ConstantValue != null)
            {
                return false;
            }

            Debug.Assert(rewrittenNode.Type is { });
            var type = rewrittenNode.Type;
            if (type.SpecialType != SpecialType.System_Double && type.SpecialType != SpecialType.System_Single)
            {
                return false;
            }

            switch (rewrittenNode.Kind)
            {
                // ECMA-335   I.12.1.3 Handling of floating-point data types.
                //    ... the value might be retained in the internal representation
                //   for future use, if it is reloaded from the storage location without having been modified ...
                //
                // Unfortunately, the above means that precision is not guaranteed even when loading from storage.
                //
                //case BoundKind.FieldAccess:
                //case BoundKind.ArrayAccess:
                //  return true;

                case BoundKind.Sequence:
                    var sequence = (BoundSequence)rewrittenNode;
                    return IsFloatingPointExpressionOfUnknownPrecision(sequence.Value);

                case BoundKind.Conversion:
                    // lowered conversions have definite precision unless they are implicit identity casts
                    var conversion = (BoundConversion)rewrittenNode;
                    return conversion.ConversionKind == ConversionKind.Identity && !conversion.ExplicitCastInCode;
            }

            // it is a float/double expression and we have no idea ...
            return true;
        }

        /// <summary>
        /// Helper method to generate a lowered conversion.
        /// </summary>
        private BoundExpression MakeConversionNode(
            BoundConversion? oldNodeOpt,
            SyntaxNode syntax,
            BoundExpression rewrittenOperand,
            Conversion conversion,
            bool @checked,
            bool explicitCastInCode,
            ConstantValue? constantValueOpt,
            TypeSymbol rewrittenType)
        {
            var result = MakeConversionNodeCore(oldNodeOpt, syntax, rewrittenOperand, conversion, @checked, explicitCastInCode, constantValueOpt, rewrittenType);
            Debug.Assert(result.Type is { } rt && rt.Equals(rewrittenType, TypeCompareKind.AllIgnoreOptions));

            // 4.1.6 C# spec: To force a value of a floating point type to the exact precision of its type, an explicit cast can be used.
            // It means that explicit casts to (double) or (float) should be preserved on the node.
            // If original conversion has become something else with unknown precision, add an explicit identity cast.
            if (!_inExpressionLambda &&
                explicitCastInCode &&
                IsFloatingPointExpressionOfUnknownPrecision(result))
            {
                result = new BoundConversion(
                    syntax,
                    result,
                    Conversion.Identity,
                    isBaseConversion: false,
                    @checked: false,
                    explicitCastInCode: true,
                    conversionGroupOpt: null,
                    constantValueOpt: null,
                    type: result.Type);
            }

            return result;
        }

        private BoundExpression MakeConversionNodeCore(
            BoundConversion? oldNodeOpt,
            SyntaxNode syntax,
            BoundExpression rewrittenOperand,
            Conversion conversion,
            bool @checked,
            bool explicitCastInCode,
            ConstantValue? constantValueOpt,
            TypeSymbol rewrittenType)
        {
            Debug.Assert(oldNodeOpt == null || oldNodeOpt.Syntax == syntax);
            Debug.Assert(rewrittenType is { });

            if (_inExpressionLambda)
            {
                @checked = @checked && NeedsCheckedConversionInExpressionTree(rewrittenOperand.Type, rewrittenType, explicitCastInCode);
            }

            switch (conversion.Kind)
            {
                case ConversionKind.Identity:
                    Debug.Assert(rewrittenOperand.Type is { });

                    // Spec 6.1.1:
                    //   An identity conversion converts from any type to the same type. 
                    //   This conversion exists such that an entity that already has a required type can be said to be convertible to that type.
                    //   Because object and dynamic are considered equivalent there is an identity conversion between object and dynamic, 
                    //   and between constructed types that are the same when replacing all occurrences of dynamic with object.

                    // Why ignoreDynamic: false?
                    // Lowering phase treats object and dynamic as equivalent types. So we don't need to produce any conversion here,
                    // but we need to change the Type property on the resulting BoundExpression to match the rewrittenType.
                    // This is necessary so that subsequent lowering transformations see that the expression is dynamic.

                    if (_inExpressionLambda || !rewrittenOperand.Type.Equals(rewrittenType, TypeCompareKind.ConsiderEverything))
                    {
                        break;
                    }

                    if (!explicitCastInCode)
                    {
                        return rewrittenOperand;
                    }

                    // 4.1.6 C# spec: To force a value of a floating point type to the exact precision of its type, an explicit cast can be used.
                    // If this is not an identity conversion of a float with unknown precision, strip away the identity conversion.
                    if (!IsFloatingPointExpressionOfUnknownPrecision(rewrittenOperand))
                    {
                        return rewrittenOperand;
                    }

                    break;

                case ConversionKind.ExplicitUserDefined:
                case ConversionKind.ImplicitUserDefined:
                    return RewriteUserDefinedConversion(
                        syntax: syntax,
                        rewrittenOperand: rewrittenOperand,
                        conversion: conversion,
                        rewrittenType: rewrittenType);

                case ConversionKind.IntPtr:
                    return RewriteIntPtrConversion(oldNodeOpt, syntax, rewrittenOperand, conversion, @checked,
                        explicitCastInCode, constantValueOpt, rewrittenType);

                case ConversionKind.ImplicitNullable:
                case ConversionKind.ExplicitNullable:
                    return RewriteNullableConversion(
                        syntax: syntax,
                        rewrittenOperand: rewrittenOperand,
                        conversion: conversion,
                        @checked: @checked,
                        explicitCastInCode: explicitCastInCode,
                        rewrittenType: rewrittenType);

                case ConversionKind.Boxing:

                    if (!_inExpressionLambda)
                    {
                        // We can perform some optimizations if we have a nullable value type
                        // as the operand and we know its nullability:

                        // * (object)new int?() is the same as (object)null
                        // * (object)new int?(123) is the same as (object)123

                        if (NullableNeverHasValue(rewrittenOperand))
                        {
                            return new BoundDefaultExpression(syntax, rewrittenType);
                        }

                        BoundExpression? nullableValue = NullableAlwaysHasValue(rewrittenOperand);
                        if (nullableValue != null)
                        {
                            // Recurse, eliminating the unnecessary ctor.
                            return MakeConversionNode(oldNodeOpt, syntax, nullableValue, conversion, @checked, explicitCastInCode, constantValueOpt, rewrittenType);
                        }
                    }
                    break;

                case ConversionKind.NullLiteral:
                case ConversionKind.DefaultLiteral:
                    if (!_inExpressionLambda || !explicitCastInCode)
                    {
                        return new BoundDefaultExpression(syntax, rewrittenType);
                    }

                    break;

                case ConversionKind.ImplicitReference:
                case ConversionKind.ExplicitReference:
                    if (rewrittenOperand.IsDefaultValue() && (!_inExpressionLambda || !explicitCastInCode))
                    {
                        return new BoundDefaultExpression(syntax, rewrittenType);
                    }

                    break;

                case ConversionKind.ImplicitConstant:
                    // implicit constant conversions under nullable conversions like "byte? x = 1;
                    // are not folded since a constant cannot be nullable.
                    // As a result these conversions can reach here.
                    // Consider them same as unchecked explicit numeric conversions
                    conversion = Conversion.ExplicitNumeric;
                    @checked = false;
                    goto case ConversionKind.ImplicitNumeric;

                case ConversionKind.ImplicitNumeric:
                case ConversionKind.ExplicitNumeric:
                    Debug.Assert(rewrittenOperand.Type is { });
                    if (rewrittenOperand.IsDefaultValue() && (!_inExpressionLambda || !explicitCastInCode))
                    {
                        return new BoundDefaultExpression(syntax, rewrittenType);
                    }

                    if (rewrittenType.SpecialType == SpecialType.System_Decimal || rewrittenOperand.Type.SpecialType == SpecialType.System_Decimal)
                    {
                        return RewriteDecimalConversion(syntax, rewrittenOperand, rewrittenOperand.Type, rewrittenType, @checked, conversion.Kind.IsImplicitConversion(), constantValueOpt);
                    }
                    break;

                case ConversionKind.ImplicitTupleLiteral:
                case ConversionKind.ExplicitTupleLiteral:
                    {
                        Debug.Assert(rewrittenOperand.Type is { });
                        // we keep tuple literal conversions in the tree for the purpose of semantic model (for example when they are casts in the source)
                        // for the purpose of lowering/codegeneration they are identity conversions.
                        Debug.Assert(rewrittenOperand.Type.Equals(rewrittenType, TypeCompareKind.IgnoreDynamicAndTupleNames | TypeCompareKind.IgnoreNullableModifiersForReferenceTypes));
                        return rewrittenOperand;
                    }

                case ConversionKind.ImplicitThrow:
                    {
                        // the operand must be a bound throw expression
                        var operand = (BoundThrowExpression)rewrittenOperand;
                        return _factory.ThrowExpression(operand.Expression, rewrittenType);
                    }

                case ConversionKind.ImplicitEnumeration:
                    // A conversion from constant zero to nullable is actually classified as an 
                    // implicit enumeration conversion, not an implicit nullable conversion. 
                    // Lower it to (E?)(E)0.
                    if (rewrittenType.IsNullableType())
                    {
                        var operand = MakeConversionNode(
                            oldNodeOpt,
                            syntax,
                            rewrittenOperand,
                            conversion,
                            @checked,
                            explicitCastInCode,
                            constantValueOpt,
                            rewrittenType.GetNullableUnderlyingType());

                        var outerConversion = new Conversion(ConversionKind.ImplicitNullable, Conversion.IdentityUnderlying);
                        return MakeConversionNode(
                            oldNodeOpt,
                            syntax,
                            operand,
                            outerConversion,
                            @checked,
                            explicitCastInCode,
                            constantValueOpt,
                            rewrittenType);
                    }

                    goto case ConversionKind.ExplicitEnumeration;

                case ConversionKind.ExplicitEnumeration:
                    Debug.Assert(rewrittenOperand.Type is { });
                    if (!rewrittenType.IsNullableType() &&
                        rewrittenOperand.IsDefaultValue() &&
                        (!_inExpressionLambda || !explicitCastInCode))
                    {
                        return new BoundDefaultExpression(syntax, rewrittenType);
                    }

                    if (rewrittenType.SpecialType == SpecialType.System_Decimal)
                    {
                        Debug.Assert(rewrittenOperand.Type.IsEnumType());
                        var underlyingTypeFrom = rewrittenOperand.Type.GetEnumUnderlyingType()!;
                        rewrittenOperand = MakeConversionNode(rewrittenOperand, underlyingTypeFrom, false);
                        return RewriteDecimalConversion(syntax, rewrittenOperand, underlyingTypeFrom, rewrittenType, @checked, isImplicit: false, constantValueOpt: constantValueOpt);
                    }
                    else if (rewrittenOperand.Type.SpecialType == SpecialType.System_Decimal)
                    {
                        // This is where we handle conversion from Decimal to Enum: e.g., E e = (E) d;
                        // where 'e' is of type Enum E and 'd' is of type Decimal.
                        // Conversion can be simply done by applying its underlying numeric type to RewriteDecimalConversion(). 

                        Debug.Assert(rewrittenType.IsEnumType());
                        var underlyingTypeTo = rewrittenType.GetEnumUnderlyingType()!;
                        var rewrittenNode = RewriteDecimalConversion(syntax, rewrittenOperand, rewrittenOperand.Type, underlyingTypeTo, @checked, isImplicit: false, constantValueOpt: constantValueOpt);

                        // However, the type of the rewritten node becomes underlying numeric type, not Enum type,
                        // which violates the overall constraint saying the type cannot be changed during rewriting (see LocalRewriter.cs).

                        // Instead of loosening this constraint, we return BoundConversion from underlying numeric type to Enum type,
                        // which will be eliminated during emitting (see EmitEnumConversion): e.g., E e = (E)(int) d;
                        return new BoundConversion(
                            syntax,
                            rewrittenNode,
                            conversion,
                            isBaseConversion: false,
                            @checked: false,
                            explicitCastInCode: explicitCastInCode,
                            conversionGroupOpt: oldNodeOpt?.ConversionGroupOpt,
                            constantValueOpt: constantValueOpt,
                            type: rewrittenType);
                    }

                    break;

                case ConversionKind.ImplicitDynamic:
                case ConversionKind.ExplicitDynamic:
                    Debug.Assert(conversion.Method is null);
                    Debug.Assert(!conversion.IsExtensionMethod);
                    Debug.Assert(constantValueOpt == null);
                    return _dynamicFactory.MakeDynamicConversion(rewrittenOperand, explicitCastInCode || conversion.Kind == ConversionKind.ExplicitDynamic, conversion.IsArrayIndex, @checked, rewrittenType).ToExpression();

                case ConversionKind.ImplicitTuple:
                case ConversionKind.ExplicitTuple:
                    return RewriteTupleConversion(
                        syntax: syntax,
                        rewrittenOperand: rewrittenOperand,
                        conversion: conversion,
                        @checked: @checked,
                        explicitCastInCode: explicitCastInCode,
                        rewrittenType: (NamedTypeSymbol)rewrittenType);

                case ConversionKind.MethodGroup when oldNodeOpt is { Type: { TypeKind: TypeKind.FunctionPointer } funcPtrType }:
                    {
                        var mg = (BoundMethodGroup)rewrittenOperand;
                        Debug.Assert(oldNodeOpt.SymbolOpt is { });
                        return new BoundFunctionPointerLoad(oldNodeOpt.Syntax, oldNodeOpt.SymbolOpt, type: funcPtrType, hasErrors: false);
                    }

                case ConversionKind.MethodGroup:
                    {
                        // we eliminate the method group conversion entirely from the bound nodes following local lowering
                        Debug.Assert(oldNodeOpt is { });
                        var mg = (BoundMethodGroup)rewrittenOperand;
                        var method = oldNodeOpt.SymbolOpt;
                        Debug.Assert(method is { });
                        var oldSyntax = _factory.Syntax;
                        _factory.Syntax = (mg.ReceiverOpt ?? mg).Syntax;
                        var receiver = (!method.RequiresInstanceReceiver && !oldNodeOpt.IsExtensionMethod) ? _factory.Type(method.ContainingType) : mg.ReceiverOpt;
                        Debug.Assert(receiver is { });
                        _factory.Syntax = oldSyntax;
                        return new BoundDelegateCreationExpression(syntax, argument: receiver, methodOpt: method,
                                                                   isExtensionMethod: oldNodeOpt.IsExtensionMethod, type: rewrittenType);
                    }
                default:
                    break;
            }

            return oldNodeOpt != null ?
                oldNodeOpt.Update(
                    rewrittenOperand,
                    conversion,
                    isBaseConversion: oldNodeOpt.IsBaseConversion,
                    @checked: @checked,
                    explicitCastInCode: explicitCastInCode,
                    conversionGroupOpt: oldNodeOpt.ConversionGroupOpt,
                    constantValueOpt: constantValueOpt,
                    type: rewrittenType) :
                new BoundConversion(
                    syntax,
                    rewrittenOperand,
                    conversion,
                    isBaseConversion: false,
                    @checked: @checked,
                    explicitCastInCode: explicitCastInCode,
                    conversionGroupOpt: null, // BoundConversion.ConversionGroup is not used in lowered tree
                    constantValueOpt: constantValueOpt,
                    type: rewrittenType);
        }

        // Determine if the conversion can actually overflow at runtime.  If not, no need to generate a checked instruction.
        private static bool NeedsCheckedConversionInExpressionTree(TypeSymbol? source, TypeSymbol target, bool explicitCastInCode)
        {
            Debug.Assert((object)target != null);

            if (source is null)
            {
                return false;
            }

            SpecialType GetUnderlyingSpecialType(TypeSymbol type) =>
                type.StrippedType().EnumUnderlyingTypeOrSelf().SpecialType;

            bool IsInRange(SpecialType type, SpecialType low, SpecialType high) =>
                low <= type && type <= high;

            SpecialType sourceST = GetUnderlyingSpecialType(source);
            SpecialType targetST = GetUnderlyingSpecialType(target);

            // integral to double or float is never checked, but float/double to integral 
            // may be checked.
            return (explicitCastInCode || sourceST != targetST) &&
                IsInRange(sourceST, SpecialType.System_Char, SpecialType.System_Double) &&
                IsInRange(targetST, SpecialType.System_Char, SpecialType.System_UInt64);
        }

        /// <summary>
        /// Helper method to generate a lowered conversion from the given <paramref name="rewrittenOperand"/> to the given <paramref name="rewrittenType"/>.
        /// </summary>
        /// <remarks>
        /// If we're converting a default parameter value to the parameter type, then the conversion can actually fail
        /// (e.g. if the default value was specified by an attribute and was, therefore, not checked by the compiler).
        /// Set acceptFailingConversion if you want to see default(rewrittenType) in such cases.
        /// The error will be suppressed only for conversions from <see cref="decimal"/> or <see cref="DateTime"/>.
        /// </remarks>
        private BoundExpression MakeConversionNode(BoundExpression rewrittenOperand, TypeSymbol rewrittenType, bool @checked, bool acceptFailingConversion = false)
        {
            Conversion conversion = MakeConversion(rewrittenOperand, rewrittenType, _compilation, _diagnostics, acceptFailingConversion);
            if (!conversion.IsValid)
            {
                return _factory.NullOrDefault(rewrittenType);
            }

            return MakeConversionNode(rewrittenOperand.Syntax, rewrittenOperand, conversion, rewrittenType, @checked);
        }

        private static Conversion MakeConversion(
            BoundExpression rewrittenOperand,
            TypeSymbol rewrittenType,
            CSharpCompilation compilation,
            DiagnosticBag diagnostics,
            bool acceptFailingConversion)
        {
            HashSet<DiagnosticInfo>? useSiteDiagnostics = null;
            Debug.Assert(rewrittenOperand.Type is { });
            Conversion conversion = compilation.Conversions.ClassifyConversionFromType(rewrittenOperand.Type, rewrittenType, ref useSiteDiagnostics);
            diagnostics.Add(rewrittenOperand.Syntax, useSiteDiagnostics);

            if (!conversion.IsValid)
            {
                if (!acceptFailingConversion ||
                     rewrittenOperand.Type.SpecialType != SpecialType.System_Decimal &&
                     rewrittenOperand.Type.SpecialType != SpecialType.System_DateTime)
                {
                    // error CS0029: Cannot implicitly convert type '{0}' to '{1}'
                    diagnostics.Add(
                        ErrorCode.ERR_NoImplicitConv,
                        rewrittenOperand.Syntax.Location,
                        rewrittenOperand.Type,
                        rewrittenType);
                }
            }

            return conversion;
        }

        private static BoundExpression MakeConversionForIOperation(
            BoundExpression operand,
            TypeSymbol type,
            SyntaxNode syntax,
            CSharpCompilation compilation,
            DiagnosticBag diagnostics,
            bool @checked,
            bool acceptFailingConversion = false)
        {
            Conversion conversion = MakeConversion(operand, type, compilation, diagnostics, acceptFailingConversion);

            if (conversion.IsIdentity)
            {
                return operand;
            }

            // TODO: Consider doing constant folding for default parameter value conversion.
            //       https://github.com/dotnet/roslyn/issues/19591
            return new BoundConversion(
                            syntax,
                            operand,
                            conversion,
                            @checked: @checked,
                            explicitCastInCode: false,
                            conversionGroupOpt: null,
                            constantValueOpt: null,
                            type: type,
                            hasErrors: !conversion.IsValid)
            { WasCompilerGenerated = true };
        }

        /// <summary>
        /// Helper method to generate a lowered conversion from the given <paramref name="rewrittenOperand"/> to the given <paramref name="rewrittenType"/>.
        /// </summary>
        /// <remarks>
        /// If we're converting a default parameter value to the parameter type, then the conversion can actually fail
        /// (e.g. if the default value was specified by an attribute and was, therefore, not checked by the compiler).
        /// Set acceptFailingConversion if you want to see default(rewrittenType) in such cases.
        /// The error will be suppressed only for conversions from <see cref="decimal"/> or <see cref="DateTime"/>.
        /// </remarks>
        private BoundExpression MakeImplicitConversion(BoundExpression rewrittenOperand, TypeSymbol rewrittenType)
        {
            HashSet<DiagnosticInfo>? useSiteDiagnostics = null;
            Conversion conversion = _compilation.Conversions.ClassifyConversionFromType(rewrittenOperand.Type, rewrittenType, ref useSiteDiagnostics);
            _diagnostics.Add(rewrittenOperand.Syntax, useSiteDiagnostics);
            if (!conversion.IsImplicit)
            {
                // error CS0029: Cannot implicitly convert type '{0}' to '{1}'
                _diagnostics.Add(
                    ErrorCode.ERR_NoImplicitConv,
                    rewrittenOperand.Syntax.Location,
                    rewrittenOperand.Type,
                    rewrittenType);

                return _factory.NullOrDefault(rewrittenType);
            }

            return MakeConversionNode(rewrittenOperand.Syntax, rewrittenOperand, conversion, rewrittenType, @checked: false);
        }

        private BoundExpression MakeConversionNode(
            SyntaxNode syntax,
            BoundExpression rewrittenOperand,
            Conversion conversion,
            TypeSymbol rewrittenType,
            bool @checked,
            bool explicitCastInCode = false,
            ConstantValue? constantValueOpt = null)
        {
            Debug.Assert(conversion.IsValid);

            // Typically by the time we get here, a user-defined conversion has been realized as a sequence of
            // conversions that convert to the exact parameter type of the user-defined conversion,
            // and then from the exact return type of the user-defined conversion to the desired type.
            // However, it is possible that we have cached a conversion (for example, to be used
            // in an increment or decrement operator) and are only just realizing it now.
            //
            // Due to an oddity in the way we create a non-lifted user-defined conversion from A to D? 
            // (required backwards compatibility with the native compiler) we can end up in a situation 
            // where we have:
            //
            // a standard conversion from A to B?
            // then a standard conversion from B? to B
            // then a user-defined  conversion from B to C
            // then a standard conversion from C to C? 
            // then a standard conversion from C? to D?
            //
            // In that scenario, the "from type" of the conversion will be B? and the "from conversion" will be 
            // from A to B?. Similarly the "to type" of the conversion will be C? and the "to conversion"
            // of the conversion will be from C? to D?. We still need to induce the conversions from B? to B
            // and from C to C?.

            if (conversion.Kind.IsUserDefinedConversion())
            {
                Debug.Assert(conversion.Method is { });
                Debug.Assert(conversion.BestUserDefinedConversionAnalysis is { });
                if (!TypeSymbol.Equals(rewrittenOperand.Type, conversion.BestUserDefinedConversionAnalysis.FromType, TypeCompareKind.ConsiderEverything2))
                {
                    rewrittenOperand = MakeConversionNode(
                        syntax,
                        rewrittenOperand,
                        conversion.UserDefinedFromConversion,
                        conversion.BestUserDefinedConversionAnalysis.FromType,
                        @checked);
                }

                if (!TypeSymbol.Equals(rewrittenOperand.Type, conversion.Method.GetParameterType(0), TypeCompareKind.ConsiderEverything2))
                {
                    rewrittenOperand = MakeConversionNode(
                        rewrittenOperand,
                        conversion.BestUserDefinedConversionAnalysis.FromType,
                        @checked);
                }

                TypeSymbol userDefinedConversionRewrittenType = conversion.Method.ReturnType;

                // Lifted conversion, wrap return type in Nullable
                // The conversion only needs to happen for non-nullable valuetypes
                Debug.Assert(rewrittenOperand.Type is { });
                if (rewrittenOperand.Type.IsNullableType() &&
                        conversion.Method.GetParameterType(0).Equals(rewrittenOperand.Type.GetNullableUnderlyingType(), TypeCompareKind.AllIgnoreOptions) &&
                        !userDefinedConversionRewrittenType.IsNullableType() &&
                        userDefinedConversionRewrittenType.IsValueType)
                {
                    userDefinedConversionRewrittenType = ((NamedTypeSymbol)rewrittenOperand.Type.OriginalDefinition).Construct(userDefinedConversionRewrittenType);
                }

                BoundExpression userDefined = RewriteUserDefinedConversion(
                    syntax,
                    rewrittenOperand,
                    conversion,
                    userDefinedConversionRewrittenType);

                if (!TypeSymbol.Equals(userDefined.Type, conversion.BestUserDefinedConversionAnalysis.ToType, TypeCompareKind.ConsiderEverything2))
                {
                    userDefined = MakeConversionNode(
                        userDefined,
                        conversion.BestUserDefinedConversionAnalysis.ToType,
                        @checked);
                }

                if (!TypeSymbol.Equals(userDefined.Type, rewrittenType, TypeCompareKind.ConsiderEverything2))
                {
                    userDefined = MakeConversionNode(
                        syntax,
                        userDefined,
                        conversion.UserDefinedToConversion,
                        rewrittenType,
                        @checked);
                }

                return userDefined;
            }

            return MakeConversionNode(
                oldNodeOpt: null,
                syntax: syntax,
                rewrittenOperand: rewrittenOperand,
                conversion: conversion,
                @checked: @checked,
                explicitCastInCode: explicitCastInCode,
                constantValueOpt: constantValueOpt,
                rewrittenType: rewrittenType);
        }

        private BoundExpression RewriteTupleConversion(
            SyntaxNode syntax,
            BoundExpression rewrittenOperand,
            Conversion conversion,
            bool @checked,
            bool explicitCastInCode,
            NamedTypeSymbol rewrittenType)
        {
            Debug.Assert(rewrittenOperand.Type is { });
            var destElementTypes = rewrittenType.TupleElementTypesWithAnnotations;
            var numElements = destElementTypes.Length;

            var tupleTypeSymbol = (NamedTypeSymbol)rewrittenOperand.Type;
            var srcElementFields = tupleTypeSymbol.TupleElements;
            var fieldAccessorsBuilder = ArrayBuilder<BoundExpression>.GetInstance(numElements);

            BoundAssignmentOperator assignmentToTemp;
            var savedTuple = _factory.StoreToTemp(rewrittenOperand, out assignmentToTemp);
            var elementConversions = conversion.UnderlyingConversions;

            for (int i = 0; i < numElements; i++)
            {
                var fieldAccess = MakeTupleFieldAccessAndReportUseSiteDiagnostics(savedTuple, syntax, srcElementFields[i]);
                var convertedFieldAccess = MakeConversionNode(syntax, fieldAccess, elementConversions[i], destElementTypes[i].Type, @checked, explicitCastInCode);
                fieldAccessorsBuilder.Add(convertedFieldAccess);
            }

            var result = MakeTupleCreationExpression(syntax, rewrittenType, fieldAccessorsBuilder.ToImmutableAndFree());
            return _factory.MakeSequence(savedTuple.LocalSymbol, assignmentToTemp, result);
        }

        internal static bool NullableNeverHasValue(BoundExpression expression)
        {
            // CONSIDER: A sequence of side effects with an always-null expression as its value
            // CONSIDER: can be optimized also. Should we?

            return expression.NullableNeverHasValue();
        }

        /// <summary>
        /// If the nullable expression always has a value, returns the value, otherwise null.
        /// This is normally performed on a lowered expression, however for the purpose of
        /// tuples and tuple equality operators, we do this on a partially lowered expression in
        /// which conversions appearing at the top of the expression have not been lowered.
        /// If this method is updated to recognize more complex patterns, callers should be reviewed.
        /// </summary>
<<<<<<< HEAD
        internal static BoundExpression NullableAlwaysHasValue(BoundExpression expression)
=======
        private static BoundExpression? NullableAlwaysHasValue(BoundExpression expression)
>>>>>>> 88bd81b7
        {
            Debug.Assert(expression.Type is { });
            if (!expression.Type.IsNullableType())
                return null;

            switch (expression)
            {
                // Detect the lowered nullable conversion from value type K to type Nullable<K>
                case BoundObjectCreationExpression { Arguments: { Length: 1 } args }:
                    return args[0];

                // Detect the unlowered nullable conversion from value type K to type Nullable<K>
                // This arises in lowering tuple equality operators
                case BoundConversion { Conversion: { Kind: ConversionKind.ImplicitNullable }, Operand: var convertedArgument }
                        when convertedArgument.Type!.Equals(expression.Type.StrippedType(), TypeCompareKind.AllIgnoreOptions):
                    return convertedArgument;

                // Detect the unlowered nullable conversion from a tuple type T1 to Nullable<T2> for a tuple type T2.
                case BoundConversion { Conversion: { Kind: ConversionKind.ImplicitNullable, UnderlyingConversions: var underlying }, Operand: var convertedArgument } conversion
                        when underlying.Length == 1 && underlying[0].Kind == ConversionKind.ImplicitTuple && !convertedArgument.Type!.IsNullableType():
                    return new BoundConversion(
                        syntax: expression.Syntax,
                        operand: convertedArgument,
                        conversion: underlying[0],
                        @checked: conversion.Checked,
                        explicitCastInCode: conversion.ExplicitCastInCode,
                        conversionGroupOpt: null,
                        constantValueOpt: null,
                        type: conversion.Type.StrippedType(),
                        hasErrors: conversion.HasErrors);

                // No other cases are recognized
                default:
                    return null;
            }
        }

        private BoundExpression RewriteNullableConversion(
            SyntaxNode syntax,
            BoundExpression rewrittenOperand,
            Conversion conversion,
            bool @checked,
            bool explicitCastInCode,
            TypeSymbol rewrittenType)
        {
            Debug.Assert((object)rewrittenType != null);

            if (_inExpressionLambda)
            {
                return RewriteLiftedConversionInExpressionTree(syntax, rewrittenOperand, conversion, @checked, explicitCastInCode, rewrittenType);
            }

            TypeSymbol? rewrittenOperandType = rewrittenOperand.Type;
            Debug.Assert(rewrittenOperandType is { });
            Debug.Assert(rewrittenType.IsNullableType() || rewrittenOperandType.IsNullableType());

            if (rewrittenOperandType.IsNullableType() && rewrittenType.IsNullableType())
            {
                return RewriteFullyLiftedBuiltInConversion(syntax, rewrittenOperand, conversion, @checked, rewrittenType);
            }
            else if (rewrittenType.IsNullableType())
            {
                // SPEC: If the nullable conversion is from S to T?, the conversion is 
                // SPEC: evaluated as the underlying conversion from S to T followed
                // SPEC: by a wrapping from T to T?.

                BoundExpression rewrittenConversion = MakeConversionNode(syntax, rewrittenOperand, conversion.UnderlyingConversions[0], rewrittenType.GetNullableUnderlyingType(), @checked);
                MethodSymbol ctor = UnsafeGetNullableMethod(syntax, rewrittenType, SpecialMember.System_Nullable_T__ctor);
                return new BoundObjectCreationExpression(syntax, ctor, null, rewrittenConversion);
            }
            else
            {
                // SPEC: if the nullable conversion is from S? to T, the conversion is
                // SPEC: evaluated as an unwrapping from S? to S followed by the underlying
                // SPEC: conversion from S to T.

                // We can do a simple optimization here if we know that the source is never null:


                BoundExpression? value = NullableAlwaysHasValue(rewrittenOperand);
                if (value == null)
                {
                    // (If the source is known to be possibly null then we need to keep the call to get Value 
                    // in place so that it throws at runtime.)
                    MethodSymbol get_Value = UnsafeGetNullableMethod(syntax, rewrittenOperandType, SpecialMember.System_Nullable_T_get_Value);
                    value = BoundCall.Synthesized(syntax, rewrittenOperand, get_Value);
                }

                return MakeConversionNode(syntax, value, conversion.UnderlyingConversions[0], rewrittenType, @checked);
            }
        }

        private BoundExpression RewriteLiftedConversionInExpressionTree(
            SyntaxNode syntax,
            BoundExpression rewrittenOperand,
            Conversion conversion,
            bool @checked,
            bool explicitCastInCode,
            TypeSymbol rewrittenType)
        {
            Debug.Assert((object)rewrittenType != null);
            Debug.Assert(rewrittenOperand.Type is { });
            TypeSymbol rewrittenOperandType = rewrittenOperand.Type;
            Debug.Assert(rewrittenType.IsNullableType() || rewrittenOperandType.IsNullableType());

            ConversionGroup? conversionGroup = null; // BoundConversion.ConversionGroup is not used in lowered tree

            TypeSymbol typeFrom = rewrittenOperandType.StrippedType();
            TypeSymbol typeTo = rewrittenType.StrippedType();
            if (!TypeSymbol.Equals(typeFrom, typeTo, TypeCompareKind.ConsiderEverything2) && (typeFrom.SpecialType == SpecialType.System_Decimal || typeTo.SpecialType == SpecialType.System_Decimal))
            {
                // take special care if the underlying conversion is a decimal conversion
                TypeSymbol typeFromUnderlying = typeFrom;
                TypeSymbol typeToUnderlying = typeTo;

                // They can't both be enums, since one of them is decimal.
                if (typeFrom.IsEnumType())
                {
                    typeFromUnderlying = typeFrom.GetEnumUnderlyingType()!;

                    // NOTE: Dev10 converts enum? to underlying?, rather than directly to underlying.
                    rewrittenOperandType = rewrittenOperandType.IsNullableType() ? ((NamedTypeSymbol)rewrittenOperandType.OriginalDefinition).Construct(typeFromUnderlying) : typeFromUnderlying;
                    rewrittenOperand = BoundConversion.SynthesizedNonUserDefined(syntax, rewrittenOperand, Conversion.ImplicitEnumeration, rewrittenOperandType);
                }
                else if (typeTo.IsEnumType())
                {
                    typeToUnderlying = typeTo.GetEnumUnderlyingType()!;
                }

                var method = (MethodSymbol)_compilation.Assembly.GetSpecialTypeMember(DecimalConversionMethod(typeFromUnderlying, typeToUnderlying));
                var conversionKind = conversion.Kind.IsImplicitConversion() ? ConversionKind.ImplicitUserDefined : ConversionKind.ExplicitUserDefined;
                var result = new BoundConversion(syntax, rewrittenOperand, new Conversion(conversionKind, method, false), @checked, explicitCastInCode: explicitCastInCode, conversionGroup, constantValueOpt: null, rewrittenType);
                return result;
            }
            else
            {
                return new BoundConversion(syntax, rewrittenOperand, conversion, @checked, explicitCastInCode: explicitCastInCode, conversionGroup, constantValueOpt: null, rewrittenType);
            }
        }

        private BoundExpression RewriteFullyLiftedBuiltInConversion(
            SyntaxNode syntax,
            BoundExpression operand,
            Conversion conversion,
            bool @checked,
            TypeSymbol type)
        {
            // SPEC: If the nullable conversion is from S? to T?:
            // SPEC: * If the source HasValue property is false the result
            // SPEC:   is a null value of type T?.
            // SPEC: * Otherwise the conversion is evaluated as an unwrapping
            // SPEC:   from S? to S, followed by the underlying conversion from
            // SPEC:   S to T, followed by a wrapping from T to T?

            BoundExpression? optimized = OptimizeLiftedBuiltInConversion(syntax, operand, conversion, @checked, type);
            if (optimized != null)
            {
                return optimized;
            }

            // We are unable to optimize the conversion. "(T?)s" is generated as:
            // S? temp = s;
            // temp.HasValue ? new T?((T)temp.GetValueOrDefault()) : default(T?)

            BoundAssignmentOperator tempAssignment;
            var boundTemp = _factory.StoreToTemp(operand, out tempAssignment);
            MethodSymbol getValueOrDefault;

            if (!TryGetNullableMethod(syntax, boundTemp.Type, SpecialMember.System_Nullable_T_GetValueOrDefault, out getValueOrDefault))
            {
                return BadExpression(syntax, type, operand);
            }

            BoundExpression condition = _factory.MakeNullableHasValue(syntax, boundTemp);
            BoundExpression consequence = new BoundObjectCreationExpression(
                syntax,
                UnsafeGetNullableMethod(syntax, type, SpecialMember.System_Nullable_T__ctor),
                null,
                MakeConversionNode(
                    syntax,
                    BoundCall.Synthesized(syntax, boundTemp, getValueOrDefault),
                    conversion.UnderlyingConversions[0],
                    type.GetNullableUnderlyingType(),
                    @checked));
            BoundExpression alternative = new BoundDefaultExpression(syntax, type);
            BoundExpression conditionalExpression = RewriteConditionalOperator(
                syntax: syntax,
                rewrittenCondition: condition,
                rewrittenConsequence: consequence,
                rewrittenAlternative: alternative,
                constantValueOpt: null,
                rewrittenType: type,
                isRef: false);

            return new BoundSequence(
                syntax: syntax,
                locals: ImmutableArray.Create(boundTemp.LocalSymbol),
                sideEffects: ImmutableArray.Create<BoundExpression>(tempAssignment),
                value: conditionalExpression,
                type: type);
        }

        private BoundExpression? OptimizeLiftedUserDefinedConversion(
            SyntaxNode syntax,
            BoundExpression operand,
            Conversion conversion,
            TypeSymbol type)
        {
            // We begin with some optimizations: if the converted expression is known to always be null
            // then we can skip the whole thing and simply return the alternative:

            if (NullableNeverHasValue(operand))
            {
                return new BoundDefaultExpression(syntax, type);
            }

            // If the converted expression is known to never be null then we can return 
            // new R?(op_Whatever(nonNullableValue))
            BoundExpression? nonNullValue = NullableAlwaysHasValue(operand);
            if (nonNullValue != null)
            {
                Debug.Assert(conversion.Method is { });
                return MakeLiftedUserDefinedConversionConsequence(BoundCall.Synthesized(syntax, null, conversion.Method, nonNullValue), type);
            }

            return DistributeLiftedConversionIntoLiftedOperand(syntax, operand, conversion, false, type);
        }

        private BoundExpression? OptimizeLiftedBuiltInConversion(
            SyntaxNode syntax,
            BoundExpression operand,
            Conversion conversion,
            bool @checked,
            TypeSymbol type)
        {
            Debug.Assert(operand != null);
            Debug.Assert((object)type != null);

            // First, an optimization. If the source is known to always be null then
            // we can simply return the alternative.

            if (NullableNeverHasValue(operand))
            {
                return new BoundDefaultExpression(syntax, type);
            }

            // Second, a trickier optimization. If the conversion is "(T?)(new S?(x))" then
            // we generate "new T?((T)x)"

            BoundExpression? nonNullValue = NullableAlwaysHasValue(operand);
            if (nonNullValue != null)
            {
                return new BoundObjectCreationExpression(
                    syntax,
                    UnsafeGetNullableMethod(syntax, type, SpecialMember.System_Nullable_T__ctor),
                    null,
                    MakeConversionNode(
                        syntax,
                        nonNullValue,
                        conversion.UnderlyingConversions[0],
                        type.GetNullableUnderlyingType(),
                        @checked));
            }

            // Third, a very tricky optimization.
            return DistributeLiftedConversionIntoLiftedOperand(syntax, operand, conversion, @checked, type);
        }

        private BoundExpression? DistributeLiftedConversionIntoLiftedOperand(
            SyntaxNode syntax,
            BoundExpression operand,
            Conversion conversion,
            bool @checked,
            TypeSymbol type)
        {
            // Third, an even trickier optimization. Suppose we have a lifted conversion on top of
            // a lifted operation. Say, "decimal? d = M() + N()" where M() and N() return nullable ints.
            // We can codegen this naively as:
            //
            // int? m = M();
            // int? n = N();
            // int? r = m.HasValue && n.HasValue ? new int?(m.Value + n.Value) : new int?();
            // decimal? d = r.HasValue ? new decimal?((decimal)r.Value) : new decimal?();
            //
            // However, we also observe that we could do the conversion on both branches of the conditional:
            //
            // int? m = M();
            // int? n = N();
            // decimal? d = m.HasValue && n.HasValue ? (decimal?)(new int?(m.Value + n.Value)) : (decimal?)(new int?());
            //
            // And we already optimize those, above! So we could reduce this to:
            //
            // int? m = M();
            // int? n = N();
            // decimal? d = m.HasValue && n.HasValue ? new decimal?((decimal)(m.Value + n.Value)) : new decimal?());
            //
            // which avoids entirely the creation of the unnecessary nullable int!

            if (operand.Kind == BoundKind.Sequence)
            {
                BoundSequence seq = (BoundSequence)operand;
                if (seq.Value.Kind == BoundKind.ConditionalOperator)
                {
                    BoundConditionalOperator conditional = (BoundConditionalOperator)seq.Value;
                    Debug.Assert(TypeSymbol.Equals(seq.Type, conditional.Type, TypeCompareKind.ConsiderEverything2));
                    Debug.Assert(TypeSymbol.Equals(conditional.Type, conditional.Consequence.Type, TypeCompareKind.ConsiderEverything2));
                    Debug.Assert(TypeSymbol.Equals(conditional.Type, conditional.Alternative.Type, TypeCompareKind.ConsiderEverything2));

                    if (NullableAlwaysHasValue(conditional.Consequence) != null && NullableNeverHasValue(conditional.Alternative))
                    {
                        return new BoundSequence(
                            seq.Syntax,
                            seq.Locals,
                            seq.SideEffects,
                            RewriteConditionalOperator(
                                conditional.Syntax,
                                conditional.Condition,
                                MakeConversionNode(null, syntax, conditional.Consequence, conversion, @checked, explicitCastInCode: false, constantValueOpt: ConstantValue.NotAvailable, rewrittenType: type),
                                MakeConversionNode(null, syntax, conditional.Alternative, conversion, @checked, explicitCastInCode: false, constantValueOpt: ConstantValue.NotAvailable, rewrittenType: type),
                                ConstantValue.NotAvailable,
                                type,
                                isRef: false),
                            type);
                    }
                }
            }

            return null;
        }

        private BoundExpression RewriteUserDefinedConversion(
            SyntaxNode syntax,
            BoundExpression rewrittenOperand,
            Conversion conversion,
            TypeSymbol rewrittenType)
        {
            Debug.Assert(conversion.Method is { } && !conversion.Method.ReturnsVoid && conversion.Method.ParameterCount == 1);
            Debug.Assert(rewrittenOperand.Type is { });
            if (rewrittenOperand.Type.IsNullableType())
            {
                var parameterType = conversion.Method.GetParameterType(0);
                if (parameterType.Equals(rewrittenOperand.Type.GetNullableUnderlyingType(), TypeCompareKind.AllIgnoreOptions) &&
                    !parameterType.IsNullableType() &&
                    parameterType.IsValueType)
                {
                    return RewriteLiftedUserDefinedConversion(syntax, rewrittenOperand, conversion, rewrittenType);
                }
            }

            // do not rewrite user defined conversion in expression trees
            if (_inExpressionLambda)
            {
                return BoundConversion.Synthesized(syntax, rewrittenOperand, conversion, false, explicitCastInCode: true, conversionGroupOpt: null, constantValueOpt: null, rewrittenType);
            }

            if ((rewrittenOperand.Type.IsArray()) && _compilation.IsReadOnlySpanType(rewrittenType))
            {
                return new BoundReadOnlySpanFromArray(syntax, rewrittenOperand, conversion.Method, rewrittenType) { WasCompilerGenerated = true };
            }

            BoundExpression result = BoundCall.Synthesized(syntax, null, conversion.Method, rewrittenOperand);
            Debug.Assert(TypeSymbol.Equals(result.Type, rewrittenType, TypeCompareKind.ConsiderEverything2));
            return result;
        }

        private BoundExpression MakeLiftedUserDefinedConversionConsequence(BoundCall call, TypeSymbol resultType)
        {
            if (call.Method.ReturnType.IsNonNullableValueType())
            {
                Debug.Assert(resultType.IsNullableType() && TypeSymbol.Equals(resultType.GetNullableUnderlyingType(), call.Method.ReturnType, TypeCompareKind.ConsiderEverything2));
                MethodSymbol ctor = UnsafeGetNullableMethod(call.Syntax, resultType, SpecialMember.System_Nullable_T__ctor);
                return new BoundObjectCreationExpression(call.Syntax, ctor, null, call);
            }

            return call;
        }

        private BoundExpression RewriteLiftedUserDefinedConversion(
            SyntaxNode syntax,
            BoundExpression rewrittenOperand,
            Conversion conversion,
            TypeSymbol rewrittenType)
        {
            Debug.Assert(rewrittenOperand.Type is { });
            if (_inExpressionLambda)
            {
                Conversion conv = TryMakeConversion(syntax, conversion, rewrittenOperand.Type, rewrittenType);
                return BoundConversion.Synthesized(syntax, rewrittenOperand, conv, false, explicitCastInCode: true, conversionGroupOpt: null, constantValueOpt: null, rewrittenType);
            }

            // DELIBERATE SPEC VIOLATION: 
            // The native compiler allows for a "lifted" conversion even when the return type of the conversion
            // not a non-nullable value type. For example, if we have a conversion from struct S to string,
            // then a "lifted" conversion from S? to string is considered by the native compiler to exist,
            // with the semantics of "s.HasValue ? (string)s.Value : (string)null".  The Roslyn compiler
            // perpetuates this error for the sake of backwards compatibility.

            Debug.Assert((object)rewrittenType != null);
            Debug.Assert(rewrittenOperand.Type.IsNullableType());

            BoundExpression? optimized = OptimizeLiftedUserDefinedConversion(syntax, rewrittenOperand, conversion, rewrittenType);
            if (optimized != null)
            {
                return optimized;
            }

            // We have no optimizations we can perform. If the return type of the 
            // conversion method is a non-nullable value type R then we lower this as:
            //
            // temp = operand
            // temp.HasValue ? new R?(op_Whatever(temp.GetValueOrDefault())) : default(R?)
            //
            // Otherwise, if the return type of the conversion is a nullable value type, reference type
            // or pointer type P, then we lower this as:
            //
            // temp = operand
            // temp.HasValue ? op_Whatever(temp.GetValueOrDefault()) : default(P)

            BoundAssignmentOperator tempAssignment;
            BoundLocal boundTemp = _factory.StoreToTemp(rewrittenOperand, out tempAssignment);
            MethodSymbol getValueOrDefault = UnsafeGetNullableMethod(syntax, boundTemp.Type, SpecialMember.System_Nullable_T_GetValueOrDefault);

            // temp.HasValue
            BoundExpression condition = _factory.MakeNullableHasValue(syntax, boundTemp);

            // temp.GetValueOrDefault()
            BoundCall callGetValueOrDefault = BoundCall.Synthesized(syntax, boundTemp, getValueOrDefault);

            // op_Whatever(temp.GetValueOrDefault())
            Debug.Assert(conversion.Method is { });
            BoundCall userDefinedCall = BoundCall.Synthesized(syntax, null, conversion.Method, callGetValueOrDefault);

            // new R?(op_Whatever(temp.GetValueOrDefault())
            BoundExpression consequence = MakeLiftedUserDefinedConversionConsequence(userDefinedCall, rewrittenType);

            // default(R?)
            BoundExpression alternative = new BoundDefaultExpression(syntax, rewrittenType);

            // temp.HasValue ? new R?(op_Whatever(temp.GetValueOrDefault())) : default(R?)
            BoundExpression conditionalExpression = RewriteConditionalOperator(
                syntax: syntax,
                rewrittenCondition: condition,
                rewrittenConsequence: consequence,
                rewrittenAlternative: alternative,
                constantValueOpt: null,
                rewrittenType: rewrittenType,
                isRef: false);

            // temp = operand
            // temp.HasValue ? new R?(op_Whatever(temp.GetValueOrDefault())) : default(R?)
            return new BoundSequence(
                syntax: syntax,
                locals: ImmutableArray.Create(boundTemp.LocalSymbol),
                sideEffects: ImmutableArray.Create<BoundExpression>(tempAssignment),
                value: conditionalExpression,
                type: rewrittenType);
        }

        private BoundExpression RewriteIntPtrConversion(
            BoundConversion? oldNode,
            SyntaxNode syntax,
            BoundExpression rewrittenOperand,
            Conversion conversion,
            bool @checked,
            bool explicitCastInCode,
            ConstantValue? constantValueOpt,
            TypeSymbol rewrittenType)
        {
            Debug.Assert(rewrittenOperand != null);
            Debug.Assert((object)rewrittenType != null);
            Debug.Assert(rewrittenOperand.Type is { });

            TypeSymbol source = rewrittenOperand.Type;
            TypeSymbol target = rewrittenType;

            SpecialMember member = GetIntPtrConversionMethod(source: source, target: rewrittenType);
            MethodSymbol method;

            if (!TryGetSpecialTypeMethod(syntax, member, out method))
            {
                return BadExpression(syntax, rewrittenType, rewrittenOperand);
            }

            Debug.Assert(!method.ReturnsVoid);
            Debug.Assert(method.ParameterCount == 1);

            conversion = conversion.SetConversionMethod(method);

            if (source.IsNullableType() && target.IsNullableType())
            {
                Debug.Assert(target.IsNullableType());
                return RewriteLiftedUserDefinedConversion(syntax, rewrittenOperand, conversion, rewrittenType);
            }
            else if (source.IsNullableType())
            {
                rewrittenOperand = MakeConversionNode(rewrittenOperand, source.StrippedType(), @checked);
            }

            rewrittenOperand = MakeConversionNode(rewrittenOperand, method.GetParameterType(0), @checked);

            var returnType = method.ReturnType;
            Debug.Assert((object)returnType != null);

            if (_inExpressionLambda)
            {
                return BoundConversion.Synthesized(syntax, rewrittenOperand, conversion, @checked, explicitCastInCode: explicitCastInCode, conversionGroupOpt: null, constantValueOpt, rewrittenType);
            }

            var rewrittenCall = MakeCall(
                    syntax: syntax,
                    rewrittenReceiver: null,
                    method: method,
                    rewrittenArguments: ImmutableArray.Create(rewrittenOperand),
                    type: returnType);

            return MakeConversionNode(rewrittenCall, rewrittenType, @checked);
        }

        public static SpecialMember GetIntPtrConversionMethod(TypeSymbol source, TypeSymbol target)
        {
            Debug.Assert((object)source != null);
            Debug.Assert((object)target != null);

            TypeSymbol t0 = target.StrippedType();
            TypeSymbol s0 = source.StrippedType();

            SpecialType t0Type = t0.IsEnumType() ? t0.GetEnumUnderlyingType()!.SpecialType : t0.SpecialType;
            SpecialType s0Type = s0.IsEnumType() ? s0.GetEnumUnderlyingType()!.SpecialType : s0.SpecialType;

            if (t0Type == SpecialType.System_IntPtr)
            {
                if (source.IsPointerOrFunctionPointer())
                {
                    return SpecialMember.System_IntPtr__op_Explicit_FromPointer;
                }

                switch (s0Type)
                {
                    case SpecialType.System_Byte:
                    case SpecialType.System_SByte:
                    case SpecialType.System_Int16:
                    case SpecialType.System_UInt16:
                    case SpecialType.System_Char:
                    case SpecialType.System_Int32:
                        return SpecialMember.System_IntPtr__op_Explicit_FromInt32;
                    case SpecialType.System_UInt32:
                    case SpecialType.System_UInt64:
                    case SpecialType.System_Int64:
                    case SpecialType.System_Single:
                    case SpecialType.System_Double:
                    case SpecialType.System_Decimal:
                        return SpecialMember.System_IntPtr__op_Explicit_FromInt64;
                }
            }
            else if (t0Type == SpecialType.System_UIntPtr)
            {
                if (source.IsPointerOrFunctionPointer())
                {
                    return SpecialMember.System_UIntPtr__op_Explicit_FromPointer;
                }

                switch (s0Type)
                {
                    case SpecialType.System_Byte:
                    case SpecialType.System_UInt16:
                    case SpecialType.System_Char:
                    case SpecialType.System_UInt32:
                        return SpecialMember.System_UIntPtr__op_Explicit_FromUInt32;
                    case SpecialType.System_SByte:
                    case SpecialType.System_Int16:
                    case SpecialType.System_Int32:
                    case SpecialType.System_UInt64:
                    case SpecialType.System_Int64:
                    case SpecialType.System_Single:
                    case SpecialType.System_Double:
                    case SpecialType.System_Decimal:
                        return SpecialMember.System_UIntPtr__op_Explicit_FromUInt64;
                }
            }
            else if (s0Type == SpecialType.System_IntPtr)
            {
                if (target.IsPointerOrFunctionPointer())
                {
                    return SpecialMember.System_IntPtr__op_Explicit_ToPointer;
                }

                switch (t0Type)
                {
                    case SpecialType.System_Byte:
                    case SpecialType.System_SByte:
                    case SpecialType.System_Int16:
                    case SpecialType.System_UInt16:
                    case SpecialType.System_Char:
                    case SpecialType.System_UInt32:
                    case SpecialType.System_Int32:
                        return SpecialMember.System_IntPtr__op_Explicit_ToInt32;
                    case SpecialType.System_UInt64:
                    case SpecialType.System_Int64:
                    case SpecialType.System_Single:
                    case SpecialType.System_Double:
                    case SpecialType.System_Decimal:
                        return SpecialMember.System_IntPtr__op_Explicit_ToInt64;
                }
            }
            else if (s0Type == SpecialType.System_UIntPtr)
            {
                if (target.IsPointerOrFunctionPointer())
                {
                    return SpecialMember.System_UIntPtr__op_Explicit_ToPointer;
                }

                switch (t0Type)
                {
                    case SpecialType.System_SByte:
                    case SpecialType.System_Int16:
                    case SpecialType.System_Int32:
                    case SpecialType.System_Byte:
                    case SpecialType.System_UInt16:
                    case SpecialType.System_Char:
                    case SpecialType.System_UInt32:
                        return SpecialMember.System_UIntPtr__op_Explicit_ToUInt32;
                    case SpecialType.System_UInt64:
                    case SpecialType.System_Int64:
                    case SpecialType.System_Single:
                    case SpecialType.System_Double:
                    case SpecialType.System_Decimal:
                        return SpecialMember.System_UIntPtr__op_Explicit_ToUInt64;
                }
            }

            throw ExceptionUtilities.Unreachable;
        }

        // https://github.com/dotnet/roslyn/issues/42452: Test with native integers and expression trees.
        private static SpecialMember DecimalConversionMethod(TypeSymbol typeFrom, TypeSymbol typeTo)
        {
            if (typeFrom.SpecialType == SpecialType.System_Decimal)
            {
                // Rewrite Decimal to Numeric
                switch (typeTo.SpecialType)
                {
                    case SpecialType.System_Char: return SpecialMember.System_Decimal__op_Explicit_ToChar;
                    case SpecialType.System_SByte: return SpecialMember.System_Decimal__op_Explicit_ToSByte;
                    case SpecialType.System_Byte: return SpecialMember.System_Decimal__op_Explicit_ToByte;
                    case SpecialType.System_Int16: return SpecialMember.System_Decimal__op_Explicit_ToInt16;
                    case SpecialType.System_UInt16: return SpecialMember.System_Decimal__op_Explicit_ToUInt16;
                    case SpecialType.System_Int32: return SpecialMember.System_Decimal__op_Explicit_ToInt32;
                    case SpecialType.System_UInt32: return SpecialMember.System_Decimal__op_Explicit_ToUInt32;
                    case SpecialType.System_Int64: return SpecialMember.System_Decimal__op_Explicit_ToInt64;
                    case SpecialType.System_UInt64: return SpecialMember.System_Decimal__op_Explicit_ToUInt64;
                    case SpecialType.System_Single: return SpecialMember.System_Decimal__op_Explicit_ToSingle;
                    case SpecialType.System_Double: return SpecialMember.System_Decimal__op_Explicit_ToDouble;
                    default:
                        throw ExceptionUtilities.UnexpectedValue(typeTo.SpecialType);
                }
            }
            else
            {
                // Rewrite Numeric to Decimal
                switch (typeFrom.SpecialType)
                {
                    case SpecialType.System_Char: return SpecialMember.System_Decimal__op_Implicit_FromChar;
                    case SpecialType.System_SByte: return SpecialMember.System_Decimal__op_Implicit_FromSByte;
                    case SpecialType.System_Byte: return SpecialMember.System_Decimal__op_Implicit_FromByte;
                    case SpecialType.System_Int16: return SpecialMember.System_Decimal__op_Implicit_FromInt16;
                    case SpecialType.System_UInt16: return SpecialMember.System_Decimal__op_Implicit_FromUInt16;
                    case SpecialType.System_Int32: return SpecialMember.System_Decimal__op_Implicit_FromInt32;
                    case SpecialType.System_UInt32: return SpecialMember.System_Decimal__op_Implicit_FromUInt32;
                    case SpecialType.System_Int64: return SpecialMember.System_Decimal__op_Implicit_FromInt64;
                    case SpecialType.System_UInt64: return SpecialMember.System_Decimal__op_Implicit_FromUInt64;
                    case SpecialType.System_Single: return SpecialMember.System_Decimal__op_Explicit_FromSingle;
                    case SpecialType.System_Double: return SpecialMember.System_Decimal__op_Explicit_FromDouble;
                    default:
                        throw ExceptionUtilities.UnexpectedValue(typeFrom.SpecialType);
                }
            }
        }

        private BoundExpression RewriteDecimalConversion(SyntaxNode syntax, BoundExpression operand, TypeSymbol fromType, TypeSymbol toType, bool @checked, bool isImplicit, ConstantValue? constantValueOpt)
        {
            Debug.Assert(fromType.SpecialType == SpecialType.System_Decimal || toType.SpecialType == SpecialType.System_Decimal);

            if (fromType.SpecialType == SpecialType.System_Decimal)
            {
                switch (toType.SpecialType)
                {
                    case SpecialType.System_IntPtr:
                    case SpecialType.System_UIntPtr:
                        operand = RewriteDecimalConversionCore(syntax, operand, fromType, get64BitType(_compilation, signed: toType.SpecialType == SpecialType.System_IntPtr), isImplicit, constantValueOpt);
                        return MakeConversionNode(operand, toType, @checked);
                }
            }
            else
            {
                switch (fromType.SpecialType)
                {
                    case SpecialType.System_IntPtr:
                    case SpecialType.System_UIntPtr:
                        operand = MakeConversionNode(operand, get64BitType(_compilation, signed: fromType.SpecialType == SpecialType.System_IntPtr), @checked);
                        Debug.Assert(operand.Type is { });
                        return RewriteDecimalConversionCore(syntax, operand, operand.Type, toType, isImplicit, constantValueOpt);
                }
            }

            return RewriteDecimalConversionCore(syntax, operand, fromType, toType, isImplicit, constantValueOpt);

            static TypeSymbol get64BitType(CSharpCompilation compilation, bool signed) => compilation.GetSpecialType(signed ? SpecialType.System_Int64 : SpecialType.System_UInt64);
        }

        private BoundExpression RewriteDecimalConversionCore(SyntaxNode syntax, BoundExpression operand, TypeSymbol fromType, TypeSymbol toType, bool isImplicit, ConstantValue? constantValueOpt)
        {
            // call the method
            SpecialMember member = DecimalConversionMethod(fromType, toType);
            var method = (MethodSymbol)_compilation.Assembly.GetSpecialTypeMember(member);
            Debug.Assert((object)method != null); // Should have been checked during Warnings pass

            if (_inExpressionLambda)
            {
                ConversionKind conversionKind = isImplicit ? ConversionKind.ImplicitUserDefined : ConversionKind.ExplicitUserDefined;
                var conversion = new Conversion(conversionKind, method, isExtensionMethod: false);

                return new BoundConversion(syntax, operand, conversion, @checked: false, explicitCastInCode: false, conversionGroupOpt: null, constantValueOpt: constantValueOpt, type: toType);
            }
            else
            {
                Debug.Assert(TypeSymbol.Equals(method.ReturnType, toType, TypeCompareKind.ConsiderEverything2));
                return BoundCall.Synthesized(syntax, null, method, operand);
            }
        }

        /// <summary>
        /// Reports diagnostics and returns Conversion.NoConversion in case of missing runtime helpers.
        /// </summary>
        private Conversion TryMakeConversion(SyntaxNode syntax, Conversion conversion, TypeSymbol fromType, TypeSymbol toType)
        {
            switch (conversion.Kind)
            {
                case ConversionKind.ExplicitUserDefined:
                case ConversionKind.ImplicitUserDefined:
                    {
                        var meth = conversion.Method;
                        Debug.Assert(meth is { });
                        Conversion fromConversion = TryMakeConversion(syntax, conversion.UserDefinedFromConversion, fromType, meth.Parameters[0].Type);
                        if (!fromConversion.Exists)
                        {
                            return Conversion.NoConversion;
                        }

                        Conversion toConversion = TryMakeConversion(syntax, conversion.UserDefinedToConversion, meth.ReturnType, toType);
                        if (!toConversion.Exists)
                        {
                            return Conversion.NoConversion;
                        }

                        if (fromConversion == conversion.UserDefinedFromConversion && toConversion == conversion.UserDefinedToConversion)
                        {
                            return conversion;
                        }
                        else
                        {
                            // TODO: how do we distinguish from normal and lifted conversions here?
                            var analysis = UserDefinedConversionAnalysis.Normal(meth, fromConversion, toConversion, fromType, toType);
                            var result = UserDefinedConversionResult.Valid(ImmutableArray.Create<UserDefinedConversionAnalysis>(analysis), 0);
                            return new Conversion(result, conversion.IsImplicit);
                        }
                    }
                case ConversionKind.IntPtr:
                    {
                        SpecialMember member = GetIntPtrConversionMethod(fromType, toType);
                        MethodSymbol method;
                        if (!TryGetSpecialTypeMethod(syntax, member, out method))
                        {
                            return Conversion.NoConversion;
                        }

                        return TryMakeUserDefinedConversion(syntax, method, fromType, toType, conversion.IsImplicit);
                    }
                case ConversionKind.ImplicitNumeric:
                case ConversionKind.ExplicitNumeric:
                    // TODO: what about nullable?
                    if (fromType.SpecialType == SpecialType.System_Decimal || toType.SpecialType == SpecialType.System_Decimal)
                    {
                        SpecialMember member = DecimalConversionMethod(fromType, toType);
                        MethodSymbol method;
                        if (!TryGetSpecialTypeMethod(syntax, member, out method))
                        {
                            return Conversion.NoConversion;
                        }

                        return TryMakeUserDefinedConversion(syntax, method, fromType, toType, conversion.IsImplicit);
                    }
                    return conversion;
                case ConversionKind.ImplicitEnumeration:
                case ConversionKind.ExplicitEnumeration:
                    // TODO: what about nullable?
                    if (fromType.SpecialType == SpecialType.System_Decimal)
                    {
                        var underlying = toType.GetEnumUnderlyingType();
                        Debug.Assert(underlying is { });
                        SpecialMember member = DecimalConversionMethod(fromType, underlying);
                        MethodSymbol method;
                        if (!TryGetSpecialTypeMethod(syntax, member, out method))
                        {
                            return Conversion.NoConversion;
                        }

                        return TryMakeUserDefinedConversion(syntax, method, fromType, toType, conversion.IsImplicit);
                    }
                    else if (toType.SpecialType == SpecialType.System_Decimal)
                    {
                        var underlying = fromType.GetEnumUnderlyingType();
                        Debug.Assert(underlying is { });
                        SpecialMember member = DecimalConversionMethod(underlying, toType);
                        MethodSymbol method;
                        if (!TryGetSpecialTypeMethod(syntax, member, out method))
                        {
                            return Conversion.NoConversion;
                        }

                        return TryMakeUserDefinedConversion(syntax, method, fromType, toType, conversion.IsImplicit);
                    }
                    return conversion;
                default:
                    return conversion;
            }
        }

        /// <summary>
        /// Reports diagnostics and returns Conversion.NoConversion in case of missing runtime helpers.
        /// </summary>
        private Conversion TryMakeConversion(SyntaxNode syntax, TypeSymbol fromType, TypeSymbol toType)
        {
            HashSet<DiagnosticInfo>? useSiteDiagnostics = null;
            var result = TryMakeConversion(syntax, _compilation.Conversions.ClassifyConversionFromType(fromType, toType, ref useSiteDiagnostics), fromType, toType);
            _diagnostics.Add(syntax, useSiteDiagnostics);
            return result;
        }

        /// <summary>
        /// Reports diagnostics and returns Conversion.NoConversion in case of missing runtime helpers.
        /// </summary>
        private Conversion TryMakeUserDefinedConversion(SyntaxNode syntax, MethodSymbol meth, TypeSymbol fromType, TypeSymbol toType, bool isImplicit = true)
        {
            Conversion fromConversion = TryMakeConversion(syntax, fromType, meth.Parameters[0].Type);
            if (!fromConversion.Exists)
            {
                return Conversion.NoConversion;
            }

            Conversion toConversion = TryMakeConversion(syntax, meth.ReturnType, toType);
            if (!toConversion.Exists)
            {
                return Conversion.NoConversion;
            }

            // TODO: distinguish between normal and lifted conversions here
            var analysis = UserDefinedConversionAnalysis.Normal(meth, fromConversion, toConversion, fromType, toType);
            var result = UserDefinedConversionResult.Valid(ImmutableArray.Create<UserDefinedConversionAnalysis>(analysis), 0);
            return new Conversion(result, isImplicit);
        }
    }
}<|MERGE_RESOLUTION|>--- conflicted
+++ resolved
@@ -705,11 +705,7 @@
         /// which conversions appearing at the top of the expression have not been lowered.
         /// If this method is updated to recognize more complex patterns, callers should be reviewed.
         /// </summary>
-<<<<<<< HEAD
-        internal static BoundExpression NullableAlwaysHasValue(BoundExpression expression)
-=======
-        private static BoundExpression? NullableAlwaysHasValue(BoundExpression expression)
->>>>>>> 88bd81b7
+        internal static BoundExpression? NullableAlwaysHasValue(BoundExpression expression)
         {
             Debug.Assert(expression.Type is { });
             if (!expression.Type.IsNullableType())
