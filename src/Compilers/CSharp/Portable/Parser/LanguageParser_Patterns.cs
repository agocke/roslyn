﻿// Licensed to the .NET Foundation under one or more agreements.
// The .NET Foundation licenses this file to you under the MIT license.
// See the LICENSE file in the project root for more information.

using System.Diagnostics;

namespace Microsoft.CodeAnalysis.CSharp.Syntax.InternalSyntax
{
    using Microsoft.CodeAnalysis.Syntax.InternalSyntax;

    internal partial class LanguageParser : SyntaxParser
    {
        /// <summary>
        /// Parses the type, or pattern, right-hand operand of an is expression.
        /// Priority is the TypeSyntax. It may return a TypeSyntax which turns out in binding to
        /// be a constant pattern such as enum 'Days.Sunday'. We handle such cases in the binder of the is operator.
        /// Note that the syntax `_` will be parsed as a type.
        /// </summary>
        private CSharpSyntaxNode ParseTypeOrPatternForIsOperator()
        {
            return CheckRecursivePatternFeature(ParseTypeOrPatternForIsOperatorCore());
        }

        private CSharpSyntaxNode CheckRecursivePatternFeature(CSharpSyntaxNode node)
        {
            switch (node.Kind)
            {
                case SyntaxKind.RecursivePattern:
                case SyntaxKind.DiscardPattern:
                case SyntaxKind.VarPattern when ((VarPatternSyntax)node).Designation.Kind == SyntaxKind.ParenthesizedVariableDesignation:
                    return this.CheckFeatureAvailability(node, MessageID.IDS_FeatureRecursivePatterns);
                default:
                    return node;
            }
        }

        private CSharpSyntaxNode ParseTypeOrPatternForIsOperatorCore()
        {
            var pattern = ParsePattern(GetPrecedence(SyntaxKind.IsPatternExpression), afterIs: true);
            return pattern switch
            {
                ConstantPatternSyntax cp when ConvertExpressionToType(cp.Expression, out NameSyntax type) => type,
                TypePatternSyntax tp => tp.Type,
                DiscardPatternSyntax dp => _syntaxFactory.IdentifierName(ConvertToIdentifier(dp.UnderscoreToken)),
                var p => p,
            };
        }

<<<<<<< HEAD
            // If it starts with 'nameof(', skip the 'if' and parse as a constant pattern.
            if (LooksLikeTypeOfPattern())
=======
        private bool ConvertExpressionToType(ExpressionSyntax expression, out NameSyntax type)
        {
            type = null;
            switch (expression)
>>>>>>> f8c0855a
            {
                case SimpleNameSyntax s:
                    type = s;
                    return true;
                case MemberAccessExpressionSyntax { Expression: var expr, OperatorToken: { Kind: SyntaxKind.DotToken } dotToken, Name: var simpleName }
                        when ConvertExpressionToType(expr, out var leftType):
                    type = _syntaxFactory.QualifiedName(leftType, dotToken, simpleName);
                    return true;
                default:
                    return false;
            };
        }
        private PatternSyntax ParsePattern(Precedence precedence, bool afterIs = false, bool whenIsKeyword = false)
        {
            return ParseDisjunctivePattern(precedence, afterIs, whenIsKeyword);
        }

        private PatternSyntax ParseDisjunctivePattern(Precedence precedence, bool afterIs, bool whenIsKeyword)
        {
            PatternSyntax result = ParseConjunctivePattern(precedence, afterIs, whenIsKeyword);
            while (this.CurrentToken.ContextualKind == SyntaxKind.OrKeyword)
            {
                var orToken = ConvertToKeyword(this.EatToken());
                var right = ParseConjunctivePattern(precedence, afterIs, whenIsKeyword);
                result = _syntaxFactory.BinaryPattern(SyntaxKind.OrPattern, result, orToken, right);
                result = CheckFeatureAvailability(result, MessageID.IDS_FeatureOrPattern);
            }

            return result;
        }

        /// <summary>
        /// Given tk, the type of the current token, does this look like the type of a pattern?
        /// </summary>
        private bool LooksLikeTypeOfPattern()
        {
            var tk = CurrentToken.Kind;
            if (SyntaxFacts.IsPredefinedType(tk))
            {
                return true;
            }

            if (tk == SyntaxKind.IdentifierToken && this.CurrentToken.ContextualKind != SyntaxKind.UnderscoreToken &&
                (this.CurrentToken.ContextualKind != SyntaxKind.NameOfKeyword || this.PeekToken(1).Kind != SyntaxKind.OpenParenToken))
            {
                return true;
            }

            if (LooksLikeTupleArrayType())
            {
                return true;
            }

            // We'll parse the function pointer, but issue an error in semantic analysis
            if (IsFunctionPointerStart())
            {
                return true;
            }

            return false;
        }

        private PatternSyntax ParseConjunctivePattern(Precedence precedence, bool afterIs, bool whenIsKeyword)
        {
            PatternSyntax result = ParseNegatedPattern(precedence, afterIs, whenIsKeyword);
            while (this.CurrentToken.ContextualKind == SyntaxKind.AndKeyword)
            {
                var orToken = ConvertToKeyword(this.EatToken());
                var right = ParseNegatedPattern(precedence, afterIs, whenIsKeyword);
                result = _syntaxFactory.BinaryPattern(SyntaxKind.AndPattern, result, orToken, right);
                result = CheckFeatureAvailability(result, MessageID.IDS_FeatureAndPattern);
            }

            return result;
        }

        private bool ScanDesignation(bool permitTuple)
        {
            switch (this.CurrentToken.Kind)
            {
                default:
                    return false;
                case SyntaxKind.IdentifierToken:
                    bool result = this.IsTrueIdentifier();
                    this.EatToken();
                    return result;
                case SyntaxKind.OpenParenToken:
                    if (!permitTuple)
                    {
                        return false;
                    }

                    bool sawComma = false;
                    while (true)
                    {
                        this.EatToken(); // consume the `(` or `,`
                        if (!ScanDesignation(permitTuple: true))
                        {
                            return false;
                        }
                        switch (this.CurrentToken.Kind)
                        {
                            case SyntaxKind.CloseParenToken:
                                this.EatToken();
                                return sawComma;
                            case SyntaxKind.CommaToken:
                                sawComma = true;
                                continue;
                            default:
                                return false;
                        }
                    }
            }
        }

        private PatternSyntax ParseNegatedPattern(Precedence precedence, bool afterIs, bool whenIsKeyword)
        {
            if (this.CurrentToken.ContextualKind == SyntaxKind.NotKeyword)
            {
                var notToken = ConvertToKeyword(this.EatToken());
                var pattern = ParseNegatedPattern(precedence, afterIs, whenIsKeyword);
                var result = _syntaxFactory.UnaryPattern(notToken, pattern);
                return CheckFeatureAvailability(result, MessageID.IDS_FeatureNotPattern);
            }
            else
            {
                return ParsePrimaryPattern(precedence, afterIs, whenIsKeyword);
            }
        }

        private PatternSyntax ParsePrimaryPattern(Precedence precedence, bool afterIs, bool whenIsKeyword)
        {
            // handle common error recovery situations during typing
            var tk = this.CurrentToken.Kind;
            switch (tk)
            {
                case SyntaxKind.CommaToken:
                case SyntaxKind.SemicolonToken:
                case SyntaxKind.CloseBraceToken:
                case SyntaxKind.CloseParenToken:
                case SyntaxKind.CloseBracketToken:
                case SyntaxKind.EqualsGreaterThanToken:
                    return _syntaxFactory.ConstantPattern(this.ParseIdentifierName(ErrorCode.ERR_MissingPattern));
            }

            if (CurrentToken.ContextualKind == SyntaxKind.UnderscoreToken)
            {
                return _syntaxFactory.DiscardPattern(this.EatContextualToken(SyntaxKind.UnderscoreToken));
            }

            switch (CurrentToken.Kind)
            {
                case SyntaxKind.LessThanToken:
                case SyntaxKind.LessThanEqualsToken:
                case SyntaxKind.GreaterThanToken:
                case SyntaxKind.GreaterThanEqualsToken:
                case SyntaxKind.EqualsEqualsToken:
                case SyntaxKind.ExclamationEqualsToken:
                    // this is a relational pattern.
                    var relationalToken = this.EatToken();
                    Debug.Assert(precedence < Precedence.Shift);
                    var expression = this.ParseSubExpression(Precedence.Relational);
                    var result = _syntaxFactory.RelationalPattern(relationalToken, expression);
                    return CheckFeatureAvailability(result, MessageID.IDS_FeatureRelationalPattern);
            }

            var resetPoint = this.GetResetPoint();
            try
            {
                TypeSyntax type = null;
                if (LooksLikeTypeOfPattern())
                {
                    type = this.ParseType(afterIs ? ParseTypeMode.AfterIs : ParseTypeMode.DefinitePattern);
                    if (type.IsMissing || !CanTokenFollowTypeInPattern(precedence))
                    {
                        // either it is not shaped like a type, or it is a constant expression.
                        this.Reset(ref resetPoint);
                        type = null;
                    }
                }

                PatternSyntax p = ParsePatternContinued(type, precedence, whenIsKeyword);
                if (p != null)
                    return p;

                this.Reset(ref resetPoint);
                var value = this.ParseSubExpression(precedence);
                return _syntaxFactory.ConstantPattern(value);
            }
            finally
            {
                this.Release(ref resetPoint);
            }
        }

        /// <summary>
        /// Is the current token something that could follow a type in a pattern?
        /// </summary>
        bool CanTokenFollowTypeInPattern(Precedence precedence)
        {
            switch (this.CurrentToken.Kind)
            {
                case SyntaxKind.OpenParenToken:
                case SyntaxKind.OpenBraceToken:
                case SyntaxKind.IdentifierToken:
                case SyntaxKind.CloseBraceToken:   // for efficiency, test some tokens that can follow a type pattern
                case SyntaxKind.CloseBracketToken:
                case SyntaxKind.CloseParenToken:
                case SyntaxKind.CommaToken:
                case SyntaxKind.SemicolonToken:
                    return true;
                case SyntaxKind.DotToken:
                    // int.MaxValue is an expression, not a type.
                    return false;
                case var kind:
                    // If we find what looks like a continuation of an expression, it is not a type.
                    return !SyntaxFacts.IsBinaryExpressionOperatorToken(kind) ||
                           GetPrecedence(SyntaxFacts.GetBinaryExpression(kind)) <= precedence;
            }
        }

        private PatternSyntax ParsePatternContinued(TypeSyntax type, Precedence precedence, bool whenIsKeyword)
        {
            if (type?.Kind == SyntaxKind.IdentifierName)
            {
                var typeIdentifier = (IdentifierNameSyntax)type;
                var typeIdentifierToken = typeIdentifier.Identifier;
                if (typeIdentifierToken.ContextualKind == SyntaxKind.VarKeyword &&
                    (this.CurrentToken.Kind == SyntaxKind.OpenParenToken || this.IsValidPatternDesignation(whenIsKeyword)))
                {
                    // we have a "var" pattern; "var" is not permitted to be a stand-in for a type (or a constant) in a pattern.
                    var varToken = ConvertToKeyword(typeIdentifierToken);
                    var varDesignation = ParseDesignation(forPattern: true);
                    return _syntaxFactory.VarPattern(varToken, varDesignation);
                }
            }

            if (this.CurrentToken.Kind == SyntaxKind.OpenParenToken && (type != null || !looksLikeCast()))
            {
                // It is possible this is a parenthesized (constant) expression.
                // We normalize later.
                ParseSubpatternList(
                    openToken: out SyntaxToken openParenToken,
                    subPatterns: out SeparatedSyntaxList<SubpatternSyntax> subPatterns,
                    closeToken: out SyntaxToken closeParenToken,
                    openKind: SyntaxKind.OpenParenToken,
                    closeKind: SyntaxKind.CloseParenToken);

                parsePropertyPatternClause(out PropertyPatternClauseSyntax propertyPatternClause0);
                parseDesignation(out VariableDesignationSyntax designation0);

                if (type == null &&
                    propertyPatternClause0 == null &&
                    designation0 == null &&
                    subPatterns.Count == 1 &&
                    subPatterns[0].NameColon == null)
                {
                    var subpattern = subPatterns[0].Pattern;
                    switch (subpattern)
                    {
                        case ConstantPatternSyntax cp:
                            // There is an ambiguity between a positional pattern `(` pattern `)`
                            // and a constant expression pattern that happens to be parenthesized.
                            // Per 2017-11-20 LDM we treat such syntax as a parenthesized expression always.
                            ExpressionSyntax expression = _syntaxFactory.ParenthesizedExpression(openParenToken, cp.Expression, closeParenToken);
                            expression = ParseExpressionContinued(expression, precedence);
                            return _syntaxFactory.ConstantPattern(expression);
                        default:
                            var parenthesizedPattern = _syntaxFactory.ParenthesizedPattern(openParenToken, subPatterns[0].Pattern, closeParenToken);
                            return CheckFeatureAvailability(parenthesizedPattern, MessageID.IDS_FeatureParenthesizedPattern);
                    }
                }

                var positionalPatternClause = _syntaxFactory.PositionalPatternClause(openParenToken, subPatterns, closeParenToken);
                var result = _syntaxFactory.RecursivePattern(type, positionalPatternClause, propertyPatternClause0, designation0);
                return result;
            }

            if (parsePropertyPatternClause(out PropertyPatternClauseSyntax propertyPatternClause))
            {
                parseDesignation(out VariableDesignationSyntax designation0);
                return _syntaxFactory.RecursivePattern(type, positionalPatternClause: null, propertyPatternClause, designation0);
            }

            if (type != null)
            {
                if (parseDesignation(out VariableDesignationSyntax designation))
                {
                    return _syntaxFactory.DeclarationPattern(type, designation);
                }
                else
                {
                    // We normally prefer an expression rather than a type in a pattern.
                    if (ConvertTypeToExpression(type, out var expression))
                    {
                        expression = ParseExpressionContinued(expression, precedence);
                        return _syntaxFactory.ConstantPattern(expression);
                    }

                    var typePattern = _syntaxFactory.TypePattern(type);
                    return CheckFeatureAvailability(typePattern, MessageID.IDS_FeatureTypePattern);
                }
            }

            // let the caller fall back to parsing an expression
            return null;

            bool parsePropertyPatternClause(out PropertyPatternClauseSyntax propertyPatternClauseResult)
            {
                propertyPatternClauseResult = null;
                if (this.CurrentToken.Kind == SyntaxKind.OpenBraceToken)
                {
                    propertyPatternClauseResult = ParsePropertyPatternClause();
                    return true;
                }

                return false;
            }

            bool parseDesignation(out VariableDesignationSyntax designationResult)
            {
                designationResult = null;
                if (this.IsTrueIdentifier() && this.IsValidPatternDesignation(whenIsKeyword))
                {
                    designationResult = ParseSimpleDesignation();
                    return true;
                }

                return false;
            }

            bool looksLikeCast()
            {
                var resetPoint = this.GetResetPoint();
                bool result = this.ScanCast(forPattern: true);
                this.Reset(ref resetPoint);
                this.Release(ref resetPoint);
                return result;
            }
        }

        private bool IsValidPatternDesignation(bool whenIsKeyword)
        {
            if (CurrentToken.Kind == SyntaxKind.IdentifierToken)
            {
                switch (CurrentToken.ContextualKind)
                {
                    case SyntaxKind.WhenKeyword:
                        return !whenIsKeyword;
                    case SyntaxKind.AndKeyword:
                    case SyntaxKind.OrKeyword:
                        var tk = PeekToken(1).Kind;
                        switch (tk)
                        {
                            case SyntaxKind.CloseBraceToken:
                            case SyntaxKind.CloseBracketToken:
                            case SyntaxKind.CloseParenToken:
                            case SyntaxKind.CommaToken:
                            case SyntaxKind.SemicolonToken:
                            case SyntaxKind.QuestionToken:
                            case SyntaxKind.ColonToken:
                                return true;
                            case SyntaxKind.LessThanEqualsToken:
                            case SyntaxKind.LessThanToken:
                            case SyntaxKind.GreaterThanEqualsToken:
                            case SyntaxKind.GreaterThanToken:
                            case SyntaxKind.IdentifierToken:
                            case SyntaxKind.OpenBraceToken:
                            case SyntaxKind.OpenParenToken:
                                // these all can start a pattern
                                return false;
                            default:
                                if (SyntaxFacts.IsBinaryExpression(tk)) return true; // `e is int and && true` is valid C# 7.0 code with `and` being a designator

                                // If the following token could start an expression, it may be a constant pattern after a combinator.
                                var resetPoint = this.GetResetPoint();
                                _ = this.EatToken();
                                var result = !CanStartExpression();
                                this.Reset(ref resetPoint);
                                this.Release(ref resetPoint);
                                return result;
                        }
                    case SyntaxKind.UnderscoreToken: // discard is a valid pattern designation
                    default:
                        return true;
                }
            }

            return false;
        }

        private CSharpSyntaxNode ParseExpressionOrPatternForSwitchStatement()
        {
            return CheckRecursivePatternFeature(ParseExpressionOrPatternForSwitchStatementCore());
        }

        private CSharpSyntaxNode ParseExpressionOrPatternForSwitchStatementCore()
        {
            var pattern = ParsePattern(Precedence.Conditional, whenIsKeyword: true);
            return pattern switch
            {
                ConstantPatternSyntax cp => cp.Expression,
                TypePatternSyntax tp when ConvertTypeToExpression(tp.Type, out ExpressionSyntax expr) => expr,
                DiscardPatternSyntax dp => _syntaxFactory.IdentifierName(ConvertToIdentifier(dp.UnderscoreToken)),
                var p => p,
            };
        }

        private bool ConvertTypeToExpression(TypeSyntax type, out ExpressionSyntax expr, bool permitTypeArguments = false)
        {
            expr = null;
            switch (type)
            {
                case GenericNameSyntax g:
                    expr = g;
                    return permitTypeArguments;
                case SimpleNameSyntax s:
                    expr = s;
                    return true;
                case QualifiedNameSyntax { Left: var left, dotToken: var dotToken, Right: var right }
                            when (permitTypeArguments || !(right is GenericNameSyntax)):
                    var newLeft = ConvertTypeToExpression(left, out var leftExpr, permitTypeArguments: true) ? leftExpr : left;
                    expr = _syntaxFactory.MemberAccessExpression(SyntaxKind.SimpleMemberAccessExpression, newLeft, dotToken, right);
                    return true;
                default:
                    return false;
            }
        }

        private bool LooksLikeTupleArrayType()
        {
            if (this.CurrentToken.Kind != SyntaxKind.OpenParenToken)
            {
                return false;
            }

            ResetPoint resetPoint = GetResetPoint();
            try
            {
                return ScanType(forPattern: true) != ScanTypeFlags.NotType;
            }
            finally
            {
                this.Reset(ref resetPoint);
                this.Release(ref resetPoint);
            }
        }

        private PropertyPatternClauseSyntax ParsePropertyPatternClause()
        {
            ParseSubpatternList(
                openToken: out SyntaxToken openBraceToken,
                subPatterns: out SeparatedSyntaxList<SubpatternSyntax> subPatterns,
                closeToken: out SyntaxToken closeBraceToken,
                openKind: SyntaxKind.OpenBraceToken,
                closeKind: SyntaxKind.CloseBraceToken);
            return _syntaxFactory.PropertyPatternClause(openBraceToken, subPatterns, closeBraceToken);
        }

        private void ParseSubpatternList(
            out SyntaxToken openToken,
            out SeparatedSyntaxList<SubpatternSyntax> subPatterns,
            out SyntaxToken closeToken,
            SyntaxKind openKind,
            SyntaxKind closeKind)
        {
            Debug.Assert(openKind == SyntaxKind.OpenParenToken || openKind == SyntaxKind.OpenBraceToken);
            Debug.Assert(closeKind == SyntaxKind.CloseParenToken || closeKind == SyntaxKind.CloseBraceToken);
            Debug.Assert((openKind == SyntaxKind.OpenParenToken) == (closeKind == SyntaxKind.CloseParenToken));
            Debug.Assert(openKind == this.CurrentToken.Kind);

            openToken = this.EatToken(openKind);
            var list = _pool.AllocateSeparated<SubpatternSyntax>();
            try
            {
tryAgain:

                if (this.IsPossibleSubpatternElement() || this.CurrentToken.Kind == SyntaxKind.CommaToken)
                {
                    // first pattern
                    list.Add(this.ParseSubpatternElement());

                    // additional patterns
                    int lastTokenPosition = -1;
                    while (IsMakingProgress(ref lastTokenPosition))
                    {
                        if (this.CurrentToken.Kind == SyntaxKind.CloseParenToken ||
                            this.CurrentToken.Kind == SyntaxKind.CloseBraceToken ||
                            this.CurrentToken.Kind == SyntaxKind.SemicolonToken)
                        {
                            break;
                        }
                        else if (this.CurrentToken.Kind == SyntaxKind.CommaToken || this.IsPossibleSubpatternElement())
                        {
                            list.AddSeparator(this.EatToken(SyntaxKind.CommaToken));
                            if (this.CurrentToken.Kind == SyntaxKind.CloseBraceToken)
                            {
                                break;
                            }
                            list.Add(this.ParseSubpatternElement());
                            continue;
                        }
                        else if (this.SkipBadPatternListTokens(ref openToken, list, SyntaxKind.CommaToken, closeKind) == PostSkipAction.Abort)
                        {
                            break;
                        }
                    }
                }
                else if (this.SkipBadPatternListTokens(ref openToken, list, SyntaxKind.IdentifierToken, closeKind) == PostSkipAction.Continue)
                {
                    goto tryAgain;
                }

                closeToken = this.EatToken(closeKind);
                subPatterns = list.ToList();
            }
            finally
            {
                _pool.Free(list);
            }
        }

        private SubpatternSyntax ParseSubpatternElement()
        {
            NameColonSyntax nameColon = null;
            if (this.CurrentToken.Kind == SyntaxKind.IdentifierToken && this.PeekToken(1).Kind == SyntaxKind.ColonToken)
            {
                var name = this.ParseIdentifierName();
                var colon = this.EatToken(SyntaxKind.ColonToken);
                nameColon = _syntaxFactory.NameColon(name, colon);
            }

            var pattern = ParsePattern(Precedence.Conditional);
            return this._syntaxFactory.Subpattern(nameColon, pattern);
        }

        /// <summary>
        /// Check the next token to see if it is valid as the first token of a subpattern element.
        /// Used to assist in error recovery for subpattern lists (e.g. determining which tokens to skip)
        /// to ensure we make forward progress during recovery.
        /// </summary>
        private bool IsPossibleSubpatternElement()
        {
            return this.IsPossibleExpression(allowBinaryExpressions: false, allowAssignmentExpressions: false) ||
                this.CurrentToken.Kind switch
                {
                    SyntaxKind.OpenBraceToken => true,
                    SyntaxKind.LessThanToken => true,
                    SyntaxKind.LessThanEqualsToken => true,
                    SyntaxKind.GreaterThanToken => true,
                    SyntaxKind.GreaterThanEqualsToken => true,
                    _ => false
                };
        }

        private PostSkipAction SkipBadPatternListTokens(
            ref SyntaxToken open,
            SeparatedSyntaxListBuilder<SubpatternSyntax> list,
            SyntaxKind expected,
            SyntaxKind closeKind)
        {
            return this.SkipBadSeparatedListTokensWithExpectedKind(ref open, list,
                p => p.CurrentToken.Kind != SyntaxKind.CommaToken && !p.IsPossibleSubpatternElement(),
                p => p.CurrentToken.Kind == closeKind || p.CurrentToken.Kind == SyntaxKind.SemicolonToken || p.IsTerminator(),
                expected);
        }

        private ExpressionSyntax ParseSwitchExpression(ExpressionSyntax governingExpression, SyntaxToken switchKeyword)
        {
            // For better error recovery when an expression is typed on a line before a switch statement,
            // the caller checks if the switch keyword is followed by an open curly brace. Only if it is
            // would we attempt to parse it as a switch expression here.
            var openBrace = this.EatToken(SyntaxKind.OpenBraceToken);
            var arms = this.ParseSwitchExpressionArms();
            var closeBrace = this.EatToken(SyntaxKind.CloseBraceToken);
            var result = _syntaxFactory.SwitchExpression(governingExpression, switchKeyword, openBrace, arms, closeBrace);
            result = this.CheckFeatureAvailability(result, MessageID.IDS_FeatureRecursivePatterns);
            return result;
        }

        private SeparatedSyntaxList<SwitchExpressionArmSyntax> ParseSwitchExpressionArms()
        {
            var arms = _pool.AllocateSeparated<SwitchExpressionArmSyntax>();

            while (this.CurrentToken.Kind != SyntaxKind.CloseBraceToken)
            {
                // We use a precedence that excludes lambdas, assignments, and a conditional which could have a
                // lambda on the right, because we need the parser to leave the EqualsGreaterThanToken
                // to be consumed by the switch arm. The strange side-effect of that is that the conditional
                // expression is not permitted as a constant expression here; it would have to be parenthesized.
                var pattern = ParsePattern(Precedence.Coalescing, whenIsKeyword: true);
                var whenClause = ParseWhenClause(Precedence.Coalescing);
                var arrow = this.EatToken(SyntaxKind.EqualsGreaterThanToken);
                var expression = ParseExpressionCore();
                var switchExpressionCase = _syntaxFactory.SwitchExpressionArm(pattern, whenClause, arrow, expression);

                // If we're not making progress, abort
                if (switchExpressionCase.Width == 0 && this.CurrentToken.Kind != SyntaxKind.CommaToken)
                    break;

                arms.Add(switchExpressionCase);
                if (this.CurrentToken.Kind != SyntaxKind.CloseBraceToken)
                {
                    var commaToken = this.CurrentToken.Kind == SyntaxKind.SemicolonToken
                        ? this.EatTokenAsKind(SyntaxKind.CommaToken)
                        : this.EatToken(SyntaxKind.CommaToken);
                    arms.AddSeparator(commaToken);
                }
            }

            SeparatedSyntaxList<SwitchExpressionArmSyntax> result = arms;
            _pool.Free(arms);
            return result;
        }
    }
}<|MERGE_RESOLUTION|>--- conflicted
+++ resolved
@@ -46,15 +46,10 @@
             };
         }
 
-<<<<<<< HEAD
-            // If it starts with 'nameof(', skip the 'if' and parse as a constant pattern.
-            if (LooksLikeTypeOfPattern())
-=======
         private bool ConvertExpressionToType(ExpressionSyntax expression, out NameSyntax type)
         {
             type = null;
             switch (expression)
->>>>>>> f8c0855a
             {
                 case SimpleNameSyntax s:
                     type = s;
