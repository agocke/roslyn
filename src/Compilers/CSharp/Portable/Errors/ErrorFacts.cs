--- conflicted
+++ resolved
@@ -2414,17 +2414,14 @@
                 case ErrorCode.ERR_CollectionExpressionImmutableArray:
                 case ErrorCode.ERR_InvalidExperimentalDiagID:
                 case ErrorCode.ERR_SpreadMissingMember:
-<<<<<<< HEAD
+                case ErrorCode.ERR_CollectionExpressionTargetNoElementType:
+                case ErrorCode.ERR_CollectionExpressionMissingConstructor:
+                case ErrorCode.ERR_CollectionExpressionMissingAdd:
                 case ErrorCode.ERR_CantInferMethTypeArgs_DynamicArgumentWithParamsCollections:
                 case ErrorCode.ERR_ParamsCollectionAmbiguousDynamicArgument:
                 case ErrorCode.WRN_DynamicDispatchToParamsCollectionMethod:
                 case ErrorCode.WRN_DynamicDispatchToParamsCollectionIndexer:
                 case ErrorCode.WRN_DynamicDispatchToParamsCollectionConstructor:
-=======
-                case ErrorCode.ERR_CollectionExpressionTargetNoElementType:
-                case ErrorCode.ERR_CollectionExpressionMissingConstructor:
-                case ErrorCode.ERR_CollectionExpressionMissingAdd:
->>>>>>> cd90f6f0
                     return false;
                 default:
                     // NOTE: All error codes must be explicitly handled in this switch statement
