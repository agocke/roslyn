--- conflicted
+++ resolved
@@ -205,11 +205,8 @@
         IDS_AddressOfMethodGroup = MessageBase + 12780,
         IDS_FeatureInitOnlySetters = MessageBase + 12781,
         IDS_FeatureRecords = MessageBase + 12782,
-<<<<<<< HEAD
-        IDS_FeatureTargetTypedConditional = MessageBase + 12783,
-=======
         IDS_FeatureNullPointerConstantPattern = MessageBase + 12783,
->>>>>>> 9165a531
+        IDS_FeatureTargetTypedConditional = MessageBase + 12784,
     }
 
     // Message IDs may refer to strings that need to be localized.
