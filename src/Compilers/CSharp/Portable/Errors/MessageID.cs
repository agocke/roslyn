--- conflicted
+++ resolved
@@ -237,11 +237,7 @@
             Location location = null)
         {
             var diag = GetFeatureAvailabilityDiagnosticInfoOpt(feature, (CSharpParseOptions)syntax.SyntaxTree.Options);
-<<<<<<< HEAD
-            if (!(diag is null))
-=======
             if (diag is object)
->>>>>>> 670656e0
             {
                 diagnostics.Add(diag, location ?? syntax.GetLocation());
                 return false;
