﻿// Copyright (c) Microsoft.  All Rights Reserved.  Licensed under the Apache License, Version 2.0.  See License.txt in the project root for license information.

using System;
using System.Diagnostics;
using Roslyn.Utilities;

namespace Microsoft.CodeAnalysis.CSharp
{
    internal enum MessageID
    {
        None = 0,
        MessageBase = 1200,
        IDS_SK_METHOD = MessageBase + 2000,
        IDS_SK_TYPE = MessageBase + 2001,
        IDS_SK_NAMESPACE = MessageBase + 2002,
        IDS_SK_FIELD = MessageBase + 2003,
        IDS_SK_PROPERTY = MessageBase + 2004,
        IDS_SK_UNKNOWN = MessageBase + 2005,
        IDS_SK_VARIABLE = MessageBase + 2006,
        IDS_SK_EVENT = MessageBase + 2007,
        IDS_SK_TYVAR = MessageBase + 2008,
        //IDS_SK_GCLASS = MessageBase + 2009,
        IDS_SK_ALIAS = MessageBase + 2010,
        //IDS_SK_EXTERNALIAS = MessageBase + 2011,
        IDS_SK_LABEL = MessageBase + 2012,
        IDS_NULL = MessageBase + 10001,
        //IDS_RELATEDERROR = MessageBase + 10002,
        //IDS_RELATEDWARNING = MessageBase + 10003,
        IDS_XMLIGNORED = MessageBase + 10004,
        IDS_XMLIGNORED2 = MessageBase + 10005,
        IDS_XMLFAILEDINCLUDE = MessageBase + 10006,
        IDS_XMLBADINCLUDE = MessageBase + 10007,
        IDS_XMLNOINCLUDE = MessageBase + 10008,
        IDS_XMLMISSINGINCLUDEFILE = MessageBase + 10009,
        IDS_XMLMISSINGINCLUDEPATH = MessageBase + 10010,
        IDS_GlobalNamespace = MessageBase + 10011,
        IDS_FeatureGenerics = MessageBase + 12500,
        IDS_FeatureAnonDelegates = MessageBase + 12501,
        IDS_FeatureModuleAttrLoc = MessageBase + 12502,
        IDS_FeatureGlobalNamespace = MessageBase + 12503,
        IDS_FeatureFixedBuffer = MessageBase + 12504,
        IDS_FeaturePragma = MessageBase + 12505,
        IDS_FOREACHLOCAL = MessageBase + 12506,
        IDS_USINGLOCAL = MessageBase + 12507,
        IDS_FIXEDLOCAL = MessageBase + 12508,
        IDS_FeatureStaticClasses = MessageBase + 12511,
        IDS_FeaturePartialTypes = MessageBase + 12512,
        IDS_MethodGroup = MessageBase + 12513,
        IDS_AnonMethod = MessageBase + 12514,
        IDS_FeatureSwitchOnBool = MessageBase + 12517,
        //IDS_WarnAsError = MessageBase + 12518,
        IDS_Collection = MessageBase + 12520,
        IDS_FeaturePropertyAccessorMods = MessageBase + 12522,
        IDS_FeatureExternAlias = MessageBase + 12523,
        IDS_FeatureIterators = MessageBase + 12524,
        IDS_FeatureDefault = MessageBase + 12525,
        IDS_FeatureNullable = MessageBase + 12528,
        IDS_Lambda = MessageBase + 12531,
        IDS_FeaturePatternMatching = MessageBase + 12532,
        IDS_FeatureThrowExpression = MessageBase + 12533,

        IDS_FeatureImplicitArray = MessageBase + 12557,
        IDS_FeatureImplicitLocal = MessageBase + 12558,
        IDS_FeatureAnonymousTypes = MessageBase + 12559,
        IDS_FeatureAutoImplementedProperties = MessageBase + 12560,
        IDS_FeatureObjectInitializer = MessageBase + 12561,
        IDS_FeatureCollectionInitializer = MessageBase + 12562,
        IDS_FeatureLambda = MessageBase + 12563,
        IDS_FeatureQueryExpression = MessageBase + 12564,
        IDS_FeatureExtensionMethod = MessageBase + 12565,
        IDS_FeaturePartialMethod = MessageBase + 12566,
        IDS_FeatureDynamic = MessageBase + 12644,
        IDS_FeatureTypeVariance = MessageBase + 12645,
        IDS_FeatureNamedArgument = MessageBase + 12646,
        IDS_FeatureOptionalParameter = MessageBase + 12647,
        IDS_FeatureExceptionFilter = MessageBase + 12648,
        IDS_FeatureAutoPropertyInitializer = MessageBase + 12649,

        IDS_SK_TYPE_OR_NAMESPACE = MessageBase + 12652,
        IDS_Contravariant = MessageBase + 12659,
        IDS_Contravariantly = MessageBase + 12660,
        IDS_Covariant = MessageBase + 12661,
        IDS_Covariantly = MessageBase + 12662,
        IDS_Invariantly = MessageBase + 12663,

        IDS_FeatureAsync = MessageBase + 12668,

        IDS_LIB_ENV = MessageBase + 12680,
        IDS_LIB_OPTION = MessageBase + 12681,
        IDS_REFERENCEPATH_OPTION = MessageBase + 12682,
        IDS_DirectoryDoesNotExist = MessageBase + 12683,
        IDS_DirectoryHasInvalidPath = MessageBase + 12684,

        IDS_Namespace1 = MessageBase + 12685,
        IDS_PathList = MessageBase + 12686,
        IDS_Text = MessageBase + 12687,

        // available

        IDS_FeatureNullPropagatingOperator = MessageBase + 12690,
        IDS_FeatureExpressionBodiedMethod = MessageBase + 12691,
        IDS_FeatureExpressionBodiedProperty = MessageBase + 12692,
        IDS_FeatureExpressionBodiedIndexer = MessageBase + 12693,
        // IDS_VersionExperimental = MessageBase + 12694,
        IDS_FeatureNameof = MessageBase + 12695,
        IDS_FeatureDictionaryInitializer = MessageBase + 12696,

        IDS_ToolName = MessageBase + 12697,
        IDS_LogoLine1 = MessageBase + 12698,
        IDS_LogoLine2 = MessageBase + 12699,
        IDS_CSCHelp = MessageBase + 12700,

        IDS_FeatureUsingStatic = MessageBase + 12701,
        IDS_FeatureInterpolatedStrings = MessageBase + 12702,
        IDS_OperationCausedStackOverflow = MessageBase + 12703,
        IDS_AwaitInCatchAndFinally = MessageBase + 12704,
        IDS_FeatureReadonlyAutoImplementedProperties = MessageBase + 12705,
        IDS_FeatureBinaryLiteral = MessageBase + 12706,
        IDS_FeatureDigitSeparator = MessageBase + 12707,
        IDS_FeatureLocalFunctions = MessageBase + 12708,

        IDS_FeatureRefLocalsReturns = MessageBase + 12710,
        IDS_FeatureTuples = MessageBase + 12711,
        IDS_FeatureOutVar = MessageBase + 12713,

        IDS_FeatureIOperation = MessageBase + 12714,
        IDS_FeatureExpressionBodiedAccessor = MessageBase + 12715,
        IDS_FeatureExpressionBodiedDeOrConstructor = MessageBase + 12716,
        IDS_ThrowExpression = MessageBase + 12717,
        IDS_FeatureDefaultLiteral = MessageBase + 12718,
        IDS_FeatureInferredTupleNames = MessageBase + 12719,
<<<<<<< HEAD

        IDS_DefaultInterfaceImplementation = MessageBase + 12720,
=======
        IDS_FeatureGenericPatternMatching = MessageBase + 12720,
>>>>>>> 837ca214
    }

    // Message IDs may refer to strings that need to be localized.
    // This struct makes an IFormattable wrapper around a MessageID
    internal struct LocalizableErrorArgument : IFormattable, IMessageSerializable
    {
        private readonly MessageID _id;

        internal LocalizableErrorArgument(MessageID id)
        {
            _id = id;
        }

        public override string ToString()
        {
            return ToString(null, null);
        }

        public string ToString(string format, IFormatProvider formatProvider)
        {
            return ErrorFacts.GetMessage(_id, formatProvider as System.Globalization.CultureInfo);
        }
    }

    // And this extension method makes it easy to localize MessageIDs:

    internal static partial class MessageIDExtensions
    {
        public static LocalizableErrorArgument Localize(this MessageID id)
        {
            return new LocalizableErrorArgument(id);
        }

        // Returns the string to be used in the /features flag switch to enable the MessageID feature.
        // Always call this before RequiredVersion:
        //   If this method returns null, call RequiredVersion and use that.
        //   If this method returns non-null, use that.
        // Features should be mutually exclusive between RequiredFeature and RequiredVersion.
        //   (hence the above rule - RequiredVersion throws when RequiredFeature returns non-null)
        internal static string RequiredFeature(this MessageID feature)
        {
            switch (feature)
            {
                case MessageID.IDS_FeatureIOperation:
                    return "IOperation";
                default:
                    return null;
            }
        }

        internal static LanguageVersion RequiredVersion(this MessageID feature)
        {
            // Based on CSourceParser::GetFeatureUsage from SourceParser.cpp.
            // Checks are in the LanguageParser unless otherwise noted.
            switch (feature)
            {
                // C# 7.1 features.
                case MessageID.IDS_FeatureDefaultLiteral:
                case MessageID.IDS_FeatureInferredTupleNames:
<<<<<<< HEAD
                case MessageID.IDS_DefaultInterfaceImplementation:
=======
                case MessageID.IDS_FeatureGenericPatternMatching:
>>>>>>> 837ca214
                    return LanguageVersion.CSharp7_1;

                // C# 7 features.
                case MessageID.IDS_FeatureBinaryLiteral:
                case MessageID.IDS_FeatureDigitSeparator:
                case MessageID.IDS_FeatureLocalFunctions:
                case MessageID.IDS_FeatureRefLocalsReturns:
                case MessageID.IDS_FeaturePatternMatching:
                case MessageID.IDS_FeatureThrowExpression:
                case MessageID.IDS_FeatureTuples:
                case MessageID.IDS_FeatureOutVar:
                case MessageID.IDS_FeatureExpressionBodiedAccessor:
                case MessageID.IDS_FeatureExpressionBodiedDeOrConstructor:
                    return LanguageVersion.CSharp7;

                // C# 6 features.
                case MessageID.IDS_FeatureExceptionFilter:
                case MessageID.IDS_FeatureAutoPropertyInitializer:
                case MessageID.IDS_FeatureNullPropagatingOperator:
                case MessageID.IDS_FeatureExpressionBodiedMethod:
                case MessageID.IDS_FeatureExpressionBodiedProperty:
                case MessageID.IDS_FeatureExpressionBodiedIndexer:
                case MessageID.IDS_FeatureNameof:
                case MessageID.IDS_FeatureDictionaryInitializer:
                case MessageID.IDS_FeatureUsingStatic:
                case MessageID.IDS_FeatureInterpolatedStrings:
                case MessageID.IDS_AwaitInCatchAndFinally:
                case MessageID.IDS_FeatureReadonlyAutoImplementedProperties:
                    return LanguageVersion.CSharp6;

                // C# 5 features.
                case MessageID.IDS_FeatureAsync:
                    return LanguageVersion.CSharp5;

                // C# 4 features.
                case MessageID.IDS_FeatureDynamic: // Checked in the binder.
                case MessageID.IDS_FeatureTypeVariance:
                case MessageID.IDS_FeatureNamedArgument:
                case MessageID.IDS_FeatureOptionalParameter:
                    return LanguageVersion.CSharp4;

                // C# 3 features.
                case MessageID.IDS_FeatureImplicitArray:
                case MessageID.IDS_FeatureAnonymousTypes:
                case MessageID.IDS_FeatureObjectInitializer:
                case MessageID.IDS_FeatureCollectionInitializer:
                case MessageID.IDS_FeatureLambda:
                case MessageID.IDS_FeatureQueryExpression:
                case MessageID.IDS_FeatureExtensionMethod:
                case MessageID.IDS_FeaturePartialMethod:
                case MessageID.IDS_FeatureImplicitLocal: // Checked in the binder.
                case MessageID.IDS_FeatureAutoImplementedProperties:
                    return LanguageVersion.CSharp3;

                // C# 2 features.
                case MessageID.IDS_FeatureGenerics: // Also affects crefs.
                case MessageID.IDS_FeatureAnonDelegates:
                case MessageID.IDS_FeatureGlobalNamespace: // Also affects crefs.
                case MessageID.IDS_FeatureFixedBuffer:
                case MessageID.IDS_FeatureStaticClasses:
                case MessageID.IDS_FeaturePartialTypes:
                case MessageID.IDS_FeaturePropertyAccessorMods:
                case MessageID.IDS_FeatureExternAlias:
                case MessageID.IDS_FeatureIterators:
                case MessageID.IDS_FeatureDefault:
                case MessageID.IDS_FeatureNullable:
                case MessageID.IDS_FeaturePragma: // Checked in the directive parser.
                case MessageID.IDS_FeatureSwitchOnBool: // Checked in the binder.
                    return LanguageVersion.CSharp2;

                // Special C# 2 feature: only a warning in C# 1.
                case MessageID.IDS_FeatureModuleAttrLoc:
                    Debug.Assert(false, "Should be handled specially");
                    return LanguageVersion.CSharp1;

                default:
                    throw ExceptionUtilities.UnexpectedValue(feature);
            }
        }
    }
}<|MERGE_RESOLUTION|>--- conflicted
+++ resolved
@@ -129,12 +129,9 @@
         IDS_ThrowExpression = MessageBase + 12717,
         IDS_FeatureDefaultLiteral = MessageBase + 12718,
         IDS_FeatureInferredTupleNames = MessageBase + 12719,
-<<<<<<< HEAD
-
-        IDS_DefaultInterfaceImplementation = MessageBase + 12720,
-=======
         IDS_FeatureGenericPatternMatching = MessageBase + 12720,
->>>>>>> 837ca214
+
+        IDS_DefaultInterfaceImplementation = MessageBase + 12721,
     }
 
     // Message IDs may refer to strings that need to be localized.
@@ -194,11 +191,8 @@
                 // C# 7.1 features.
                 case MessageID.IDS_FeatureDefaultLiteral:
                 case MessageID.IDS_FeatureInferredTupleNames:
-<<<<<<< HEAD
+                case MessageID.IDS_FeatureGenericPatternMatching:
                 case MessageID.IDS_DefaultInterfaceImplementation:
-=======
-                case MessageID.IDS_FeatureGenericPatternMatching:
->>>>>>> 837ca214
                     return LanguageVersion.CSharp7_1;
 
                 // C# 7 features.
