﻿// Copyright (c) Microsoft.  All Rights Reserved.  Licensed under the Apache License, Version 2.0.  See License.txt in the project root for license information.

using System;
using System.Diagnostics;
using Roslyn.Utilities;

namespace Microsoft.CodeAnalysis.CSharp
{
    internal enum MessageID
    {
        None = 0,
        MessageBase = 1200,

        IDS_SK_METHOD = MessageBase + 2000,
        IDS_SK_TYPE = MessageBase + 2001,
        IDS_SK_NAMESPACE = MessageBase + 2002,
        IDS_SK_FIELD = MessageBase + 2003,
        IDS_SK_PROPERTY = MessageBase + 2004,
        IDS_SK_UNKNOWN = MessageBase + 2005,
        IDS_SK_VARIABLE = MessageBase + 2006,
        IDS_SK_EVENT = MessageBase + 2007,
        IDS_SK_TYVAR = MessageBase + 2008,
        //IDS_SK_GCLASS = MessageBase + 2009,
        IDS_SK_ALIAS = MessageBase + 2010,
        //IDS_SK_EXTERNALIAS = MessageBase + 2011,
        IDS_SK_LABEL = MessageBase + 2012,
        IDS_SK_CONSTRUCTOR = MessageBase + 2013,

        IDS_NULL = MessageBase + 10001,
        //IDS_RELATEDERROR = MessageBase + 10002,
        //IDS_RELATEDWARNING = MessageBase + 10003,
        IDS_XMLIGNORED = MessageBase + 10004,
        IDS_XMLIGNORED2 = MessageBase + 10005,
        IDS_XMLFAILEDINCLUDE = MessageBase + 10006,
        IDS_XMLBADINCLUDE = MessageBase + 10007,
        IDS_XMLNOINCLUDE = MessageBase + 10008,
        IDS_XMLMISSINGINCLUDEFILE = MessageBase + 10009,
        IDS_XMLMISSINGINCLUDEPATH = MessageBase + 10010,
        IDS_GlobalNamespace = MessageBase + 10011,
        IDS_FeatureGenerics = MessageBase + 12500,
        IDS_FeatureAnonDelegates = MessageBase + 12501,
        IDS_FeatureModuleAttrLoc = MessageBase + 12502,
        IDS_FeatureGlobalNamespace = MessageBase + 12503,
        IDS_FeatureFixedBuffer = MessageBase + 12504,
        IDS_FeaturePragma = MessageBase + 12505,
        IDS_FOREACHLOCAL = MessageBase + 12506,
        IDS_USINGLOCAL = MessageBase + 12507,
        IDS_FIXEDLOCAL = MessageBase + 12508,
        IDS_FeatureStaticClasses = MessageBase + 12511,
        IDS_FeaturePartialTypes = MessageBase + 12512,
        IDS_MethodGroup = MessageBase + 12513,
        IDS_AnonMethod = MessageBase + 12514,
        IDS_FeatureSwitchOnBool = MessageBase + 12517,
        //IDS_WarnAsError = MessageBase + 12518,
        IDS_Collection = MessageBase + 12520,
        IDS_FeaturePropertyAccessorMods = MessageBase + 12522,
        IDS_FeatureExternAlias = MessageBase + 12523,
        IDS_FeatureIterators = MessageBase + 12524,
        IDS_FeatureDefault = MessageBase + 12525,
        IDS_FeatureNullable = MessageBase + 12528,
        IDS_Lambda = MessageBase + 12531,
        IDS_FeaturePatternMatching = MessageBase + 12532,
        IDS_FeatureThrowExpression = MessageBase + 12533,

        IDS_FeatureImplicitArray = MessageBase + 12557,
        IDS_FeatureImplicitLocal = MessageBase + 12558,
        IDS_FeatureAnonymousTypes = MessageBase + 12559,
        IDS_FeatureAutoImplementedProperties = MessageBase + 12560,
        IDS_FeatureObjectInitializer = MessageBase + 12561,
        IDS_FeatureCollectionInitializer = MessageBase + 12562,
        IDS_FeatureLambda = MessageBase + 12563,
        IDS_FeatureQueryExpression = MessageBase + 12564,
        IDS_FeatureExtensionMethod = MessageBase + 12565,
        IDS_FeaturePartialMethod = MessageBase + 12566,
        IDS_FeatureDynamic = MessageBase + 12644,
        IDS_FeatureTypeVariance = MessageBase + 12645,
        IDS_FeatureNamedArgument = MessageBase + 12646,
        IDS_FeatureOptionalParameter = MessageBase + 12647,
        IDS_FeatureExceptionFilter = MessageBase + 12648,
        IDS_FeatureAutoPropertyInitializer = MessageBase + 12649,

        IDS_SK_TYPE_OR_NAMESPACE = MessageBase + 12652,
        IDS_Contravariant = MessageBase + 12659,
        IDS_Contravariantly = MessageBase + 12660,
        IDS_Covariant = MessageBase + 12661,
        IDS_Covariantly = MessageBase + 12662,
        IDS_Invariantly = MessageBase + 12663,

        IDS_FeatureAsync = MessageBase + 12668,

        IDS_LIB_ENV = MessageBase + 12680,
        IDS_LIB_OPTION = MessageBase + 12681,
        IDS_REFERENCEPATH_OPTION = MessageBase + 12682,
        IDS_DirectoryDoesNotExist = MessageBase + 12683,
        IDS_DirectoryHasInvalidPath = MessageBase + 12684,

        IDS_Namespace1 = MessageBase + 12685,
        IDS_PathList = MessageBase + 12686,
        IDS_Text = MessageBase + 12687,

        // available

        IDS_FeatureNullPropagatingOperator = MessageBase + 12690,
        IDS_FeatureExpressionBodiedMethod = MessageBase + 12691,
        IDS_FeatureExpressionBodiedProperty = MessageBase + 12692,
        IDS_FeatureExpressionBodiedIndexer = MessageBase + 12693,
        // IDS_VersionExperimental = MessageBase + 12694,
        IDS_FeatureNameof = MessageBase + 12695,
        IDS_FeatureDictionaryInitializer = MessageBase + 12696,

        IDS_ToolName = MessageBase + 12697,
        IDS_LogoLine1 = MessageBase + 12698,
        IDS_LogoLine2 = MessageBase + 12699,
        IDS_CSCHelp = MessageBase + 12700,

        IDS_FeatureUsingStatic = MessageBase + 12701,
        IDS_FeatureInterpolatedStrings = MessageBase + 12702,
        IDS_OperationCausedStackOverflow = MessageBase + 12703,
        IDS_AwaitInCatchAndFinally = MessageBase + 12704,
        IDS_FeatureReadonlyAutoImplementedProperties = MessageBase + 12705,
        IDS_FeatureBinaryLiteral = MessageBase + 12706,
        IDS_FeatureDigitSeparator = MessageBase + 12707,
        IDS_FeatureLocalFunctions = MessageBase + 12708,

        IDS_FeatureRefLocalsReturns = MessageBase + 12710,
        IDS_FeatureTuples = MessageBase + 12711,
        IDS_FeatureOutVar = MessageBase + 12713,

        // IDS_FeatureIOperation = MessageBase + 12714,
        IDS_FeatureExpressionBodiedAccessor = MessageBase + 12715,
        IDS_FeatureExpressionBodiedDeOrConstructor = MessageBase + 12716,
        IDS_ThrowExpression = MessageBase + 12717,
        IDS_FeatureDefaultLiteral = MessageBase + 12718,
        IDS_FeatureInferredTupleNames = MessageBase + 12719,
        IDS_FeatureGenericPatternMatching = MessageBase + 12720,
        IDS_FeatureAsyncMain = MessageBase + 12721,
        IDS_LangVersions = MessageBase +  12722,

        IDS_FeatureLeadingDigitSeparator = MessageBase + 12723,
        IDS_FeatureNonTrailingNamedArguments = MessageBase + 12724,

        IDS_FeatureReadOnlyReferences = MessageBase + 12725,
        IDS_FeatureRefStructs = MessageBase + 12726,
        IDS_FeatureReadOnlyStructs = MessageBase + 12727,
        IDS_FeatureRefExtensionMethods = MessageBase + 12728,
        IDS_StackAllocExpression = MessageBase + 12729,
        IDS_FeaturePrivateProtected = MessageBase + 12730,
<<<<<<< HEAD
        IDS_FeatureAttributesOnBackingFields = MessageBase + 12731,
        IDS_FeatureRecursivePatterns = MessageBase + 12732,
=======

        IDS_FeatureRefConditional = MessageBase + 12731,
        IDS_FeatureAttributesOnBackingFields = MessageBase + 12732,
        IDS_FeatureImprovedOverloadCandidates = MessageBase + 12733,
>>>>>>> 12b488e7
    }

    // Message IDs may refer to strings that need to be localized.
    // This struct makes an IFormattable wrapper around a MessageID
    internal struct LocalizableErrorArgument : IFormattable, IMessageSerializable
    {
        private readonly MessageID _id;

        internal LocalizableErrorArgument(MessageID id)
        {
            _id = id;
        }

        public override string ToString()
        {
            return ToString(null, null);
        }

        public string ToString(string format, IFormatProvider formatProvider)
        {
            return ErrorFacts.GetMessage(_id, formatProvider as System.Globalization.CultureInfo);
        }
    }

    // And this extension method makes it easy to localize MessageIDs:

    internal static partial class MessageIDExtensions
    {
        public static LocalizableErrorArgument Localize(this MessageID id)
        {
            return new LocalizableErrorArgument(id);
        }

        // Returns the string to be used in the /features flag switch to enable the MessageID feature.
        // Always call this before RequiredVersion:
        //   If this method returns null, call RequiredVersion and use that.
        //   If this method returns non-null, use that.
        // Features should be mutually exclusive between RequiredFeature and RequiredVersion.
        //   (hence the above rule - RequiredVersion throws when RequiredFeature returns non-null)
        internal static string RequiredFeature(this MessageID feature)
        {
            switch (feature)
            {
                case MessageID.IDS_FeatureRecursivePatterns:
                    return "patterns2";
                default:
                    return null;
            }
        }

        internal static LanguageVersion RequiredVersion(this MessageID feature)
        {
            Debug.Assert(RequiredFeature(feature) == null);

            // Based on CSourceParser::GetFeatureUsage from SourceParser.cpp.
            // Checks are in the LanguageParser unless otherwise noted.
            switch (feature)
            {
                // C# 7.3 features.
                case MessageID.IDS_FeatureAttributesOnBackingFields: // semantic check
                case MessageID.IDS_FeatureImprovedOverloadCandidates: // semantic check
                    return LanguageVersion.CSharp7_3;

                // C# 7.2 features.
                case MessageID.IDS_FeatureNonTrailingNamedArguments: // semantic check
                case MessageID.IDS_FeatureLeadingDigitSeparator:
                case MessageID.IDS_FeaturePrivateProtected:
                case MessageID.IDS_FeatureReadOnlyReferences:
                case MessageID.IDS_FeatureRefStructs:
                case MessageID.IDS_FeatureReadOnlyStructs:
                case MessageID.IDS_FeatureRefExtensionMethods:
                case MessageID.IDS_FeatureRefConditional:
                    return LanguageVersion.CSharp7_2;

                // C# 7.1 features.
                case MessageID.IDS_FeatureAsyncMain:
                case MessageID.IDS_FeatureDefaultLiteral:
                case MessageID.IDS_FeatureInferredTupleNames:
                case MessageID.IDS_FeatureGenericPatternMatching:
                    return LanguageVersion.CSharp7_1;

                // C# 7 features.
                case MessageID.IDS_FeatureBinaryLiteral:
                case MessageID.IDS_FeatureDigitSeparator:
                case MessageID.IDS_FeatureLocalFunctions:
                case MessageID.IDS_FeatureRefLocalsReturns:
                case MessageID.IDS_FeaturePatternMatching:
                case MessageID.IDS_FeatureThrowExpression:
                case MessageID.IDS_FeatureTuples:
                case MessageID.IDS_FeatureOutVar:
                case MessageID.IDS_FeatureExpressionBodiedAccessor:
                case MessageID.IDS_FeatureExpressionBodiedDeOrConstructor:
                    return LanguageVersion.CSharp7;

                // C# 6 features.
                case MessageID.IDS_FeatureExceptionFilter:
                case MessageID.IDS_FeatureAutoPropertyInitializer:
                case MessageID.IDS_FeatureNullPropagatingOperator:
                case MessageID.IDS_FeatureExpressionBodiedMethod:
                case MessageID.IDS_FeatureExpressionBodiedProperty:
                case MessageID.IDS_FeatureExpressionBodiedIndexer:
                case MessageID.IDS_FeatureNameof:
                case MessageID.IDS_FeatureDictionaryInitializer:
                case MessageID.IDS_FeatureUsingStatic:
                case MessageID.IDS_FeatureInterpolatedStrings:
                case MessageID.IDS_AwaitInCatchAndFinally:
                case MessageID.IDS_FeatureReadonlyAutoImplementedProperties:
                    return LanguageVersion.CSharp6;

                // C# 5 features.
                case MessageID.IDS_FeatureAsync:
                    return LanguageVersion.CSharp5;

                // C# 4 features.
                case MessageID.IDS_FeatureDynamic: // Checked in the binder.
                case MessageID.IDS_FeatureTypeVariance:
                case MessageID.IDS_FeatureNamedArgument:
                case MessageID.IDS_FeatureOptionalParameter:
                    return LanguageVersion.CSharp4;

                // C# 3 features.
                case MessageID.IDS_FeatureImplicitArray:
                case MessageID.IDS_FeatureAnonymousTypes:
                case MessageID.IDS_FeatureObjectInitializer:
                case MessageID.IDS_FeatureCollectionInitializer:
                case MessageID.IDS_FeatureLambda:
                case MessageID.IDS_FeatureQueryExpression:
                case MessageID.IDS_FeatureExtensionMethod:
                case MessageID.IDS_FeaturePartialMethod:
                case MessageID.IDS_FeatureImplicitLocal: // Checked in the binder.
                case MessageID.IDS_FeatureAutoImplementedProperties:
                    return LanguageVersion.CSharp3;

                // C# 2 features.
                case MessageID.IDS_FeatureGenerics: // Also affects crefs.
                case MessageID.IDS_FeatureAnonDelegates:
                case MessageID.IDS_FeatureGlobalNamespace: // Also affects crefs.
                case MessageID.IDS_FeatureFixedBuffer:
                case MessageID.IDS_FeatureStaticClasses:
                case MessageID.IDS_FeaturePartialTypes:
                case MessageID.IDS_FeaturePropertyAccessorMods:
                case MessageID.IDS_FeatureExternAlias:
                case MessageID.IDS_FeatureIterators:
                case MessageID.IDS_FeatureDefault:
                case MessageID.IDS_FeatureNullable:
                case MessageID.IDS_FeaturePragma: // Checked in the directive parser.
                case MessageID.IDS_FeatureSwitchOnBool: // Checked in the binder.
                    return LanguageVersion.CSharp2;

                // Special C# 2 feature: only a warning in C# 1.
                case MessageID.IDS_FeatureModuleAttrLoc:
                    Debug.Assert(false, "Should be handled specially");
                    return LanguageVersion.CSharp1;

                default:
                    throw ExceptionUtilities.UnexpectedValue(feature);
            }
        }
    }
}<|MERGE_RESOLUTION|>--- conflicted
+++ resolved
@@ -145,15 +145,11 @@
         IDS_FeatureRefExtensionMethods = MessageBase + 12728,
         IDS_StackAllocExpression = MessageBase + 12729,
         IDS_FeaturePrivateProtected = MessageBase + 12730,
-<<<<<<< HEAD
-        IDS_FeatureAttributesOnBackingFields = MessageBase + 12731,
-        IDS_FeatureRecursivePatterns = MessageBase + 12732,
-=======
 
         IDS_FeatureRefConditional = MessageBase + 12731,
         IDS_FeatureAttributesOnBackingFields = MessageBase + 12732,
         IDS_FeatureImprovedOverloadCandidates = MessageBase + 12733,
->>>>>>> 12b488e7
+        IDS_FeatureRecursivePatterns = MessageBase + 12735,
     }
 
     // Message IDs may refer to strings that need to be localized.
