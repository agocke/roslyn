﻿// Copyright (c) Microsoft.  All Rights Reserved.  Licensed under the Apache License, Version 2.0.  See License.txt in the project root for license information.

using System;
using System.Collections.Generic;
using System.Collections.Immutable;
using System.Diagnostics;
using System.Linq;
using Microsoft.CodeAnalysis.CodeGen;
using Microsoft.CodeAnalysis.CSharp.Symbols;
using Microsoft.CodeAnalysis.CSharp.Syntax;
using Microsoft.CodeAnalysis.Text;
using Roslyn.Utilities;

namespace Microsoft.CodeAnalysis.CSharp.CodeGen
{
    internal partial class CodeGenerator
    {
        private void EmitStatement(BoundStatement statement)
        {
            switch (statement.Kind)
            {
                case BoundKind.Block:
                    EmitBlock((BoundBlock)statement);
                    break;

                case BoundKind.SequencePoint:
                    this.EmitSequencePointStatement((BoundSequencePoint)statement);
                    break;

                case BoundKind.SequencePointWithSpan:
                    this.EmitSequencePointStatement((BoundSequencePointWithSpan)statement);
                    break;

                case BoundKind.ExpressionStatement:
                    EmitExpression(((BoundExpressionStatement)statement).Expression, false);
                    break;

                case BoundKind.StatementList:
                    EmitStatementList((BoundStatementList)statement);
                    break;

                case BoundKind.ReturnStatement:
                    EmitReturnStatement((BoundReturnStatement)statement);
                    break;

                case BoundKind.GotoStatement:
                    EmitGotoStatement((BoundGotoStatement)statement);
                    break;

                case BoundKind.LabelStatement:
                    EmitLabelStatement((BoundLabelStatement)statement);
                    break;

                case BoundKind.ConditionalGoto:
                    EmitConditionalGoto((BoundConditionalGoto)statement);
                    break;

                case BoundKind.ThrowStatement:
                    EmitThrowStatement((BoundThrowStatement)statement);
                    break;

                case BoundKind.TryStatement:
                    EmitTryStatement((BoundTryStatement)statement);
                    break;

                case BoundKind.SwitchStatement:
                    EmitSwitchStatement((BoundSwitchStatement)statement);
                    break;

                case BoundKind.StateMachineScope:
                    EmitStateMachineScope((BoundStateMachineScope)statement);
                    break;

                case BoundKind.NoOpStatement:
                    EmitNoOpStatement((BoundNoOpStatement)statement);
                    break;

                default:
                    // Code gen should not be invoked if there are errors.
                    throw ExceptionUtilities.UnexpectedValue(statement.Kind);
            }

#if DEBUG
            if (_stackLocals == null || _stackLocals.Count == 0)
            {
                _builder.AssertStackEmpty();
            }
#endif
        }

        private int EmitStatementAndCountInstructions(BoundStatement statement)
        {
            int n = _builder.InstructionsEmitted;
            this.EmitStatement(statement);
            return _builder.InstructionsEmitted - n;
        }

        private void EmitStatementList(BoundStatementList list)
        {
            for (int i = 0, n = list.Statements.Length; i < n; i++)
            {
                EmitStatement(list.Statements[i]);
            }
        }

        private void EmitNoOpStatement(BoundNoOpStatement statement)
        {
            switch (statement.Flavor)
            {
                case NoOpStatementFlavor.Default:
                    if (_ilEmitStyle == ILEmitStyle.Debug)
                    {
                        _builder.EmitOpCode(ILOpCode.Nop);
                    }
                    break;

                case NoOpStatementFlavor.AwaitYieldPoint:
                    Debug.Assert((_asyncYieldPoints == null) == (_asyncResumePoints == null));
                    if (_asyncYieldPoints == null)
                    {
                        _asyncYieldPoints = ArrayBuilder<int>.GetInstance();
                        _asyncResumePoints = ArrayBuilder<int>.GetInstance();
                    }
                    Debug.Assert(_asyncYieldPoints.Count == _asyncResumePoints.Count);
                    _asyncYieldPoints.Add(_builder.AllocateILMarker());
                    break;

                case NoOpStatementFlavor.AwaitResumePoint:
                    Debug.Assert(_asyncYieldPoints != null);
                    Debug.Assert(_asyncYieldPoints != null);
                    _asyncResumePoints.Add(_builder.AllocateILMarker());
                    Debug.Assert(_asyncYieldPoints.Count == _asyncResumePoints.Count);
                    break;

                default:
                    throw ExceptionUtilities.UnexpectedValue(statement.Flavor);
            }
        }

        private void EmitThrowStatement(BoundThrowStatement node)
        {
            BoundExpression expr = node.ExpressionOpt;
            if (expr != null)
            {
                this.EmitExpression(expr, true);

                var exprType = expr.Type;
                // Expression type will be null for "throw null;".
                if (exprType?.TypeKind == TypeKind.TypeParameter)
                {
                    this.EmitBox(exprType, expr.Syntax);
                }
            }

            _builder.EmitThrow(isRethrow: expr == null);
        }

        private void EmitConditionalGoto(BoundConditionalGoto boundConditionalGoto)
        {
            object label = boundConditionalGoto.Label;
            Debug.Assert(label != null);
            EmitCondBranch(boundConditionalGoto.Condition, ref label, boundConditionalGoto.JumpIfTrue);
        }

        // 3.17 The brfalse instruction transfers control to target if value (of type int32, int64, object reference, managed
        //pointer, unmanaged pointer or native int) is zero (false). If value is non-zero (true), execution continues at
        //the next instruction.

        private static bool CanPassToBrfalse(TypeSymbol ts)
        {
            if (ts.IsEnumType())
            {
                // valid enums are all primitives
                return true;
            }

            var tc = ts.PrimitiveTypeCode;
            switch (tc)
            {
                case Microsoft.Cci.PrimitiveTypeCode.Float32:
                case Microsoft.Cci.PrimitiveTypeCode.Float64:
                    return false;

                case Microsoft.Cci.PrimitiveTypeCode.NotPrimitive:
                    // if this is a generic type param, verifier will want us to box
                    // EmitCondBranch knows that
                    return ts.IsReferenceType;

                default:
                    Debug.Assert(tc != Microsoft.Cci.PrimitiveTypeCode.Invalid);
                    Debug.Assert(tc != Microsoft.Cci.PrimitiveTypeCode.Void);

                    return true;
            }
        }

        private static BoundExpression TryReduce(BoundBinaryOperator condition, ref bool sense)
        {
            var opKind = condition.OperatorKind.Operator();

            Debug.Assert(opKind == BinaryOperatorKind.Equal ||
                        opKind == BinaryOperatorKind.NotEqual);

            BoundExpression nonConstOp;
            BoundExpression constOp = (condition.Left.ConstantValue != null) ? condition.Left : null;

            if (constOp != null)
            {
                nonConstOp = condition.Right;
            }
            else
            {
                constOp = (condition.Right.ConstantValue != null) ? condition.Right : null;
                if (constOp == null)
                {
                    return null;
                }
                nonConstOp = condition.Left;
            }

            var nonConstType = nonConstOp.Type;
            if (!CanPassToBrfalse(nonConstType))
            {
                return null;
            }

            bool isBool = nonConstType.PrimitiveTypeCode == Microsoft.Cci.PrimitiveTypeCode.Boolean;
            bool isZero = constOp.ConstantValue.IsDefaultValue;

            // bool is special, only it can be compared to true and false...
            if (!isBool && !isZero)
            {
                return null;
            }

            // if comparing to zero, flip the sense
            if (isZero)
            {
                sense = !sense;
            }

            // if comparing != flip the sense
            if (opKind == BinaryOperatorKind.NotEqual)
            {
                sense = !sense;
            }

            return nonConstOp;
        }

        private const int IL_OP_CODE_ROW_LENGTH = 4;

        private static readonly ILOpCode[] s_condJumpOpCodes = new ILOpCode[]
        {
            //  <            <=               >                >=
            ILOpCode.Blt,    ILOpCode.Ble,    ILOpCode.Bgt,    ILOpCode.Bge,     // Signed
            ILOpCode.Bge,    ILOpCode.Bgt,    ILOpCode.Ble,    ILOpCode.Blt,     // Signed Invert
            ILOpCode.Blt_un, ILOpCode.Ble_un, ILOpCode.Bgt_un, ILOpCode.Bge_un,  // Unsigned
            ILOpCode.Bge_un, ILOpCode.Bgt_un, ILOpCode.Ble_un, ILOpCode.Blt_un,  // Unsigned Invert
            ILOpCode.Blt,    ILOpCode.Ble,    ILOpCode.Bgt,    ILOpCode.Bge,     // Float
            ILOpCode.Bge_un, ILOpCode.Bgt_un, ILOpCode.Ble_un, ILOpCode.Blt_un,  // Float Invert
        };

        /// <summary>
        /// Produces opcode for a jump that corresponds to given operation and sense.
        /// Also produces a reverse opcode - opcode for the same condition with inverted sense.
        /// </summary>
        private static ILOpCode CodeForJump(BoundBinaryOperator op, bool sense, out ILOpCode revOpCode)
        {
            int opIdx;

            switch (op.OperatorKind.Operator())
            {
                case BinaryOperatorKind.Equal:
                    revOpCode = !sense ? ILOpCode.Beq : ILOpCode.Bne_un;
                    return sense ? ILOpCode.Beq : ILOpCode.Bne_un;

                case BinaryOperatorKind.NotEqual:
                    revOpCode = !sense ? ILOpCode.Bne_un : ILOpCode.Beq;
                    return sense ? ILOpCode.Bne_un : ILOpCode.Beq;

                case BinaryOperatorKind.LessThan:
                    opIdx = 0;
                    break;

                case BinaryOperatorKind.LessThanOrEqual:
                    opIdx = 1;
                    break;

                case BinaryOperatorKind.GreaterThan:
                    opIdx = 2;
                    break;

                case BinaryOperatorKind.GreaterThanOrEqual:
                    opIdx = 3;
                    break;

                default:
                    throw ExceptionUtilities.UnexpectedValue(op.OperatorKind.Operator());
            }

            if (IsUnsignedBinaryOperator(op))
            {
                opIdx += 2 * IL_OP_CODE_ROW_LENGTH; //unsigned
            }
            else if (IsFloat(op.OperatorKind))
            {
                opIdx += 4 * IL_OP_CODE_ROW_LENGTH;  //float
            }

            int revOpIdx = opIdx;

            if (!sense)
            {
                opIdx += IL_OP_CODE_ROW_LENGTH; //invert op
            }
            else
            {
                revOpIdx += IL_OP_CODE_ROW_LENGTH; //invert rev
            }

            revOpCode = s_condJumpOpCodes[revOpIdx];
            return s_condJumpOpCodes[opIdx];
        }

        // generate a jump to dest if (condition == sense) is true
        private void EmitCondBranch(BoundExpression condition, ref object dest, bool sense)
        {
            _recursionDepth++;

            if (_recursionDepth > 1)
            {
                StackGuard.EnsureSufficientExecutionStack(_recursionDepth);

                EmitCondBranchCore(condition, ref dest, sense);
            }
            else
            {
                EmitCondBranchCoreWithStackGuard(condition, ref dest, sense);
            }

            _recursionDepth--;
        }

        private void EmitCondBranchCoreWithStackGuard(BoundExpression condition, ref object dest, bool sense)
        {
            Debug.Assert(_recursionDepth == 1);

            try
            {
                EmitCondBranchCore(condition, ref dest, sense);
                Debug.Assert(_recursionDepth == 1);
            }
            catch (Exception ex) when (StackGuard.IsInsufficientExecutionStackException(ex))
            {
                _diagnostics.Add(ErrorCode.ERR_InsufficientStack,
                                 BoundTreeVisitor.CancelledByStackGuardException.GetTooLongOrComplexExpressionErrorLocation(condition));
                throw new EmitCancelledException();
            }
        }

        private void EmitCondBranchCore(BoundExpression condition, ref object dest, bool sense)
        {
        oneMoreTime:

            ILOpCode ilcode;

            if (condition.ConstantValue != null)
            {
                bool taken = condition.ConstantValue.IsDefaultValue != sense;

                if (taken)
                {
                    dest = dest ?? new object();
                    _builder.EmitBranch(ILOpCode.Br, dest);
                }
                else
                {
                    // otherwise this branch will never be taken, so just fall through...
                }

                return;
            }

            switch (condition.Kind)
            {
                case BoundKind.BinaryOperator:
                    var binOp = (BoundBinaryOperator)condition;
                    bool testBothArgs = sense;

                    switch (binOp.OperatorKind.OperatorWithLogical())
                    {
                        case BinaryOperatorKind.LogicalOr:
                            testBothArgs = !testBothArgs;
                            // Fall through
                            goto case BinaryOperatorKind.LogicalAnd;

                        case BinaryOperatorKind.LogicalAnd:
                            if (testBothArgs)
                            {
                                // gotoif(a != sense) fallThrough
                                // gotoif(b == sense) dest
                                // fallThrough:

                                object fallThrough = null;

                                EmitCondBranch(binOp.Left, ref fallThrough, !sense);
                                EmitCondBranch(binOp.Right, ref dest, sense);

                                if (fallThrough != null)
                                {
                                    _builder.MarkLabel(fallThrough);
                                }
                            }
                            else
                            {
                                // gotoif(a == sense) labDest
                                // gotoif(b == sense) labDest

                                EmitCondBranch(binOp.Left, ref dest, sense);
                                condition = binOp.Right;
                                goto oneMoreTime;
                            }
                            return;

                        case BinaryOperatorKind.Equal:
                        case BinaryOperatorKind.NotEqual:
                            var reduced = TryReduce(binOp, ref sense);
                            if (reduced != null)
                            {
                                condition = reduced;
                                goto oneMoreTime;
                            }
                            // Fall through
                            goto case BinaryOperatorKind.LessThan;

                        case BinaryOperatorKind.LessThan:
                        case BinaryOperatorKind.LessThanOrEqual:
                        case BinaryOperatorKind.GreaterThan:
                        case BinaryOperatorKind.GreaterThanOrEqual:
                            EmitExpression(binOp.Left, true);
                            EmitExpression(binOp.Right, true);
                            ILOpCode revOpCode;
                            ilcode = CodeForJump(binOp, sense, out revOpCode);
                            dest = dest ?? new object();
                            _builder.EmitBranch(ilcode, dest, revOpCode);
                            return;
                    }

                    // none of above. 
                    // then it is regular binary expression - Or, And, Xor ...
                    goto default;

                case BoundKind.LoweredConditionalAccess:
                    {
                        var ca = (BoundLoweredConditionalAccess)condition;
                        var receiver = ca.Receiver;
                        var receiverType = receiver.Type;

                        // we need a copy if we deal with nonlocal value (to capture the value)
                        // or if we deal with stack local (reads are destructive)
                        var complexCase = !receiverType.IsReferenceType ||
                                          LocalRewriter.CanChangeValueBetweenReads(receiver, localsMayBeAssignedOrCaptured: false) ||
                                          (receiver.Kind == BoundKind.Local && IsStackLocal(((BoundLocal)receiver).LocalSymbol)) ||
                                          (ca.WhenNullOpt?.IsDefaultValue() == false);

                        if (complexCase)
                        {
                            goto default;
                        }

                        if (sense)
                        {
                            // gotoif(receiver != null) fallThrough
                            // gotoif(receiver.Access) dest
                            // fallThrough:

                            object fallThrough = null;

                            EmitCondBranch(receiver, ref fallThrough, sense: false);
                            EmitReceiverRef(receiver, isAccessConstrained: false);
                            EmitCondBranch(ca.WhenNotNull, ref dest, sense: true);

                            if (fallThrough != null)
                            {
                                _builder.MarkLabel(fallThrough);
                            }
                        }
                        else
                        {
                            // gotoif(receiver == null) labDest
                            // gotoif(!receiver.Access) labDest
                            EmitCondBranch(receiver, ref dest, sense: false);
                            EmitReceiverRef(receiver, isAccessConstrained: false);
                            condition = ca.WhenNotNull;
                            goto oneMoreTime;
                        }
                    }
                    return;

                case BoundKind.UnaryOperator:
                    var unOp = (BoundUnaryOperator)condition;
                    if (unOp.OperatorKind == UnaryOperatorKind.BoolLogicalNegation)
                    {
                        sense = !sense;
                        condition = unOp.Operand;
                        goto oneMoreTime;
                    }
                    goto default;

                case BoundKind.IsOperator:
                    var isOp = (BoundIsOperator)condition;
                    var operand = isOp.Operand;
                    EmitExpression(operand, true);
                    Debug.Assert((object)operand.Type != null);
                    if (!operand.Type.IsVerifierReference())
                    {
                        // box the operand for isinst if it is not a verifier reference
                        EmitBox(operand.Type, operand.Syntax);
                    }
                    _builder.EmitOpCode(ILOpCode.Isinst);
                    EmitSymbolToken(isOp.TargetType.Type, isOp.TargetType.Syntax);
                    ilcode = sense ? ILOpCode.Brtrue : ILOpCode.Brfalse;
                    dest = dest ?? new object();
                    _builder.EmitBranch(ilcode, dest);
                    return;

                case BoundKind.Sequence:
                    var seq = (BoundSequence)condition;
                    EmitSequenceCondBranch(seq, ref dest, sense);
                    return;

                default:
                    EmitExpression(condition, true);

                    var conditionType = condition.Type;
                    if (conditionType.IsReferenceType && !conditionType.IsVerifierReference())
                    {
                        EmitBox(conditionType, condition.Syntax);
                    }

                    ilcode = sense ? ILOpCode.Brtrue : ILOpCode.Brfalse;
                    dest = dest ?? new object();
                    _builder.EmitBranch(ilcode, dest);
                    return;
            }
        }

        private void EmitSequenceCondBranch(BoundSequence sequence, ref object dest, bool sense)
        {
            DefineLocals(sequence);
            EmitSideEffects(sequence);
            EmitCondBranch(sequence.Value, ref dest, sense);

            // sequence is used as a value, can release all locals
            FreeLocals(sequence, doNotRelease: null);
        }

        private void EmitLabelStatement(BoundLabelStatement boundLabelStatement)
        {
            _builder.MarkLabel(boundLabelStatement.Label);
        }

        private void EmitGotoStatement(BoundGotoStatement boundGotoStatement)
        {
            _builder.EmitBranch(ILOpCode.Br, boundGotoStatement.Label);
        }

        // used by HandleReturn method which tries to inject 
        // indirect ret sequence as a last statement in the block
        // that is the last statement of the current method
        // NOTE: it is important that there is no code after this "ret"
        //       it is desirable, for debug purposes, that this ret is emitted inside top level { } 
        private bool IsLastBlockInMethod(BoundBlock block)
        {
            if (_boundBody == block)
            {
                return true;
            }

            //sometimes top level node is a statement list containing 
            //epilogue and then a block. If we are having that block, it will do.
            var list = _boundBody as BoundStatementList;
            if (list != null && list.Statements.LastOrDefault() == block)
            {
                return true;
            }

            return false;
        }

        private void EmitBlock(BoundBlock block)
        {
            var hasLocals = !block.Locals.IsEmpty;

            if (hasLocals)
            {
                _builder.OpenLocalScope();

                foreach (var local in block.Locals)
                {
                    var declaringReferences = local.DeclaringSyntaxReferences;
                    DefineLocal(local, !declaringReferences.IsEmpty ? (CSharpSyntaxNode)declaringReferences[0].GetSyntax() : block.Syntax);
                }
            }

            foreach (var statement in block.Statements)
            {
                EmitStatement(statement);
            }

            if (_indirectReturnState == IndirectReturnState.Needed &&
                IsLastBlockInMethod(block))
            {
                HandleReturn();
            }

            if (hasLocals)
            {
                foreach (var local in block.Locals)
                {
                    FreeLocal(local);
                }

                _builder.CloseLocalScope();
            }
        }

        private void EmitStateMachineScope(BoundStateMachineScope scope)
        {
            _builder.OpenStateMachineScope();
            foreach (var field in scope.Fields)
            {
                _builder.DefineUserDefinedStateMachineHoistedLocal(field.SlotIndex);
            }

            EmitStatement(scope.Statement);
            _builder.CloseStateMachineScope();
        }

        // There are two ways a value can be returned from a function:
        // - Using ret opcode
        // - Store return value if any to a predefined temp and jump to the epilogue block
        // Sometimes ret is not an option (try/catch etc.). We also do this when emitting
        // debuggable code. This function is a stub for the logic that decides that.
        private bool ShouldUseIndirectReturn()
        {
            // If the method/lambda body is a block we define a sequence point for the closing brace of the body
            // and associate it with the ret instruction. If there is a return statement we need to store the value 
            // to a long-lived synthesized local since a sequence point requires an empty evaluation stack.
            //
            // The emitted pattern is:
            //   <evaluate return statement expression>
            //   stloc $ReturnValue
            //   ldloc  $ReturnValue // sequence point
            //   ret
            //
            // Do not emit this pattern if the method doesn't include user code or doesn't have a block body.
            return _ilEmitStyle == ILEmitStyle.Debug && _method.GenerateDebugInfo && _methodBodySyntaxOpt?.IsKind(SyntaxKind.Block) == true ||
                   _builder.InExceptionHandler;
        }

        // Compiler generated return mapped to a block is very likely the synthetic return
        // that was added at the end of the last block of a void method by analysis.
        // This is likely to be the last return in the method, so if we have not yet
        // emitted return sequence, it is convenient to do it right here (if we can).
        private bool CanHandleReturnLabel(BoundReturnStatement boundReturnStatement)
        {
            return boundReturnStatement.WasCompilerGenerated &&
                    (boundReturnStatement.Syntax.IsKind(SyntaxKind.Block) || _method?.IsImplicitConstructor == true) &&
                    !_builder.InExceptionHandler;
        }

        private void EmitReturnStatement(BoundReturnStatement boundReturnStatement)
        {
            var expressionOpt = boundReturnStatement.ExpressionOpt;
            if (boundReturnStatement.RefKind == RefKind.None)
            {
                this.EmitExpression(expressionOpt, true);
            }
            else
            {
                this.EmitAddress(expressionOpt, AddressKind.Writeable);
            }

            if (ShouldUseIndirectReturn())
            {
                if (expressionOpt != null)
                {
                    _builder.EmitLocalStore(LazyReturnTemp);
                }

                if (_indirectReturnState != IndirectReturnState.Emitted && CanHandleReturnLabel(boundReturnStatement))
                {
                    HandleReturn();
                }
                else
                {
                    _builder.EmitBranch(ILOpCode.Br, s_returnLabel);

                    if (_indirectReturnState == IndirectReturnState.NotNeeded)
                    {
                        _indirectReturnState = IndirectReturnState.Needed;
                    }
                }
            }
            else
            {
                if (_indirectReturnState == IndirectReturnState.Needed && CanHandleReturnLabel(boundReturnStatement))
                {
                    if (expressionOpt != null)
                    {
                        _builder.EmitLocalStore(LazyReturnTemp);
                    }

                    HandleReturn();
                }
                else
                {
                    if (expressionOpt != null)
                    {
                        // Ensure the return type has been translated. (Necessary
                        // for cases of untranslated anonymous types.)
                        var returnType = expressionOpt.Type;
                        var byRefType = returnType as ByRefReturnErrorTypeSymbol;
                        if ((object)byRefType != null)
                        {
                            returnType = byRefType.ReferencedType;
                        }
                        _module.Translate(returnType, boundReturnStatement.Syntax, _diagnostics);
                    }
                    _builder.EmitRet(expressionOpt == null);
                }
            }
        }

        private void EmitTryStatement(BoundTryStatement statement, bool emitCatchesOnly = false)
        {
            Debug.Assert(!statement.CatchBlocks.IsDefault);

            // Stack must be empty at beginning of try block.
            _builder.AssertStackEmpty();

            // IL requires catches and finally block to be distinct try
            // blocks so if the source contained both a catch and
            // a finally, nested scopes are emitted.
            bool emitNestedScopes = (!emitCatchesOnly &&
                (statement.CatchBlocks.Length > 0) &&
                (statement.FinallyBlockOpt != null));

            _builder.OpenLocalScope(ScopeType.TryCatchFinally);

            _builder.OpenLocalScope(ScopeType.Try);
            // IL requires catches and finally block to be distinct try
            // blocks so if the source contained both a catch and
            // a finally, nested scopes are emitted.

            _tryNestingLevel++;
            if (emitNestedScopes)
            {
                EmitTryStatement(statement, emitCatchesOnly: true);
            }
            else
            {
                EmitBlock(statement.TryBlock);
            }

            _tryNestingLevel--;
            // Close the Try scope
            _builder.CloseLocalScope();

            if (!emitNestedScopes)
            {
                foreach (var catchBlock in statement.CatchBlocks)
                {
                    EmitCatchBlock(catchBlock);
                }
            }

            if (!emitCatchesOnly && (statement.FinallyBlockOpt != null))
            {
                _builder.OpenLocalScope(statement.PreferFaultHandler ? ScopeType.Fault : ScopeType.Finally);
                EmitBlock(statement.FinallyBlockOpt);

                // close Finally scope
                _builder.CloseLocalScope();

                // close the whole try statement scope
                _builder.CloseLocalScope();

                // in a case where we emit surrogate Finally using Fault, we emit code like this
                //
                // try{
                //      . . .
                // } fault {
                //      finallyBlock;
                // }
                // finallyBlock;
                //
                // This is where the second copy of finallyBlock is emitted. 
                if (statement.PreferFaultHandler)
                {
                    var finallyClone = FinallyCloner.MakeFinallyClone(statement);
                    EmitBlock(finallyClone);
                }
            }
            else
            {
                // close the whole try statement scope
                _builder.CloseLocalScope();
            }
        }

        /// <remarks>
        /// The interesting part in the following method is the support for exception filters. 
        /// === Example:
        ///
        /// try
        /// {
        ///    TryBlock
        /// }
        /// catch (ExceptionType ex) when (Condition)
        /// {
        ///    Handler
        /// }
        ///
        /// gets emitted as something like ===>
        ///
        /// Try           
        ///     TryBlock
        /// Filter 
        ///     var tmp = Pop() as {ExceptionType}
        ///     if (tmp == null)
        ///     {
        ///         Push 0
        ///     }
        ///     else
        ///     {
        ///         ex = tmp
        ///         Push Condition ? 1 : 0
        ///     }
        /// End Filter // leaves 1 or 0 on the stack
        /// Catch      // gets called after finalization of nested exception frames if condition above produced 1
        ///     Pop    // CLR pushes the exception object again
        ///     variable ex can be used here
        ///     Handler
        /// EndCatch
        /// </remarks>
        private void EmitCatchBlock(BoundCatchBlock catchBlock)
        {
            object typeCheckFailedLabel = null;


            _builder.AdjustStack(1); // Account for exception on the stack.

            // Open appropriate exception handler scope. (Catch or Filter)
            // if it is a Filter, emit prologue that checks if the type on the stack
            // converts to what we want.
            if (catchBlock.ExceptionFilterOpt == null)
            {
                var exceptionType = ((object)catchBlock.ExceptionTypeOpt != null) ?
                    _module.Translate(catchBlock.ExceptionTypeOpt, catchBlock.Syntax, _diagnostics) :
                    _module.GetSpecialType(SpecialType.System_Object, catchBlock.Syntax, _diagnostics);

                _builder.OpenLocalScope(ScopeType.Catch, exceptionType);

                if (catchBlock.IsSynthesizedAsyncCatchAll)
                {
                    Debug.Assert(_asyncCatchHandlerOffset < 0); // only one expected
                    _asyncCatchHandlerOffset = _builder.AllocateILMarker();
                }

                // Dev12 inserts the sequence point on catch clause without a filter, just before 
                // the exception object is assigned to the variable.
                // 
                // Also in Dev12 the exception variable scope span starts right after the stloc instruction and 
                // ends right before leave instruction. So when stopped at the sequence point Dev12 inserts,
                // the exception variable is not visible. 
                if (_emitPdbSequencePoints)
                {
                    var syntax = catchBlock.Syntax as CatchClauseSyntax;
                    if (syntax != null)
                    {
                        TextSpan spSpan;
                        var declaration = syntax.Declaration;

                        if (declaration == null)
                        {
                            spSpan = syntax.CatchKeyword.Span;
                        }
                        else
                        {
                            spSpan = TextSpan.FromBounds(syntax.SpanStart, syntax.Declaration.Span.End);
                        }

                        this.EmitSequencePoint(catchBlock.SyntaxTree, spSpan);
                    }
                }
            }
            else
            {
                _builder.OpenLocalScope(ScopeType.Filter);

                // Filtering starts with simulating regular catch through a 
                // type check. If this is not our type then we are done.
                var typeCheckPassedLabel = new object();
                typeCheckFailedLabel = new object();

                if ((object)catchBlock.ExceptionTypeOpt != null)
                {
                    var exceptionType = _module.Translate(catchBlock.ExceptionTypeOpt, catchBlock.Syntax, _diagnostics);

                    _builder.EmitOpCode(ILOpCode.Isinst);
                    _builder.EmitToken(exceptionType, catchBlock.Syntax, _diagnostics);
                    _builder.EmitOpCode(ILOpCode.Dup);
                    _builder.EmitBranch(ILOpCode.Brtrue, typeCheckPassedLabel);
                    _builder.EmitOpCode(ILOpCode.Pop);
                    _builder.EmitIntConstant(0);
                    _builder.EmitBranch(ILOpCode.Br, typeCheckFailedLabel);
                }
                else
                {
                    // no formal exception type means we always pass the check
                }

                _builder.MarkLabel(typeCheckPassedLabel);
            }

            if ((object)catchBlock.LocalOpt != null)
            {
                var declaringReferences = catchBlock.LocalOpt.DeclaringSyntaxReferences;
                var localSyntax = !declaringReferences.IsEmpty ? (CSharpSyntaxNode)declaringReferences[0].GetSyntax() : catchBlock.Syntax;
                DefineLocal(catchBlock.LocalOpt, localSyntax);
            }

            var exceptionSourceOpt = catchBlock.ExceptionSourceOpt;
            if (exceptionSourceOpt != null)
            {
                // here we have our exception on the stack in a form of a reference type (O)
                // it means that we have to "unbox" it before storing to the local 
                // if exception's type is a generic type parameter.
                if (!exceptionSourceOpt.Type.IsVerifierReference())
                {
                    Debug.Assert(exceptionSourceOpt.Type.IsTypeParameter()); // only expecting type parameters
                    _builder.EmitOpCode(ILOpCode.Unbox_any);
                    EmitSymbolToken(exceptionSourceOpt.Type, exceptionSourceOpt.Syntax);
                }

                BoundExpression exceptionSource = exceptionSourceOpt;
                while (exceptionSource.Kind == BoundKind.Sequence)
                {
                    var seq = (BoundSequence)exceptionSource;
                    EmitSideEffects(seq);
                    exceptionSource = seq.Value;
                }

                switch (exceptionSource.Kind)
                {
                    case BoundKind.Local:
                        var exceptionSourceLocal = (BoundLocal)exceptionSource;
                        Debug.Assert(exceptionSourceLocal.LocalSymbol.RefKind == RefKind.None);
                        if (!IsStackLocal(exceptionSourceLocal.LocalSymbol))
                        {
                            _builder.EmitLocalStore(GetLocal(exceptionSourceLocal));
                        }

                        break;

                    case BoundKind.FieldAccess:
                        var left = (BoundFieldAccess)exceptionSource;
                        Debug.Assert(!left.FieldSymbol.IsStatic, "Not supported");
                        Debug.Assert(!left.ReceiverOpt.Type.IsTypeParameter());

                        var stateMachineField = left.FieldSymbol as StateMachineFieldSymbol;
                        if (((object)stateMachineField != null) && (stateMachineField.SlotIndex >= 0))
                        {
                            _builder.DefineUserDefinedStateMachineHoistedLocal(stateMachineField.SlotIndex);
                        }

                        // When assigning to a field
                        // we need to push param address below the exception
                        var temp = AllocateTemp(exceptionSource.Type, exceptionSource.Syntax);
                        _builder.EmitLocalStore(temp);

                        var receiverTemp = EmitReceiverRef(left.ReceiverOpt);
                        Debug.Assert(receiverTemp == null);

                        _builder.EmitLocalLoad(temp);
                        FreeTemp(temp);

                        EmitFieldStore(left);
                        break;

                    default:
                        throw ExceptionUtilities.UnexpectedValue(exceptionSource.Kind);
                }
            }
            else
            {
                _builder.EmitOpCode(ILOpCode.Pop);
            }

            // Emit the actual filter expression, if we have one, and normalize
            // results.
            if (catchBlock.ExceptionFilterOpt != null)
            {
                EmitCondExpr(catchBlock.ExceptionFilterOpt, true);
                // Normalize the return value because values other than 0 or 1
                // produce unspecified results.
                _builder.EmitIntConstant(0);
                _builder.EmitOpCode(ILOpCode.Cgt_un);
                _builder.MarkLabel(typeCheckFailedLabel);

                // Now we are starting the actual handler
                _builder.MarkFilterConditionEnd();

                // Pop the exception; it should have already been stored to the
                // variable by the filter.
                _builder.EmitOpCode(ILOpCode.Pop);
            }

            EmitBlock(catchBlock.Body);

            _builder.CloseLocalScope();
        }

        private void EmitSwitchStatement(BoundSwitchStatement switchStatement)
        {
            var preambleOpt = switchStatement.LoweredPreambleOpt;
            if (preambleOpt != null)
            {
                EmitStatement(preambleOpt);
            }

            // Switch expression must have a valid switch governing type
            Debug.Assert((object)switchStatement.Expression.Type != null);
            Debug.Assert(switchStatement.Expression.Type.IsValidSwitchGoverningType());

            // We must have rewritten nullable switch expression into non-nullable constructs.
            Debug.Assert(!switchStatement.Expression.Type.IsNullableType());

            BoundExpression expression = switchStatement.Expression;
            ImmutableArray<BoundSwitchSection> switchSections = switchStatement.SwitchSections;
            GeneratedLabelSymbol breakLabel = switchStatement.BreakLabel;
            LabelSymbol constantTargetOpt = switchStatement.ConstantTargetOpt;

            if ((object)constantTargetOpt != null)
            {
                EmitConstantSwitchHeader(expression, constantTargetOpt);
            }
            else
            {
                // ConstantTargetOpt should be set to breakLabel for empty switch statement
                Debug.Assert(switchStatement.SwitchSections.Any());

                // Get switch case labels (indexed by their constant value) for emitting switch header and jump table
                LabelSymbol fallThroughLabel = breakLabel;
                KeyValuePair<ConstantValue, object>[] switchCaseLabels = GetSwitchCaseLabels(switchSections, ref fallThroughLabel);

                // CONSIDER: EmitSwitchHeader may modify the switchCaseLabels array by sorting it.
                // CONSIDER: Currently, only purpose of creating this switchCaseLabels array is for Emitting the switch header.
                // CONSIDER: If this requirement changes, we may want to pass in ArrayBuilder<KeyValuePair<ConstantValue, object>> instead.

                if (switchCaseLabels.Length == 0)
                {
                    // no case labels
                    EmitExpression(expression, used: false);
                    _builder.EmitBranch(ILOpCode.Br, fallThroughLabel);
                }
                else
                {
                    EmitSwitchHeader(switchStatement, expression, switchCaseLabels, fallThroughLabel);
                }
            }

            EmitSwitchBody(switchStatement.InnerLocals, switchSections, breakLabel, switchStatement.Syntax);
        }

        private static KeyValuePair<ConstantValue, object>[] GetSwitchCaseLabels(ImmutableArray<BoundSwitchSection> sections, ref LabelSymbol fallThroughLabel)
        {
            var labelsBuilder = ArrayBuilder<KeyValuePair<ConstantValue, object>>.GetInstance();
            foreach (var section in sections)
            {
                foreach (BoundSwitchLabel boundLabel in section.SwitchLabels)
                {
                    var label = (SourceLabelSymbol)boundLabel.Label;
                    if (label.IdentifierNodeOrToken.Kind() == SyntaxKind.DefaultSwitchLabel)
                    {
                        fallThroughLabel = label;
                    }
                    else
                    {
                        Debug.Assert(label.SwitchCaseLabelConstant != null
                            && SwitchConstantValueHelper.IsValidSwitchCaseLabelConstant(label.SwitchCaseLabelConstant));

                        labelsBuilder.Add(new KeyValuePair<ConstantValue, object>(label.SwitchCaseLabelConstant, label));
                    }
                }
            }

            return labelsBuilder.ToArrayAndFree();
        }

        private void EmitConstantSwitchHeader(BoundExpression expression, LabelSymbol target)
        {
            EmitExpression(expression, false);
            _builder.EmitBranch(ILOpCode.Br, target);
        }

        private void EmitSwitchHeader(
            BoundSwitchStatement switchStatement,
            BoundExpression expression,
            KeyValuePair<ConstantValue, object>[] switchCaseLabels,
            LabelSymbol fallThroughLabel)
        {
            Debug.Assert(expression.ConstantValue == null);
            Debug.Assert((object)expression.Type != null &&
                expression.Type.IsValidSwitchGoverningType());
            Debug.Assert(switchCaseLabels.Length > 0);

            Debug.Assert(switchCaseLabels != null);

            LocalDefinition temp = null;
            LocalOrParameter key;
            BoundSequence sequence = null;

            if (expression.Kind == BoundKind.Sequence)
            {
                sequence = (BoundSequence)expression;
                DefineLocals(sequence);
                EmitSideEffects(sequence);
                expression = sequence.Value;
            }

            if (expression.Kind == BoundKind.SequencePointExpression)
            {
                var sequencePointExpression = (BoundSequencePointExpression)expression;
                EmitSequencePoint(sequencePointExpression);
                expression = sequencePointExpression.Expression;
            }

            switch (expression.Kind)
            {
                case BoundKind.Local:
                    var local = ((BoundLocal)expression).LocalSymbol;
                    if (local.RefKind == RefKind.None && !IsStackLocal(local))
                    {
                        key = this.GetLocal(local);
                        break;
                    }
                    goto default;

                case BoundKind.Parameter:
                    var parameter = (BoundParameter)expression;
                    if (parameter.ParameterSymbol.RefKind == RefKind.None)
                    {
                        key = ParameterSlot(parameter);
                        break;
                    }
                    goto default;

                default:
                    EmitExpression(expression, true);
                    temp = AllocateTemp(expression.Type, expression.Syntax);
                    _builder.EmitLocalStore(temp);
                    key = temp;
                    break;
            }

            // Emit switch jump table            
            if (expression.Type.SpecialType != SpecialType.System_String)
            {
                _builder.EmitIntegerSwitchJumpTable(switchCaseLabels, fallThroughLabel, key, expression.Type.EnumUnderlyingType().PrimitiveTypeCode);
            }
            else
            {
                this.EmitStringSwitchJumpTable(switchStatement, switchCaseLabels, fallThroughLabel, key, expression.Syntax);
            }

            if (temp != null)
            {
                FreeTemp(temp);
            }

            if (sequence != null)
            {
                FreeLocals(sequence, doNotRelease: null);
            }
        }

        private void EmitStringSwitchJumpTable(
            BoundSwitchStatement switchStatement,
            KeyValuePair<ConstantValue, object>[] switchCaseLabels,
            LabelSymbol fallThroughLabel,
            LocalOrParameter key,
            CSharpSyntaxNode syntaxNode)
        {
            LocalDefinition keyHash = null;

            // Condition is necessary, but not sufficient (e.g. might be missing a special or well-known member).
            if (SwitchStringJumpTableEmitter.ShouldGenerateHashTableSwitch(_module, switchCaseLabels.Length))
            {
                Debug.Assert(_module.SupportsPrivateImplClass);

                var privateImplClass = _module.GetPrivateImplClass(syntaxNode, _diagnostics);
                Cci.IReference stringHashMethodRef = privateImplClass.GetMethod(PrivateImplementationDetails.SynthesizedStringHashFunctionName);

                // Heuristics and well-known member availability determine the existence
                // of this helper.  Rather than reproduce that (language-specific) logic here,
                // we simply check for the information we really want - whether the helper is
                // available.
                if (stringHashMethodRef != null)
                {
                    // static uint ComputeStringHash(string s)
                    // pop 1 (s)
                    // push 1 (uint return value)
                    // stackAdjustment = (pushCount - popCount) = 0

                    _builder.EmitLoad(key);
                    _builder.EmitOpCode(ILOpCode.Call, stackAdjustment: 0);
                    _builder.EmitToken(stringHashMethodRef, syntaxNode, _diagnostics);

                    var UInt32Type = _module.Compilation.GetSpecialType(SpecialType.System_UInt32);
                    keyHash = AllocateTemp(UInt32Type, syntaxNode);

                    _builder.EmitLocalStore(keyHash);
                }
            }

            Cci.IReference stringEqualityMethodRef = _module.Translate(switchStatement.StringEquality, syntaxNode, _diagnostics);

            Cci.IMethodReference stringLengthRef = null;
            var stringLengthMethod = _module.Compilation.GetSpecialTypeMember(SpecialMember.System_String__Length) as MethodSymbol;
            if (stringLengthMethod != null && !stringLengthMethod.HasUseSiteError)
            {
                stringLengthRef = _module.Translate(stringLengthMethod, syntaxNode, _diagnostics);
            }

            SwitchStringJumpTableEmitter.EmitStringCompareAndBranch emitStringCondBranchDelegate =
                (keyArg, stringConstant, targetLabel) =>
                {
                    if (stringConstant == ConstantValue.Null)
                    {
                        // if (key == null)
                        //      goto targetLabel
                        _builder.EmitLoad(keyArg);
                        _builder.EmitBranch(ILOpCode.Brfalse, targetLabel, ILOpCode.Brtrue);
                    }
                    else if (stringConstant.StringValue.Length == 0 && stringLengthRef != null)
                    {
                        // if (key != null && key.Length == 0)
                        //      goto targetLabel

                        object skipToNext = new object();
                        _builder.EmitLoad(keyArg);
                        _builder.EmitBranch(ILOpCode.Brfalse, skipToNext, ILOpCode.Brtrue);

                        _builder.EmitLoad(keyArg);
                        // Stack: key --> length
                        _builder.EmitOpCode(ILOpCode.Call, 0);
                        var diag = DiagnosticBag.GetInstance();
                        _builder.EmitToken(stringLengthRef, null, diag);
                        Debug.Assert(diag.IsEmptyWithoutResolution);
                        diag.Free();

                        _builder.EmitBranch(ILOpCode.Brfalse, targetLabel, ILOpCode.Brtrue);
                        _builder.MarkLabel(skipToNext);
                    }
                    else
                    {
                        this.EmitStringCompareAndBranch(key, syntaxNode, stringConstant, targetLabel, stringEqualityMethodRef);
                    }
                };

            _builder.EmitStringSwitchJumpTable(
                caseLabels: switchCaseLabels,
                fallThroughLabel: fallThroughLabel,
                key: key,
                keyHash: keyHash,
                emitStringCondBranchDelegate: emitStringCondBranchDelegate,
                computeStringHashcodeDelegate: SynthesizedStringSwitchHashMethod.ComputeStringHash);

            if (keyHash != null)
            {
                FreeTemp(keyHash);
            }
        }

        /// <summary>
        /// Delegate to emit string compare call and conditional branch based on the compare result.
        /// </summary>
        /// <param name="key">Key to compare</param>
        /// <param name="syntaxNode">Node for diagnostics.</param>
        /// <param name="stringConstant">Case constant to compare the key against</param>
        /// <param name="targetLabel">Target label to branch to if key = stringConstant</param>
        /// <param name="stringEqualityMethodRef">String equality method</param>
        private void EmitStringCompareAndBranch(LocalOrParameter key, SyntaxNode syntaxNode, ConstantValue stringConstant, object targetLabel, Microsoft.Cci.IReference stringEqualityMethodRef)
        {
            // Emit compare and branch:

            // if (key == stringConstant)
            //      goto targetLabel;

            Debug.Assert(stringEqualityMethodRef != null);

#if DEBUG
            var assertDiagnostics = DiagnosticBag.GetInstance();
            Debug.Assert(stringEqualityMethodRef == _module.Translate((MethodSymbol)_module.Compilation.GetSpecialTypeMember(SpecialMember.System_String__op_Equality), (CSharpSyntaxNode)syntaxNode, assertDiagnostics));
            assertDiagnostics.Free();
#endif

            // static bool String.Equals(string a, string b)
            // pop 2 (a, b)
            // push 1 (bool return value)

            // stackAdjustment = (pushCount - popCount) = -1

            _builder.EmitLoad(key);
            _builder.EmitConstantValue(stringConstant);
            _builder.EmitOpCode(ILOpCode.Call, stackAdjustment: -1);
            _builder.EmitToken(stringEqualityMethodRef, syntaxNode, _diagnostics);

            // Branch to targetLabel if String.Equals returned true.
            _builder.EmitBranch(ILOpCode.Brtrue, targetLabel, ILOpCode.Brfalse);
        }

        private void EmitSwitchBody(
            ImmutableArray<LocalSymbol> locals,
            ImmutableArray<BoundSwitchSection> switchSections,
            GeneratedLabelSymbol breakLabel,
            CSharpSyntaxNode syntaxNode)
        {
            var hasLocals = !locals.IsEmpty;

            if (hasLocals)
            {
                _builder.OpenLocalScope();

                foreach (var local in locals)
                {
                    DefineLocal(local, syntaxNode);
                }
            }

            foreach (var section in switchSections)
            {
                EmitSwitchSection(section);
            }

            _builder.MarkLabel(breakLabel);

            if (hasLocals)
            {
                _builder.CloseLocalScope();
            }
        }

        private void EmitSwitchSection(BoundSwitchSection switchSection)
        {
            foreach (var boundSwitchLabel in switchSection.SwitchLabels)
            {
                _builder.MarkLabel(boundSwitchLabel.Label);
            }

            foreach (var statement in switchSection.Statements)
            {
                EmitStatement(statement);
            }
        }

        /// <summary>
        /// Gets already declared and initialized local.
        /// </summary>
        private LocalDefinition GetLocal(BoundLocal localExpression)
        {
            var symbol = localExpression.LocalSymbol;
            return GetLocal(symbol);
        }

        private LocalDefinition GetLocal(LocalSymbol symbol)
        {
            return _builder.LocalSlotManager.GetLocal(symbol);
        }

        private LocalDefinition DefineLocal(LocalSymbol local, CSharpSyntaxNode syntaxNode)
        {
            var transformFlags = default(ImmutableArray<TypedConstant>);
            bool hasDynamic = local.Type.ContainsDynamic();
            var isDynamicSourceLocal = hasDynamic && !local.IsCompilerGenerated;
            if (isDynamicSourceLocal)
            {
                NamedTypeSymbol booleanType = _module.Compilation.GetSpecialType(SpecialType.System_Boolean);
                transformFlags = CSharpCompilation.DynamicTransformsEncoder.Encode(local.Type, booleanType, 0, RefKind.None);
            }

            if (local.IsConst)
            {
                Debug.Assert(local.HasConstantValue);
                MetadataConstant compileTimeValue = _module.CreateConstant(local.Type, local.ConstantValue, syntaxNode, _diagnostics);
                LocalConstantDefinition localConstantDef = new LocalConstantDefinition(local.Name, local.Locations.FirstOrDefault() ?? Location.None, compileTimeValue, isDynamicSourceLocal, transformFlags);
                _builder.AddLocalConstantToScope(localConstantDef);
                return null;
            }

            if (IsStackLocal(local))
            {
                return null;
            }

            LocalSlotConstraints constraints;
            Cci.ITypeReference translatedType;

            if (local.DeclarationKind == LocalDeclarationKind.FixedVariable && local.IsPinned) // Excludes pointer local and string local in fixed string case.
            {
                Debug.Assert(local.RefKind == RefKind.None);
                Debug.Assert(local.Type.IsPointerType());

                constraints = LocalSlotConstraints.ByRef | LocalSlotConstraints.Pinned;
                PointerTypeSymbol pointerType = (PointerTypeSymbol)local.Type;
                TypeSymbol pointedAtType = pointerType.PointedAtType;

                // We can't declare a reference to void, so if the pointed-at type is void, use native int
                // (represented here by IntPtr) instead.
                translatedType = pointedAtType.SpecialType == SpecialType.System_Void
                    ? _module.GetSpecialType(SpecialType.System_IntPtr, syntaxNode, _diagnostics)
                    : _module.Translate(pointedAtType, syntaxNode, _diagnostics);
            }
            else
            {
                constraints = (local.IsPinned ? LocalSlotConstraints.Pinned : LocalSlotConstraints.None) |
                    (local.RefKind != RefKind.None ? LocalSlotConstraints.ByRef : LocalSlotConstraints.None);
                translatedType = _module.Translate(local.Type, syntaxNode, _diagnostics);
            }

            // Even though we don't need the token immediately, we will need it later when signature for the local is emitted.
            // Also, requesting the token has side-effect of registering types used, which is critical for embedded types (NoPia, VBCore, etc).
            _module.GetFakeSymbolTokenForIL(translatedType, syntaxNode, _diagnostics);

            LocalDebugId localId;
            var name = GetLocalDebugName(local, out localId);

            var localDef = _builder.LocalSlotManager.DeclareLocal(
                type: translatedType,
                symbol: local,
                name: name,
                kind: local.SynthesizedKind,
                id: localId,
                pdbAttributes: local.SynthesizedKind.PdbAttributes(),
                constraints: constraints,
                isDynamic: isDynamicSourceLocal,
                dynamicTransformFlags: transformFlags,
                isSlotReusable: local.SynthesizedKind.IsSlotReusable(_ilEmitStyle != ILEmitStyle.Release));

            // If named, add it to the local debug scope.
            if (localDef.Name != null)
            {
                _builder.AddLocalToScope(localDef);
            }

            return localDef;
        }

        /// <summary>
        /// Gets the name and id of the local that are going to be generated into the debug metadata.
        /// </summary>
        private string GetLocalDebugName(ILocalSymbolInternal local, out LocalDebugId localId)
        {
            localId = LocalDebugId.None;

            if (local.IsImportedFromMetadata)
            {
                return local.Name;
            }

            var localKind = local.SynthesizedKind;

            // only user-defined locals should be named during lowering:
            Debug.Assert((local.Name == null) == (localKind != SynthesizedLocalKind.UserDefined));

            if (!localKind.IsLongLived())
            {
                return null;
            }

            if (_ilEmitStyle == ILEmitStyle.Debug)
            {
                var syntax = local.GetDeclaratorSyntax();
                int syntaxOffset = _method.CalculateLocalSyntaxOffset(syntax.SpanStart, syntax.SyntaxTree);

                int ordinal = _synthesizedLocalOrdinals.AssignLocalOrdinal(localKind, syntaxOffset);

                // user-defined locals should have 0 ordinal:
                Debug.Assert(ordinal == 0 || localKind != SynthesizedLocalKind.UserDefined);

                localId = new LocalDebugId(syntaxOffset, ordinal);
            }

            return local.Name ?? GeneratedNames.MakeSynthesizedLocalName(localKind, ref _uniqueNameId);
        }

        private bool IsSlotReusable(LocalSymbol local)
        {
            return local.SynthesizedKind.IsSlotReusable(_ilEmitStyle != ILEmitStyle.Release);
        }

        /// <summary>
        /// Releases a local.
        /// </summary>
        private void FreeLocal(LocalSymbol local)
        {
            // TODO: releasing named locals is NYI.
            if (local.Name == null && IsSlotReusable(local) && !IsStackLocal(local))
            {
                _builder.LocalSlotManager.FreeLocal(local);
            }
        }

        /// <summary>
        /// Allocates a temp without identity.
        /// </summary>
        private LocalDefinition AllocateTemp(TypeSymbol type, SyntaxNode syntaxNode, LocalSlotConstraints slotConstraints = LocalSlotConstraints.None)
        {
            return _builder.LocalSlotManager.AllocateSlot(
                _module.Translate(type, syntaxNode, _diagnostics),
                slotConstraints);
        }

        /// <summary>
        /// Frees a temp.
        /// </summary>
        private void FreeTemp(LocalDefinition temp)
        {
            _builder.LocalSlotManager.FreeSlot(temp);
        }

        /// <summary>
        /// Frees an optional temp.
        /// </summary>
        private void FreeOptTemp(LocalDefinition temp)
        {
            if (temp != null)
            {
                FreeTemp(temp);
            }
        }

        /// <summary>
        /// Clones all labels used in a finally block.
        /// This allows creating an emittable clone of finally.
        /// It is safe to do because no branches can go in or out of the finally handler.
        /// </summary>
        private class FinallyCloner : BoundTreeRewriterWithStackGuardWithoutRecursionOnTheLeftOfBinaryOperator
        {
            private Dictionary<LabelSymbol, GeneratedLabelSymbol> _labelClones;

            private FinallyCloner() { }

            /// <summary>
            /// The argument is BoundTryStatement (and not a BoundBlock) specifically 
            /// to support only Finally blocks where it is guaranteed to not have incoming or leaving branches.
            /// </summary>
            public static BoundBlock MakeFinallyClone(BoundTryStatement node)
            {
                var cloner = new FinallyCloner();
                return (BoundBlock)cloner.Visit(node.FinallyBlockOpt);
            }

            public override BoundNode VisitLabelStatement(BoundLabelStatement node)
            {
                return node.Update(GetLabelClone(node.Label));
            }

            public override BoundNode VisitSwitchStatement(BoundSwitchStatement node)
            {
                var breakLabelClone = GetLabelClone(node.BreakLabel);
                var preambleOpt = (BoundStatement)this.Visit(node.LoweredPreambleOpt);

                // expressions do not contain labels or branches
                BoundExpression boundExpression = node.Expression;
                ImmutableArray<BoundSwitchSection> switchSections = (ImmutableArray<BoundSwitchSection>)this.VisitList(node.SwitchSections);
<<<<<<< HEAD
                return node.Update(boundExpression, node.ConstantTargetOpt, node.InnerLocals, node.InnerLocalFunctions, switchSections, breakLabelClone, node.StringEquality);
=======
                return node.Update(preambleOpt, boundExpression, node.ConstantTargetOpt, node.InnerLocals, switchSections, breakLabelClone, node.StringEquality);
>>>>>>> 818061c6
            }

            public override BoundNode VisitSwitchLabel(BoundSwitchLabel node)
            {
                var labelClone = GetLabelClone(node.Label);

                // expressions do not contain labels or branches
                BoundExpression expressionOpt = node.ExpressionOpt;
                return node.Update(labelClone, expressionOpt);
            }

            public override BoundNode VisitGotoStatement(BoundGotoStatement node)
            {
                var labelClone = GetLabelClone(node.Label);

                // expressions do not contain labels or branches
                BoundExpression caseExpressionOpt = node.CaseExpressionOpt;
                // expressions do not contain labels or branches
                BoundLabel labelExpressionOpt = node.LabelExpressionOpt;

                return node.Update(labelClone, caseExpressionOpt, labelExpressionOpt);
            }

            public override BoundNode VisitConditionalGoto(BoundConditionalGoto node)
            {
                var labelClone = GetLabelClone(node.Label);

                // expressions do not contain labels or branches
                BoundExpression condition = node.Condition;

                return node.Update(condition, node.JumpIfTrue, labelClone);
            }

            public override BoundNode VisitExpressionStatement(BoundExpressionStatement node)
            {
                // expressions do not contain labels or branches
                return node;
            }

            private GeneratedLabelSymbol GetLabelClone(LabelSymbol label)
            {
                var labelClones = _labelClones;
                if (labelClones == null)
                {
                    _labelClones = labelClones = new Dictionary<LabelSymbol, GeneratedLabelSymbol>();
                }

                GeneratedLabelSymbol clone;
                if (!labelClones.TryGetValue(label, out clone))
                {
                    clone = new GeneratedLabelSymbol("cloned_" + label.Name);
                    labelClones.Add(label, clone);
                }

                return clone;
            }
        }
    }
}<|MERGE_RESOLUTION|>--- conflicted
+++ resolved
@@ -1578,11 +1578,7 @@
                 // expressions do not contain labels or branches
                 BoundExpression boundExpression = node.Expression;
                 ImmutableArray<BoundSwitchSection> switchSections = (ImmutableArray<BoundSwitchSection>)this.VisitList(node.SwitchSections);
-<<<<<<< HEAD
-                return node.Update(boundExpression, node.ConstantTargetOpt, node.InnerLocals, node.InnerLocalFunctions, switchSections, breakLabelClone, node.StringEquality);
-=======
-                return node.Update(preambleOpt, boundExpression, node.ConstantTargetOpt, node.InnerLocals, switchSections, breakLabelClone, node.StringEquality);
->>>>>>> 818061c6
+                return node.Update(preambleOpt, boundExpression, node.ConstantTargetOpt, node.InnerLocals, node.InnerLocalFunctions, switchSections, breakLabelClone, node.StringEquality);
             }
 
             public override BoundNode VisitSwitchLabel(BoundSwitchLabel node)
