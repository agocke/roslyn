--- conflicted
+++ resolved
@@ -535,14 +535,10 @@
         protected override CompilationOptions CommonWithStrongNameProvider(StrongNameProvider provider) =>
             WithStrongNameProvider(provider);
 
-<<<<<<< HEAD
         protected override CompilationOptions CommonWithFileOptionsProvider(FileOptionsProvider provider) =>
             WithFileOptionsProvider(provider);
 
-        internal override CompilationOptions CommonWithMetadataImportOptions(MetadataImportOptions value) =>
-=======
         protected override CompilationOptions CommonWithMetadataImportOptions(MetadataImportOptions value) =>
->>>>>>> cbf41c2d
             WithMetadataImportOptions(value);
 
         [Obsolete]
