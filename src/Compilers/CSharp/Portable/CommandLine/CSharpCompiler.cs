﻿// Copyright (c) Microsoft.  All Rights Reserved.  Licensed under the Apache License, Version 2.0.  See License.txt in the project root for license information.

using System;
using System.Collections.Generic;
using System.Collections.Immutable;
using System.Diagnostics;
using System.IO;
using System.Linq;
using System.Threading;
using System.Threading.Tasks;
using Microsoft.CodeAnalysis.Collections;
using Microsoft.CodeAnalysis.Diagnostics;
using Microsoft.CodeAnalysis.Text;
using Roslyn.Utilities;
using Microsoft.CodeAnalysis.CSharp.Syntax;
using Microsoft.CodeAnalysis.Options;

namespace Microsoft.CodeAnalysis.CSharp
{
    internal abstract class CSharpCompiler : CommonCompiler
    {
        internal const string ResponseFileName = "csc.rsp";

        private readonly CommandLineDiagnosticFormatter _diagnosticFormatter;
        private readonly string _tempDirectory;

        protected CSharpCompiler(CSharpCommandLineParser parser, string responseFile, string[] args, BuildPaths buildPaths, string additionalReferenceDirectories, IAnalyzerAssemblyLoader assemblyLoader)
            : base(parser, responseFile, args, buildPaths, additionalReferenceDirectories, assemblyLoader)
        {
            _diagnosticFormatter = new CommandLineDiagnosticFormatter(buildPaths.WorkingDirectory, Arguments.PrintFullPaths, Arguments.ShouldIncludeErrorEndLocation);
            _tempDirectory = buildPaths.TempDirectory;
        }

        public override DiagnosticFormatter DiagnosticFormatter { get { return _diagnosticFormatter; } }
        protected internal new CSharpCommandLineArguments Arguments { get { return (CSharpCommandLineArguments)base.Arguments; } }

        public override Compilation CreateCompilation(TextWriter consoleOutput, TouchedFileLogger touchedFilesLogger, ErrorLogger errorLogger)
        {
            var parseOptions = Arguments.ParseOptions;

            // We compute script parse options once so we don't have to do it repeatedly in
            // case there are many script files.
            var scriptParseOptions = parseOptions.WithKind(SourceCodeKind.Script);

            bool hadErrors = false;

            var sourceFiles = Arguments.SourceFiles;
            var trees = new SyntaxTree[sourceFiles.Length];
            var normalizedFilePaths = new string[sourceFiles.Length];
            var diagnosticBag = DiagnosticBag.GetInstance();

            if (Arguments.CompilationOptions.ConcurrentBuild)
            {
                Parallel.For(0, sourceFiles.Length, UICultureUtilities.WithCurrentUICulture<int>(i =>
                {
                    //NOTE: order of trees is important!!
                    trees[i] = ParseFile(parseOptions, scriptParseOptions, ref hadErrors, sourceFiles[i], diagnosticBag, out normalizedFilePaths[i]);
                }));
            }
            else
            {
                for (int i = 0; i < sourceFiles.Length; i++)
                {
                    //NOTE: order of trees is important!!
                    trees[i] = ParseFile(parseOptions, scriptParseOptions, ref hadErrors, sourceFiles[i], diagnosticBag, out normalizedFilePaths[i]);
                }
            }

            // If errors had been reported in ParseFile, while trying to read files, then we should simply exit.
            if (hadErrors)
            {
                Debug.Assert(diagnosticBag.HasAnyErrors());
                ReportErrors(diagnosticBag.ToReadOnlyAndFree(), consoleOutput, errorLogger);
                return null;
            }
            else
            {
                Debug.Assert(diagnosticBag.IsEmptyWithoutResolution);
                diagnosticBag.Free();
            }

            var diagnostics = new List<DiagnosticInfo>();

            var uniqueFilePaths = new HashSet<string>(StringComparer.OrdinalIgnoreCase);
            for (int i = 0; i < sourceFiles.Length; i++)
            {
                var normalizedFilePath = normalizedFilePaths[i];
                Debug.Assert(normalizedFilePath != null);
                Debug.Assert(PathUtilities.IsAbsolute(normalizedFilePath));

                if (!uniqueFilePaths.Add(normalizedFilePath))
                {
                    // warning CS2002: Source file '{0}' specified multiple times
                    diagnostics.Add(new DiagnosticInfo(MessageProvider, (int)ErrorCode.WRN_FileAlreadyIncluded,
                        Arguments.PrintFullPaths ? normalizedFilePath : _diagnosticFormatter.RelativizeNormalizedPath(normalizedFilePath)));

                    trees[i] = null;
                }
            }

            if (Arguments.TouchedFilesPath != null)
            {
                foreach (var path in uniqueFilePaths)
                {
                    touchedFilesLogger.AddRead(path);
                }
            }

            var assemblyIdentityComparer = DesktopAssemblyIdentityComparer.Default;
            var appConfigPath = this.Arguments.AppConfigPath;
            if (appConfigPath != null)
            {
                try
                {
                    using (var appConfigStream = new FileStream(appConfigPath, FileMode.Open, FileAccess.Read))
                    {
                        assemblyIdentityComparer = DesktopAssemblyIdentityComparer.LoadFromXml(appConfigStream);
                    }

                    if (touchedFilesLogger != null)
                    {
                        touchedFilesLogger.AddRead(appConfigPath);
                    }
                }
                catch (Exception ex)
                {
                    diagnostics.Add(new DiagnosticInfo(MessageProvider, (int)ErrorCode.ERR_CantReadConfigFile, appConfigPath, ex.Message));
                }
            }

            var xmlFileResolver = new LoggingXmlFileResolver(Arguments.BaseDirectory, touchedFilesLogger);
            var sourceFileResolver = new LoggingSourceFileResolver(ImmutableArray<string>.Empty, Arguments.BaseDirectory, Arguments.PathMap, touchedFilesLogger);

            MetadataReferenceResolver referenceDirectiveResolver;
            var resolvedReferences = ResolveMetadataReferences(diagnostics, touchedFilesLogger, out referenceDirectiveResolver);
            if (ReportErrors(diagnostics, consoleOutput, errorLogger))
            {
                return null;
            }

            var loggingFileSystem = new LoggingStrongNameFileSystem(touchedFilesLogger);

            return CSharpCompilation.Create(
                Arguments.CompilationName,
                trees.WhereNotNull(),
                resolvedReferences,
                Arguments.CompilationOptions.
                    WithMetadataReferenceResolver(referenceDirectiveResolver).
                    WithAssemblyIdentityComparer(assemblyIdentityComparer).
                    WithXmlReferenceResolver(xmlFileResolver).
<<<<<<< HEAD
                    WithSourceReferenceResolver(sourceFileResolver).
                    WithFileOptionsProvider(CreateFileOptionsProvider()));

            return compilation;
=======
                    WithStrongNameProvider(Arguments.GetStrongNameProvider(loggingFileSystem, _tempDirectory)).
                    WithSourceReferenceResolver(sourceFileResolver));
>>>>>>> cbf41c2d
        }

        private SyntaxTree ParseFile(
            CSharpParseOptions parseOptions,
            CSharpParseOptions scriptParseOptions,
            ref bool addedDiagnostics,
            CommandLineSourceFile file,
            DiagnosticBag diagnostics,
            out string normalizedFilePath)
        {
            var fileDiagnostics = new List<DiagnosticInfo>();
            var content = TryReadFileContent(file, fileDiagnostics, out normalizedFilePath);

            if (content == null)
            {
                foreach (var info in fileDiagnostics)
                {
                    diagnostics.Add(MessageProvider.CreateDiagnostic(info));
                }
                fileDiagnostics.Clear();
                addedDiagnostics = true;
                return null;
            }
            else
            {
                Debug.Assert(fileDiagnostics.Count == 0);
                return ParseFile(parseOptions, scriptParseOptions, content, file);
            }
        }

        private static SyntaxTree ParseFile(
            CSharpParseOptions parseOptions,
            CSharpParseOptions scriptParseOptions,
            SourceText content,
            CommandLineSourceFile file)
        {
            var tree = SyntaxFactory.ParseSyntaxTree(
                content,
                file.IsScript ? scriptParseOptions : parseOptions,
                file.Path);

            // prepopulate line tables.
            // we will need line tables anyways and it is better to not wait until we are in emit
            // where things run sequentially.
            bool isHiddenDummy;
            tree.GetMappedLineSpanAndVisibility(default(TextSpan), out isHiddenDummy);

            return tree;
        }

        /// <summary>
        /// Given a compilation and a destination directory, determine three names:
        ///   1) The name with which the assembly should be output.
        ///   2) The path of the assembly/module file.
        ///   3) The path of the pdb file.
        ///
        /// When csc produces an executable, but the name of the resulting assembly
        /// is not specified using the "/out" switch, the name is taken from the name
        /// of the file (note: file, not class) containing the assembly entrypoint
        /// (as determined by binding and the "/main" switch).
        ///
        /// For example, if the command is "csc /target:exe a.cs b.cs" and b.cs contains the
        /// entrypoint, then csc will produce "b.exe" and "b.pdb" in the output directory,
        /// with assembly name "b" and module name "b.exe" embedded in the file.
        /// </summary>
        protected override string GetOutputFileName(Compilation compilation, CancellationToken cancellationToken)
        {
            if (Arguments.OutputFileName == null)
            {
                Debug.Assert(Arguments.CompilationOptions.OutputKind.IsApplication());

                var comp = (CSharpCompilation)compilation;

                Symbol entryPoint = comp.ScriptClass;
                if ((object)entryPoint == null)
                {
                    var method = comp.GetEntryPoint(cancellationToken);
                    if ((object)method != null)
                    {
                        entryPoint = method.PartialImplementationPart ?? method;
                    }
                }

                if ((object)entryPoint != null)
                {
                    string entryPointFileName = PathUtilities.GetFileName(entryPoint.Locations.First().SourceTree.FilePath);
                    return Path.ChangeExtension(entryPointFileName, ".exe");
                }
                else
                {
                    // no entrypoint found - an error will be reported and the compilation won't be emitted
                    return "error";
                }
            }
            else
            {
                return base.GetOutputFileName(compilation, cancellationToken);
            }
        }

        internal override bool SuppressDefaultResponseFile(IEnumerable<string> args)
        {
            return args.Any(arg => new[] { "/noconfig", "-noconfig" }.Contains(arg.ToLowerInvariant()));
        }

        /// <summary>
        /// Print compiler logo
        /// </summary>
        /// <param name="consoleOutput"></param>
        public override void PrintLogo(TextWriter consoleOutput)
        {
            consoleOutput.WriteLine(ErrorFacts.GetMessage(MessageID.IDS_LogoLine1, Culture), GetToolName(), GetAssemblyFileVersion());
            consoleOutput.WriteLine(ErrorFacts.GetMessage(MessageID.IDS_LogoLine2, Culture));
            consoleOutput.WriteLine();
        }

        public override void PrintLangVersions(TextWriter consoleOutput)
        {
            consoleOutput.WriteLine(ErrorFacts.GetMessage(MessageID.IDS_LangVersions, Culture));
            var defaultVersion = LanguageVersion.Default.MapSpecifiedToEffectiveVersion();
            var latestVersion = LanguageVersion.Latest.MapSpecifiedToEffectiveVersion();
            foreach (LanguageVersion v in Enum.GetValues(typeof(LanguageVersion)))
            {
                if (v == defaultVersion)
                {
                    consoleOutput.WriteLine($"{v.ToDisplayString()} (default)");
                }
                else if (v == latestVersion)
                {
                    consoleOutput.WriteLine($"{v.ToDisplayString()} (latest)");
                }
                else
                {
                    consoleOutput.WriteLine(v.ToDisplayString());
                }
            }
            consoleOutput.WriteLine();
        }

        internal override Type Type
        {
            get
            {
                // We do not use this.GetType() so that we don't break mock subtypes
                return typeof(CSharpCompiler);
            }
        }

        internal override string GetToolName()
        {
            return ErrorFacts.GetMessage(MessageID.IDS_ToolName, Culture);
        }

        /// <summary>
        /// Print Commandline help message (up to 80 English characters per line)
        /// </summary>
        /// <param name="consoleOutput"></param>
        public override void PrintHelp(TextWriter consoleOutput)
        {
            consoleOutput.WriteLine(ErrorFacts.GetMessage(MessageID.IDS_CSCHelp, Culture));
        }

        protected override bool TryGetCompilerDiagnosticCode(string diagnosticId, out uint code)
        {
            return CommonCompiler.TryGetCompilerDiagnosticCode(diagnosticId, "CS", out code);
        }

        protected override ImmutableArray<DiagnosticAnalyzer> ResolveAnalyzersFromArguments(
            List<DiagnosticInfo> diagnostics,
            CommonMessageProvider messageProvider)
        {
            return Arguments.ResolveAnalyzersFromArguments(LanguageNames.CSharp, diagnostics, messageProvider, AssemblyLoader);
        }

        protected override void ResolveEmbeddedFilesFromExternalSourceDirectives(
            SyntaxTree tree,
            SourceReferenceResolver resolver,
            OrderedSet<string> embeddedFiles,
            DiagnosticBag diagnostics)
        {
            foreach (LineDirectiveTriviaSyntax directive in tree.GetRoot().GetDirectives(
                d => d.IsActive && !d.HasErrors && d.Kind() == SyntaxKind.LineDirectiveTrivia))
            {
                string path = (string)directive.File.Value;
                if (path == null)
                {
                    continue;
                }

                string resolvedPath = resolver.ResolveReference(path, tree.FilePath);
                if (resolvedPath == null)
                {
                    diagnostics.Add(
                        MessageProvider.CreateDiagnostic(
                            (int)ErrorCode.ERR_NoSourceFile,
                            directive.File.GetLocation(),
                            path,
                            CSharpResources.CouldNotFindFile));

                    continue;
                }

                embeddedFiles.Add(resolvedPath);
            }
        }
    }
}<|MERGE_RESOLUTION|>--- conflicted
+++ resolved
@@ -148,15 +148,9 @@
                     WithMetadataReferenceResolver(referenceDirectiveResolver).
                     WithAssemblyIdentityComparer(assemblyIdentityComparer).
                     WithXmlReferenceResolver(xmlFileResolver).
-<<<<<<< HEAD
+                    WithStrongNameProvider(Arguments.GetStrongNameProvider(loggingFileSystem, _tempDirectory)).
                     WithSourceReferenceResolver(sourceFileResolver).
                     WithFileOptionsProvider(CreateFileOptionsProvider()));
-
-            return compilation;
-=======
-                    WithStrongNameProvider(Arguments.GetStrongNameProvider(loggingFileSystem, _tempDirectory)).
-                    WithSourceReferenceResolver(sourceFileResolver));
->>>>>>> cbf41c2d
         }
 
         private SyntaxTree ParseFile(
