--- conflicted
+++ resolved
@@ -388,18 +388,12 @@
     Local_2: b As C2
     Local_3: c As C2
     Local_4: d As C2
-<<<<<<< HEAD
-  IVariableDeclarationGroup (1 declarations) (OperationKind.VariableDeclarationStatement) (Syntax: 'Dim a As Ne ... .a = "goo"}')
-    IMultiVariableDeclaration (1 declarations) (OperationKind.MultiVariableDeclaration) (Syntax: 'a As New C2 ... .a = "goo"}')
+  IVariableDeclarationGroupOperation (1 declarations) (OperationKind.VariableDeclarationGroup, Type: null) (Syntax: 'Dim a As Ne ... .a = "goo"}')
+    IMultiVariableDeclarationOperation (1 declarations) (OperationKind.MultiVariableDeclaration, Type: null) (Syntax: 'a As New C2 ... .a = "goo"}')
       Declarations:
-          ISingleVariableDeclaration (Symbol: a As C2) (OperationKind.SingleVariableDeclaration) (Syntax: 'a')
+          ISingleVariableDeclarationOperation (Symbol: a As C2) (OperationKind.SingleVariableDeclaration, Type: null) (Syntax: 'a')
             Initializer: 
               null
-=======
-  IVariableDeclarationsOperation (1 declarations) (OperationKind.VariableDeclarations, Type: null) (Syntax: 'Dim a As Ne ... .a = "goo"}')
-    IVariableDeclarationOperation (1 variables) (OperationKind.VariableDeclaration, Type: null) (Syntax: 'a')
-      Variables: Local_1: a As C2
->>>>>>> 19f49b0f
       Initializer: 
         IVariableInitializerOperation (OperationKind.VariableInitializer, Type: null) (Syntax: 'As New C2() ... .a = "goo"}')
           IObjectCreationOperation (Constructor: Sub C2..ctor()) (OperationKind.ObjectCreation, Type: C2) (Syntax: 'New C2() Wi ... .a = "goo"}')
@@ -413,20 +407,13 @@
                           Instance Receiver: 
                             IInstanceReferenceOperation (OperationKind.InstanceReference, Type: C2, IsImplicit) (Syntax: 'New C2() Wi ... .a = "goo"}')
                       Right: 
-<<<<<<< HEAD
-                        ILiteralExpression (OperationKind.LiteralExpression, Type: System.String, Constant: "goo") (Syntax: '"goo"')
-  IVariableDeclarationGroup (1 declarations) (OperationKind.VariableDeclarationStatement) (Syntax: 'Dim b As Ne ... lo World!"}')
-    IMultiVariableDeclaration (1 declarations) (OperationKind.MultiVariableDeclaration) (Syntax: 'b As New C2 ... lo World!"}')
+                        ILiteralOperation (OperationKind.Literal, Type: System.String, Constant: "goo") (Syntax: '"goo"')
+  IVariableDeclarationGroupOperation (1 declarations) (OperationKind.VariableDeclarationGroup, Type: null) (Syntax: 'Dim b As Ne ... lo World!"}')
+    IMultiVariableDeclarationOperation (1 declarations) (OperationKind.MultiVariableDeclaration, Type: null) (Syntax: 'b As New C2 ... lo World!"}')
       Declarations:
-          ISingleVariableDeclaration (Symbol: b As C2) (OperationKind.SingleVariableDeclaration) (Syntax: 'b')
+          ISingleVariableDeclarationOperation (Symbol: b As C2) (OperationKind.SingleVariableDeclaration, Type: null) (Syntax: 'b')
             Initializer: 
               null
-=======
-                        ILiteralOperation (OperationKind.Literal, Type: System.String, Constant: "goo") (Syntax: '"goo"')
-  IVariableDeclarationsOperation (1 declarations) (OperationKind.VariableDeclarations, Type: null) (Syntax: 'Dim b As Ne ... lo World!"}')
-    IVariableDeclarationOperation (1 variables) (OperationKind.VariableDeclaration, Type: null) (Syntax: 'b')
-      Variables: Local_1: b As C2
->>>>>>> 19f49b0f
       Initializer: 
         IVariableInitializerOperation (OperationKind.VariableInitializer, Type: null) (Syntax: 'As New C2() ... lo World!"}')
           IObjectCreationOperation (Constructor: Sub C2..ctor()) (OperationKind.ObjectCreation, Type: C2) (Syntax: 'New C2() Fr ... lo World!"}')
@@ -436,20 +423,13 @@
                 Initializers(1):
                     ICollectionElementInitializerOperation (AddMethod: Sub C2.Add(p As System.String)) (IsDynamic: False) (OperationKind.CollectionElementInitializer, Type: System.Void, IsImplicit) (Syntax: '"Hello World!"')
                       Arguments(1):
-<<<<<<< HEAD
-                          ILiteralExpression (OperationKind.LiteralExpression, Type: System.String, Constant: "Hello World!") (Syntax: '"Hello World!"')
-  IVariableDeclarationGroup (1 declarations) (OperationKind.VariableDeclarationStatement, IsInvalid) (Syntax: 'Dim c As C2 ... lo World!"}')
-    IMultiVariableDeclaration (1 declarations) (OperationKind.MultiVariableDeclaration, IsInvalid) (Syntax: 'c As C2 = N ... lo World!"}')
+                          ILiteralOperation (OperationKind.Literal, Type: System.String, Constant: "Hello World!") (Syntax: '"Hello World!"')
+  IVariableDeclarationGroupOperation (1 declarations) (OperationKind.VariableDeclarationGroup, Type: null, IsInvalid) (Syntax: 'Dim c As C2 ... lo World!"}')
+    IMultiVariableDeclarationOperation (1 declarations) (OperationKind.MultiVariableDeclaration, Type: null, IsInvalid) (Syntax: 'c As C2 = N ... lo World!"}')
       Declarations:
-          ISingleVariableDeclaration (Symbol: c As C2) (OperationKind.SingleVariableDeclaration) (Syntax: 'c')
+          ISingleVariableDeclarationOperation (Symbol: c As C2) (OperationKind.SingleVariableDeclaration, Type: null) (Syntax: 'c')
             Initializer: 
               null
-=======
-                          ILiteralOperation (OperationKind.Literal, Type: System.String, Constant: "Hello World!") (Syntax: '"Hello World!"')
-  IVariableDeclarationsOperation (1 declarations) (OperationKind.VariableDeclarations, Type: null, IsInvalid) (Syntax: 'Dim c As C2 ... lo World!"}')
-    IVariableDeclarationOperation (1 variables) (OperationKind.VariableDeclaration, Type: null) (Syntax: 'c')
-      Variables: Local_1: c As C2
->>>>>>> 19f49b0f
       Initializer: 
         IVariableInitializerOperation (OperationKind.VariableInitializer, Type: null, IsInvalid) (Syntax: '= New C2()  ... lo World!"}')
           IObjectCreationOperation (Constructor: Sub C2..ctor()) (OperationKind.ObjectCreation, Type: C2, IsInvalid) (Syntax: 'New C2() Fr ... lo World!"}')
@@ -459,20 +439,13 @@
                 Initializers(1):
                     ICollectionElementInitializerOperation (AddMethod: Sub C2.Add(p As System.String)) (IsDynamic: False) (OperationKind.CollectionElementInitializer, Type: System.Void, IsInvalid, IsImplicit) (Syntax: '"Hello World!"')
                       Arguments(1):
-<<<<<<< HEAD
-                          ILiteralExpression (OperationKind.LiteralExpression, Type: System.String, Constant: "Hello World!", IsInvalid) (Syntax: '"Hello World!"')
-  IVariableDeclarationGroup (1 declarations) (OperationKind.VariableDeclarationStatement, IsInvalid) (Syntax: 'Dim d As C2 ... .a = "goo"}')
-    IMultiVariableDeclaration (1 declarations) (OperationKind.MultiVariableDeclaration, IsInvalid) (Syntax: 'd As C2 = N ... .a = "goo"}')
+                          ILiteralOperation (OperationKind.Literal, Type: System.String, Constant: "Hello World!", IsInvalid) (Syntax: '"Hello World!"')
+  IVariableDeclarationGroupOperation (1 declarations) (OperationKind.VariableDeclarationGroup, Type: null, IsInvalid) (Syntax: 'Dim d As C2 ... .a = "goo"}')
+    IMultiVariableDeclarationOperation (1 declarations) (OperationKind.MultiVariableDeclaration, Type: null, IsInvalid) (Syntax: 'd As C2 = N ... .a = "goo"}')
       Declarations:
-          ISingleVariableDeclaration (Symbol: d As C2) (OperationKind.SingleVariableDeclaration) (Syntax: 'd')
+          ISingleVariableDeclarationOperation (Symbol: d As C2) (OperationKind.SingleVariableDeclaration, Type: null) (Syntax: 'd')
             Initializer: 
               null
-=======
-                          ILiteralOperation (OperationKind.Literal, Type: System.String, Constant: "Hello World!", IsInvalid) (Syntax: '"Hello World!"')
-  IVariableDeclarationsOperation (1 declarations) (OperationKind.VariableDeclarations, Type: null, IsInvalid) (Syntax: 'Dim d As C2 ... .a = "goo"}')
-    IVariableDeclarationOperation (1 variables) (OperationKind.VariableDeclaration, Type: null) (Syntax: 'd')
-      Variables: Local_1: d As C2
->>>>>>> 19f49b0f
       Initializer: 
         IVariableInitializerOperation (OperationKind.VariableInitializer, Type: null, IsInvalid) (Syntax: '= New C2()  ... .a = "goo"}')
           IObjectCreationOperation (Constructor: Sub C2..ctor()) (OperationKind.ObjectCreation, Type: C2, IsInvalid) (Syntax: 'New C2() Wi ... .a = "goo"}')
