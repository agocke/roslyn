--- conflicted
+++ resolved
@@ -100,30 +100,23 @@
 
             Dim expectedOperationTree = <![CDATA[
 ITranslatedQueryExpression (OperationKind.TranslatedQueryExpression, Type: System.Collections.Generic.IEnumerable(Of System.String)) (Syntax: 'From cust I ... t cust.Name')
-  Expression: 
+  Expression:
     IInvocationExpression ( Function System.Collections.Generic.IEnumerable(Of Customer).Select(Of System.String)(selector As System.Func(Of Customer, System.String)) As System.Collections.Generic.IEnumerable(Of System.String)) (OperationKind.InvocationExpression, Type: System.Collections.Generic.IEnumerable(Of System.String), IsImplicit) (Syntax: 'Select cust.Name')
-      Instance Receiver: 
-        IConversionExpression (Implicit, TryCast: False, Unchecked) (OperationKind.ConversionExpression, Type: System.Collections.Generic.IEnumerable(Of Customer)) (Syntax: 'cust In customers')
+      Instance Receiver:
+        IConversionExpression (Implicit, TryCast: False, Unchecked) (OperationKind.ConversionExpression, Type: System.Collections.Generic.IEnumerable(Of Customer), IsImplicit) (Syntax: 'cust In customers')
           Conversion: CommonConversion (Exists: True, IsIdentity: False, IsNumeric: False, IsReference: True, IsUserDefined: False) (MethodSymbol: null)
-          Operand: 
+          Operand:
             IParameterReferenceExpression: customers (OperationKind.ParameterReferenceExpression, Type: System.Collections.Generic.List(Of Customer)) (Syntax: 'customers')
       Arguments(1):
-<<<<<<< HEAD
-          IArgument (ArgumentKind.DefaultValue, Matching Parameter: selector) (OperationKind.Argument) (Syntax: 'cust.Name')
-            IDelegateCreationExpression (OperationKind.DelegateCreationExpression, Type: System.Func(Of Customer, System.String)) (Syntax: 'cust.Name')
-              Target: IAnonymousFunctionExpression (Symbol: Function (cust As Customer) As System.String) (OperationKind.AnonymousFunctionExpression, Type: null) (Syntax: 'cust.Name')
-=======
           IArgument (ArgumentKind.DefaultValue, Matching Parameter: selector) (OperationKind.Argument, IsImplicit) (Syntax: 'cust.Name')
-            IConversionExpression (Implicit, TryCast: False, Unchecked) (OperationKind.ConversionExpression, Type: System.Func(Of Customer, System.String), IsImplicit) (Syntax: 'cust.Name')
-              Conversion: CommonConversion (Exists: True, IsIdentity: False, IsNumeric: False, IsReference: False, IsUserDefined: False) (MethodSymbol: null)
-              Operand: 
+            IDelegateCreationExpression (OperationKind.DelegateCreationExpression, Type: System.Func(Of Customer, System.String), IsImplicit) (Syntax: 'cust.Name')
+              Target:
                 IAnonymousFunctionExpression (Symbol: Function (cust As Customer) As System.String) (OperationKind.AnonymousFunctionExpression, Type: null, IsImplicit) (Syntax: 'cust.Name')
->>>>>>> 4b021d7e
                   IBlockStatement (1 statements) (OperationKind.BlockStatement) (Syntax: 'cust.Name')
                     IReturnStatement (OperationKind.ReturnStatement) (Syntax: 'cust.Name')
-                      ReturnedValue: 
+                      ReturnedValue:
                         IPropertyReferenceExpression: Property Customer.Name As System.String (OperationKind.PropertyReferenceExpression, Type: System.String) (Syntax: 'cust.Name')
-                          Instance Receiver: 
+                          Instance Receiver:
                             IParameterReferenceExpression: cust (OperationKind.ParameterReferenceExpression, Type: Customer) (Syntax: 'cust.Name')
             InConversion: CommonConversion (Exists: True, IsIdentity: True, IsNumeric: False, IsReference: False, IsUserDefined: False) (MethodSymbol: null)
             OutConversion: CommonConversion (Exists: True, IsIdentity: True, IsNumeric: False, IsReference: False, IsUserDefined: False) (MethodSymbol: null)
@@ -154,16 +147,16 @@
 
             Dim expectedOperationTree = <![CDATA[
 ITranslatedQueryExpression (OperationKind.TranslatedQueryExpression, Type: System.Int32) (Syntax: 'Aggregate y ... nto Count()')
-  Expression: 
+  Expression:
     IInvocationExpression ( Function System.Collections.Generic.IEnumerable(Of System.Int32).Count() As System.Int32) (OperationKind.InvocationExpression, Type: System.Int32, IsImplicit) (Syntax: 'Count()')
-      Instance Receiver: 
-        IConversionExpression (Implicit, TryCast: False, Unchecked) (OperationKind.ConversionExpression, Type: System.Collections.Generic.IEnumerable(Of System.Int32)) (Syntax: 'y In New Integer() {x}')
+      Instance Receiver:
+        IConversionExpression (Implicit, TryCast: False, Unchecked) (OperationKind.ConversionExpression, Type: System.Collections.Generic.IEnumerable(Of System.Int32), IsImplicit) (Syntax: 'y In New Integer() {x}')
           Conversion: CommonConversion (Exists: True, IsIdentity: False, IsNumeric: False, IsReference: True, IsUserDefined: False) (MethodSymbol: null)
-          Operand: 
+          Operand:
             IArrayCreationExpression (OperationKind.ArrayCreationExpression, Type: System.Int32()) (Syntax: 'New Integer() {x}')
               Dimension Sizes(1):
                   ILiteralExpression (OperationKind.LiteralExpression, Type: System.Int32, Constant: 1, IsImplicit) (Syntax: 'New Integer() {x}')
-              Initializer: 
+              Initializer:
                 IArrayInitializer (1 elements) (OperationKind.ArrayInitializer) (Syntax: '{x}')
                   Element Values(1):
                       IParameterReferenceExpression: x (OperationKind.ParameterReferenceExpression, Type: System.Int32) (Syntax: 'x')
@@ -194,49 +187,27 @@
 End Class]]>.Value
 
             Dim expectedOperationTree = <![CDATA[
-<<<<<<< HEAD
 ITranslatedQueryExpression (OperationKind.TranslatedQueryExpression, Type: System.Linq.IOrderedEnumerable(Of System.String)) (Syntax: 'From y In x ... By y.Length')
-  Expression: IInvocationExpression ( Function System.Collections.Generic.IEnumerable(Of System.String).OrderBy(Of System.Int32)(keySelector As System.Func(Of System.String, System.Int32)) As System.Linq.IOrderedEnumerable(Of System.String)) (OperationKind.InvocationExpression, Type: System.Linq.IOrderedEnumerable(Of System.String)) (Syntax: 'y.Length')
-      Instance Receiver: IConversionExpression (Implicit, TryCast: False, Unchecked) (OperationKind.ConversionExpression, Type: System.Collections.Generic.IEnumerable(Of System.String)) (Syntax: 'y In x')
+  Expression:
+    IInvocationExpression ( Function System.Collections.Generic.IEnumerable(Of System.String).OrderBy(Of System.Int32)(keySelector As System.Func(Of System.String, System.Int32)) As System.Linq.IOrderedEnumerable(Of System.String)) (OperationKind.InvocationExpression, Type: System.Linq.IOrderedEnumerable(Of System.String), IsImplicit) (Syntax: 'y.Length')
+      Instance Receiver:
+        IConversionExpression (Implicit, TryCast: False, Unchecked) (OperationKind.ConversionExpression, Type: System.Collections.Generic.IEnumerable(Of System.String), IsImplicit) (Syntax: 'y In x')
           Conversion: CommonConversion (Exists: True, IsIdentity: False, IsNumeric: False, IsReference: True, IsUserDefined: False) (MethodSymbol: null)
-          Operand: IParameterReferenceExpression: x (OperationKind.ParameterReferenceExpression, Type: System.String()) (Syntax: 'x')
+          Operand:
+            IParameterReferenceExpression: x (OperationKind.ParameterReferenceExpression, Type: System.String()) (Syntax: 'x')
       Arguments(1):
-          IArgument (ArgumentKind.DefaultValue, Matching Parameter: keySelector) (OperationKind.Argument) (Syntax: 'y.Length')
-            IDelegateCreationExpression (OperationKind.DelegateCreationExpression, Type: System.Func(Of System.String, System.Int32)) (Syntax: 'y.Length')
-              Target: IAnonymousFunctionExpression (Symbol: Function (y As System.String) As System.Int32) (OperationKind.AnonymousFunctionExpression, Type: null) (Syntax: 'y.Length')
+          IArgument (ArgumentKind.DefaultValue, Matching Parameter: keySelector) (OperationKind.Argument, IsImplicit) (Syntax: 'y.Length')
+            IDelegateCreationExpression (OperationKind.DelegateCreationExpression, Type: System.Func(Of System.String, System.Int32), IsImplicit) (Syntax: 'y.Length')
+              Target:
+                IAnonymousFunctionExpression (Symbol: Function (y As System.String) As System.Int32) (OperationKind.AnonymousFunctionExpression, Type: null, IsImplicit) (Syntax: 'y.Length')
                   IBlockStatement (1 statements) (OperationKind.BlockStatement) (Syntax: 'y.Length')
                     IReturnStatement (OperationKind.ReturnStatement) (Syntax: 'y.Length')
-                      ReturnedValue: IPropertyReferenceExpression: ReadOnly Property System.String.Length As System.Int32 (OperationKind.PropertyReferenceExpression, Type: System.Int32) (Syntax: 'y.Length')
-                          Instance Receiver: IParameterReferenceExpression: y (OperationKind.ParameterReferenceExpression, Type: System.String) (Syntax: 'y.Length')
+                      ReturnedValue:
+                        IPropertyReferenceExpression: ReadOnly Property System.String.Length As System.Int32 (OperationKind.PropertyReferenceExpression, Type: System.Int32) (Syntax: 'y.Length')
+                          Instance Receiver:
+                            IParameterReferenceExpression: y (OperationKind.ParameterReferenceExpression, Type: System.String) (Syntax: 'y.Length')
             InConversion: CommonConversion (Exists: True, IsIdentity: True, IsNumeric: False, IsReference: False, IsUserDefined: False) (MethodSymbol: null)
             OutConversion: CommonConversion (Exists: True, IsIdentity: True, IsNumeric: False, IsReference: False, IsUserDefined: False) (MethodSymbol: null)
-=======
-IConversionExpression (Implicit, TryCast: False, Unchecked) (OperationKind.ConversionExpression, Type: System.Object) (Syntax: 'From y In x ... By y.Length')
-  Conversion: CommonConversion (Exists: True, IsIdentity: False, IsNumeric: False, IsReference: True, IsUserDefined: False) (MethodSymbol: null)
-  Operand: 
-    ITranslatedQueryExpression (OperationKind.TranslatedQueryExpression, Type: System.Linq.IOrderedEnumerable(Of System.String)) (Syntax: 'From y In x ... By y.Length')
-      Expression: 
-        IInvocationExpression ( Function System.Collections.Generic.IEnumerable(Of System.String).OrderBy(Of System.Int32)(keySelector As System.Func(Of System.String, System.Int32)) As System.Linq.IOrderedEnumerable(Of System.String)) (OperationKind.InvocationExpression, Type: System.Linq.IOrderedEnumerable(Of System.String), IsImplicit) (Syntax: 'y.Length')
-          Instance Receiver: 
-            IConversionExpression (Implicit, TryCast: False, Unchecked) (OperationKind.ConversionExpression, Type: System.Collections.Generic.IEnumerable(Of System.String)) (Syntax: 'y In x')
-              Conversion: CommonConversion (Exists: True, IsIdentity: False, IsNumeric: False, IsReference: True, IsUserDefined: False) (MethodSymbol: null)
-              Operand: 
-                IParameterReferenceExpression: x (OperationKind.ParameterReferenceExpression, Type: System.String()) (Syntax: 'x')
-          Arguments(1):
-              IArgument (ArgumentKind.DefaultValue, Matching Parameter: keySelector) (OperationKind.Argument, IsImplicit) (Syntax: 'y.Length')
-                IConversionExpression (Implicit, TryCast: False, Unchecked) (OperationKind.ConversionExpression, Type: System.Func(Of System.String, System.Int32), IsImplicit) (Syntax: 'y.Length')
-                  Conversion: CommonConversion (Exists: True, IsIdentity: False, IsNumeric: False, IsReference: False, IsUserDefined: False) (MethodSymbol: null)
-                  Operand: 
-                    IAnonymousFunctionExpression (Symbol: Function (y As System.String) As System.Int32) (OperationKind.AnonymousFunctionExpression, Type: null, IsImplicit) (Syntax: 'y.Length')
-                      IBlockStatement (1 statements) (OperationKind.BlockStatement) (Syntax: 'y.Length')
-                        IReturnStatement (OperationKind.ReturnStatement) (Syntax: 'y.Length')
-                          ReturnedValue: 
-                            IPropertyReferenceExpression: ReadOnly Property System.String.Length As System.Int32 (OperationKind.PropertyReferenceExpression, Type: System.Int32) (Syntax: 'y.Length')
-                              Instance Receiver: 
-                                IParameterReferenceExpression: y (OperationKind.ParameterReferenceExpression, Type: System.String) (Syntax: 'y.Length')
-                InConversion: CommonConversion (Exists: True, IsIdentity: True, IsNumeric: False, IsReference: False, IsUserDefined: False) (MethodSymbol: null)
-                OutConversion: CommonConversion (Exists: True, IsIdentity: True, IsNumeric: False, IsReference: False, IsUserDefined: False) (MethodSymbol: null)
->>>>>>> 4b021d7e
 ]]>.Value
 
             Dim expectedDiagnostics = String.Empty
@@ -264,58 +235,44 @@
 
             Dim expectedOperationTree = <![CDATA[
 ITranslatedQueryExpression (OperationKind.TranslatedQueryExpression, Type: System.Collections.Generic.IEnumerable(Of <anonymous type: Key w As System.String(), Key z As System.String, Key Count As System.Int32>)) (Syntax: 'From y In x ... nto Count()')
-  Expression: 
+  Expression:
     IInvocationExpression ( Function System.Collections.Generic.IEnumerable(Of System.String).GroupBy(Of <anonymous type: Key w As System.String(), Key z As System.String>, <anonymous type: Key w As System.String(), Key z As System.String, Key Count As System.Int32>)(keySelector As System.Func(Of System.String, <anonymous type: Key w As System.String(), Key z As System.String>), resultSelector As System.Func(Of <anonymous type: Key w As System.String(), Key z As System.String>, System.Collections.Generic.IEnumerable(Of System.String), <anonymous type: Key w As System.String(), Key z As System.String, Key Count As System.Int32>)) As System.Collections.Generic.IEnumerable(Of <anonymous type: Key w As System.String(), Key z As System.String, Key Count As System.Int32>)) (OperationKind.InvocationExpression, Type: System.Collections.Generic.IEnumerable(Of <anonymous type: Key w As System.String(), Key z As System.String, Key Count As System.Int32>), IsImplicit) (Syntax: 'Group By w  ... nto Count()')
-      Instance Receiver: 
-        IConversionExpression (Implicit, TryCast: False, Unchecked) (OperationKind.ConversionExpression, Type: System.Collections.Generic.IEnumerable(Of System.String)) (Syntax: 'y In x')
+      Instance Receiver:
+        IConversionExpression (Implicit, TryCast: False, Unchecked) (OperationKind.ConversionExpression, Type: System.Collections.Generic.IEnumerable(Of System.String), IsImplicit) (Syntax: 'y In x')
           Conversion: CommonConversion (Exists: True, IsIdentity: False, IsNumeric: False, IsReference: True, IsUserDefined: False) (MethodSymbol: null)
-          Operand: 
+          Operand:
             IParameterReferenceExpression: x (OperationKind.ParameterReferenceExpression, Type: System.String()) (Syntax: 'x')
       Arguments(2):
-<<<<<<< HEAD
-          IArgument (ArgumentKind.DefaultValue, Matching Parameter: keySelector) (OperationKind.Argument) (Syntax: 'x')
-            IDelegateCreationExpression (OperationKind.DelegateCreationExpression, Type: System.Func(Of System.String, <anonymous type: Key w As System.String(), Key z As System.String>)) (Syntax: 'x')
-              Target: IAnonymousFunctionExpression (Symbol: Function (y As System.String) As <anonymous type: Key w As System.String(), Key z As System.String>) (OperationKind.AnonymousFunctionExpression, Type: null) (Syntax: 'x')
-=======
           IArgument (ArgumentKind.DefaultValue, Matching Parameter: keySelector) (OperationKind.Argument, IsImplicit) (Syntax: 'x')
-            IConversionExpression (Implicit, TryCast: False, Unchecked) (OperationKind.ConversionExpression, Type: System.Func(Of System.String, <anonymous type: Key w As System.String(), Key z As System.String>), IsImplicit) (Syntax: 'x')
-              Conversion: CommonConversion (Exists: True, IsIdentity: False, IsNumeric: False, IsReference: False, IsUserDefined: False) (MethodSymbol: null)
-              Operand: 
+            IDelegateCreationExpression (OperationKind.DelegateCreationExpression, Type: System.Func(Of System.String, <anonymous type: Key w As System.String(), Key z As System.String>), IsImplicit) (Syntax: 'x')
+              Target:
                 IAnonymousFunctionExpression (Symbol: Function (y As System.String) As <anonymous type: Key w As System.String(), Key z As System.String>) (OperationKind.AnonymousFunctionExpression, Type: null, IsImplicit) (Syntax: 'x')
->>>>>>> 4b021d7e
                   IBlockStatement (1 statements) (OperationKind.BlockStatement) (Syntax: 'x')
                     IReturnStatement (OperationKind.ReturnStatement) (Syntax: 'x')
-                      ReturnedValue: 
+                      ReturnedValue:
                         IAnonymousObjectCreationExpression (OperationKind.AnonymousObjectCreationExpression, Type: <anonymous type: Key w As System.String(), Key z As System.String>, IsImplicit) (Syntax: 'Group By w  ... nto Count()')
                           Initializers(2):
                               IParameterReferenceExpression: x (OperationKind.ParameterReferenceExpression, Type: System.String()) (Syntax: 'x')
                               IParameterReferenceExpression: y (OperationKind.ParameterReferenceExpression, Type: System.String) (Syntax: 'x')
             InConversion: CommonConversion (Exists: True, IsIdentity: True, IsNumeric: False, IsReference: False, IsUserDefined: False) (MethodSymbol: null)
             OutConversion: CommonConversion (Exists: True, IsIdentity: True, IsNumeric: False, IsReference: False, IsUserDefined: False) (MethodSymbol: null)
-<<<<<<< HEAD
-          IArgument (ArgumentKind.DefaultValue, Matching Parameter: resultSelector) (OperationKind.Argument) (Syntax: 'Group By w  ... nto Count()')
-            IDelegateCreationExpression (OperationKind.DelegateCreationExpression, Type: System.Func(Of <anonymous type: Key w As System.String(), Key z As System.String>, System.Collections.Generic.IEnumerable(Of System.String), <anonymous type: Key w As System.String(), Key z As System.String, Key Count As System.Int32>)) (Syntax: 'Group By w  ... nto Count()')
-              Target: IAnonymousFunctionExpression (Symbol: Function ($VB$It As <anonymous type: Key w As System.String(), Key z As System.String>, $VB$ItAnonymous As System.Collections.Generic.IEnumerable(Of System.String)) As <anonymous type: Key w As System.String(), Key z As System.String, Key Count As System.Int32>) (OperationKind.AnonymousFunctionExpression, Type: null) (Syntax: 'Group By w  ... nto Count()')
-=======
           IArgument (ArgumentKind.DefaultValue, Matching Parameter: resultSelector) (OperationKind.Argument, IsImplicit) (Syntax: 'Group By w  ... nto Count()')
-            IConversionExpression (Implicit, TryCast: False, Unchecked) (OperationKind.ConversionExpression, Type: System.Func(Of <anonymous type: Key w As System.String(), Key z As System.String>, System.Collections.Generic.IEnumerable(Of System.String), <anonymous type: Key w As System.String(), Key z As System.String, Key Count As System.Int32>), IsImplicit) (Syntax: 'Group By w  ... nto Count()')
-              Conversion: CommonConversion (Exists: True, IsIdentity: False, IsNumeric: False, IsReference: False, IsUserDefined: False) (MethodSymbol: null)
-              Operand: 
+            IDelegateCreationExpression (OperationKind.DelegateCreationExpression, Type: System.Func(Of <anonymous type: Key w As System.String(), Key z As System.String>, System.Collections.Generic.IEnumerable(Of System.String), <anonymous type: Key w As System.String(), Key z As System.String, Key Count As System.Int32>), IsImplicit) (Syntax: 'Group By w  ... nto Count()')
+              Target:
                 IAnonymousFunctionExpression (Symbol: Function ($VB$It As <anonymous type: Key w As System.String(), Key z As System.String>, $VB$ItAnonymous As System.Collections.Generic.IEnumerable(Of System.String)) As <anonymous type: Key w As System.String(), Key z As System.String, Key Count As System.Int32>) (OperationKind.AnonymousFunctionExpression, Type: null, IsImplicit) (Syntax: 'Group By w  ... nto Count()')
->>>>>>> 4b021d7e
                   IBlockStatement (1 statements) (OperationKind.BlockStatement) (Syntax: 'Group By w  ... nto Count()')
                     IReturnStatement (OperationKind.ReturnStatement) (Syntax: 'Group By w  ... nto Count()')
-                      ReturnedValue: 
+                      ReturnedValue:
                         IAnonymousObjectCreationExpression (OperationKind.AnonymousObjectCreationExpression, Type: <anonymous type: Key w As System.String(), Key z As System.String, Key Count As System.Int32>, IsImplicit) (Syntax: 'Group By w  ... nto Count()')
                           Initializers(3):
                               IPropertyReferenceExpression: ReadOnly Property <anonymous type: Key w As System.String(), Key z As System.String>.w As System.String() (OperationKind.PropertyReferenceExpression, Type: System.String()) (Syntax: 'Group By w  ... nto Count()')
-                                Instance Receiver: 
+                                Instance Receiver:
                                   IParameterReferenceExpression: $VB$It (OperationKind.ParameterReferenceExpression, Type: <anonymous type: Key w As System.String(), Key z As System.String>) (Syntax: 'Group By w  ... nto Count()')
                               IPropertyReferenceExpression: ReadOnly Property <anonymous type: Key w As System.String(), Key z As System.String>.z As System.String (OperationKind.PropertyReferenceExpression, Type: System.String) (Syntax: 'Group By w  ... nto Count()')
-                                Instance Receiver: 
+                                Instance Receiver:
                                   IParameterReferenceExpression: $VB$It (OperationKind.ParameterReferenceExpression, Type: <anonymous type: Key w As System.String(), Key z As System.String>) (Syntax: 'Group By w  ... nto Count()')
                               IInvocationExpression ( Function System.Collections.Generic.IEnumerable(Of System.String).Count() As System.Int32) (OperationKind.InvocationExpression, Type: System.Int32, IsImplicit) (Syntax: 'Count()')
-                                Instance Receiver: 
+                                Instance Receiver:
                                   IParameterReferenceExpression: $VB$ItAnonymous (OperationKind.ParameterReferenceExpression, Type: System.Collections.Generic.IEnumerable(Of System.String), IsImplicit) (Syntax: 'Group By w  ... nto Count()')
                                 Arguments(0)
             InConversion: CommonConversion (Exists: True, IsIdentity: True, IsNumeric: False, IsReference: False, IsUserDefined: False) (MethodSymbol: null)
@@ -432,26 +389,19 @@
 End Class]]>.Value
 
             Dim expectedOperationTree = <![CDATA[
-<<<<<<< HEAD
 IDelegateCreationExpression (OperationKind.DelegateCreationExpression, Type: System.EventHandler) (Syntax: 'New EventHa ... nction() x)')
-  Target: IAnonymousFunctionExpression (Symbol: Function () As System.Object) (OperationKind.AnonymousFunctionExpression, Type: null) (Syntax: 'Function() x')
-      IBlockStatement (3 statements, 1 locals) (OperationKind.BlockStatement) (Syntax: 'Function() x')
-=======
-IConversionExpression (Implicit, TryCast: False, Unchecked) (OperationKind.ConversionExpression, Type: System.EventHandler) (Syntax: 'New EventHa ... nction() x)')
-  Conversion: CommonConversion (Exists: True, IsIdentity: False, IsNumeric: False, IsReference: False, IsUserDefined: False) (MethodSymbol: null)
-  Operand: 
+  Target:
     IAnonymousFunctionExpression (Symbol: Function () As System.Object) (OperationKind.AnonymousFunctionExpression, Type: null) (Syntax: 'Function() x')
       IBlockStatement (3 statements, 1 locals) (OperationKind.BlockStatement, IsImplicit) (Syntax: 'Function() x')
->>>>>>> 4b021d7e
         Locals: Local_1: <anonymous local> As System.Object
         IReturnStatement (OperationKind.ReturnStatement, IsImplicit) (Syntax: 'x')
-          ReturnedValue: 
+          ReturnedValue:
             IParameterReferenceExpression: x (OperationKind.ParameterReferenceExpression, Type: System.Object) (Syntax: 'x')
         ILabeledStatement (Label: exit) (OperationKind.LabeledStatement, IsImplicit) (Syntax: 'Function() x')
-          Statement: 
+          Statement:
             null
         IReturnStatement (OperationKind.ReturnStatement, IsImplicit) (Syntax: 'Function() x')
-          ReturnedValue: 
+          ReturnedValue:
             ILocalReferenceExpression:  (OperationKind.LocalReferenceExpression, Type: System.Object, IsImplicit) (Syntax: 'Function() x')
 ]]>.Value
 
@@ -473,18 +423,11 @@
 End Class]]>.Value
 
             Dim expectedOperationTree = <![CDATA[
-<<<<<<< HEAD
 IDelegateCreationExpression (OperationKind.DelegateCreationExpression, Type: System.EventHandler) (Syntax: 'New EventHa ... essOf Me.M)')
-  Target: IMethodReferenceExpression: Sub Class1.M(x As System.Object, y As System.EventArgs) (OperationKind.MethodReferenceExpression, Type: System.EventHandler) (Syntax: 'AddressOf Me.M')
-      Instance Receiver: IInstanceReferenceExpression (OperationKind.InstanceReferenceExpression, Type: Class1) (Syntax: 'Me')
-=======
-IConversionExpression (Explicit, TryCast: False, Unchecked) (OperationKind.ConversionExpression, Type: System.EventHandler) (Syntax: 'New EventHa ... essOf Me.M)')
-  Conversion: CommonConversion (Exists: True, IsIdentity: True, IsNumeric: False, IsReference: False, IsUserDefined: False) (MethodSymbol: null)
-  Operand: 
-    IOperation:  (OperationKind.None) (Syntax: 'AddressOf Me.M')
-      Children(1):
-          IInstanceReferenceExpression (OperationKind.InstanceReferenceExpression, Type: Class1) (Syntax: 'Me')
->>>>>>> 4b021d7e
+  Target:
+    IMethodReferenceExpression: Sub Class1.M(x As System.Object, y As System.EventArgs) (OperationKind.MethodReferenceExpression, Type: System.EventHandler) (Syntax: 'AddressOf Me.M')
+      Instance Receiver:
+        IInstanceReferenceExpression (OperationKind.InstanceReferenceExpression, Type: Class1) (Syntax: 'Me')
 ]]>.Value
 
             Dim expectedDiagnostics = String.Empty
@@ -584,12 +527,12 @@
 
             Dim expectedOperationTree = <![CDATA[
 IDynamicInvocationExpression (OperationKind.DynamicInvocationExpression, Type: System.Object) (Syntax: 'd(x)')
-  Expression: 
+  Expression:
     IParameterReferenceExpression: d (OperationKind.ParameterReferenceExpression, Type: System.Object) (Syntax: 'd')
   Arguments(1):
-      IConversionExpression (Implicit, TryCast: False, Unchecked) (OperationKind.ConversionExpression, Type: System.Object) (Syntax: 'x')
+      IConversionExpression (Implicit, TryCast: False, Unchecked) (OperationKind.ConversionExpression, Type: System.Object, IsImplicit) (Syntax: 'x')
         Conversion: CommonConversion (Exists: True, IsIdentity: False, IsNumeric: False, IsReference: False, IsUserDefined: False) (MethodSymbol: null)
-        Operand: 
+        Operand:
           IParameterReferenceExpression: x (OperationKind.ParameterReferenceExpression, Type: System.Int32) (Syntax: 'x')
   ArgumentNames(0)
   ArgumentRefKinds: null
@@ -646,12 +589,12 @@
 
             Dim expectedOperationTree = <![CDATA[
 IDynamicInvocationExpression (OperationKind.DynamicInvocationExpression, Type: System.Object) (Syntax: 'x(y)')
-  Expression: 
+  Expression:
     IParameterReferenceExpression: x (OperationKind.ParameterReferenceExpression, Type: System.Object) (Syntax: 'x')
   Arguments(1):
-      IConversionExpression (Implicit, TryCast: False, Unchecked) (OperationKind.ConversionExpression, Type: System.Object) (Syntax: 'y')
+      IConversionExpression (Implicit, TryCast: False, Unchecked) (OperationKind.ConversionExpression, Type: System.Object, IsImplicit) (Syntax: 'y')
         Conversion: CommonConversion (Exists: True, IsIdentity: False, IsNumeric: False, IsReference: False, IsUserDefined: False) (MethodSymbol: null)
-        Operand: 
+        Operand:
           IParameterReferenceExpression: y (OperationKind.ParameterReferenceExpression, Type: System.Int32) (Syntax: 'y')
   ArgumentNames(0)
   ArgumentRefKinds: null
