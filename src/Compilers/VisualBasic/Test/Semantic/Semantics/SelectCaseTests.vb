﻿' Copyright (c) Microsoft.  All Rights Reserved.  Licensed under the Apache License, Version 2.0.  See License.txt in the project root for license information.

Imports Microsoft.CodeAnalysis.Test.Utilities
Imports Microsoft.CodeAnalysis.VisualBasic.Syntax
Imports Roslyn.Test.Utilities

Namespace Microsoft.CodeAnalysis.VisualBasic.UnitTests.Semantics
    Public Class SelectCaseTests
        Inherits BasicTestBase
        <Fact()>
        Public Sub SelectCaseExpression_NothingLiteral()
            Dim compilation = CreateCompilationWithMscorlib(
        <compilation>
            <file name="a.vb"><![CDATA[
Public Module M
    Sub SelectCaseExpression()
        Select Case Nothing'BIND:"Nothing"
        End Select
    End Sub
End Module
    ]]></file>
        </compilation>)

            Dim semanticSummary = CompilationUtils.GetSemanticInfoSummary(Of LiteralExpressionSyntax)(compilation, "a.vb")

            Assert.Null(semanticSummary.Type)
            Assert.Equal("System.Object", semanticSummary.ConvertedType.ToTestDisplayString())
            Assert.Equal(TypeKind.Class, semanticSummary.ConvertedType.TypeKind)
            Assert.Equal(ConversionKind.WideningNothingLiteral, semanticSummary.ImplicitConversion.Kind)

            Assert.Null(semanticSummary.Symbol)
            Assert.Equal(CandidateReason.None, semanticSummary.CandidateReason)
            Assert.Equal(0, semanticSummary.CandidateSymbols.Length)

            Assert.Null(semanticSummary.Alias)

            Assert.Equal(0, semanticSummary.MemberGroup.Length)

            Assert.True(semanticSummary.ConstantValue.HasValue)
            Assert.Null(semanticSummary.ConstantValue.Value)
        End Sub

        <Fact()>
        Public Sub SelectCaseExpression_Literal()
            Dim compilation = CreateCompilationWithMscorlib(
        <compilation>
            <file name="a.vb"><![CDATA[
Public Module M
    Sub SelectCaseExpression()
        Select Case 1.1'BIND:"1.1"
        End Select
    End Sub
End Module
    ]]></file>
        </compilation>)

            Dim semanticSummary = CompilationUtils.GetSemanticInfoSummary(Of LiteralExpressionSyntax)(compilation, "a.vb")

            Assert.Equal("System.Double", semanticSummary.Type.ToTestDisplayString())
            Assert.Equal(TypeKind.Structure, semanticSummary.Type.TypeKind)
            Assert.Equal("System.Double", semanticSummary.ConvertedType.ToTestDisplayString())
            Assert.Equal(TypeKind.Structure, semanticSummary.ConvertedType.TypeKind)
            Assert.Equal(ConversionKind.Identity, semanticSummary.ImplicitConversion.Kind)

            Assert.Null(semanticSummary.Symbol)
            Assert.Equal(CandidateReason.None, semanticSummary.CandidateReason)
            Assert.Equal(0, semanticSummary.CandidateSymbols.Length)

            Assert.Null(semanticSummary.Alias)

            Assert.Equal(0, semanticSummary.MemberGroup.Length)

            Assert.True(semanticSummary.ConstantValue.HasValue)
            Assert.Equal(1.1, semanticSummary.ConstantValue.Value)
        End Sub

        <Fact()>
        Public Sub SelectCaseExpression_Local_IdentifierNameSyntax()
            Dim compilation = CreateCompilationWithMscorlib(
        <compilation>
            <file name="a.vb"><![CDATA[
Imports System
Module M1
    Sub SelectCaseExpression()
        Dim number As Integer = 0
        Select Case number'BIND:"number"
        End Select
    End Sub
Ehd Module
    ]]></file>
        </compilation>)

            Dim semanticSummary = CompilationUtils.GetSemanticInfoSummary(Of IdentifierNameSyntax)(compilation, "a.vb")

            Assert.Equal("System.Int32", semanticSummary.Type.ToTestDisplayString())
            Assert.Equal(TypeKind.Structure, semanticSummary.Type.TypeKind)
            Assert.Equal("System.Int32", semanticSummary.ConvertedType.ToTestDisplayString())
            Assert.Equal(TypeKind.Structure, semanticSummary.ConvertedType.TypeKind)
            Assert.Equal(ConversionKind.Identity, semanticSummary.ImplicitConversion.Kind)

            Assert.Equal("number As System.Int32", semanticSummary.Symbol.ToTestDisplayString())
            Assert.Equal(SymbolKind.Local, semanticSummary.Symbol.Kind)
            Assert.Equal(0, semanticSummary.CandidateSymbols.Length)

            Assert.Null(semanticSummary.Alias)

            Assert.Equal(0, semanticSummary.MemberGroup.Length)

            Assert.False(semanticSummary.ConstantValue.HasValue)
        End Sub

        <Fact()>
        Public Sub SelectCaseExpression_MethodCall_InvocationExpressionSyntax()
            Dim compilation = CreateCompilationWithMscorlib(
        <compilation>
            <file name="a.vb"><![CDATA[
Imports System
Module M1
    Function Goo() As Integer
        Console.WriteLine("Goo")
        Return 0
    End Function

    Sub SelectCaseExpression()
        Select Case Goo()'BIND:"Goo()"
        End Select
    End Sub
End Module
    ]]></file>
        </compilation>)

            Dim semanticSummary = CompilationUtils.GetSemanticInfoSummary(Of InvocationExpressionSyntax)(compilation, "a.vb")

            Assert.Equal("System.Int32", semanticSummary.Type.ToTestDisplayString())
            Assert.Equal(TypeKind.Structure, semanticSummary.Type.TypeKind)
            Assert.Equal("System.Int32", semanticSummary.ConvertedType.ToTestDisplayString())
            Assert.Equal(TypeKind.Structure, semanticSummary.ConvertedType.TypeKind)
            Assert.Equal(ConversionKind.Identity, semanticSummary.ImplicitConversion.Kind)

            Assert.Equal("Function M1.Goo() As System.Int32", semanticSummary.Symbol.ToTestDisplayString())
            Assert.Equal(SymbolKind.Method, semanticSummary.Symbol.Kind)
            Assert.Equal(0, semanticSummary.CandidateSymbols.Length)

            Assert.Null(semanticSummary.Alias)

            Assert.Equal(0, semanticSummary.MemberGroup.Length)

            Assert.False(semanticSummary.ConstantValue.HasValue)
        End Sub

        <Fact()>
        Public Sub SelectCaseExpression_MethodCall_IdentifierNameSyntax()
            Dim compilation = CreateCompilationWithMscorlib(
        <compilation>
            <file name="a.vb"><![CDATA[
Imports System
Module M1
    Function Goo() As Integer
        Console.WriteLine("Goo")
        Return 0
    End Function

    Sub SelectCaseExpression()
        Select Case Goo()'BIND:"Goo"
        End Select
    End Sub
End Module
    ]]></file>
        </compilation>)

            Dim semanticSummary = CompilationUtils.GetSemanticInfoSummary(Of IdentifierNameSyntax)(compilation, "a.vb")

            Assert.Null(semanticSummary.Type)
            Assert.Null(semanticSummary.ConvertedType)
            Assert.Equal(ConversionKind.Identity, semanticSummary.ImplicitConversion.Kind)

            Assert.Equal("Function M1.Goo() As System.Int32", semanticSummary.Symbol.ToTestDisplayString())
            Assert.Equal(SymbolKind.Method, semanticSummary.Symbol.Kind)
            Assert.Equal(0, semanticSummary.CandidateSymbols.Length)

            Assert.Null(semanticSummary.Alias)

            Assert.Equal(1, semanticSummary.MemberGroup.Length)
            Dim sortedMethodGroup = semanticSummary.MemberGroup.AsEnumerable().OrderBy(Function(s) s.ToTestDisplayString()).ToArray()
            Assert.Equal("Function M1.Goo() As System.Int32", sortedMethodGroup(0).ToTestDisplayString())

            Assert.False(semanticSummary.ConstantValue.HasValue)
        End Sub

        <Fact()>
        Public Sub SelectCaseExpression_Lambda()
            Dim compilation = CreateCompilationWithMscorlib(
        <compilation>
            <file name="a.vb"><![CDATA[
Public Module M
    Sub SelectCaseExpression()
        Select Case (Function(arg) arg Is Nothing)'BIND:"Function(arg) arg Is Nothing"
        End Select
    End Sub
End Module
    ]]></file>
        </compilation>)

            Dim semanticSummary = CompilationUtils.GetSemanticInfoSummary(Of SingleLineLambdaExpressionSyntax)(compilation, "a.vb")

            Assert.Null(semanticSummary.Type)
            Assert.Equal("Function <generated method>(arg As System.Object) As System.Boolean", semanticSummary.ConvertedType.ToTestDisplayString())
            Assert.Equal(TypeKind.Delegate, semanticSummary.ConvertedType.TypeKind)
            Assert.Equal(ConversionKind.Widening Or ConversionKind.Lambda, semanticSummary.ImplicitConversion.Kind)

            Assert.Equal("Function (arg As System.Object) As System.Boolean", semanticSummary.Symbol.ToTestDisplayString())
            Assert.Equal(SymbolKind.Method, semanticSummary.Symbol.Kind)
            Assert.Equal(0, semanticSummary.CandidateSymbols.Length)

            Assert.Null(semanticSummary.Alias)

            Assert.Equal(0, semanticSummary.MemberGroup.Length)

            Assert.False(semanticSummary.ConstantValue.HasValue)
        End Sub

        <Fact()>
        Public Sub SelectCaseExpression_ParenthesizedLambda()
            Dim compilation = CreateCompilationWithMscorlib(
        <compilation>
            <file name="a.vb"><![CDATA[
Public Module M
    Sub SelectCaseExpression()
        Select Case (Function(arg) arg Is Nothing)'BIND:"(Function(arg) arg Is Nothing)"
        End Select
    End Sub
End Module
    ]]></file>
        </compilation>)

            Dim semanticSummary = CompilationUtils.GetSemanticInfoSummary(Of ParenthesizedExpressionSyntax)(compilation, "a.vb")

            Assert.Equal("Function <generated method>(arg As System.Object) As System.Boolean", semanticSummary.Type.ToTestDisplayString())
            Assert.Equal(TypeKind.Delegate, semanticSummary.Type.TypeKind)
            Assert.Equal("Function <generated method>(arg As System.Object) As System.Boolean", semanticSummary.ConvertedType.ToTestDisplayString())
            Assert.Equal(TypeKind.Delegate, semanticSummary.ConvertedType.TypeKind)
            Assert.Equal(ConversionKind.Identity, semanticSummary.ImplicitConversion.Kind)

            Assert.Null(semanticSummary.Symbol)
            Assert.Equal(CandidateReason.None, semanticSummary.CandidateReason)
            Assert.Equal(0, semanticSummary.CandidateSymbols.Length)

            Assert.Null(semanticSummary.Alias)

            Assert.Equal(0, semanticSummary.MemberGroup.Length)

            Assert.False(semanticSummary.ConstantValue.HasValue)
        End Sub

        <Fact()>
        Public Sub SelectCaseExpression_Error_NotAValue_InvocationExpressionSyntax()
            Dim compilation = CreateCompilationWithMscorlib(
        <compilation>
            <file name="a.vb"><![CDATA[
Imports System
Module M1
    Sub Goo()
    End Sub

    Sub SelectCaseExpression(number As Integer)
        Select Case Goo()'BIND:"Goo()"
        End Select
    End Sub
End Module
    ]]></file>
        </compilation>)

            Dim semanticSummary = CompilationUtils.GetSemanticInfoSummary(Of InvocationExpressionSyntax)(compilation, "a.vb")

            Assert.Equal("System.Void", semanticSummary.Type.ToTestDisplayString())
            Assert.Equal(TypeKind.Structure, semanticSummary.Type.TypeKind)
            Assert.Equal("System.Void", semanticSummary.ConvertedType.ToTestDisplayString())
            Assert.Equal(TypeKind.Structure, semanticSummary.ConvertedType.TypeKind)
            Assert.Equal(ConversionKind.Identity, semanticSummary.ImplicitConversion.Kind)

            Assert.Null(semanticSummary.Symbol)
            Assert.Equal(CandidateReason.NotAValue, semanticSummary.CandidateReason)
            Assert.Equal(1, semanticSummary.CandidateSymbols.Length)
            Dim sortedCandidates = semanticSummary.CandidateSymbols.AsEnumerable().OrderBy(Function(s) s.ToTestDisplayString()).ToArray()
            Assert.Equal("Sub M1.Goo()", sortedCandidates(0).ToTestDisplayString())
            Assert.Equal(SymbolKind.Method, sortedCandidates(0).Kind)

            Assert.Null(semanticSummary.Alias)

            Assert.Equal(0, semanticSummary.MemberGroup.Length)

            Assert.False(semanticSummary.ConstantValue.HasValue)
        End Sub

        <Fact()>
        Public Sub SelectCaseExpression_Error_NotAValue_IdentifierNameSyntax()
            Dim compilation = CreateCompilationWithMscorlib(
        <compilation>
            <file name="a.vb"><![CDATA[
Imports System
Module M1
    Sub Goo()
    End Sub

    Sub SelectCaseExpression(number As Integer)
        Select Case Goo'BIND:"Goo"
        End Select
    End Sub
End Module
    ]]></file>
        </compilation>)

            Dim semanticSummary = CompilationUtils.GetSemanticInfoSummary(Of IdentifierNameSyntax)(compilation, "a.vb")

            Assert.Equal("System.Void", semanticSummary.Type.ToTestDisplayString())
            Assert.Equal(TypeKind.Structure, semanticSummary.Type.TypeKind)
            Assert.Equal("System.Void", semanticSummary.ConvertedType.ToTestDisplayString())
            Assert.Equal(TypeKind.Structure, semanticSummary.ConvertedType.TypeKind)
            Assert.Equal(ConversionKind.Identity, semanticSummary.ImplicitConversion.Kind)

            Assert.Null(semanticSummary.Symbol)
            Assert.Equal(CandidateReason.NotAValue, semanticSummary.CandidateReason)
            Assert.Equal(1, semanticSummary.CandidateSymbols.Length)
            Dim sortedCandidates = semanticSummary.CandidateSymbols.AsEnumerable().OrderBy(Function(s) s.ToTestDisplayString()).ToArray()
            Assert.Equal("Sub M1.Goo()", sortedCandidates(0).ToTestDisplayString())
            Assert.Equal(SymbolKind.Method, sortedCandidates(0).Kind)

            Assert.Null(semanticSummary.Alias)

            Assert.Equal(0, semanticSummary.MemberGroup.Length)

            Assert.False(semanticSummary.ConstantValue.HasValue)
        End Sub

        <Fact()>
        Public Sub SelectCaseExpression_Error_OverloadResolutionFailure()
            Dim compilation = CreateCompilationWithMscorlib(
        <compilation>
            <file name="a.vb"><![CDATA[
Imports System
Module M1
    Sub Goo(i As Integer)
    End Sub

    Sub SelectCaseExpression(number As Integer)
        Select Case Goo'BIND:"Goo"
        End Select
    End Sub
End Module
    ]]></file>
        </compilation>)

            Dim semanticSummary = CompilationUtils.GetSemanticInfoSummary(Of IdentifierNameSyntax)(compilation, "a.vb")

            Assert.Null(semanticSummary.Type)
            Assert.Equal("System.Void", semanticSummary.ConvertedType.ToTestDisplayString())
            Assert.Equal(TypeKind.Structure, semanticSummary.ConvertedType.TypeKind)
            Assert.Equal(ConversionKind.Identity, semanticSummary.ImplicitConversion.Kind)

            Assert.Null(semanticSummary.Symbol)
            Assert.Equal(CandidateReason.OverloadResolutionFailure, semanticSummary.CandidateReason)
            Assert.Equal(1, semanticSummary.CandidateSymbols.Length)
            Dim sortedCandidates = semanticSummary.CandidateSymbols.AsEnumerable().OrderBy(Function(s) s.ToTestDisplayString()).ToArray()
            Assert.Equal("Sub M1.Goo(i As System.Int32)", sortedCandidates(0).ToTestDisplayString())
            Assert.Equal(SymbolKind.Method, sortedCandidates(0).Kind)

            Assert.Null(semanticSummary.Alias)

            Assert.Equal(1, semanticSummary.MemberGroup.Length)
            Dim sortedMethodGroup = semanticSummary.MemberGroup.AsEnumerable().OrderBy(Function(s) s.ToTestDisplayString()).ToArray()
            Assert.Equal("Sub M1.Goo(i As System.Int32)", sortedMethodGroup(0).ToTestDisplayString())

            Assert.False(semanticSummary.ConstantValue.HasValue)
        End Sub

        <Fact()>
        Public Sub SelectCase_RelationalCaseClauseExpression_Literal()
            Dim compilation = CreateCompilationWithMscorlib(
        <compilation>
            <file name="a.vb"><![CDATA[
Imports System
Module M1
    Sub RelationalCaseClauseExpression(number As Integer)
        Select Case number
            Case Is < 1'BIND:"1"
        End Select
    End Sub
End Module
    ]]></file>
        </compilation>)

            Dim semanticSummary = CompilationUtils.GetSemanticInfoSummary(Of LiteralExpressionSyntax)(compilation, "a.vb")

            Assert.Equal("System.Int32", semanticSummary.Type.ToTestDisplayString())
            Assert.Equal(TypeKind.Structure, semanticSummary.Type.TypeKind)
            Assert.Equal("System.Int32", semanticSummary.ConvertedType.ToTestDisplayString())
            Assert.Equal(TypeKind.Structure, semanticSummary.ConvertedType.TypeKind)
            Assert.Equal(ConversionKind.Identity, semanticSummary.ImplicitConversion.Kind)

            Assert.Null(semanticSummary.Symbol)
            Assert.Equal(CandidateReason.None, semanticSummary.CandidateReason)
            Assert.Equal(0, semanticSummary.CandidateSymbols.Length)

            Assert.Null(semanticSummary.Alias)

            Assert.Equal(0, semanticSummary.MemberGroup.Length)

            Assert.True(semanticSummary.ConstantValue.HasValue)
            Assert.Equal(1, semanticSummary.ConstantValue.Value)
        End Sub

        <CompilerTrait(CompilerFeature.IOperation)>
        <Fact()>
        Public Sub SelectCase_RelationalCaseClauseExpression_IOperation()
            Dim source = <![CDATA[
Class C
    Function LessThan(i As Integer, j As Integer) As Boolean
        Select Case i
            Case Is < j'BIND:"Is < j"
                Return True
            Case Else
                Return False
        End Select
    End Function
End Class]]>.Value

            Dim expectedOperationTree = <![CDATA[
IRelationalCaseClauseOperation (Relational operator kind: BinaryOperatorKind.LessThan) (CaseKind.Relational) (OperationKind.CaseClause, Type: null) (Syntax: 'Is < j')
  Value: 
    IParameterReferenceOperation: j (OperationKind.ParameterReference, Type: System.Int32) (Syntax: 'j')
]]>.Value

            Dim expectedDiagnostics = String.Empty

            VerifyOperationTreeAndDiagnosticsForTest(Of RelationalCaseClauseSyntax)(source, expectedOperationTree, expectedDiagnostics)
        End Sub

        <CompilerTrait(CompilerFeature.IOperation)>
        <Fact()>
        Public Sub SelectCase_RangeCaseClauseExpression_IOperation()
            Dim source = <![CDATA[
Class C
    Function InRange(i As Integer, min As Integer, max As Integer) As Boolean
        Select Case i
            Case min To max'BIND:"min To max"
                Return True
            Case Else
                Return False
        End Select
    End Function
End Class]]>.Value

            Dim expectedOperationTree = <![CDATA[
IRangeCaseClauseOperation (CaseKind.Range) (OperationKind.CaseClause, Type: null) (Syntax: 'min To max')
  Min: 
    IParameterReferenceOperation: min (OperationKind.ParameterReference, Type: System.Int32) (Syntax: 'min')
  Max: 
    IParameterReferenceOperation: max (OperationKind.ParameterReference, Type: System.Int32) (Syntax: 'max')
]]>.Value

            Dim expectedDiagnostics = String.Empty

            VerifyOperationTreeAndDiagnosticsForTest(Of RangeCaseClauseSyntax)(source, expectedOperationTree, expectedDiagnostics)
        End Sub

        <Fact()>
        Public Sub SelectCase_RangeCaseClauseExpression_MethodCall()
            Dim compilation = CreateCompilationWithMscorlib(
        <compilation>
            <file name="a.vb"><![CDATA[
Imports System
Module M1
    Function Goo() As Integer
        Return 0
    End Function

    Sub RangeCaseClauseExpression(number As Integer)
        Select Case number
            Case Goo() To 1'BIND:"Goo()"
        End Select
    End Sub
End Module
    ]]></file>
        </compilation>)

            Dim semanticSummary = CompilationUtils.GetSemanticInfoSummary(Of InvocationExpressionSyntax)(compilation, "a.vb")

            Assert.Equal("System.Int32", semanticSummary.Type.ToTestDisplayString())
            Assert.Equal(TypeKind.Structure, semanticSummary.Type.TypeKind)
            Assert.Equal("System.Int32", semanticSummary.ConvertedType.ToTestDisplayString())
            Assert.Equal(TypeKind.Structure, semanticSummary.ConvertedType.TypeKind)
            Assert.Equal(ConversionKind.Identity, semanticSummary.ImplicitConversion.Kind)

            Assert.Equal("Function M1.Goo() As System.Int32", semanticSummary.Symbol.ToTestDisplayString())
            Assert.Equal(SymbolKind.Method, semanticSummary.Symbol.Kind)
            Assert.Equal(0, semanticSummary.CandidateSymbols.Length)

            Assert.Null(semanticSummary.Alias)

            Assert.Equal(0, semanticSummary.MemberGroup.Length)

            Assert.False(semanticSummary.ConstantValue.HasValue)
        End Sub

        <Fact()>
        Public Sub SelectCase_SimpleCaseClauseExpression_DateTime()
            Dim compilation = CreateCompilationWithMscorlib(
        <compilation>
            <file name="a.vb"><![CDATA[
Imports System
Module M1
    Function Goo() As Integer
        Return 0
    End Function

    Sub SimpleCaseClauseExpression(number As Integer)
        Select Case number
            Case #8/13/2002 12:14 PM#'BIND:"#8/13/2002 12:14 PM#"
        End Select
    End Sub
End Module
    ]]></file>
        </compilation>)

            Dim semanticSummary = CompilationUtils.GetSemanticInfoSummary(Of LiteralExpressionSyntax)(compilation, "a.vb")

            Assert.Equal("System.DateTime", semanticSummary.Type.ToTestDisplayString())
            Assert.Equal(TypeKind.Structure, semanticSummary.Type.TypeKind)
            Assert.Equal("System.Int32", semanticSummary.ConvertedType.ToTestDisplayString())
            Assert.Equal(TypeKind.Structure, semanticSummary.ConvertedType.TypeKind)
            Assert.Equal(ConversionKind.DelegateRelaxationLevelNone, semanticSummary.ImplicitConversion.Kind)

            Assert.Null(semanticSummary.Symbol)
            Assert.Equal(CandidateReason.None, semanticSummary.CandidateReason)
            Assert.Equal(0, semanticSummary.CandidateSymbols.Length)

            Assert.Null(semanticSummary.Alias)

            Assert.Equal(0, semanticSummary.MemberGroup.Length)

            Assert.True(semanticSummary.ConstantValue.HasValue)
            Assert.Equal(#8/13/2002 12:14:00 PM#, semanticSummary.ConstantValue.Value)
        End Sub

        <WorkItem(543098, "http://vstfdevdiv:8080/DevDiv2/DevDiv/_workitems/edit/543098")>
        <Fact()>
        Public Sub SelectCase_BoundLocal()
            Dim compilation = CreateCompilationWithMscorlib(
<compilation>
    <file name="a.vb"><![CDATA[
Imports System

Class Program
    Sub Test()
        Dim i As Integer = 10
        Select Case i'BIND:"i"
            Case NewMethod()
                Console.Write(5)
        End Select
    End Sub

    Private Shared Function NewMethod() As Integer
        Return 5
    End Function
End Class
    ]]></file>
</compilation>)

            Dim semanticSummary = CompilationUtils.GetSemanticInfoSummary(Of IdentifierNameSyntax)(compilation, "a.vb")

            Assert.Equal("System.Int32", semanticSummary.Type.ToTestDisplayString())
            Assert.Equal(TypeKind.Structure, semanticSummary.Type.TypeKind)
            Assert.Equal("System.Int32", semanticSummary.ConvertedType.ToTestDisplayString())
            Assert.Equal(TypeKind.Structure, semanticSummary.ConvertedType.TypeKind)
            Assert.Equal(ConversionKind.Identity, semanticSummary.ImplicitConversion.Kind)

            Assert.Equal("i As System.Int32", semanticSummary.Symbol.ToTestDisplayString())
            Assert.Equal(SymbolKind.Local, semanticSummary.Symbol.Kind)
            Assert.Equal(0, semanticSummary.CandidateSymbols.Length)

            Assert.Null(semanticSummary.Alias)

            Assert.Equal(0, semanticSummary.MemberGroup.Length)

            Assert.False(semanticSummary.ConstantValue.HasValue)
        End Sub

        <WorkItem(543387, "http://vstfdevdiv:8080/DevDiv2/DevDiv/_workitems/edit/543387")>
        <Fact()>
        Public Sub SelectCase_AnonymousLambda()
            Dim compilation = CreateCompilationWithMscorlibAndVBRuntime(
<compilation>
    <file name="a.vb"><![CDATA[
Module Program
    Sub Main()
        Select Case Nothing
            Case Function() 5
                System.Console.WriteLine("Failed")
            Case Else
                System.Console.WriteLine("Succeeded")
        End Select
    End Sub
End Module
    ]]></file>
</compilation>, options:=TestOptions.ReleaseExe.WithOptionStrict(OptionStrict.Custom))

            CompileAndVerify(compilation, expectedOutput:=
            <![CDATA[
Succeeded
]]>)

            AssertTheseDiagnostics(compilation,
<expected>
BC42036: Operands of type Object used in expressions for 'Select', 'Case' statements; runtime errors could occur.
        Select Case Nothing
                    ~~~~~~~
BC42016: Implicit conversion from 'Object' to 'Boolean'.
            Case Function() 5
                 ~~~~~~~~~~~~
</expected>)
        End Sub

        <CompilerTrait(CompilerFeature.IOperation)>
        <Fact()>
        Public Sub SelectCase_AnonymousLambda_OperationTree()
            Dim source = <![CDATA[
Module Program
    Sub Main()
        Select Case Nothing'BIND:"Select Case Nothing"
            Case Function() 5
                System.Console.WriteLine("Failed")
            Case Else
                System.Console.WriteLine("Succeeded")
        End Select
    End Sub
End Module]]>.Value

            Dim expectedOperationTree = <![CDATA[
ISwitchOperation (2 cases) (OperationKind.Switch, Type: null) (Syntax: 'Select Case ... End Select')
  Switch expression: 
    IConversionOperation (Implicit, TryCast: False, Unchecked) (OperationKind.Conversion, Type: System.Object, Constant: null, IsImplicit) (Syntax: 'Nothing')
      Conversion: CommonConversion (Exists: True, IsIdentity: False, IsNumeric: False, IsReference: False, IsUserDefined: False) (MethodSymbol: null)
      Operand: 
        ILiteralOperation (OperationKind.Literal, Type: null, Constant: null) (Syntax: 'Nothing')
  Sections:
      ISwitchCaseOperation (1 case clauses, 1 statements) (OperationKind.SwitchCase, Type: null) (Syntax: 'Case Functi ... e("Failed")')
          Clauses:
              ISingleValueCaseClauseOperation (CaseKind.SingleValue) (OperationKind.CaseClause, Type: null) (Syntax: 'Function() 5')
                Value: 
                  IConversionOperation (Implicit, TryCast: False, Unchecked) (OperationKind.Conversion, Type: System.Object, IsImplicit) (Syntax: 'Function() 5')
                    Conversion: CommonConversion (Exists: True, IsIdentity: False, IsNumeric: False, IsReference: True, IsUserDefined: False) (MethodSymbol: null)
                    Operand: 
                      IDelegateCreationOperation (OperationKind.DelegateCreation, Type: Function <generated method>() As System.Int32, IsImplicit) (Syntax: 'Function() 5')
                        Target: 
                          IAnonymousFunctionOperation (Symbol: Function () As System.Int32) (OperationKind.AnonymousFunction, Type: null) (Syntax: 'Function() 5')
                            IBlockOperation (3 statements, 1 locals) (OperationKind.Block, Type: null, IsImplicit) (Syntax: 'Function() 5')
                              Locals: Local_1: <anonymous local> As System.Int32
                              IReturnOperation (OperationKind.Return, Type: null, IsImplicit) (Syntax: '5')
                                ReturnedValue: 
                                  ILiteralOperation (OperationKind.Literal, Type: System.Int32, Constant: 5) (Syntax: '5')
                              ILabeledOperation (Label: exit) (OperationKind.Labeled, Type: null, IsImplicit) (Syntax: 'Function() 5')
                                Statement: 
                                  null
                              IReturnOperation (OperationKind.Return, Type: null, IsImplicit) (Syntax: 'Function() 5')
                                ReturnedValue: 
                                  ILocalReferenceOperation:  (OperationKind.LocalReference, Type: System.Int32, IsImplicit) (Syntax: 'Function() 5')
          Body:
<<<<<<< HEAD
              IBlockOperation (1 statements) (OperationKind.Block, Type: null) (Syntax: 'Case Functi ... e("Failed")')
                IExpressionStatementOperation (OperationKind.ExpressionStatement, Type: null) (Syntax: 'System.Cons ... e("Failed")')
=======
              IBlockStatement (1 statements) (OperationKind.BlockStatement, IsImplicit) (Syntax: 'Case Functi ... e("Failed")')
                IExpressionStatement (OperationKind.ExpressionStatement) (Syntax: 'System.Cons ... e("Failed")')
>>>>>>> 7cdd69e7
                  Expression: 
                    IInvocationOperation (Sub System.Console.WriteLine(value As System.String)) (OperationKind.Invocation, Type: System.Void) (Syntax: 'System.Cons ... e("Failed")')
                      Instance Receiver: 
                        null
                      Arguments(1):
                          IArgumentOperation (ArgumentKind.Explicit, Matching Parameter: value) (OperationKind.Argument, Type: null) (Syntax: '"Failed"')
                            ILiteralOperation (OperationKind.Literal, Type: System.String, Constant: "Failed") (Syntax: '"Failed"')
                            InConversion: CommonConversion (Exists: True, IsIdentity: True, IsNumeric: False, IsReference: False, IsUserDefined: False) (MethodSymbol: null)
                            OutConversion: CommonConversion (Exists: True, IsIdentity: True, IsNumeric: False, IsReference: False, IsUserDefined: False) (MethodSymbol: null)
      ISwitchCaseOperation (1 case clauses, 1 statements) (OperationKind.SwitchCase, Type: null) (Syntax: 'Case Else ... Succeeded")')
          Clauses:
              IDefaultCaseClauseOperation (CaseKind.Default) (OperationKind.CaseClause, Type: null) (Syntax: 'Case Else')
          Body:
<<<<<<< HEAD
              IBlockOperation (1 statements) (OperationKind.Block, Type: null) (Syntax: 'Case Else ... Succeeded")')
                IExpressionStatementOperation (OperationKind.ExpressionStatement, Type: null) (Syntax: 'System.Cons ... Succeeded")')
=======
              IBlockStatement (1 statements) (OperationKind.BlockStatement, IsImplicit) (Syntax: 'Case Else ... Succeeded")')
                IExpressionStatement (OperationKind.ExpressionStatement) (Syntax: 'System.Cons ... Succeeded")')
>>>>>>> 7cdd69e7
                  Expression: 
                    IInvocationOperation (Sub System.Console.WriteLine(value As System.String)) (OperationKind.Invocation, Type: System.Void) (Syntax: 'System.Cons ... Succeeded")')
                      Instance Receiver: 
                        null
                      Arguments(1):
                          IArgumentOperation (ArgumentKind.Explicit, Matching Parameter: value) (OperationKind.Argument, Type: null) (Syntax: '"Succeeded"')
                            ILiteralOperation (OperationKind.Literal, Type: System.String, Constant: "Succeeded") (Syntax: '"Succeeded"')
                            InConversion: CommonConversion (Exists: True, IsIdentity: True, IsNumeric: False, IsReference: False, IsUserDefined: False) (MethodSymbol: null)
                            OutConversion: CommonConversion (Exists: True, IsIdentity: True, IsNumeric: False, IsReference: False, IsUserDefined: False) (MethodSymbol: null)
]]>.Value

            Dim expectedDiagnostics = String.Empty

            VerifyOperationTreeAndDiagnosticsForTest(Of SelectBlockSyntax)(source, expectedOperationTree, expectedDiagnostics)
        End Sub

        <WorkItem(948019, "http://vstfdevdiv:8080/DevDiv2/DevDiv/_workitems/edit/948019")>
        <Fact()>
        Public Sub Bug948019_01()
            Dim compilation = CreateCompilationWithMscorlib(
<compilation>
    <file name="a.vb"><![CDATA[
Class C
    Public Sub M(day As DayOfWeek)
        Dim day2 = day
        Select Case day 'BIND:"day"
            Case DayOfWeek.A
            Case
        End Select
    End Sub
    Enum DayOfWeek
        A
        B
    End Enum
End Class
    ]]></file>
</compilation>)

            Dim node = CompilationUtils.FindBindingText(Of IdentifierNameSyntax)(compilation, "a.vb")
            Dim semanticModel = compilation.GetSemanticModel(node.SyntaxTree)

            Dim typeInfo = semanticModel.GetTypeInfo(node)

            Assert.Equal("C.DayOfWeek", typeInfo.Type.ToTestDisplayString())
            Assert.Equal("C.DayOfWeek", typeInfo.ConvertedType.ToTestDisplayString())
            Assert.Equal(ConversionKind.Identity, semanticModel.GetConversion(node).Kind)

            Dim symbolInfo = semanticModel.GetSymbolInfo(node)

            Assert.Equal("day As C.DayOfWeek", symbolInfo.Symbol.ToTestDisplayString())
            Assert.Equal(SymbolKind.Parameter, symbolInfo.Symbol.Kind)
        End Sub

        <WorkItem(948019, "http://vstfdevdiv:8080/DevDiv2/DevDiv/_workitems/edit/948019")>
        <Fact()>
        Public Sub Bug948019_02()
            Dim compilation = CreateCompilationWithMscorlib(
<compilation>
    <file name="a.vb"><![CDATA[
Class C
    Public Sub M(day As DayOfWeek)
        Dim day2 = day
        Select Case day 'BIND:"day"
            Case DayOfWeek.A
            Case 2
        End Select
    End Sub
    Enum DayOfWeek
        A
        B
    End Enum
End Class
    ]]></file>
</compilation>)

            Dim node = CompilationUtils.FindBindingText(Of IdentifierNameSyntax)(compilation, "a.vb")
            Dim semanticModel = compilation.GetSemanticModel(node.SyntaxTree)

            Dim typeInfo = semanticModel.GetTypeInfo(node)

            Assert.Equal("C.DayOfWeek", typeInfo.Type.ToTestDisplayString())
            Assert.Equal("C.DayOfWeek", typeInfo.ConvertedType.ToTestDisplayString())
            Assert.Equal(ConversionKind.Identity, semanticModel.GetConversion(node).Kind)

            Dim symbolInfo = semanticModel.GetSymbolInfo(node)

            Assert.Equal("day As C.DayOfWeek", symbolInfo.Symbol.ToTestDisplayString())
            Assert.Equal(SymbolKind.Parameter, symbolInfo.Symbol.Kind)
        End Sub

    End Class
End Namespace<|MERGE_RESOLUTION|>--- conflicted
+++ resolved
@@ -665,13 +665,8 @@
                                 ReturnedValue: 
                                   ILocalReferenceOperation:  (OperationKind.LocalReference, Type: System.Int32, IsImplicit) (Syntax: 'Function() 5')
           Body:
-<<<<<<< HEAD
-              IBlockOperation (1 statements) (OperationKind.Block, Type: null) (Syntax: 'Case Functi ... e("Failed")')
+              IBlockOperation (1 statements) (OperationKind.Block, Type: null, IsImplicit) (Syntax: 'Case Functi ... e("Failed")')
                 IExpressionStatementOperation (OperationKind.ExpressionStatement, Type: null) (Syntax: 'System.Cons ... e("Failed")')
-=======
-              IBlockStatement (1 statements) (OperationKind.BlockStatement, IsImplicit) (Syntax: 'Case Functi ... e("Failed")')
-                IExpressionStatement (OperationKind.ExpressionStatement) (Syntax: 'System.Cons ... e("Failed")')
->>>>>>> 7cdd69e7
                   Expression: 
                     IInvocationOperation (Sub System.Console.WriteLine(value As System.String)) (OperationKind.Invocation, Type: System.Void) (Syntax: 'System.Cons ... e("Failed")')
                       Instance Receiver: 
@@ -685,13 +680,8 @@
           Clauses:
               IDefaultCaseClauseOperation (CaseKind.Default) (OperationKind.CaseClause, Type: null) (Syntax: 'Case Else')
           Body:
-<<<<<<< HEAD
-              IBlockOperation (1 statements) (OperationKind.Block, Type: null) (Syntax: 'Case Else ... Succeeded")')
+              IBlockOperation (1 statements) (OperationKind.Block, Type: null, IsImplicit) (Syntax: 'Case Else ... Succeeded")')
                 IExpressionStatementOperation (OperationKind.ExpressionStatement, Type: null) (Syntax: 'System.Cons ... Succeeded")')
-=======
-              IBlockStatement (1 statements) (OperationKind.BlockStatement, IsImplicit) (Syntax: 'Case Else ... Succeeded")')
-                IExpressionStatement (OperationKind.ExpressionStatement) (Syntax: 'System.Cons ... Succeeded")')
->>>>>>> 7cdd69e7
                   Expression: 
                     IInvocationOperation (Sub System.Console.WriteLine(value As System.String)) (OperationKind.Invocation, Type: System.Void) (Syntax: 'System.Cons ... Succeeded")')
                       Instance Receiver: 
