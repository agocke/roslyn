--- conflicted
+++ resolved
@@ -826,13 +826,8 @@
             Instance Receiver: null
         Right: IInvocationExpression (virtual Function System.Func(Of System.String).Invoke() As System.String) (OperationKind.InvocationExpression, Type: System.String, IsInvalid) (Syntax: 'DirectCast( ... )).Invoke()')
             Instance Receiver: IConversionExpression (Explicit, TryCast: False, Unchecked) (OperationKind.ConversionExpression, Type: System.Func(Of System.String), IsInvalid) (Syntax: 'DirectCast( ... Of String))')
-<<<<<<< HEAD
                 Conversion: CommonConversion (Exists: True, IsIdentity: True, IsNumeric: False, IsReference: False, IsUserDefined: False) (MethodSymbol: null)
-                Operand: ILambdaExpression (Signature: Function () As System.String) (OperationKind.LambdaExpression, Type: null, IsInvalid) (Syntax: 'Function()  ... nd Function')
-=======
-                Conversion: CommonConversion (Exists: False, IsIdentity: False, IsNumeric: False, IsReference: False, IsUserDefined: False) (MethodSymbol: null)
                 Operand: IAnonymousFunctionExpression (Symbol: Function () As System.String) (OperationKind.AnonymousFunctionExpression, Type: null, IsInvalid) (Syntax: 'Function()  ... nd Function')
->>>>>>> 14886b2c
                     IBlockStatement (3 statements, 1 locals) (OperationKind.BlockStatement, IsInvalid) (Syntax: 'Function()  ... nd Function')
                       Locals: Local_1: <anonymous local> As System.String
                       IReturnStatement (OperationKind.ReturnStatement, IsInvalid) (Syntax: 'Return .x.ToString()')
@@ -879,13 +874,8 @@
             Instance Receiver: null
         Right: IInvocationExpression (virtual Function System.Func(Of System.String).Invoke() As System.String) (OperationKind.InvocationExpression, Type: System.String, IsInvalid) (Syntax: 'DirectCast( ... )).Invoke()')
             Instance Receiver: IConversionExpression (Explicit, TryCast: False, Unchecked) (OperationKind.ConversionExpression, Type: System.Func(Of System.String), IsInvalid) (Syntax: 'DirectCast( ... Of String))')
-<<<<<<< HEAD
                 Conversion: CommonConversion (Exists: True, IsIdentity: True, IsNumeric: False, IsReference: False, IsUserDefined: False) (MethodSymbol: null)
-                Operand: ILambdaExpression (Signature: Function () As System.String) (OperationKind.LambdaExpression, Type: null, IsInvalid) (Syntax: 'Function()  ... nd Function')
-=======
-                Conversion: CommonConversion (Exists: False, IsIdentity: False, IsNumeric: False, IsReference: False, IsUserDefined: False) (MethodSymbol: null)
                 Operand: IAnonymousFunctionExpression (Symbol: Function () As System.String) (OperationKind.AnonymousFunctionExpression, Type: null, IsInvalid) (Syntax: 'Function()  ... nd Function')
->>>>>>> 14886b2c
                     IBlockStatement (3 statements, 1 locals) (OperationKind.BlockStatement, IsInvalid) (Syntax: 'Function()  ... nd Function')
                       Locals: Local_1: <anonymous local> As System.String
                       IReturnStatement (OperationKind.ReturnStatement, IsInvalid) (Syntax: 'Return .a.ToString()')
@@ -938,13 +928,8 @@
             Instance Receiver: null
         Right: IInvocationExpression (virtual Function System.Func(Of System.String).Invoke() As System.String) (OperationKind.InvocationExpression, Type: System.String, IsInvalid) (Syntax: 'DirectCast( ... )).Invoke()')
             Instance Receiver: IConversionExpression (Explicit, TryCast: False, Unchecked) (OperationKind.ConversionExpression, Type: System.Func(Of System.String), IsInvalid) (Syntax: 'DirectCast( ... Of String))')
-<<<<<<< HEAD
                 Conversion: CommonConversion (Exists: True, IsIdentity: True, IsNumeric: False, IsReference: False, IsUserDefined: False) (MethodSymbol: null)
-                Operand: ILambdaExpression (Signature: Function () As System.String) (OperationKind.LambdaExpression, Type: null, IsInvalid) (Syntax: 'Function()  ... nd Function')
-=======
-                Conversion: CommonConversion (Exists: False, IsIdentity: False, IsNumeric: False, IsReference: False, IsUserDefined: False) (MethodSymbol: null)
                 Operand: IAnonymousFunctionExpression (Symbol: Function () As System.String) (OperationKind.AnonymousFunctionExpression, Type: null, IsInvalid) (Syntax: 'Function()  ... nd Function')
->>>>>>> 14886b2c
                     IBlockStatement (3 statements, 1 locals) (OperationKind.BlockStatement, IsInvalid) (Syntax: 'Function()  ... nd Function')
                       Locals: Local_1: <anonymous local> As System.String
                       IReturnStatement (OperationKind.ReturnStatement, IsInvalid) (Syntax: 'Return .x.ToString()')
@@ -999,25 +984,15 @@
             Instance Receiver: null
         Right: IInvocationExpression (virtual Function System.Func(Of System.String).Invoke() As System.String) (OperationKind.InvocationExpression, Type: System.String, IsInvalid) (Syntax: 'DirectCast( ... )).Invoke()')
             Instance Receiver: IConversionExpression (Explicit, TryCast: False, Unchecked) (OperationKind.ConversionExpression, Type: System.Func(Of System.String), IsInvalid) (Syntax: 'DirectCast( ... Of String))')
-<<<<<<< HEAD
                 Conversion: CommonConversion (Exists: True, IsIdentity: True, IsNumeric: False, IsReference: False, IsUserDefined: False) (MethodSymbol: null)
-                Operand: ILambdaExpression (Signature: Function () As System.String) (OperationKind.LambdaExpression, Type: null, IsInvalid) (Syntax: 'Function()  ... nd Function')
-=======
-                Conversion: CommonConversion (Exists: False, IsIdentity: False, IsNumeric: False, IsReference: False, IsUserDefined: False) (MethodSymbol: null)
                 Operand: IAnonymousFunctionExpression (Symbol: Function () As System.String) (OperationKind.AnonymousFunctionExpression, Type: null, IsInvalid) (Syntax: 'Function()  ... nd Function')
->>>>>>> 14886b2c
                     IBlockStatement (3 statements, 1 locals) (OperationKind.BlockStatement, IsInvalid) (Syntax: 'Function()  ... nd Function')
                       Locals: Local_1: <anonymous local> As System.String
                       IReturnStatement (OperationKind.ReturnStatement, IsInvalid) (Syntax: 'Return Dire ... )).Invoke()')
                         ReturnedValue: IInvocationExpression (virtual Function System.Func(Of System.String).Invoke() As System.String) (OperationKind.InvocationExpression, Type: System.String, IsInvalid) (Syntax: 'DirectCast( ... )).Invoke()')
                             Instance Receiver: IConversionExpression (Explicit, TryCast: False, Unchecked) (OperationKind.ConversionExpression, Type: System.Func(Of System.String), IsInvalid) (Syntax: 'DirectCast( ... Of String))')
-<<<<<<< HEAD
                                 Conversion: CommonConversion (Exists: True, IsIdentity: True, IsNumeric: False, IsReference: False, IsUserDefined: False) (MethodSymbol: null)
-                                Operand: ILambdaExpression (Signature: Function () As System.String) (OperationKind.LambdaExpression, Type: null, IsInvalid) (Syntax: 'Function()  ... nd Function')
-=======
-                                Conversion: CommonConversion (Exists: False, IsIdentity: False, IsNumeric: False, IsReference: False, IsUserDefined: False) (MethodSymbol: null)
                                 Operand: IAnonymousFunctionExpression (Symbol: Function () As System.String) (OperationKind.AnonymousFunctionExpression, Type: null, IsInvalid) (Syntax: 'Function()  ... nd Function')
->>>>>>> 14886b2c
                                     IBlockStatement (3 statements, 1 locals) (OperationKind.BlockStatement, IsInvalid) (Syntax: 'Function()  ... nd Function')
                                       Locals: Local_1: <anonymous local> As System.String
                                       IReturnStatement (OperationKind.ReturnStatement, IsInvalid) (Syntax: 'Return .x.ToString()')
