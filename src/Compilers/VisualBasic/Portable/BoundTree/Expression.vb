--- conflicted
+++ resolved
@@ -1,12 +1,9 @@
 ﻿' Copyright (c) Microsoft.  All Rights Reserved.  Licensed under the Apache License, Version 2.0.  See License.txt in the project root for license information.
 
 Imports System.Collections.Immutable
-<<<<<<< HEAD
-=======
 Imports Microsoft.CodeAnalysis.PooledObjects
 Imports Microsoft.CodeAnalysis.Semantics
 Imports Microsoft.CodeAnalysis.VisualBasic.Symbols
->>>>>>> ed5a25a0
 
 Namespace Microsoft.CodeAnalysis.VisualBasic
     Friend Partial Class BoundBadExpression
