﻿// Licensed to the .NET Foundation under one or more agreements.
// The .NET Foundation licenses this file to you under the MIT license.
// See the LICENSE file in the project root for more information.

using System.Collections.Immutable;
using System.Reflection.Metadata;
using Microsoft.CodeAnalysis.RuntimeMembers;

namespace Microsoft.CodeAnalysis
{
    internal static class WellKnownMembers
    {
        private static readonly ImmutableArray<MemberDescriptor> s_descriptors;

        static WellKnownMembers()
        {
            byte[] initializationBytes = new byte[]
            {
                // System_Math__RoundDouble
                (byte)(MemberFlags.Method | MemberFlags.Static),                                                            // Flags
                (byte)WellKnownType.System_Math,                                                                            // DeclaringTypeId
                0,                                                                                                          // Arity
                    1,                                                                                                      // Method Signature
                    (byte)SignatureTypeCode.TypeHandle, (byte)SpecialType.System_Double, // Return Type
                    (byte)SignatureTypeCode.TypeHandle, (byte)SpecialType.System_Double,

                // System_Math__PowDoubleDouble
                (byte)(MemberFlags.Method | MemberFlags.Static),                                                            // Flags
                (byte)WellKnownType.System_Math,                                                                            // DeclaringTypeId
                0,                                                                                                          // Arity
                    2,                                                                                                      // Method Signature
                    (byte)SignatureTypeCode.TypeHandle, (byte)SpecialType.System_Double, // Return Type
                    (byte)SignatureTypeCode.TypeHandle, (byte)SpecialType.System_Double,
                    (byte)SignatureTypeCode.TypeHandle, (byte)SpecialType.System_Double,

                // System_Array__get_Length
                (byte)MemberFlags.PropertyGet,                                                                              // Flags
                (byte)WellKnownType.System_Array,                                                                           // DeclaringTypeId
                0,                                                                                                          // Arity
                    0,                                                                                                      // Method Signature
                    (byte)SignatureTypeCode.TypeHandle, (byte)SpecialType.System_Int32, // Return Type

                // System_Array__Empty
                (byte)(MemberFlags.Method | MemberFlags.Static),                                                            // Flags
                (byte)WellKnownType.System_Array,                                                                           // DeclaringTypeId
                1,                                                                                                          // Arity
                    0,                                                                                                      // Method Signature
                    (byte)SignatureTypeCode.SZArray, (byte)SignatureTypeCode.GenericMethodParameter, 0, // Return Type

                // System_Convert__ToBooleanDecimal
                (byte)(MemberFlags.Method | MemberFlags.Static),                                                            // Flags
                (byte)WellKnownType.System_Convert,                                                                         // DeclaringTypeId
                0,                                                                                                          // Arity
                    1,                                                                                                      // Method Signature
                    (byte)SignatureTypeCode.TypeHandle, (byte)SpecialType.System_Boolean, // Return Type
                    (byte)SignatureTypeCode.TypeHandle, (byte)SpecialType.System_Decimal,

                // System_Convert__ToBooleanInt32
                (byte)(MemberFlags.Method | MemberFlags.Static),                                                            // Flags
                (byte)WellKnownType.System_Convert,                                                                         // DeclaringTypeId
                0,                                                                                                          // Arity
                    1,                                                                                                      // Method Signature
                    (byte)SignatureTypeCode.TypeHandle, (byte)SpecialType.System_Boolean, // Return Type
                    (byte)SignatureTypeCode.TypeHandle, (byte)SpecialType.System_Int32,

                // System_Convert__ToBooleanUInt32
                (byte)(MemberFlags.Method | MemberFlags.Static),                                                            // Flags
                (byte)WellKnownType.System_Convert,                                                                         // DeclaringTypeId
                0,                                                                                                          // Arity
                    1,                                                                                                      // Method Signature
                    (byte)SignatureTypeCode.TypeHandle, (byte)SpecialType.System_Boolean, // Return Type
                    (byte)SignatureTypeCode.TypeHandle, (byte)SpecialType.System_UInt32,

                // System_Convert__ToBooleanInt64
                (byte)(MemberFlags.Method | MemberFlags.Static),                                                            // Flags
                (byte)WellKnownType.System_Convert,                                                                         // DeclaringTypeId
                0,                                                                                                          // Arity
                    1,                                                                                                      // Method Signature
                    (byte)SignatureTypeCode.TypeHandle, (byte)SpecialType.System_Boolean, // Return Type
                    (byte)SignatureTypeCode.TypeHandle, (byte)SpecialType.System_Int64,

                // System_Convert__ToBooleanUInt64
                (byte)(MemberFlags.Method | MemberFlags.Static),                                                            // Flags
                (byte)WellKnownType.System_Convert,                                                                         // DeclaringTypeId
                0,                                                                                                          // Arity
                    1,                                                                                                      // Method Signature
                    (byte)SignatureTypeCode.TypeHandle, (byte)SpecialType.System_Boolean, // Return Type
                    (byte)SignatureTypeCode.TypeHandle, (byte)SpecialType.System_UInt64,

                // System_Convert__ToBooleanSingle
                (byte)(MemberFlags.Method | MemberFlags.Static),                                                            // Flags
                (byte)WellKnownType.System_Convert,                                                                         // DeclaringTypeId
                0,                                                                                                          // Arity
                    1,                                                                                                      // Method Signature
                    (byte)SignatureTypeCode.TypeHandle, (byte)SpecialType.System_Boolean, // Return Type
                    (byte)SignatureTypeCode.TypeHandle, (byte)SpecialType.System_Single,

                // System_Convert__ToBooleanDouble
                (byte)(MemberFlags.Method | MemberFlags.Static),                                                            // Flags
                (byte)WellKnownType.System_Convert,                                                                         // DeclaringTypeId
                0,                                                                                                          // Arity
                    1,                                                                                                      // Method Signature
                    (byte)SignatureTypeCode.TypeHandle, (byte)SpecialType.System_Boolean, // Return Type
                    (byte)SignatureTypeCode.TypeHandle, (byte)SpecialType.System_Double,

                // System_Convert__ToSByteDecimal
                (byte)(MemberFlags.Method | MemberFlags.Static),                                                            // Flags
                (byte)WellKnownType.System_Convert,                                                                         // DeclaringTypeId
                0,                                                                                                          // Arity
                    1,                                                                                                      // Method Signature
                    (byte)SignatureTypeCode.TypeHandle, (byte)SpecialType.System_SByte, // Return Type
                    (byte)SignatureTypeCode.TypeHandle, (byte)SpecialType.System_Decimal,

                // System_Convert__ToSByteDouble
                (byte)(MemberFlags.Method | MemberFlags.Static),                                                            // Flags
                (byte)WellKnownType.System_Convert,                                                                         // DeclaringTypeId
                0,                                                                                                          // Arity
                    1,                                                                                                      // Method Signature
                    (byte)SignatureTypeCode.TypeHandle, (byte)SpecialType.System_SByte, // Return Type
                    (byte)SignatureTypeCode.TypeHandle, (byte)SpecialType.System_Double,

                // System_Convert__ToSByteSingle
                (byte)(MemberFlags.Method | MemberFlags.Static),                                                            // Flags
                (byte)WellKnownType.System_Convert,                                                                         // DeclaringTypeId
                0,                                                                                                          // Arity
                    1,                                                                                                      // Method Signature
                    (byte)SignatureTypeCode.TypeHandle, (byte)SpecialType.System_SByte, // Return Type
                    (byte)SignatureTypeCode.TypeHandle, (byte)SpecialType.System_Single,

                // System_Convert__ToByteDecimal
                (byte)(MemberFlags.Method | MemberFlags.Static),                                                            // Flags
                (byte)WellKnownType.System_Convert,                                                                         // DeclaringTypeId
                0,                                                                                                          // Arity
                    1,                                                                                                      // Method Signature
                    (byte)SignatureTypeCode.TypeHandle, (byte)SpecialType.System_Byte, // Return Type
                    (byte)SignatureTypeCode.TypeHandle, (byte)SpecialType.System_Decimal,

                // System_Convert__ToByteDouble
                (byte)(MemberFlags.Method | MemberFlags.Static),                                                            // Flags
                (byte)WellKnownType.System_Convert,                                                                         // DeclaringTypeId
                0,                                                                                                          // Arity
                    1,                                                                                                      // Method Signature
                    (byte)SignatureTypeCode.TypeHandle, (byte)SpecialType.System_Byte, // Return Type
                    (byte)SignatureTypeCode.TypeHandle, (byte)SpecialType.System_Double,

                // System_Convert__ToByteSingle
                (byte)(MemberFlags.Method | MemberFlags.Static),                                                            // Flags
                (byte)WellKnownType.System_Convert,                                                                         // DeclaringTypeId
                0,                                                                                                          // Arity
                    1,                                                                                                      // Method Signature
                    (byte)SignatureTypeCode.TypeHandle, (byte)SpecialType.System_Byte, // Return Type
                    (byte)SignatureTypeCode.TypeHandle, (byte)SpecialType.System_Single,

                // System_Convert__ToInt16Decimal
                (byte)(MemberFlags.Method | MemberFlags.Static),                                                            // Flags
                (byte)WellKnownType.System_Convert,                                                                         // DeclaringTypeId
                0,                                                                                                          // Arity
                    1,                                                                                                      // Method Signature
                    (byte)SignatureTypeCode.TypeHandle, (byte)SpecialType.System_Int16, // Return Type
                    (byte)SignatureTypeCode.TypeHandle, (byte)SpecialType.System_Decimal,

                // System_Convert__ToInt16Double
                (byte)(MemberFlags.Method | MemberFlags.Static),                                                            // Flags
                (byte)WellKnownType.System_Convert,                                                                         // DeclaringTypeId
                0,                                                                                                          // Arity
                    1,                                                                                                      // Method Signature
                    (byte)SignatureTypeCode.TypeHandle, (byte)SpecialType.System_Int16, // Return Type
                    (byte)SignatureTypeCode.TypeHandle, (byte)SpecialType.System_Double,

                // System_Convert__ToInt16Single
                (byte)(MemberFlags.Method | MemberFlags.Static),                                                            // Flags
                (byte)WellKnownType.System_Convert,                                                                         // DeclaringTypeId
                0,                                                                                                          // Arity
                    1,                                                                                                      // Method Signature
                    (byte)SignatureTypeCode.TypeHandle, (byte)SpecialType.System_Int16, // Return Type
                    (byte)SignatureTypeCode.TypeHandle, (byte)SpecialType.System_Single,

                // System_Convert__ToUInt16Decimal
                (byte)(MemberFlags.Method | MemberFlags.Static),                                                            // Flags
                (byte)WellKnownType.System_Convert,                                                                         // DeclaringTypeId
                0,                                                                                                          // Arity
                    1,                                                                                                      // Method Signature
                    (byte)SignatureTypeCode.TypeHandle, (byte)SpecialType.System_UInt16, // Return Type
                    (byte)SignatureTypeCode.TypeHandle, (byte)SpecialType.System_Decimal,

                // System_Convert__ToUInt16Double
                (byte)(MemberFlags.Method | MemberFlags.Static),                                                            // Flags
                (byte)WellKnownType.System_Convert,                                                                         // DeclaringTypeId
                0,                                                                                                          // Arity
                    1,                                                                                                      // Method Signature
                    (byte)SignatureTypeCode.TypeHandle, (byte)SpecialType.System_UInt16, // Return Type
                    (byte)SignatureTypeCode.TypeHandle, (byte)SpecialType.System_Double,

                // System_Convert__ToUInt16Single
                (byte)(MemberFlags.Method | MemberFlags.Static),                                                            // Flags
                (byte)WellKnownType.System_Convert,                                                                         // DeclaringTypeId
                0,                                                                                                          // Arity
                    1,                                                                                                      // Method Signature
                    (byte)SignatureTypeCode.TypeHandle, (byte)SpecialType.System_UInt16, // Return Type
                    (byte)SignatureTypeCode.TypeHandle, (byte)SpecialType.System_Single,

                // System_Convert__ToInt32Decimal
                (byte)(MemberFlags.Method | MemberFlags.Static),                                                            // Flags
                (byte)WellKnownType.System_Convert,                                                                         // DeclaringTypeId
                0,                                                                                                          // Arity
                    1,                                                                                                      // Method Signature
                    (byte)SignatureTypeCode.TypeHandle, (byte)SpecialType.System_Int32, // Return Type
                    (byte)SignatureTypeCode.TypeHandle, (byte)SpecialType.System_Decimal,

                // System_Convert__ToInt32Double
                (byte)(MemberFlags.Method | MemberFlags.Static),                                                            // Flags
                (byte)WellKnownType.System_Convert,                                                                         // DeclaringTypeId
                0,                                                                                                          // Arity
                    1,                                                                                                      // Method Signature
                    (byte)SignatureTypeCode.TypeHandle, (byte)SpecialType.System_Int32, // Return Type
                    (byte)SignatureTypeCode.TypeHandle, (byte)SpecialType.System_Double,

                // System_Convert__ToInt32Single
                (byte)(MemberFlags.Method | MemberFlags.Static),                                                            // Flags
                (byte)WellKnownType.System_Convert,                                                                         // DeclaringTypeId
                0,                                                                                                          // Arity
                    1,                                                                                                      // Method Signature
                    (byte)SignatureTypeCode.TypeHandle, (byte)SpecialType.System_Int32, // Return Type
                    (byte)SignatureTypeCode.TypeHandle, (byte)SpecialType.System_Single,

                // System_Convert__ToUInt32Decimal
                (byte)(MemberFlags.Method | MemberFlags.Static),                                                            // Flags
                (byte)WellKnownType.System_Convert,                                                                         // DeclaringTypeId
                0,                                                                                                          // Arity
                    1,                                                                                                      // Method Signature
                    (byte)SignatureTypeCode.TypeHandle, (byte)SpecialType.System_UInt32, // Return Type
                    (byte)SignatureTypeCode.TypeHandle, (byte)SpecialType.System_Decimal,

                // System_Convert__ToUInt32Double
                (byte)(MemberFlags.Method | MemberFlags.Static),                                                            // Flags
                (byte)WellKnownType.System_Convert,                                                                         // DeclaringTypeId
                0,                                                                                                          // Arity
                    1,                                                                                                      // Method Signature
                    (byte)SignatureTypeCode.TypeHandle, (byte)SpecialType.System_UInt32, // Return Type
                    (byte)SignatureTypeCode.TypeHandle, (byte)SpecialType.System_Double,

                // System_Convert__ToUInt32Single
                (byte)(MemberFlags.Method | MemberFlags.Static),                                                            // Flags
                (byte)WellKnownType.System_Convert,                                                                         // DeclaringTypeId
                0,                                                                                                          // Arity
                    1,                                                                                                      // Method Signature
                    (byte)SignatureTypeCode.TypeHandle, (byte)SpecialType.System_UInt32, // Return Type
                    (byte)SignatureTypeCode.TypeHandle, (byte)SpecialType.System_Single,

                // System_Convert__ToInt64Decimal
                (byte)(MemberFlags.Method | MemberFlags.Static),                                                            // Flags
                (byte)WellKnownType.System_Convert,                                                                         // DeclaringTypeId
                0,                                                                                                          // Arity
                    1,                                                                                                      // Method Signature
                    (byte)SignatureTypeCode.TypeHandle, (byte)SpecialType.System_Int64, // Return Type
                    (byte)SignatureTypeCode.TypeHandle, (byte)SpecialType.System_Decimal,

                // System_Convert__ToInt64Double
                (byte)(MemberFlags.Method | MemberFlags.Static),                                                            // Flags
                (byte)WellKnownType.System_Convert,                                                                         // DeclaringTypeId
                0,                                                                                                          // Arity
                    1,                                                                                                      // Method Signature
                    (byte)SignatureTypeCode.TypeHandle, (byte)SpecialType.System_Int64, // Return Type
                    (byte)SignatureTypeCode.TypeHandle, (byte)SpecialType.System_Double,

                // System_Convert__ToInt64Single
                (byte)(MemberFlags.Method | MemberFlags.Static),                                                            // Flags
                (byte)WellKnownType.System_Convert,                                                                         // DeclaringTypeId
                0,                                                                                                          // Arity
                    1,                                                                                                      // Method Signature
                    (byte)SignatureTypeCode.TypeHandle, (byte)SpecialType.System_Int64, // Return Type
                    (byte)SignatureTypeCode.TypeHandle, (byte)SpecialType.System_Single,

                // System_Convert__ToUInt64Decimal
                (byte)(MemberFlags.Method | MemberFlags.Static),                                                            // Flags
                (byte)WellKnownType.System_Convert,                                                                         // DeclaringTypeId
                0,                                                                                                          // Arity
                    1,                                                                                                      // Method Signature
                    (byte)SignatureTypeCode.TypeHandle, (byte)SpecialType.System_UInt64, // Return Type
                    (byte)SignatureTypeCode.TypeHandle, (byte)SpecialType.System_Decimal,

                // System_Convert__ToUInt64Double
                (byte)(MemberFlags.Method | MemberFlags.Static),                                                            // Flags
                (byte)WellKnownType.System_Convert,                                                                         // DeclaringTypeId
                0,                                                                                                          // Arity
                    1,                                                                                                      // Method Signature
                    (byte)SignatureTypeCode.TypeHandle, (byte)SpecialType.System_UInt64, // Return Type
                    (byte)SignatureTypeCode.TypeHandle, (byte)SpecialType.System_Double,

                // System_Convert__ToUInt64Single
                (byte)(MemberFlags.Method | MemberFlags.Static),                                                            // Flags
                (byte)WellKnownType.System_Convert,                                                                         // DeclaringTypeId
                0,                                                                                                          // Arity
                    1,                                                                                                      // Method Signature
                    (byte)SignatureTypeCode.TypeHandle, (byte)SpecialType.System_UInt64, // Return Type
                    (byte)SignatureTypeCode.TypeHandle, (byte)SpecialType.System_Single,

                // System_Convert__ToSingleDecimal
                (byte)(MemberFlags.Method | MemberFlags.Static),                                                            // Flags
                (byte)WellKnownType.System_Convert,                                                                         // DeclaringTypeId
                0,                                                                                                          // Arity
                    1,                                                                                                      // Method Signature
                    (byte)SignatureTypeCode.TypeHandle, (byte)SpecialType.System_Single, // Return Type
                    (byte)SignatureTypeCode.TypeHandle, (byte)SpecialType.System_Decimal,

                // System_Convert__ToDoubleDecimal
                (byte)(MemberFlags.Method | MemberFlags.Static),                                                            // Flags
                (byte)WellKnownType.System_Convert,                                                                         // DeclaringTypeId
                0,                                                                                                          // Arity
                    1,                                                                                                      // Method Signature
                    (byte)SignatureTypeCode.TypeHandle, (byte)SpecialType.System_Double, // Return Type
                    (byte)SignatureTypeCode.TypeHandle, (byte)SpecialType.System_Decimal,

                // System_CLSCompliantAttribute__ctor
                (byte)MemberFlags.Constructor,                                                                              // Flags
                (byte)WellKnownType.System_CLSCompliantAttribute,                                                           // DeclaringTypeId
                0,                                                                                                          // Arity
                    1,                                                                                                      // Method Signature
                    (byte)SignatureTypeCode.TypeHandle, (byte)SpecialType.System_Void, // Return Type
                    (byte)SignatureTypeCode.TypeHandle, (byte)SpecialType.System_Boolean,

                // System_FlagsAttribute__ctor
                (byte)MemberFlags.Constructor,                                                                              // Flags
                (byte)WellKnownType.System_FlagsAttribute,                                                                  // DeclaringTypeId
                0,                                                                                                          // Arity
                    0,                                                                                                      // Method Signature
                    (byte)SignatureTypeCode.TypeHandle, (byte)SpecialType.System_Void, // Return Type

                // System_Guid__ctor
                (byte)MemberFlags.Constructor,                                                                              // Flags
                (byte)WellKnownType.System_Guid,                                                                            // DeclaringTypeId
                0,                                                                                                          // Arity
                    1,                                                                                                      // Method Signature
                    (byte)SignatureTypeCode.TypeHandle, (byte)SpecialType.System_Void, // Return Type
                    (byte)SignatureTypeCode.TypeHandle, (byte)SpecialType.System_String,

                // System_Type__GetTypeFromCLSID
                (byte)(MemberFlags.Method | MemberFlags.Static),                                                            // Flags
                (byte)WellKnownType.System_Type,                                                                            // DeclaringTypeId
                0,                                                                                                          // Arity
                    1,                                                                                                      // Method Signature
                    (byte)SignatureTypeCode.TypeHandle, (byte)WellKnownType.System_Type, // Return Type
                    (byte)SignatureTypeCode.TypeHandle, (byte)WellKnownType.System_Guid,

                // System_Type__GetTypeFromHandle
                (byte)(MemberFlags.Method | MemberFlags.Static),                                                            // Flags
                (byte)WellKnownType.System_Type,                                                                            // DeclaringTypeId
                0,                                                                                                          // Arity
                    1,                                                                                                      // Method Signature
                    (byte)SignatureTypeCode.TypeHandle, (byte)WellKnownType.System_Type, // Return Type
                    (byte)SignatureTypeCode.TypeHandle, (byte)WellKnownType.System_RuntimeTypeHandle,

                // System_Type__Missing
                (byte)(MemberFlags.Field | MemberFlags.Static),                                                             // Flags
                (byte)WellKnownType.System_Type,                                                                            // DeclaringTypeId
                0,                                                                                                          // Arity
                    (byte)SignatureTypeCode.TypeHandle, (byte)SpecialType.System_Object,                                    // Field Signature

                // System_Type__op_Equality
                (byte)(MemberFlags.Method | MemberFlags.Static),                                                            // Flags
                (byte)WellKnownType.System_Type,                                                                            // DeclaringTypeId
                0,                                                                                                          // Arity
                    2,                                                                                                      // Method Signature
                    (byte)SignatureTypeCode.TypeHandle, (byte)SpecialType.System_Boolean, // Return Type
                    (byte)SignatureTypeCode.TypeHandle, (byte)WellKnownType.System_Type,
                    (byte)SignatureTypeCode.TypeHandle, (byte)WellKnownType.System_Type,

                // System_Reflection_AssemblyKeyFileAttribute__ctor
                (byte)MemberFlags.Constructor,                                                                              // Flags
                (byte)WellKnownType.System_Reflection_AssemblyKeyFileAttribute,                                             // DeclaringTypeId
                0,                                                                                                          // Arity
                    1,                                                                                                      // Method Signature
                    (byte)SignatureTypeCode.TypeHandle, (byte)SpecialType.System_Void, // Return Type
                    (byte)SignatureTypeCode.TypeHandle, (byte)SpecialType.System_String,

                // System_Reflection_AssemblyKeyNameAttribute__ctor
                (byte)MemberFlags.Constructor,                                                                              // Flags
                (byte)WellKnownType.System_Reflection_AssemblyKeyNameAttribute,                                             // DeclaringTypeId
                0,                                                                                                          // Arity
                    1,                                                                                                      // Method Signature
                    (byte)SignatureTypeCode.TypeHandle, (byte)SpecialType.System_Void,
                    (byte)SignatureTypeCode.TypeHandle, (byte)SpecialType.System_String,

                // System_Reflection_MethodBase__GetMethodFromHandle
                (byte)(MemberFlags.Method | MemberFlags.Static),                                                            // Flags
                (byte)WellKnownType.System_Reflection_MethodBase,                                                           // DeclaringTypeId
                0,                                                                                                          // Arity
                    1,                                                                                                      // Method Signature
                    (byte)SignatureTypeCode.TypeHandle, (byte)WellKnownType.System_Reflection_MethodBase, // Return Type
                    (byte)SignatureTypeCode.TypeHandle, (byte)WellKnownType.System_RuntimeMethodHandle,

                // System_Reflection_MethodBase__GetMethodFromHandle2
                (byte)(MemberFlags.Method | MemberFlags.Static),                                                            // Flags
                (byte)WellKnownType.System_Reflection_MethodBase,                                                           // DeclaringTypeId
                0,                                                                                                          // Arity
                    2,                                                                                                      // Method Signature
                    (byte)SignatureTypeCode.TypeHandle, (byte)WellKnownType.System_Reflection_MethodBase, // Return Type
                    (byte)SignatureTypeCode.TypeHandle, (byte)WellKnownType.System_RuntimeMethodHandle,
                    (byte)SignatureTypeCode.TypeHandle, (byte)WellKnownType.System_RuntimeTypeHandle,

                // System_Reflection_MethodInfo__CreateDelegate
                (byte)(MemberFlags.Method | MemberFlags.Virtual),                                                           // Flags
                (byte)WellKnownType.System_Reflection_MethodInfo,                                                           // DeclaringTypeId
                0,                                                                                                          // Arity
                    2,                                                                                                      // Method Signature
                    (byte)SignatureTypeCode.TypeHandle, (byte)SpecialType.System_Delegate, // Return Type
                    (byte)SignatureTypeCode.TypeHandle, (byte)WellKnownType.System_Type,
                    (byte)SignatureTypeCode.TypeHandle, (byte)SpecialType.System_Object,

                // System_Delegate__CreateDelegate
                (byte)(MemberFlags.Method | MemberFlags.Static),                                                            // Flags
                (byte)SpecialType.System_Delegate,                                                                          // DeclaringTypeId
                0,                                                                                                          // Arity
                    3,                                                                                                      // Method Signature
                    (byte)SignatureTypeCode.TypeHandle, (byte)SpecialType.System_Delegate, // Return Type
                    (byte)SignatureTypeCode.TypeHandle, (byte)WellKnownType.System_Type,
                    (byte)SignatureTypeCode.TypeHandle, (byte)SpecialType.System_Object,
                    (byte)SignatureTypeCode.TypeHandle, (byte)WellKnownType.System_Reflection_MethodInfo,

                // System_Delegate__CreateDelegate4
                (byte)(MemberFlags.Method | MemberFlags.Static),                                                            // Flags
                (byte)SpecialType.System_Delegate,                                                                          // DeclaringTypeId
                0,                                                                                                          // Arity
                    4,                                                                                                      // Method Signature
                    (byte)SignatureTypeCode.TypeHandle, (byte)SpecialType.System_Delegate, // Return Type
                    (byte)SignatureTypeCode.TypeHandle, (byte)WellKnownType.System_Type,
                    (byte)SignatureTypeCode.TypeHandle, (byte)SpecialType.System_Object,
                    (byte)SignatureTypeCode.TypeHandle, (byte)WellKnownType.System_Reflection_MethodInfo,
                    (byte)SignatureTypeCode.TypeHandle, (byte)SpecialType.System_Boolean,

                // System_Reflection_FieldInfo__GetFieldFromHandle
                (byte)(MemberFlags.Method | MemberFlags.Static),                                                            // Flags
                (byte)WellKnownType.System_Reflection_FieldInfo,                                                            // DeclaringTypeId
                0,                                                                                                          // Arity
                    1,                                                                                                      // Method Signature
                    (byte)SignatureTypeCode.TypeHandle, (byte)WellKnownType.System_Reflection_FieldInfo, // Return Type
                    (byte)SignatureTypeCode.TypeHandle, (byte)WellKnownType.System_RuntimeFieldHandle,

                // System_Reflection_FieldInfo__GetFieldFromHandle2
                (byte)(MemberFlags.Method | MemberFlags.Static),                                                            // Flags
                (byte)WellKnownType.System_Reflection_FieldInfo,                                                            // DeclaringTypeId
                0,                                                                                                          // Arity
                    2,                                                                                                      // Method Signature
                    (byte)SignatureTypeCode.TypeHandle, (byte)WellKnownType.System_Reflection_FieldInfo, // Return Type
                    (byte)SignatureTypeCode.TypeHandle, (byte)WellKnownType.System_RuntimeFieldHandle,
                    (byte)SignatureTypeCode.TypeHandle, (byte)WellKnownType.System_RuntimeTypeHandle,

                // System_Reflection_Missing__Value
                (byte)(MemberFlags.Field | MemberFlags.Static),                                                             // Flags
                (byte)WellKnownType.System_Reflection_Missing,                                                              // DeclaringTypeId
                0,                                                                                                          // Arity
                    (byte)SignatureTypeCode.TypeHandle, (byte)WellKnownType.System_Reflection_Missing,                      // Field Signature

                // System_IEquatable_T__Equals
                (byte)(MemberFlags.Method | MemberFlags.Virtual),                                                           // Flags
                (byte)WellKnownType.System_IEquatable_T,                                                                    // DeclaringTypeId
                0,                                                                                                          // Arity
                    1,                                                                                                      // Method Signature
                    (byte)SignatureTypeCode.TypeHandle, (byte)SpecialType.System_Boolean, // Return Type
                    (byte)SignatureTypeCode.GenericTypeParameter, 0,

                // System_Collections_Generic_IEqualityComparer_T__Equals
                (byte)(MemberFlags.Method | MemberFlags.Virtual),                                                           // Flags
                (byte)WellKnownType.ExtSentinel, (byte)(WellKnownType.System_Collections_Generic_IEqualityComparer_T - WellKnownType.ExtSentinel), // DeclaringTypeId
                0,                                                                                                          // Arity
                    2,                                                                                                      // Method Signature
                    (byte)SignatureTypeCode.TypeHandle, (byte)SpecialType.System_Boolean, // Return Type
                    (byte)SignatureTypeCode.GenericTypeParameter, 0,
                    (byte)SignatureTypeCode.GenericTypeParameter, 0,

                // System_Collections_Generic_EqualityComparer_T__Equals
                (byte)(MemberFlags.Method | MemberFlags.Virtual),                                                           // Flags
                (byte)WellKnownType.System_Collections_Generic_EqualityComparer_T,                                          // DeclaringTypeId
                0,                                                                                                          // Arity
                    2,                                                                                                      // Method Signature
                    (byte)SignatureTypeCode.TypeHandle, (byte)SpecialType.System_Boolean, // Return Type
                    (byte)SignatureTypeCode.GenericTypeParameter, 0,
                    (byte)SignatureTypeCode.GenericTypeParameter, 0,

                // System_Collections_Generic_EqualityComparer_T__GetHashCode
                (byte)(MemberFlags.Method | MemberFlags.Virtual),                                                           // Flags
                (byte)WellKnownType.System_Collections_Generic_EqualityComparer_T,                                          // DeclaringTypeId
                0,                                                                                                          // Arity
                    1,                                                                                                      // Method Signature
                    (byte)SignatureTypeCode.TypeHandle, (byte)SpecialType.System_Int32, // Return Type
                    (byte)SignatureTypeCode.GenericTypeParameter, 0,

                // System_Collections_Generic_EqualityComparer_T__get_Default
                (byte)(MemberFlags.PropertyGet | MemberFlags.Static),                                                       // Flags
                (byte)WellKnownType.System_Collections_Generic_EqualityComparer_T,                                          // DeclaringTypeId
                0,                                                                                                          // Arity
                    0,                                                                                                      // Method Signature
                    (byte)SignatureTypeCode.TypeHandle, (byte)WellKnownType.System_Collections_Generic_EqualityComparer_T,// Return Type

                // System_AttributeUsageAttribute__ctor
                (byte)MemberFlags.Constructor,                                                                              // Flags
                (byte)WellKnownType.System_AttributeUsageAttribute,                                                         // DeclaringTypeId
                0,                                                                                                          // Arity
                    1,                                                                                                      // Method Signature
                    (byte)SignatureTypeCode.TypeHandle, (byte)SpecialType.System_Void, // Return Type
                    (byte)SignatureTypeCode.TypeHandle, 0,

                // System_AttributeUsageAttribute__AllowMultiple
                (byte)MemberFlags.Property,                                                                                 // Flags
                (byte)WellKnownType.System_AttributeUsageAttribute,                                                         // DeclaringTypeId
                0,                                                                                                          // Arity
                    0,                                                                                                      // Method Signature
                    (byte)SignatureTypeCode.TypeHandle, (byte)SpecialType.System_Boolean, // Return Type

                // System_AttributeUsageAttribute__Inherited
                (byte)MemberFlags.Property,                                                                                 // Flags
                (byte)WellKnownType.System_AttributeUsageAttribute,                                                         // DeclaringTypeId
                0,                                                                                                          // Arity
                    0,                                                                                                      // Method Signature
                    (byte)SignatureTypeCode.TypeHandle, (byte)SpecialType.System_Boolean, // Return Type

                // System_ParamArrayAttribute__ctor
                (byte)MemberFlags.Constructor,                                                                              // Flags
                (byte)WellKnownType.System_ParamArrayAttribute,                                                             // DeclaringTypeId
                0,                                                                                                          // Arity
                    0,                                                                                                      // Method Signature
                    (byte)SignatureTypeCode.TypeHandle, (byte)SpecialType.System_Void, // Return Type

                // System_STAThreadAttribute__ctor
                (byte)MemberFlags.Constructor,                                                                              // Flags
                (byte)WellKnownType.System_STAThreadAttribute,                                                              // DeclaringTypeId
                0,                                                                                                          // Arity
                    0,                                                                                                      // Method Signature
                    (byte)SignatureTypeCode.TypeHandle, (byte)SpecialType.System_Void, // Return Type

                // System_Reflection_DefaultMemberAttribute__ctor
                (byte)MemberFlags.Constructor,                                                                              // Flags
                (byte)WellKnownType.System_Reflection_DefaultMemberAttribute,                                               // DeclaringTypeId
                0,                                                                                                          // Arity
                    1,                                                                                                      // Method Signature
                    (byte)SignatureTypeCode.TypeHandle, (byte)SpecialType.System_Void, // Return Type
                    (byte)SignatureTypeCode.TypeHandle, (byte)SpecialType.System_String,

                // System_Diagnostics_Debugger__Break
                (byte)(MemberFlags.Method | MemberFlags.Static),                                                            // Flags
                (byte)WellKnownType.System_Diagnostics_Debugger,                                                            // DeclaringTypeId
                0,                                                                                                          // Arity
                    0,                                                                                                      // Method Signature
                    (byte)SignatureTypeCode.TypeHandle, (byte)SpecialType.System_Void, // Return Type

                // System_Diagnostics_DebuggerDisplayAttribute__ctor
                (byte)MemberFlags.Constructor,                                                                              // Flags
                (byte)WellKnownType.System_Diagnostics_DebuggerDisplayAttribute,                                            // DeclaringTypeId
                0,                                                                                                          // Arity
                    1,                                                                                                      // Method Signature
                    (byte)SignatureTypeCode.TypeHandle, (byte)SpecialType.System_Void, // Return Type
                    (byte)SignatureTypeCode.TypeHandle, (byte)SpecialType.System_String,

                // System_Diagnostics_DebuggerDisplayAttribute__Type
                (byte)MemberFlags.Property,                                                                                 // Flags
                (byte)WellKnownType.System_Diagnostics_DebuggerDisplayAttribute,                                            // DeclaringTypeId
                0,                                                                                                          // Arity
                    0,                                                                                                      // Method Signature
                    (byte)SignatureTypeCode.TypeHandle, (byte)SpecialType.System_String, // Return Type

                // System_Diagnostics_DebuggerNonUserCodeAttribute__ctor
                (byte)MemberFlags.Constructor,                                                                              // Flags
                (byte)WellKnownType.System_Diagnostics_DebuggerNonUserCodeAttribute,                                        // DeclaringTypeId
                0,                                                                                                          // Arity
                    0,                                                                                                      // Method Signature
                    (byte)SignatureTypeCode.TypeHandle, (byte)SpecialType.System_Void, // Return Type

                // System_Diagnostics_DebuggerHiddenAttribute__ctor
                (byte)MemberFlags.Constructor,                                                                              // Flags
                (byte)WellKnownType.System_Diagnostics_DebuggerHiddenAttribute,                                             // DeclaringTypeId
                0,                                                                                                          // Arity
                    0,                                                                                                      // Method Signature
                    (byte)SignatureTypeCode.TypeHandle, (byte)SpecialType.System_Void, // Return Type

                // System_Diagnostics_DebuggerBrowsableAttribute__ctor
                (byte)MemberFlags.Constructor,                                                                              // Flags
                (byte)WellKnownType.System_Diagnostics_DebuggerBrowsableAttribute,                                          // DeclaringTypeId
                0,                                                                                                          // Arity
                    1,                                                                                                      // Method Signature
                    (byte)SignatureTypeCode.TypeHandle, (byte)SpecialType.System_Void, // Return Type
                    (byte)SignatureTypeCode.TypeHandle, (byte)WellKnownType.System_Diagnostics_DebuggerBrowsableState,

                // System_Diagnostics_DebuggerStepThroughAttribute__ctor
                (byte)MemberFlags.Constructor,                                                                              // Flags
                (byte)WellKnownType.System_Diagnostics_DebuggerStepThroughAttribute,                                        // DeclaringTypeId
                0,                                                                                                          // Arity
                    0,                                                                                                      // Method Signature
                    (byte)SignatureTypeCode.TypeHandle, (byte)SpecialType.System_Void, // Return Type

                // System_Diagnostics_DebuggableAttribute__ctorDebuggingModes
                (byte)MemberFlags.Constructor,                                                                              // Flags
                (byte)WellKnownType.System_Diagnostics_DebuggableAttribute,                                                 // DeclaringTypeId
                0,                                                                                                          // Arity
                    1,                                                                                                      // Method Signature
                    (byte)SignatureTypeCode.TypeHandle, (byte)SpecialType.System_Void, // Return Type
                    (byte)SignatureTypeCode.TypeHandle, (byte)WellKnownType.System_Diagnostics_DebuggableAttribute__DebuggingModes,

                // System_Diagnostics_DebuggableAttribute_DebuggingModes__Default
                (byte)(MemberFlags.Field | MemberFlags.Static),                                                             // Flags
                (byte)WellKnownType.System_Diagnostics_DebuggableAttribute__DebuggingModes,                                 // DeclaringTypeId
                0,                                                                                                          // Arity
                    (byte)SignatureTypeCode.TypeHandle, (byte)WellKnownType.System_Diagnostics_DebuggableAttribute__DebuggingModes, // Field Signature

                // System_Diagnostics_DebuggableAttribute_DebuggingModes__DisableOptimizations
                (byte)(MemberFlags.Field | MemberFlags.Static),                                                             // Flags
                (byte)WellKnownType.System_Diagnostics_DebuggableAttribute__DebuggingModes,                                 // DeclaringTypeId
                0,                                                                                                          // Arity
                    (byte)SignatureTypeCode.TypeHandle, (byte)WellKnownType.System_Diagnostics_DebuggableAttribute__DebuggingModes, // Field Signature

                // System_Diagnostics_DebuggableAttribute_DebuggingModes__EnableEditAndContinue
                (byte)(MemberFlags.Field | MemberFlags.Static),                                                             // Flags
                (byte)WellKnownType.System_Diagnostics_DebuggableAttribute__DebuggingModes,                                 // DeclaringTypeId
                0,                                                                                                          // Arity
                    (byte)SignatureTypeCode.TypeHandle, (byte)WellKnownType.System_Diagnostics_DebuggableAttribute__DebuggingModes, // Field Signature

                // System_Diagnostics_DebuggableAttribute_DebuggingModes__IgnoreSymbolStoreSequencePoints
                (byte)(MemberFlags.Field | MemberFlags.Static),                                                             // Flags
                (byte)WellKnownType.System_Diagnostics_DebuggableAttribute__DebuggingModes,                                 // DeclaringTypeId
                0,                                                                                                          // Arity
                    (byte)SignatureTypeCode.TypeHandle, (byte)WellKnownType.System_Diagnostics_DebuggableAttribute__DebuggingModes, // Field Signature

                // System_Runtime_InteropServices_UnknownWrapper__ctor
                (byte)MemberFlags.Constructor,                                                                              // Flags
                (byte)WellKnownType.System_Runtime_InteropServices_UnknownWrapper,                                          // DeclaringTypeId
                0,                                                                                                          // Arity
                    1,                                                                                                      // Method Signature
                    (byte)SignatureTypeCode.TypeHandle, (byte)SpecialType.System_Void, // Return Type
                    (byte)SignatureTypeCode.TypeHandle, (byte)SpecialType.System_Object,

                // System_Runtime_InteropServices_DispatchWrapper__ctor
                (byte)MemberFlags.Constructor,                                                                              // Flags
                (byte)WellKnownType.System_Runtime_InteropServices_DispatchWrapper,                                         // DeclaringTypeId
                0,                                                                                                          // Arity
                    1,                                                                                                      // Method Signature
                    (byte)SignatureTypeCode.TypeHandle, (byte)SpecialType.System_Void, // Return Type
                    (byte)SignatureTypeCode.TypeHandle, (byte)SpecialType.System_Object,

                // System_Runtime_InteropServices_ClassInterfaceAttribute__ctorClassInterfaceType
                (byte)MemberFlags.Constructor,                                                                              // Flags
                (byte)WellKnownType.System_Runtime_InteropServices_ClassInterfaceAttribute,                                 // DeclaringTypeId
                0,                                                                                                          // Arity
                    1,                                                                                                      // Method Signature
                    (byte)SignatureTypeCode.TypeHandle, (byte)SpecialType.System_Void, // Return Type
                    (byte)SignatureTypeCode.TypeHandle, (byte)WellKnownType.System_Runtime_InteropServices_ClassInterfaceType,

                // System_Runtime_InteropServices_CoClassAttribute__ctor
                (byte)MemberFlags.Constructor,                                                                              // Flags
                (byte)WellKnownType.System_Runtime_InteropServices_CoClassAttribute,                                        // DeclaringTypeId
                0,                                                                                                          // Arity
                    1,                                                                                                      // Method Signature
                    (byte)SignatureTypeCode.TypeHandle, (byte)SpecialType.System_Void, // Return Type
                    (byte)SignatureTypeCode.TypeHandle, (byte)WellKnownType.System_Type,

                // System_Runtime_InteropServices_ComAwareEventInfo__ctor
                (byte)MemberFlags.Constructor,                                                                              // Flags
                (byte)WellKnownType.System_Runtime_InteropServices_ComAwareEventInfo,                                       // DeclaringTypeId
                0,                                                                                                          // Arity
                    2,                                                                                                      // Method Signature
                    (byte)SignatureTypeCode.TypeHandle, (byte)SpecialType.System_Void, // Return Type
                    (byte)SignatureTypeCode.TypeHandle, (byte)WellKnownType.System_Type,
                    (byte)SignatureTypeCode.TypeHandle, (byte)SpecialType.System_String,

                // System_Runtime_InteropServices_ComAwareEventInfo__AddEventHandler
                (byte)(MemberFlags.Method | MemberFlags.Virtual),                                                           // Flags
                (byte)WellKnownType.System_Runtime_InteropServices_ComAwareEventInfo,                                       // DeclaringTypeId
                0,                                                                                                          // Arity
                    2,                                                                                                      // Method Signature
                    (byte)SignatureTypeCode.TypeHandle, (byte)SpecialType.System_Void, // Return Type
                    (byte)SignatureTypeCode.TypeHandle, (byte)SpecialType.System_Object,
                    (byte)SignatureTypeCode.TypeHandle, (byte)SpecialType.System_Delegate,

                // System_Runtime_InteropServices_ComAwareEventInfo__RemoveEventHandler
                (byte)(MemberFlags.Method | MemberFlags.Virtual),                                                           // Flags
                (byte)WellKnownType.System_Runtime_InteropServices_ComAwareEventInfo,                                       // DeclaringTypeId
                0,                                                                                                          // Arity
                    2,                                                                                                      // Method Signature
                    (byte)SignatureTypeCode.TypeHandle, (byte)SpecialType.System_Void, // Return Type
                    (byte)SignatureTypeCode.TypeHandle, (byte)SpecialType.System_Object,
                    (byte)SignatureTypeCode.TypeHandle, (byte)SpecialType.System_Delegate,

                // System_Runtime_InteropServices_ComEventInterfaceAttribute__ctor
                (byte)MemberFlags.Constructor,                                                                              // Flags
                (byte)WellKnownType.System_Runtime_InteropServices_ComEventInterfaceAttribute,                              // DeclaringTypeId
                0,                                                                                                          // Arity
                    2,                                                                                                      // Method Signature
                    (byte)SignatureTypeCode.TypeHandle, (byte)SpecialType.System_Void, // Return Type
                    (byte)SignatureTypeCode.TypeHandle, (byte)WellKnownType.System_Type,
                    (byte)SignatureTypeCode.TypeHandle, (byte)WellKnownType.System_Type,

                // System_Runtime_InteropServices_ComSourceInterfacesAttribute__ctorString
                (byte)MemberFlags.Constructor,                                                                              // Flags
                (byte)WellKnownType.System_Runtime_InteropServices_ComSourceInterfacesAttribute,                            // DeclaringTypeId
                0,                                                                                                          // Arity
                    1,                                                                                                      // Method Signature
                    (byte)SignatureTypeCode.TypeHandle, (byte)SpecialType.System_Void, // Return Type
                    (byte)SignatureTypeCode.TypeHandle, (byte)SpecialType.System_String,

                // System_Runtime_InteropServices_ComVisibleAttribute__ctor
                (byte)MemberFlags.Constructor,                                                                              // Flags
                (byte)WellKnownType.System_Runtime_InteropServices_ComVisibleAttribute,                                     // DeclaringTypeId
                0,                                                                                                          // Arity
                    1,                                                                                                      // Method Signature
                    (byte)SignatureTypeCode.TypeHandle, (byte)SpecialType.System_Void, // Return Type
                    (byte)SignatureTypeCode.TypeHandle, (byte)SpecialType.System_Boolean,

                // System_Runtime_InteropServices_DispIdAttribute__ctor
                (byte)MemberFlags.Constructor,                                                                              // Flags
                (byte)WellKnownType.System_Runtime_InteropServices_DispIdAttribute,                                         // DeclaringTypeId
                0,                                                                                                          // Arity
                    1,                                                                                                      // Method Signature
                    (byte)SignatureTypeCode.TypeHandle, (byte)SpecialType.System_Void, // Return Type
                    (byte)SignatureTypeCode.TypeHandle, (byte)SpecialType.System_Int32,

                // System_Runtime_InteropServices_GuidAttribute__ctor
                (byte)MemberFlags.Constructor,                                                                              // Flags
                (byte)WellKnownType.System_Runtime_InteropServices_GuidAttribute,                                           // DeclaringTypeId
                0,                                                                                                          // Arity
                    1,                                                                                                      // Method Signature
                    (byte)SignatureTypeCode.TypeHandle, (byte)SpecialType.System_Void, // Return Type
                    (byte)SignatureTypeCode.TypeHandle, (byte)SpecialType.System_String,

                // System_Runtime_InteropServices_InterfaceTypeAttribute__ctorComInterfaceType
                (byte)MemberFlags.Constructor,                                                                              // Flags
                (byte)WellKnownType.System_Runtime_InteropServices_InterfaceTypeAttribute,                                  // DeclaringTypeId
                0,                                                                                                          // Arity
                    1,                                                                                                      // Method Signature
                    (byte)SignatureTypeCode.TypeHandle, (byte)SpecialType.System_Void, // Return Type
                    (byte)SignatureTypeCode.TypeHandle, (byte)WellKnownType.System_Runtime_InteropServices_ComInterfaceType,

                // System_Runtime_InteropServices_InterfaceTypeAttribute__ctorInt16
                (byte)MemberFlags.Constructor,                                                                              // Flags
                (byte)WellKnownType.System_Runtime_InteropServices_InterfaceTypeAttribute,                                  // DeclaringTypeId
                0,                                                                                                          // Arity
                    1,                                                                                                      // Method Signature
                    (byte)SignatureTypeCode.TypeHandle, (byte)SpecialType.System_Void, // Return Type
                    (byte)SignatureTypeCode.TypeHandle, (byte)SpecialType.System_Int16,

                // System_Runtime_InteropServices_Marshal__GetTypeFromCLSID
                (byte)(MemberFlags.Method | MemberFlags.Static),                                                            // Flags
                (byte)WellKnownType.System_Runtime_InteropServices_Marshal,                                                 // DeclaringTypeId
                0,                                                                                                          // Arity
                    1,                                                                                                      // Method Signature
                    (byte)SignatureTypeCode.TypeHandle, (byte)WellKnownType.System_Type, // Return Type
                    (byte)SignatureTypeCode.TypeHandle, (byte)WellKnownType.System_Guid,

                // System_Runtime_InteropServices_TypeIdentifierAttribute__ctor
                (byte)MemberFlags.Constructor,                                                                              // Flags
                (byte)WellKnownType.System_Runtime_InteropServices_TypeIdentifierAttribute,                                 // DeclaringTypeId
                0,                                                                                                          // Arity
                    0,                                                                                                      // Method Signature
                    (byte)SignatureTypeCode.TypeHandle, (byte)SpecialType.System_Void, // Return Type

                // System_Runtime_InteropServices_TypeIdentifierAttribute__ctorStringString
                (byte)MemberFlags.Constructor,                                                                              // Flags
                (byte)WellKnownType.System_Runtime_InteropServices_TypeIdentifierAttribute,                                 // DeclaringTypeId
                0,                                                                                                          // Arity
                    2,                                                                                                      // Method Signature
                    (byte)SignatureTypeCode.TypeHandle, (byte)SpecialType.System_Void, // Return Type
                    (byte)SignatureTypeCode.TypeHandle, (byte)SpecialType.System_String,
                    (byte)SignatureTypeCode.TypeHandle, (byte)SpecialType.System_String,

                // System_Runtime_InteropServices_BestFitMappingAttribute__ctor
                (byte)MemberFlags.Constructor,                                                                              // Flags
                (byte)WellKnownType.System_Runtime_InteropServices_BestFitMappingAttribute,                                 // DeclaringTypeId
                0,                                                                                                          // Arity
                    1,                                                                                                      // Method Signature
                    (byte)SignatureTypeCode.TypeHandle, (byte)SpecialType.System_Void, // Return Type
                    (byte)SignatureTypeCode.TypeHandle, (byte)SpecialType.System_Boolean,

                // System_Runtime_InteropServices_DefaultParameterValueAttribute__ctor
                (byte)MemberFlags.Constructor,                                                                              // Flags
                (byte)WellKnownType.System_Runtime_InteropServices_DefaultParameterValueAttribute,                          // DeclaringTypeId
                0,                                                                                                          // Arity
                    1,                                                                                                      // Method Signature
                    (byte)SignatureTypeCode.TypeHandle, (byte)SpecialType.System_Void, // Return Type
                    (byte)SignatureTypeCode.TypeHandle, (byte)SpecialType.System_Object,

                // System_Runtime_InteropServices_LCIDConversionAttribute__ctor
                (byte)MemberFlags.Constructor,                                                                              // Flags
                (byte)WellKnownType.System_Runtime_InteropServices_LCIDConversionAttribute,                                 // DeclaringTypeId
                0,                                                                                                          // Arity
                    1,                                                                                                      // Method Signature
                    (byte)SignatureTypeCode.TypeHandle, (byte)SpecialType.System_Void, // Return Type
                    (byte)SignatureTypeCode.TypeHandle, (byte)SpecialType.System_Int32,

                // System_Runtime_InteropServices_UnmanagedFunctionPointerAttribute__ctor
                (byte)MemberFlags.Constructor,                                                                              // Flags
                (byte)WellKnownType.System_Runtime_InteropServices_UnmanagedFunctionPointerAttribute,                       // DeclaringTypeId
                0,                                                                                                          // Arity
                    1,                                                                                                      // Method Signature
                    (byte)SignatureTypeCode.TypeHandle, (byte)SpecialType.System_Void, // Return Type
                    (byte)SignatureTypeCode.TypeHandle, (byte)WellKnownType.System_Runtime_InteropServices_CallingConvention,

                // System_Runtime_InteropServices_WindowsRuntime_EventRegistrationTokenTable_T__AddEventHandler
                (byte)MemberFlags.Method,                                                                                   // Flags
                (byte)WellKnownType.System_Runtime_InteropServices_WindowsRuntime_EventRegistrationTokenTable_T,            // DeclaringTypeId
                0,                                                                                                          // Arity
                    1,                                                                                                      // Method Signature
                    (byte)SignatureTypeCode.TypeHandle, (byte)WellKnownType.System_Runtime_InteropServices_WindowsRuntime_EventRegistrationToken,
                    (byte)SignatureTypeCode.GenericTypeParameter, 0,

                // System_Runtime_InteropServices_WindowsRuntime_EventRegistrationTokenTable_T__GetOrCreateEventRegistrationTokenTable
                (byte)(MemberFlags.Method | MemberFlags.Static),                                                            // Flags
                (byte)WellKnownType.System_Runtime_InteropServices_WindowsRuntime_EventRegistrationTokenTable_T,            // DeclaringTypeId
                0,                                                                                                          // Arity
                    1,                                                                                                      // Method Signature
                    (byte)SignatureTypeCode.GenericTypeInstance, // Return Type
                    (byte)SignatureTypeCode.TypeHandle, (byte)WellKnownType.System_Runtime_InteropServices_WindowsRuntime_EventRegistrationTokenTable_T,
                    1,
                    (byte)SignatureTypeCode.GenericTypeParameter, 0,
                    (byte)SignatureTypeCode.ByReference, (byte)SignatureTypeCode.GenericTypeInstance,
                    (byte)SignatureTypeCode.TypeHandle, (byte)WellKnownType.System_Runtime_InteropServices_WindowsRuntime_EventRegistrationTokenTable_T,
                    1,
                    (byte)SignatureTypeCode.GenericTypeParameter, 0,

                // System_Runtime_InteropServices_WindowsRuntime_EventRegistrationTokenTable_T__InvocationList
                (byte)MemberFlags.Property,                                                                                 // Flags
                (byte)WellKnownType.System_Runtime_InteropServices_WindowsRuntime_EventRegistrationTokenTable_T,            // DeclaringTypeId
                0,                                                                                                          // Arity
                    0,                                                                                                      // Method Signature
                    (byte)SignatureTypeCode.GenericTypeParameter, 0,

                // System_Runtime_InteropServices_WindowsRuntime_EventRegistrationTokenTable_T__RemoveEventHandler
                (byte)MemberFlags.Method,                                                                                   // Flags
                (byte)WellKnownType.System_Runtime_InteropServices_WindowsRuntime_EventRegistrationTokenTable_T,            // DeclaringTypeId
                0,                                                                                                          // Arity
                    1,                                                                                                      // Method Signature
                    (byte)SignatureTypeCode.TypeHandle, (byte)SpecialType.System_Void, // Return Type
                    (byte)SignatureTypeCode.TypeHandle, (byte)WellKnownType.System_Runtime_InteropServices_WindowsRuntime_EventRegistrationToken,

                // System_Runtime_InteropServices_WindowsRuntime_WindowsRuntimeMarshal__AddEventHandler_T
                (byte)(MemberFlags.Method | MemberFlags.Static),                                                            // Flags
                (byte)WellKnownType.System_Runtime_InteropServices_WindowsRuntime_WindowsRuntimeMarshal,                    // DeclaringTypeId
                1,                                                                                                          // Arity
                    3,                                                                                                      // Method Signature
                    (byte)SignatureTypeCode.TypeHandle, (byte)SpecialType.System_Void, // Return Type
                    (byte)SignatureTypeCode.GenericTypeInstance,
                    (byte)SignatureTypeCode.TypeHandle, (byte)WellKnownType.System_Func_T2,
                    2,
                    (byte)SignatureTypeCode.GenericMethodParameter, 0,
                    (byte)SignatureTypeCode.TypeHandle, (byte)WellKnownType.System_Runtime_InteropServices_WindowsRuntime_EventRegistrationToken,
                    (byte)SignatureTypeCode.GenericTypeInstance,
                    (byte)SignatureTypeCode.TypeHandle, (byte)WellKnownType.System_Action_T,
                    1,
                    (byte)SignatureTypeCode.TypeHandle, (byte)WellKnownType.System_Runtime_InteropServices_WindowsRuntime_EventRegistrationToken,
                    (byte)SignatureTypeCode.GenericMethodParameter, 0,

                // System_Runtime_InteropServices_WindowsRuntime_WindowsRuntimeMarshal__RemoveAllEventHandlers
                (byte)(MemberFlags.Method | MemberFlags.Static),                                                            // Flags
                (byte)WellKnownType.System_Runtime_InteropServices_WindowsRuntime_WindowsRuntimeMarshal,                    // DeclaringTypeId
                0,                                                                                                          // Arity
                    1,                                                                                                      // Method Signature
                    (byte)SignatureTypeCode.TypeHandle, (byte)SpecialType.System_Void, // Return Type
                    (byte)SignatureTypeCode.GenericTypeInstance,
                    (byte)SignatureTypeCode.TypeHandle, (byte)WellKnownType.System_Action_T,
                    1,
                    (byte)SignatureTypeCode.TypeHandle, (byte)WellKnownType.System_Runtime_InteropServices_WindowsRuntime_EventRegistrationToken,

                // System_Runtime_InteropServices_WindowsRuntime_WindowsRuntimeMarshal__RemoveEventHandler_T
                (byte)(MemberFlags.Method | MemberFlags.Static),                                                            // Flags
                (byte)WellKnownType.System_Runtime_InteropServices_WindowsRuntime_WindowsRuntimeMarshal,                    // DeclaringTypeId
                1,                                                                                                          // Arity
                    2,                                                                                                      // Method Signature
                    (byte)SignatureTypeCode.TypeHandle, (byte)SpecialType.System_Void,
                    (byte)SignatureTypeCode.GenericTypeInstance,
                    (byte)SignatureTypeCode.TypeHandle, (byte)WellKnownType.System_Action_T,
                    1,
                    (byte)SignatureTypeCode.TypeHandle, (byte)WellKnownType.System_Runtime_InteropServices_WindowsRuntime_EventRegistrationToken,
                    (byte)SignatureTypeCode.GenericMethodParameter, 0,

                // System_Runtime_CompilerServices_DateTimeConstantAttribute__ctor
                (byte)MemberFlags.Constructor,                                                                              // Flags
                (byte)WellKnownType.System_Runtime_CompilerServices_DateTimeConstantAttribute,                              // DeclaringTypeId
                0,                                                                                                          // Arity
                    1,                                                                                                      // Method Signature
                    (byte)SignatureTypeCode.TypeHandle, (byte)SpecialType.System_Void, // Return Type
                    (byte)SignatureTypeCode.TypeHandle, (byte)SpecialType.System_Int64,

                // System_Runtime_CompilerServices_DecimalConstantAttribute__ctor
                (byte)MemberFlags.Constructor,                                                                              // Flags
                (byte)WellKnownType.System_Runtime_CompilerServices_DecimalConstantAttribute,                               // DeclaringTypeId
                0,                                                                                                          // Arity
                    5,                                                                                                      // Method Signature
                    (byte)SignatureTypeCode.TypeHandle, (byte)SpecialType.System_Void, // Return Type
                    (byte)SignatureTypeCode.TypeHandle, (byte)SpecialType.System_Byte,
                    (byte)SignatureTypeCode.TypeHandle, (byte)SpecialType.System_Byte,
                    (byte)SignatureTypeCode.TypeHandle, (byte)SpecialType.System_UInt32,
                    (byte)SignatureTypeCode.TypeHandle, (byte)SpecialType.System_UInt32,
                    (byte)SignatureTypeCode.TypeHandle, (byte)SpecialType.System_UInt32,

                // System_Runtime_CompilerServices_DecimalConstantAttribute__ctorByteByteInt32Int32Int32
                (byte)MemberFlags.Constructor,                                                                              // Flags
                (byte)WellKnownType.System_Runtime_CompilerServices_DecimalConstantAttribute,                               // DeclaringTypeId
                0,                                                                                                          // Arity
                    5,                                                                                                      // Method Signature
                    (byte)SignatureTypeCode.TypeHandle, (byte)SpecialType.System_Void, // Return Type
                    (byte)SignatureTypeCode.TypeHandle, (byte)SpecialType.System_Byte,
                    (byte)SignatureTypeCode.TypeHandle, (byte)SpecialType.System_Byte,
                    (byte)SignatureTypeCode.TypeHandle, (byte)SpecialType.System_Int32,
                    (byte)SignatureTypeCode.TypeHandle, (byte)SpecialType.System_Int32,
                    (byte)SignatureTypeCode.TypeHandle, (byte)SpecialType.System_Int32,

                // System_Runtime_CompilerServices_ExtensionAttribute__ctor
                (byte)MemberFlags.Constructor,                                                                              // Flags
                (byte)WellKnownType.System_Runtime_CompilerServices_ExtensionAttribute,                                     // DeclaringTypeId
                0,                                                                                                          // Arity
                    0,                                                                                                      // Method Signature
                    (byte)SignatureTypeCode.TypeHandle, (byte)SpecialType.System_Void, // Return Type

                // System_Runtime_CompilerServices_CompilerGeneratedAttribute__ctor
                (byte)MemberFlags.Constructor,                                                                              // Flags
                (byte)WellKnownType.System_Runtime_CompilerServices_CompilerGeneratedAttribute,                             // DeclaringTypeId
                0,                                                                                                          // Arity
                    0,                                                                                                      // Method Signature
                    (byte)SignatureTypeCode.TypeHandle, (byte)SpecialType.System_Void, // Return Type

                // System_Runtime_CompilerServices_AccessedThroughPropertyAttribute__ctor
                (byte)MemberFlags.Constructor,                                                                              // Flags
                (byte)WellKnownType.System_Runtime_CompilerServices_AccessedThroughPropertyAttribute,                       // DeclaringTypeId
                0,                                                                                                          // Arity
                    1,                                                                                                      // Method Signature
                    (byte)SignatureTypeCode.TypeHandle, (byte)SpecialType.System_Void, // Return Type
                    (byte)SignatureTypeCode.TypeHandle, (byte)SpecialType.System_String,

                // System_Runtime_CompilerServices_CompilationRelaxationsAttribute__ctorInt32
                (byte)MemberFlags.Constructor,                                                                              // Flags
                (byte)WellKnownType.System_Runtime_CompilerServices_CompilationRelaxationsAttribute,                        // DeclaringTypeId
                0,                                                                                                          // Arity
                    1,                                                                                                      // Method Signature
                    (byte)SignatureTypeCode.TypeHandle, (byte)SpecialType.System_Void, // Return Type
                    (byte)SignatureTypeCode.TypeHandle, (byte)SpecialType.System_Int32,

                // System_Runtime_CompilerServices_RuntimeCompatibilityAttribute__ctor
                (byte)MemberFlags.Constructor,                                                                              // Flags
                (byte)WellKnownType.System_Runtime_CompilerServices_RuntimeCompatibilityAttribute,                          // DeclaringTypeId
                0,                                                                                                          // Arity
                    0,                                                                                                      // Method Signature
                    (byte)SignatureTypeCode.TypeHandle, (byte)SpecialType.System_Void, // Return Type

                // System_Runtime_CompilerServices_RuntimeCompatibilityAttribute__WrapNonExceptionThrows
                (byte)MemberFlags.Property,                                                                                 // Flags
                (byte)WellKnownType.System_Runtime_CompilerServices_RuntimeCompatibilityAttribute,                          // DeclaringTypeId
                0,                                                                                                          // Arity
                    0,                                                                                                      // Method Signature
                    (byte)SignatureTypeCode.TypeHandle, (byte)SpecialType.System_Boolean, // Return Type

                // System_Runtime_CompilerServices_UnsafeValueTypeAttribute__ctor
                (byte)MemberFlags.Constructor,                                                                              // Flags
                (byte)WellKnownType.System_Runtime_CompilerServices_UnsafeValueTypeAttribute,                               // DeclaringTypeId
                0,                                                                                                          // Arity
                    0,                                                                                                      // Method Signature
                    (byte)SignatureTypeCode.TypeHandle, (byte)SpecialType.System_Void, // Return Type

                // System_Runtime_CompilerServices_FixedBufferAttribute__ctor
                (byte)MemberFlags.Constructor,                                                                              // Flags
                (byte)WellKnownType.System_Runtime_CompilerServices_FixedBufferAttribute,                                   // DeclaringTypeId
                0,                                                                                                          // Arity
                    2,                                                                                                      // Method Signature
                    (byte)SignatureTypeCode.TypeHandle, (byte)SpecialType.System_Void, // Return Type
                    (byte)SignatureTypeCode.TypeHandle, (byte)WellKnownType.System_Type,
                    (byte)SignatureTypeCode.TypeHandle, (byte)SpecialType.System_Int32,

                // System_Runtime_CompilerServices_DynamicAttribute__ctor
                (byte)MemberFlags.Constructor,                                                                              // Flags
                (byte)WellKnownType.System_Runtime_CompilerServices_DynamicAttribute,                                       // DeclaringTypeId
                0,                                                                                                          // Arity
                    0,                                                                                                      // Method Signature
                    (byte)SignatureTypeCode.TypeHandle, (byte)SpecialType.System_Void, // Return Type

                // System_Runtime_CompilerServices_DynamicAttribute__ctorTransformFlags
                (byte)MemberFlags.Constructor,                                                                              // Flags
                (byte)WellKnownType.System_Runtime_CompilerServices_DynamicAttribute,                                       // DeclaringTypeId
                0,                                                                                                          // Arity
                    1,                                                                                                      // Method Signature
                    (byte)SignatureTypeCode.TypeHandle, (byte)SpecialType.System_Void, // Return Type
                    (byte)SignatureTypeCode.SZArray, (byte)SignatureTypeCode.TypeHandle, (byte)SpecialType.System_Boolean,

                // System_Runtime_CompilerServices_CallSite_T__Create
                (byte)(MemberFlags.Method | MemberFlags.Static),                                                            // Flags
                (byte)WellKnownType.System_Runtime_CompilerServices_CallSite_T,                                             // DeclaringTypeId
                0,                                                                                                          // Arity
                    1,                                                                                                      // Method Signature
                    (byte)SignatureTypeCode.GenericTypeInstance, // Return Type
                    (byte)SignatureTypeCode.TypeHandle, (byte)WellKnownType.System_Runtime_CompilerServices_CallSite_T,
                    1,
                    (byte)SignatureTypeCode.GenericTypeParameter, 0,
                    (byte)SignatureTypeCode.TypeHandle, (byte)WellKnownType.System_Runtime_CompilerServices_CallSiteBinder,

                // System_Runtime_CompilerServices_CallSite_T__Target
                (byte)MemberFlags.Field,                                                                                    // Flags
                (byte)WellKnownType.System_Runtime_CompilerServices_CallSite_T,                                             // DeclaringTypeId
                0,                                                                                                          // Arity
                    (byte)SignatureTypeCode.GenericTypeParameter, 0,                                                        // Field Signature

                // System_Runtime_CompilerServices_RuntimeHelpers__GetObjectValueObject
                (byte)(MemberFlags.Method | MemberFlags.Static),                                                            // Flags
                (byte)WellKnownType.System_Runtime_CompilerServices_RuntimeHelpers,                                         // DeclaringTypeId
                0,                                                                                                          // Arity
                    1,                                                                                                      // Method Signature
                    (byte)SignatureTypeCode.TypeHandle, (byte)SpecialType.System_Object, // Return Type
                    (byte)SignatureTypeCode.TypeHandle, (byte)SpecialType.System_Object,

                // System_Runtime_CompilerServices_RuntimeHelpers__InitializeArrayArrayRuntimeFieldHandle
                (byte)(MemberFlags.Method | MemberFlags.Static),                                                            // Flags
                (byte)WellKnownType.System_Runtime_CompilerServices_RuntimeHelpers,                                         // DeclaringTypeId
                0,                                                                                                          // Arity
                    2,                                                                                                      // Method Signature
                    (byte)SignatureTypeCode.TypeHandle, (byte)SpecialType.System_Void, // Return Type
                    (byte)SignatureTypeCode.TypeHandle, (byte)SpecialType.System_Array,
                    (byte)SignatureTypeCode.TypeHandle, (byte)WellKnownType.System_RuntimeFieldHandle,

                // System_Runtime_CompilerServices_RuntimeHelpers__get_OffsetToStringData
                (byte)(MemberFlags.PropertyGet | MemberFlags.Static),                                                       // Flags
                (byte)WellKnownType.System_Runtime_CompilerServices_RuntimeHelpers,                                         // DeclaringTypeId
                0,                                                                                                          // Arity
                    0,                                                                                                      // Method Signature
                    (byte)SignatureTypeCode.TypeHandle, (byte)SpecialType.System_Int32, // Return Type

                // System_Runtime_CompilerServices__GetSubArray_T
                (byte)(MemberFlags.Method | MemberFlags.Static),                                                            // Flags
                (byte)WellKnownType.System_Runtime_CompilerServices_RuntimeHelpers,                                         // DeclaringTypeId
                1,                                                                                                          // Arity
                    2,                                                                                                      // Method Signature
                    (byte)SignatureTypeCode.SZArray, (byte)SignatureTypeCode.GenericMethodParameter, 0, // Return type
                    (byte)SignatureTypeCode.SZArray, (byte)SignatureTypeCode.GenericMethodParameter, 0,
                    (byte)SignatureTypeCode.TypeHandle, (byte)WellKnownType.ExtSentinel, (byte)(WellKnownType.System_Range - WellKnownType.ExtSentinel),

                // System_Runtime_CompilerServices__EnsureSufficientExecutionStack
                (byte)(MemberFlags.Method | MemberFlags.Static),                                                            // Flags
                (byte)WellKnownType.System_Runtime_CompilerServices_RuntimeHelpers,                                         // DeclaringTypeId
                0,                                                                                                          // Arity
                    0,                                                                                                      // Method Signature
                    (byte)SignatureTypeCode.TypeHandle, (byte)SpecialType.System_Void, // Return Type

                // System_Runtime_ExceptionServices_ExceptionDispatchInfo__Capture
                (byte)(MemberFlags.Method | MemberFlags.Static),                                                            // Flags
                (byte)WellKnownType.System_Runtime_ExceptionServices_ExceptionDispatchInfo,                                 // DeclaringTypeId
                0,                                                                                                          // Arity
                    1,                                                                                                      // Method Signature
                    (byte)SignatureTypeCode.TypeHandle, (byte)WellKnownType.System_Runtime_ExceptionServices_ExceptionDispatchInfo,
                    (byte)SignatureTypeCode.TypeHandle, (byte)WellKnownType.System_Exception,

                // System_Runtime_ExceptionServices_ExceptionDispatchInfo__Throw
                (byte)MemberFlags.Method,                                                                                   // Flags
                (byte)WellKnownType.System_Runtime_ExceptionServices_ExceptionDispatchInfo,                                 // DeclaringTypeId
                0,                                                                                                          // Arity
                    0,                                                                                                      // Method Signature
                    (byte)SignatureTypeCode.TypeHandle, (byte)SpecialType.System_Void, // Return Type

                // System_Security_UnverifiableCodeAttribute__ctor
                (byte)MemberFlags.Constructor,                                                                              // Flags
                (byte)WellKnownType.System_Security_UnverifiableCodeAttribute,                                              // DeclaringTypeId
                0,                                                                                                          // Arity
                    0,                                                                                                      // Method Signature
                    (byte)SignatureTypeCode.TypeHandle, (byte)SpecialType.System_Void, // Return Type

                // System_Security_Permissions_SecurityAction__RequestMinimum
                (byte)(MemberFlags.Field | MemberFlags.Static),                                                             // Flags
                (byte)WellKnownType.System_Security_Permissions_SecurityAction,                                             // DeclaringTypeId
                0,                                                                                                          // Arity
                    (byte)SignatureTypeCode.TypeHandle, (byte)WellKnownType.System_Security_Permissions_SecurityAction,     // Field Signature

                // System_Security_Permissions_SecurityPermissionAttribute__ctor
                (byte)MemberFlags.Constructor,                                                                              // Flags
                (byte)WellKnownType.System_Security_Permissions_SecurityPermissionAttribute,                                // DeclaringTypeId
                0,                                                                                                          // Arity
                    1,                                                                                                      // Method Signature
                    (byte)SignatureTypeCode.TypeHandle, (byte)SpecialType.System_Void, // Return Type
                    (byte)SignatureTypeCode.TypeHandle, (byte)WellKnownType.System_Security_Permissions_SecurityAction,

                // System_Security_Permissions_SecurityPermissionAttribute__SkipVerification
                (byte)MemberFlags.Property,                                                                                 // Flags
                (byte)WellKnownType.System_Security_Permissions_SecurityPermissionAttribute,                                // DeclaringTypeId
                0,                                                                                                          // Arity
                    0,                                                                                                      // Method Signature
                    (byte)SignatureTypeCode.TypeHandle, (byte)SpecialType.System_Boolean, // Return Type

                // System_Activator__CreateInstance
                (byte)(MemberFlags.Method | MemberFlags.Static),                                                            // Flags
                (byte)WellKnownType.System_Activator,                                                                       // DeclaringTypeId
                0,                                                                                                          // Arity
                    1,                                                                                                      // Method Signature
                    (byte)SignatureTypeCode.TypeHandle, (byte)SpecialType.System_Object, // Return Type
                    (byte)SignatureTypeCode.TypeHandle, (byte)WellKnownType.System_Type,

                // System_Activator__CreateInstance_T
                (byte)(MemberFlags.Method | MemberFlags.Static),                                                            // Flags
                (byte)WellKnownType.System_Activator,                                                                       // DeclaringTypeId
                1,                                                                                                          // Arity
                    0,                                                                                                      // Method Signature
                    (byte)SignatureTypeCode.GenericMethodParameter, 0, // Return Type

                // System_Threading_Interlocked__CompareExchange
                (byte)(MemberFlags.Method | MemberFlags.Static),                                                            // Flags
                (byte)WellKnownType.System_Threading_Interlocked,                                                           // DeclaringTypeId
                0,                                                                                                          // Arity
                    3,                                                                                                      // Method Signature
                    (byte)SignatureTypeCode.TypeHandle, (byte)SpecialType.System_Object, // Return Type
                    (byte)SignatureTypeCode.ByReference, (byte)SignatureTypeCode.TypeHandle, (byte)SpecialType.System_Object,
                    (byte)SignatureTypeCode.TypeHandle, (byte)SpecialType.System_Object,
                    (byte)SignatureTypeCode.TypeHandle, (byte)SpecialType.System_Object,

                // System_Threading_Interlocked__CompareExchange_T
                (byte)(MemberFlags.Method | MemberFlags.Static),                                                            // Flags
                (byte)WellKnownType.System_Threading_Interlocked,                                                           // DeclaringTypeId
                1,                                                                                                          // Arity
                    3,                                                                                                      // Method Signature
                    (byte)SignatureTypeCode.GenericMethodParameter, 0, // Return Type
                    (byte)SignatureTypeCode.ByReference, (byte)SignatureTypeCode.GenericMethodParameter, 0,
                    (byte)SignatureTypeCode.GenericMethodParameter, 0,
                    (byte)SignatureTypeCode.GenericMethodParameter, 0,

                // System_Threading_Monitor__Enter
                (byte)(MemberFlags.Method | MemberFlags.Static),                                                            // Flags
                (byte)WellKnownType.System_Threading_Monitor,                                                               // DeclaringTypeId
                0,                                                                                                          // Arity
                    1,                                                                                                      // Method Signature
                    (byte)SignatureTypeCode.TypeHandle, (byte)SpecialType.System_Void, // Return Type
                    (byte)SignatureTypeCode.TypeHandle, (byte)SpecialType.System_Object,

                // System_Threading_Monitor__Enter2
                (byte)(MemberFlags.Method | MemberFlags.Static),                                                            // Flags
                (byte)WellKnownType.System_Threading_Monitor,                                                               // DeclaringTypeId
                0,                                                                                                          // Arity
                    2,                                                                                                      // Method Signature
                    (byte)SignatureTypeCode.TypeHandle, (byte)SpecialType.System_Void, // Return Type
                    (byte)SignatureTypeCode.TypeHandle, (byte)SpecialType.System_Object,
                    (byte)SignatureTypeCode.ByReference, (byte)SignatureTypeCode.TypeHandle, (byte)SpecialType.System_Boolean,

                // System_Threading_Monitor__Exit
                (byte)(MemberFlags.Method | MemberFlags.Static),                                                            // Flags
                (byte)WellKnownType.System_Threading_Monitor,                                                               // DeclaringTypeId
                0,                                                                                                          // Arity
                    1,                                                                                                      // Method Signature
                    (byte)SignatureTypeCode.TypeHandle, (byte)SpecialType.System_Void, // Return Type
                    (byte)SignatureTypeCode.TypeHandle, (byte)SpecialType.System_Object,

                // System_Threading_Thread__CurrentThread
                (byte)(MemberFlags.Property | MemberFlags.Static),                                                          // Flags
                (byte)WellKnownType.System_Threading_Thread,                                                                // DeclaringTypeId
                0,                                                                                                          // Arity
                    0,                                                                                                      // Method Signature
                    (byte)SignatureTypeCode.TypeHandle, (byte)WellKnownType.System_Threading_Thread, // Return Type

                // System_Threading_Thread__ManagedThreadId
                (byte)MemberFlags.Property,                                                                                 // Flags
                (byte)WellKnownType.System_Threading_Thread,                                                                // DeclaringTypeId
                0,                                                                                                          // Arity
                    0,                                                                                                      // Method Signature
                    (byte)SignatureTypeCode.TypeHandle, (byte)SpecialType.System_Int32, // Return Type

                // Microsoft_CSharp_RuntimeBinder_Binder__BinaryOperation
                (byte)(MemberFlags.Method | MemberFlags.Static),                                                            // Flags
                (byte)WellKnownType.Microsoft_CSharp_RuntimeBinder_Binder,                                                  // DeclaringTypeId
                0,                                                                                                          // Arity
                    4,                                                                                                      // Method Signature
                    (byte)SignatureTypeCode.TypeHandle, (byte)WellKnownType.System_Runtime_CompilerServices_CallSiteBinder,
                    (byte)SignatureTypeCode.TypeHandle, (byte)WellKnownType.Microsoft_CSharp_RuntimeBinder_CSharpBinderFlags,
                    (byte)SignatureTypeCode.TypeHandle, (byte)WellKnownType.System_Linq_Expressions_ExpressionType,
                    (byte)SignatureTypeCode.TypeHandle, (byte)WellKnownType.System_Type,
                    (byte)SignatureTypeCode.GenericTypeInstance,
                    (byte)SignatureTypeCode.TypeHandle, (byte)SpecialType.System_Collections_Generic_IEnumerable_T,
                    1,
                    (byte)SignatureTypeCode.TypeHandle, (byte)WellKnownType.Microsoft_CSharp_RuntimeBinder_CSharpArgumentInfo,

                // Microsoft_CSharp_RuntimeBinder_Binder__Convert
                (byte)(MemberFlags.Method | MemberFlags.Static),                                                            // Flags
                (byte)WellKnownType.Microsoft_CSharp_RuntimeBinder_Binder,                                                  // DeclaringTypeId
                0,                                                                                                          // Arity
                    3,                                                                                                      // Method Signature
                    (byte)SignatureTypeCode.TypeHandle, (byte)WellKnownType.System_Runtime_CompilerServices_CallSiteBinder,
                    (byte)SignatureTypeCode.TypeHandle, (byte)WellKnownType.Microsoft_CSharp_RuntimeBinder_CSharpBinderFlags,
                    (byte)SignatureTypeCode.TypeHandle, (byte)WellKnownType.System_Type,
                    (byte)SignatureTypeCode.TypeHandle, (byte)WellKnownType.System_Type,

                // Microsoft_CSharp_RuntimeBinder_Binder__GetIndex
                (byte)(MemberFlags.Method | MemberFlags.Static),                                                            // Flags
                (byte)WellKnownType.Microsoft_CSharp_RuntimeBinder_Binder,                                                  // DeclaringTypeId
                0,                                                                                                          // Arity
                    3,                                                                                                      // Method Signature
                    (byte)SignatureTypeCode.TypeHandle, (byte)WellKnownType.System_Runtime_CompilerServices_CallSiteBinder,
                    (byte)SignatureTypeCode.TypeHandle, (byte)WellKnownType.Microsoft_CSharp_RuntimeBinder_CSharpBinderFlags,
                    (byte)SignatureTypeCode.TypeHandle, (byte)WellKnownType.System_Type,
                    (byte)SignatureTypeCode.GenericTypeInstance,
                    (byte)SignatureTypeCode.TypeHandle, (byte)SpecialType.System_Collections_Generic_IEnumerable_T,
                    1,
                    (byte)SignatureTypeCode.TypeHandle, (byte)WellKnownType.Microsoft_CSharp_RuntimeBinder_CSharpArgumentInfo,

                // Microsoft_CSharp_RuntimeBinder_Binder__GetMember
                (byte)(MemberFlags.Method | MemberFlags.Static),                                                            // Flags
                (byte)WellKnownType.Microsoft_CSharp_RuntimeBinder_Binder,                                                  // DeclaringTypeId
                0,                                                                                                          // Arity
                    4,                                                                                                      // Method Signature
                    (byte)SignatureTypeCode.TypeHandle, (byte)WellKnownType.System_Runtime_CompilerServices_CallSiteBinder,
                    (byte)SignatureTypeCode.TypeHandle, (byte)WellKnownType.Microsoft_CSharp_RuntimeBinder_CSharpBinderFlags,
                    (byte)SignatureTypeCode.TypeHandle, (byte)SpecialType.System_String,
                    (byte)SignatureTypeCode.TypeHandle, (byte)WellKnownType.System_Type,
                    (byte)SignatureTypeCode.GenericTypeInstance,
                    (byte)SignatureTypeCode.TypeHandle, (byte)SpecialType.System_Collections_Generic_IEnumerable_T,
                    1,
                    (byte)SignatureTypeCode.TypeHandle, (byte)WellKnownType.Microsoft_CSharp_RuntimeBinder_CSharpArgumentInfo,

                // Microsoft_CSharp_RuntimeBinder_Binder__Invoke
                (byte)(MemberFlags.Method | MemberFlags.Static),                                                            // Flags
                (byte)WellKnownType.Microsoft_CSharp_RuntimeBinder_Binder,                                                  // DeclaringTypeId
                0,                                                                                                          // Arity
                    3,                                                                                                      // Method Signature
                    (byte)SignatureTypeCode.TypeHandle, (byte)WellKnownType.System_Runtime_CompilerServices_CallSiteBinder,
                    (byte)SignatureTypeCode.TypeHandle, (byte)WellKnownType.Microsoft_CSharp_RuntimeBinder_CSharpBinderFlags,
                    (byte)SignatureTypeCode.TypeHandle, (byte)WellKnownType.System_Type,
                    (byte)SignatureTypeCode.GenericTypeInstance,
                    (byte)SignatureTypeCode.TypeHandle, (byte)SpecialType.System_Collections_Generic_IEnumerable_T,
                    1,
                    (byte)SignatureTypeCode.TypeHandle, (byte)WellKnownType.Microsoft_CSharp_RuntimeBinder_CSharpArgumentInfo,

                // Microsoft_CSharp_RuntimeBinder_Binder__InvokeConstructor
                (byte)(MemberFlags.Method | MemberFlags.Static),                                                            // Flags
                (byte)WellKnownType.Microsoft_CSharp_RuntimeBinder_Binder,                                                  // DeclaringTypeId
                0,                                                                                                          // Arity
                    3,                                                                                                      // Method Signature
                    (byte)SignatureTypeCode.TypeHandle, (byte)WellKnownType.System_Runtime_CompilerServices_CallSiteBinder,
                    (byte)SignatureTypeCode.TypeHandle, (byte)WellKnownType.Microsoft_CSharp_RuntimeBinder_CSharpBinderFlags,
                    (byte)SignatureTypeCode.TypeHandle, (byte)WellKnownType.System_Type,
                    (byte)SignatureTypeCode.GenericTypeInstance,
                    (byte)SignatureTypeCode.TypeHandle, (byte)SpecialType.System_Collections_Generic_IEnumerable_T,
                    1,
                    (byte)SignatureTypeCode.TypeHandle, (byte)WellKnownType.Microsoft_CSharp_RuntimeBinder_CSharpArgumentInfo,

                // Microsoft_CSharp_RuntimeBinder_Binder__InvokeMember
                (byte)(MemberFlags.Method | MemberFlags.Static),                                                            // Flags
                (byte)WellKnownType.Microsoft_CSharp_RuntimeBinder_Binder,                                                  // DeclaringTypeId
                0,                                                                                                          // Arity
                    5,                                                                                                      // Method Signature
                    (byte)SignatureTypeCode.TypeHandle, (byte)WellKnownType.System_Runtime_CompilerServices_CallSiteBinder,
                    (byte)SignatureTypeCode.TypeHandle, (byte)WellKnownType.Microsoft_CSharp_RuntimeBinder_CSharpBinderFlags,
                    (byte)SignatureTypeCode.TypeHandle, (byte)SpecialType.System_String,
                    (byte)SignatureTypeCode.GenericTypeInstance,
                    (byte)SignatureTypeCode.TypeHandle, (byte)SpecialType.System_Collections_Generic_IEnumerable_T,
                    1,
                    (byte)SignatureTypeCode.TypeHandle, (byte)WellKnownType.System_Type,
                    (byte)SignatureTypeCode.TypeHandle, (byte)WellKnownType.System_Type,
                    (byte)SignatureTypeCode.GenericTypeInstance,
                    (byte)SignatureTypeCode.TypeHandle, (byte)SpecialType.System_Collections_Generic_IEnumerable_T,
                    1,
                    (byte)SignatureTypeCode.TypeHandle, (byte)WellKnownType.Microsoft_CSharp_RuntimeBinder_CSharpArgumentInfo,

                // Microsoft_CSharp_RuntimeBinder_Binder__IsEvent
                (byte)(MemberFlags.Method | MemberFlags.Static),                                                            // Flags
                (byte)WellKnownType.Microsoft_CSharp_RuntimeBinder_Binder,                                                  // DeclaringTypeId
                0,                                                                                                          // Arity
                    3,                                                                                                      // Method Signature
                    (byte)SignatureTypeCode.TypeHandle, (byte)WellKnownType.System_Runtime_CompilerServices_CallSiteBinder,
                    (byte)SignatureTypeCode.TypeHandle, (byte)WellKnownType.Microsoft_CSharp_RuntimeBinder_CSharpBinderFlags,
                    (byte)SignatureTypeCode.TypeHandle, (byte)SpecialType.System_String,
                    (byte)SignatureTypeCode.TypeHandle, (byte)WellKnownType.System_Type,

                // Microsoft_CSharp_RuntimeBinder_Binder__SetIndex
                (byte)(MemberFlags.Method | MemberFlags.Static),                                                            // Flags
                (byte)WellKnownType.Microsoft_CSharp_RuntimeBinder_Binder,                                                  // DeclaringTypeId
                0,                                                                                                          // Arity
                    3,                                                                                                      // Method Signature
                    (byte)SignatureTypeCode.TypeHandle, (byte)WellKnownType.System_Runtime_CompilerServices_CallSiteBinder,
                    (byte)SignatureTypeCode.TypeHandle, (byte)WellKnownType.Microsoft_CSharp_RuntimeBinder_CSharpBinderFlags,
                    (byte)SignatureTypeCode.TypeHandle, (byte)WellKnownType.System_Type,
                    (byte)SignatureTypeCode.GenericTypeInstance,
                    (byte)SignatureTypeCode.TypeHandle, (byte)SpecialType.System_Collections_Generic_IEnumerable_T,
                    1,
                    (byte)SignatureTypeCode.TypeHandle, (byte)WellKnownType.Microsoft_CSharp_RuntimeBinder_CSharpArgumentInfo,

                // Microsoft_CSharp_RuntimeBinder_Binder__SetMember
                (byte)(MemberFlags.Method | MemberFlags.Static),                                                            // Flags
                (byte)WellKnownType.Microsoft_CSharp_RuntimeBinder_Binder,                                                  // DeclaringTypeId
                0,                                                                                                          // Arity
                    4,                                                                                                      // Method Signature
                    (byte)SignatureTypeCode.TypeHandle, (byte)WellKnownType.System_Runtime_CompilerServices_CallSiteBinder,
                    (byte)SignatureTypeCode.TypeHandle, (byte)WellKnownType.Microsoft_CSharp_RuntimeBinder_CSharpBinderFlags,
                    (byte)SignatureTypeCode.TypeHandle, (byte)SpecialType.System_String,
                    (byte)SignatureTypeCode.TypeHandle, (byte)WellKnownType.System_Type,
                    (byte)SignatureTypeCode.GenericTypeInstance,
                    (byte)SignatureTypeCode.TypeHandle, (byte)SpecialType.System_Collections_Generic_IEnumerable_T,
                    1,
                    (byte)SignatureTypeCode.TypeHandle, (byte)WellKnownType.Microsoft_CSharp_RuntimeBinder_CSharpArgumentInfo,

                // Microsoft_CSharp_RuntimeBinder_Binder__UnaryOperation
                (byte)(MemberFlags.Method | MemberFlags.Static),                                                            // Flags
                (byte)WellKnownType.Microsoft_CSharp_RuntimeBinder_Binder,                                                  // DeclaringTypeId
                0,                                                                                                          // Arity
                    4,                                                                                                      // Method Signature
                    (byte)SignatureTypeCode.TypeHandle, (byte)WellKnownType.System_Runtime_CompilerServices_CallSiteBinder,
                    (byte)SignatureTypeCode.TypeHandle, (byte)WellKnownType.Microsoft_CSharp_RuntimeBinder_CSharpBinderFlags,
                    (byte)SignatureTypeCode.TypeHandle, (byte)WellKnownType.System_Linq_Expressions_ExpressionType,
                    (byte)SignatureTypeCode.TypeHandle, (byte)WellKnownType.System_Type,
                    (byte)SignatureTypeCode.GenericTypeInstance,
                    (byte)SignatureTypeCode.TypeHandle, (byte)SpecialType.System_Collections_Generic_IEnumerable_T,
                    1,
                    (byte)SignatureTypeCode.TypeHandle, (byte)WellKnownType.Microsoft_CSharp_RuntimeBinder_CSharpArgumentInfo,

                // Microsoft_CSharp_RuntimeBinder_CSharpArgumentInfo__Create
                (byte)(MemberFlags.Method | MemberFlags.Static),                                                            // Flags
                (byte)WellKnownType.Microsoft_CSharp_RuntimeBinder_CSharpArgumentInfo,                                      // DeclaringTypeId
                0,                                                                                                          // Arity
                    2,                                                                                                      // Method Signature
                    (byte)SignatureTypeCode.TypeHandle, (byte)WellKnownType.Microsoft_CSharp_RuntimeBinder_CSharpArgumentInfo,
                    (byte)SignatureTypeCode.TypeHandle, (byte)WellKnownType.Microsoft_CSharp_RuntimeBinder_CSharpArgumentInfoFlags,
                    (byte)SignatureTypeCode.TypeHandle, (byte)SpecialType.System_String,

                // Microsoft_VisualBasic_CompilerServices_Conversions__ToDecimalBoolean
                (byte)(MemberFlags.Method | MemberFlags.Static),                                                            // Flags
                (byte)WellKnownType.Microsoft_VisualBasic_CompilerServices_Conversions,                                     // DeclaringTypeId
                0,                                                                                                          // Arity
                    1,                                                                                                      // Method Signature
                    (byte)SignatureTypeCode.TypeHandle, (byte)SpecialType.System_Decimal, // Return Type
                    (byte)SignatureTypeCode.TypeHandle, (byte)SpecialType.System_Boolean,

                // Microsoft_VisualBasic_CompilerServices_Conversions__ToBooleanString
                (byte)(MemberFlags.Method | MemberFlags.Static),                                                            // Flags
                (byte)WellKnownType.Microsoft_VisualBasic_CompilerServices_Conversions,                                     // DeclaringTypeId
                0,                                                                                                          // Arity
                    1,                                                                                                      // Method Signature
                    (byte)SignatureTypeCode.TypeHandle, (byte)SpecialType.System_Boolean, // Return Type
                    (byte)SignatureTypeCode.TypeHandle, (byte)SpecialType.System_String,

                // Microsoft_VisualBasic_CompilerServices_Conversions__ToSByteString
                (byte)(MemberFlags.Method | MemberFlags.Static),                                                            // Flags
                (byte)WellKnownType.Microsoft_VisualBasic_CompilerServices_Conversions,                                     // DeclaringTypeId
                0,                                                                                                          // Arity
                    1,                                                                                                      // Method Signature
                    (byte)SignatureTypeCode.TypeHandle, (byte)SpecialType.System_SByte, // Return Type
                    (byte)SignatureTypeCode.TypeHandle, (byte)SpecialType.System_String,

                // Microsoft_VisualBasic_CompilerServices_Conversions__ToByteString
                (byte)(MemberFlags.Method | MemberFlags.Static),                                                            // Flags
                (byte)WellKnownType.Microsoft_VisualBasic_CompilerServices_Conversions,                                     // DeclaringTypeId
                0,                                                                                                          // Arity
                    1,                                                                                                      // Method Signature
                    (byte)SignatureTypeCode.TypeHandle, (byte)SpecialType.System_Byte, // Return Type
                    (byte)SignatureTypeCode.TypeHandle, (byte)SpecialType.System_String,

                // Microsoft_VisualBasic_CompilerServices_Conversions__ToShortString
                (byte)(MemberFlags.Method | MemberFlags.Static),                                                            // Flags
                (byte)WellKnownType.Microsoft_VisualBasic_CompilerServices_Conversions,                                     // DeclaringTypeId
                0,                                                                                                          // Arity
                    1,                                                                                                      // Method Signature
                    (byte)SignatureTypeCode.TypeHandle, (byte)SpecialType.System_Int16, // Return Type
                    (byte)SignatureTypeCode.TypeHandle, (byte)SpecialType.System_String,

                // Microsoft_VisualBasic_CompilerServices_Conversions__ToUShortString
                (byte)(MemberFlags.Method | MemberFlags.Static),                                                            // Flags
                (byte)WellKnownType.Microsoft_VisualBasic_CompilerServices_Conversions,                                     // DeclaringTypeId
                0,                                                                                                          // Arity
                    1,                                                                                                      // Method Signature
                    (byte)SignatureTypeCode.TypeHandle, (byte)SpecialType.System_UInt16, // Return Type
                    (byte)SignatureTypeCode.TypeHandle, (byte)SpecialType.System_String,

                // Microsoft_VisualBasic_CompilerServices_Conversions__ToIntegerString
                (byte)(MemberFlags.Method | MemberFlags.Static),                                                            // Flags
                (byte)WellKnownType.Microsoft_VisualBasic_CompilerServices_Conversions,                                     // DeclaringTypeId
                0,                                                                                                          // Arity
                    1,                                                                                                      // Method Signature
                    (byte)SignatureTypeCode.TypeHandle, (byte)SpecialType.System_Int32, // Return Type
                    (byte)SignatureTypeCode.TypeHandle, (byte)SpecialType.System_String,

                // Microsoft_VisualBasic_CompilerServices_Conversions__ToUIntegerString
                (byte)(MemberFlags.Method | MemberFlags.Static),                                                            // Flags
                (byte)WellKnownType.Microsoft_VisualBasic_CompilerServices_Conversions,                                     // DeclaringTypeId
                0,                                                                                                          // Arity
                    1,                                                                                                      // Method Signature
                    (byte)SignatureTypeCode.TypeHandle, (byte)SpecialType.System_UInt32, // Return Type
                    (byte)SignatureTypeCode.TypeHandle, (byte)SpecialType.System_String,

                // Microsoft_VisualBasic_CompilerServices_Conversions__ToLongString
                (byte)(MemberFlags.Method | MemberFlags.Static),                                                            // Flags
                (byte)WellKnownType.Microsoft_VisualBasic_CompilerServices_Conversions,                                     // DeclaringTypeId
                0,                                                                                                          // Arity
                    1,                                                                                                      // Method Signature
                    (byte)SignatureTypeCode.TypeHandle, (byte)SpecialType.System_Int64, // Return Type
                    (byte)SignatureTypeCode.TypeHandle, (byte)SpecialType.System_String,

                // Microsoft_VisualBasic_CompilerServices_Conversions__ToULongString
                (byte)(MemberFlags.Method | MemberFlags.Static),                                                            // Flags
                (byte)WellKnownType.Microsoft_VisualBasic_CompilerServices_Conversions,                                     // DeclaringTypeId
                0,                                                                                                          // Arity
                    1,                                                                                                      // Method Signature
                    (byte)SignatureTypeCode.TypeHandle, (byte)SpecialType.System_UInt64, // Return Type
                    (byte)SignatureTypeCode.TypeHandle, (byte)SpecialType.System_String,

                // Microsoft_VisualBasic_CompilerServices_Conversions__ToSingleString
                (byte)(MemberFlags.Method | MemberFlags.Static),                                                            // Flags
                (byte)WellKnownType.Microsoft_VisualBasic_CompilerServices_Conversions,                                     // DeclaringTypeId
                0,                                                                                                          // Arity
                    1,                                                                                                      // Method Signature
                    (byte)SignatureTypeCode.TypeHandle, (byte)SpecialType.System_Single, // Return Type
                    (byte)SignatureTypeCode.TypeHandle, (byte)SpecialType.System_String,

                // Microsoft_VisualBasic_CompilerServices_Conversions__ToDoubleString
                (byte)(MemberFlags.Method | MemberFlags.Static),                                                            // Flags
                (byte)WellKnownType.Microsoft_VisualBasic_CompilerServices_Conversions,                                     // DeclaringTypeId
                0,                                                                                                          // Arity
                    1,                                                                                                      // Method Signature
                    (byte)SignatureTypeCode.TypeHandle, (byte)SpecialType.System_Double, // Return Type
                    (byte)SignatureTypeCode.TypeHandle, (byte)SpecialType.System_String,

                // Microsoft_VisualBasic_CompilerServices_Conversions__ToDecimalString
                (byte)(MemberFlags.Method | MemberFlags.Static),                                                            // Flags
                (byte)WellKnownType.Microsoft_VisualBasic_CompilerServices_Conversions,                                     // DeclaringTypeId
                0,                                                                                                          // Arity
                    1,                                                                                                      // Method Signature
                    (byte)SignatureTypeCode.TypeHandle, (byte)SpecialType.System_Decimal, // Return Type
                    (byte)SignatureTypeCode.TypeHandle, (byte)SpecialType.System_String,

                // Microsoft_VisualBasic_CompilerServices_Conversions__ToDateString
                (byte)(MemberFlags.Method | MemberFlags.Static),                                                            // Flags
                (byte)WellKnownType.Microsoft_VisualBasic_CompilerServices_Conversions,                                     // DeclaringTypeId
                0,                                                                                                          // Arity
                    1,                                                                                                      // Method Signature
                    (byte)SignatureTypeCode.TypeHandle, (byte)SpecialType.System_DateTime, // Return Type
                    (byte)SignatureTypeCode.TypeHandle, (byte)SpecialType.System_String,

                // Microsoft_VisualBasic_CompilerServices_Conversions__ToCharString
                (byte)(MemberFlags.Method | MemberFlags.Static),                                                            // Flags
                (byte)WellKnownType.Microsoft_VisualBasic_CompilerServices_Conversions,                                     // DeclaringTypeId
                0,                                                                                                          // Arity
                    1,                                                                                                      // Method Signature
                    (byte)SignatureTypeCode.TypeHandle, (byte)SpecialType.System_Char, // Return Type
                    (byte)SignatureTypeCode.TypeHandle, (byte)SpecialType.System_String,

                // Microsoft_VisualBasic_CompilerServices_Conversions__ToCharArrayRankOneString
                (byte)(MemberFlags.Method | MemberFlags.Static),                                                            // Flags
                (byte)WellKnownType.Microsoft_VisualBasic_CompilerServices_Conversions,                                     // DeclaringTypeId
                0,                                                                                                          // Arity
                    1,                                                                                                      // Method Signature
                    (byte)SignatureTypeCode.SZArray, (byte)SignatureTypeCode.TypeHandle, (byte)SpecialType.System_Char,
                    (byte)SignatureTypeCode.TypeHandle, (byte)SpecialType.System_String,

                // Microsoft_VisualBasic_CompilerServices_Conversions__ToStringBoolean
                (byte)(MemberFlags.Method | MemberFlags.Static),                                                            // Flags
                (byte)WellKnownType.Microsoft_VisualBasic_CompilerServices_Conversions,                                     // DeclaringTypeId
                0,                                                                                                          // Arity
                    1,                                                                                                      // Method Signature
                    (byte)SignatureTypeCode.TypeHandle, (byte)SpecialType.System_String, // Return Type
                    (byte)SignatureTypeCode.TypeHandle, (byte)SpecialType.System_Boolean,

                // Microsoft_VisualBasic_CompilerServices_Conversions__ToStringInt32
                (byte)(MemberFlags.Method | MemberFlags.Static),                                                            // Flags
                (byte)WellKnownType.Microsoft_VisualBasic_CompilerServices_Conversions,                                     // DeclaringTypeId
                0,                                                                                                          // Arity
                    1,                                                                                                      // Method Signature
                    (byte)SignatureTypeCode.TypeHandle, (byte)SpecialType.System_String, // Return Type
                    (byte)SignatureTypeCode.TypeHandle, (byte)SpecialType.System_Int32,

                // Microsoft_VisualBasic_CompilerServices_Conversions__ToStringByte
                (byte)(MemberFlags.Method | MemberFlags.Static),                                                            // Flags
                (byte)WellKnownType.Microsoft_VisualBasic_CompilerServices_Conversions,                                     // DeclaringTypeId
                0,                                                                                                          // Arity
                    1,                                                                                                      // Method Signature
                    (byte)SignatureTypeCode.TypeHandle, (byte)SpecialType.System_String, // Return Type
                    (byte)SignatureTypeCode.TypeHandle, (byte)SpecialType.System_Byte,

                // Microsoft_VisualBasic_CompilerServices_Conversions__ToStringUInt32
                (byte)(MemberFlags.Method | MemberFlags.Static),                                                            // Flags
                (byte)WellKnownType.Microsoft_VisualBasic_CompilerServices_Conversions,                                     // DeclaringTypeId
                0,                                                                                                          // Arity
                    1,                                                                                                      // Method Signature
                    (byte)SignatureTypeCode.TypeHandle, (byte)SpecialType.System_String, // Return Type
                    (byte)SignatureTypeCode.TypeHandle, (byte)SpecialType.System_UInt32,

                // Microsoft_VisualBasic_CompilerServices_Conversions__ToStringInt64
                (byte)(MemberFlags.Method | MemberFlags.Static),                                                            // Flags
                (byte)WellKnownType.Microsoft_VisualBasic_CompilerServices_Conversions,                                     // DeclaringTypeId
                0,                                                                                                          // Arity
                    1,                                                                                                      // Method Signature
                    (byte)SignatureTypeCode.TypeHandle, (byte)SpecialType.System_String, // Return Type
                    (byte)SignatureTypeCode.TypeHandle, (byte)SpecialType.System_Int64,

                // Microsoft_VisualBasic_CompilerServices_Conversions__ToStringUInt64
                (byte)(MemberFlags.Method | MemberFlags.Static),                                                            // Flags
                (byte)WellKnownType.Microsoft_VisualBasic_CompilerServices_Conversions,                                     // DeclaringTypeId
                0,                                                                                                          // Arity
                    1,                                                                                                      // Method Signature
                    (byte)SignatureTypeCode.TypeHandle, (byte)SpecialType.System_String, // Return Type
                    (byte)SignatureTypeCode.TypeHandle, (byte)SpecialType.System_UInt64,

                // Microsoft_VisualBasic_CompilerServices_Conversions__ToStringSingle
                (byte)(MemberFlags.Method | MemberFlags.Static),                                                            // Flags
                (byte)WellKnownType.Microsoft_VisualBasic_CompilerServices_Conversions,                                     // DeclaringTypeId
                0,                                                                                                          // Arity
                    1,                                                                                                      // Method Signature
                    (byte)SignatureTypeCode.TypeHandle, (byte)SpecialType.System_String, // Return Type
                    (byte)SignatureTypeCode.TypeHandle, (byte)SpecialType.System_Single,

                // Microsoft_VisualBasic_CompilerServices_Conversions__ToStringDouble
                (byte)(MemberFlags.Method | MemberFlags.Static),                                                            // Flags
                (byte)WellKnownType.Microsoft_VisualBasic_CompilerServices_Conversions,                                     // DeclaringTypeId
                0,                                                                                                          // Arity
                    1,                                                                                                      // Method Signature
                    (byte)SignatureTypeCode.TypeHandle, (byte)SpecialType.System_String, // Return Type
                    (byte)SignatureTypeCode.TypeHandle, (byte)SpecialType.System_Double,

                // Microsoft_VisualBasic_CompilerServices_Conversions__ToStringDecimal
                (byte)(MemberFlags.Method | MemberFlags.Static),                                                            // Flags
                (byte)WellKnownType.Microsoft_VisualBasic_CompilerServices_Conversions,                                     // DeclaringTypeId
                0,                                                                                                          // Arity
                    1,                                                                                                      // Method Signature
                    (byte)SignatureTypeCode.TypeHandle, (byte)SpecialType.System_String, // Return Type
                    (byte)SignatureTypeCode.TypeHandle, (byte)SpecialType.System_Decimal,

                // Microsoft_VisualBasic_CompilerServices_Conversions__ToStringDateTime
                (byte)(MemberFlags.Method | MemberFlags.Static),                                                            // Flags
                (byte)WellKnownType.Microsoft_VisualBasic_CompilerServices_Conversions,                                     // DeclaringTypeId
                0,                                                                                                          // Arity
                    1,                                                                                                      // Method Signature
                    (byte)SignatureTypeCode.TypeHandle, (byte)SpecialType.System_String, // Return Type
                    (byte)SignatureTypeCode.TypeHandle, (byte)SpecialType.System_DateTime,

                // Microsoft_VisualBasic_CompilerServices_Conversions__ToStringChar
                (byte)(MemberFlags.Method | MemberFlags.Static),                                                            // Flags
                (byte)WellKnownType.Microsoft_VisualBasic_CompilerServices_Conversions,                                     // DeclaringTypeId
                0,                                                                                                          // Arity
                    1,                                                                                                      // Method Signature
                    (byte)SignatureTypeCode.TypeHandle, (byte)SpecialType.System_String, // Return Type
                    (byte)SignatureTypeCode.TypeHandle, (byte)SpecialType.System_Char,

                // Microsoft_VisualBasic_CompilerServices_Conversions__ToStringObject
                (byte)(MemberFlags.Method | MemberFlags.Static),                                                            // Flags
                (byte)WellKnownType.Microsoft_VisualBasic_CompilerServices_Conversions,                                     // DeclaringTypeId
                0,                                                                                                          // Arity
                    1,                                                                                                      // Method Signature
                    (byte)SignatureTypeCode.TypeHandle, (byte)SpecialType.System_String, // Return Type
                    (byte)SignatureTypeCode.TypeHandle, (byte)SpecialType.System_Object,

                // Microsoft_VisualBasic_CompilerServices_Conversions__ToBooleanObject
                (byte)(MemberFlags.Method | MemberFlags.Static),                                                            // Flags
                (byte)WellKnownType.Microsoft_VisualBasic_CompilerServices_Conversions,                                     // DeclaringTypeId
                0,                                                                                                          // Arity
                    1,                                                                                                      // Method Signature
                    (byte)SignatureTypeCode.TypeHandle, (byte)SpecialType.System_Boolean, // Return Type
                    (byte)SignatureTypeCode.TypeHandle, (byte)SpecialType.System_Object,

                // Microsoft_VisualBasic_CompilerServices_Conversions__ToSByteObject
                (byte)(MemberFlags.Method | MemberFlags.Static),                                                            // Flags
                (byte)WellKnownType.Microsoft_VisualBasic_CompilerServices_Conversions,                                     // DeclaringTypeId
                0,                                                                                                          // Arity
                    1,                                                                                                      // Method Signature
                    (byte)SignatureTypeCode.TypeHandle, (byte)SpecialType.System_SByte, // Return Type
                    (byte)SignatureTypeCode.TypeHandle, (byte)SpecialType.System_Object,

                // Microsoft_VisualBasic_CompilerServices_Conversions__ToByteObject
                (byte)(MemberFlags.Method | MemberFlags.Static),                                                            // Flags
                (byte)WellKnownType.Microsoft_VisualBasic_CompilerServices_Conversions,                                     // DeclaringTypeId
                0,                                                                                                          // Arity
                    1,                                                                                                      // Method Signature
                    (byte)SignatureTypeCode.TypeHandle, (byte)SpecialType.System_Byte, // Return Type
                    (byte)SignatureTypeCode.TypeHandle, (byte)SpecialType.System_Object,

                // Microsoft_VisualBasic_CompilerServices_Conversions__ToShortObject
                (byte)(MemberFlags.Method | MemberFlags.Static),                                                            // Flags
                (byte)WellKnownType.Microsoft_VisualBasic_CompilerServices_Conversions,                                     // DeclaringTypeId
                0,                                                                                                          // Arity
                    1,                                                                                                      // Method Signature
                    (byte)SignatureTypeCode.TypeHandle, (byte)SpecialType.System_Int16, // Return Type
                    (byte)SignatureTypeCode.TypeHandle, (byte)SpecialType.System_Object,

                // Microsoft_VisualBasic_CompilerServices_Conversions__ToUShortObject
                (byte)(MemberFlags.Method | MemberFlags.Static),                                                            // Flags
                (byte)WellKnownType.Microsoft_VisualBasic_CompilerServices_Conversions,                                     // DeclaringTypeId
                0,                                                                                                          // Arity
                    1,                                                                                                      // Method Signature
                    (byte)SignatureTypeCode.TypeHandle, (byte)SpecialType.System_UInt16, // Return Type
                    (byte)SignatureTypeCode.TypeHandle, (byte)SpecialType.System_Object,

                // Microsoft_VisualBasic_CompilerServices_Conversions__ToIntegerObject
                (byte)(MemberFlags.Method | MemberFlags.Static),                                                            // Flags
                (byte)WellKnownType.Microsoft_VisualBasic_CompilerServices_Conversions,                                     // DeclaringTypeId
                0,                                                                                                          // Arity
                    1,                                                                                                      // Method Signature
                    (byte)SignatureTypeCode.TypeHandle, (byte)SpecialType.System_Int32, // Return Type
                    (byte)SignatureTypeCode.TypeHandle, (byte)SpecialType.System_Object,

                // Microsoft_VisualBasic_CompilerServices_Conversions__ToUIntegerObject
                (byte)(MemberFlags.Method | MemberFlags.Static),                                                            // Flags
                (byte)WellKnownType.Microsoft_VisualBasic_CompilerServices_Conversions,                                     // DeclaringTypeId
                0,                                                                                                          // Arity
                    1,                                                                                                      // Method Signature
                    (byte)SignatureTypeCode.TypeHandle, (byte)SpecialType.System_UInt32, // Return Type
                    (byte)SignatureTypeCode.TypeHandle, (byte)SpecialType.System_Object,

                // Microsoft_VisualBasic_CompilerServices_Conversions__ToLongObject
                (byte)(MemberFlags.Method | MemberFlags.Static),                                                            // Flags
                (byte)WellKnownType.Microsoft_VisualBasic_CompilerServices_Conversions,                                     // DeclaringTypeId
                0,                                                                                                          // Arity
                    1,                                                                                                      // Method Signature
                    (byte)SignatureTypeCode.TypeHandle, (byte)SpecialType.System_Int64, // Return Type
                    (byte)SignatureTypeCode.TypeHandle, (byte)SpecialType.System_Object,

                // Microsoft_VisualBasic_CompilerServices_Conversions__ToULongObject
                (byte)(MemberFlags.Method | MemberFlags.Static),                                                            // Flags
                (byte)WellKnownType.Microsoft_VisualBasic_CompilerServices_Conversions,                                     // DeclaringTypeId
                0,                                                                                                          // Arity
                    1,                                                                                                      // Method Signature
                    (byte)SignatureTypeCode.TypeHandle, (byte)SpecialType.System_UInt64, // Return Type
                    (byte)SignatureTypeCode.TypeHandle, (byte)SpecialType.System_Object,

                // Microsoft_VisualBasic_CompilerServices_Conversions__ToSingleObject
                (byte)(MemberFlags.Method | MemberFlags.Static),                                                            // Flags
                (byte)WellKnownType.Microsoft_VisualBasic_CompilerServices_Conversions,                                     // DeclaringTypeId
                0,                                                                                                          // Arity
                    1,                                                                                                      // Method Signature
                    (byte)SignatureTypeCode.TypeHandle, (byte)SpecialType.System_Single, // Return Type
                    (byte)SignatureTypeCode.TypeHandle, (byte)SpecialType.System_Object,

                // Microsoft_VisualBasic_CompilerServices_Conversions__ToDoubleObject
                (byte)(MemberFlags.Method | MemberFlags.Static),                                                            // Flags
                (byte)WellKnownType.Microsoft_VisualBasic_CompilerServices_Conversions,                                     // DeclaringTypeId
                0,                                                                                                          // Arity
                    1,                                                                                                      // Method Signature
                    (byte)SignatureTypeCode.TypeHandle, (byte)SpecialType.System_Double, // Return Type
                    (byte)SignatureTypeCode.TypeHandle, (byte)SpecialType.System_Object,

                // Microsoft_VisualBasic_CompilerServices_Conversions__ToDecimalObject
                (byte)(MemberFlags.Method | MemberFlags.Static),                                                            // Flags
                (byte)WellKnownType.Microsoft_VisualBasic_CompilerServices_Conversions,                                     // DeclaringTypeId
                0,                                                                                                          // Arity
                    1,                                                                                                      // Method Signature
                    (byte)SignatureTypeCode.TypeHandle, (byte)SpecialType.System_Decimal, // Return Type
                    (byte)SignatureTypeCode.TypeHandle, (byte)SpecialType.System_Object,

                // Microsoft_VisualBasic_CompilerServices_Conversions__ToDateObject
                (byte)(MemberFlags.Method | MemberFlags.Static),                                                            // Flags
                (byte)WellKnownType.Microsoft_VisualBasic_CompilerServices_Conversions,                                     // DeclaringTypeId
                0,                                                                                                          // Arity
                    1,                                                                                                      // Method Signature
                    (byte)SignatureTypeCode.TypeHandle, (byte)SpecialType.System_DateTime, // Return Type
                    (byte)SignatureTypeCode.TypeHandle, (byte)SpecialType.System_Object,

                // Microsoft_VisualBasic_CompilerServices_Conversions__ToCharObject
                (byte)(MemberFlags.Method | MemberFlags.Static),                                                            // Flags
                (byte)WellKnownType.Microsoft_VisualBasic_CompilerServices_Conversions,                                     // DeclaringTypeId
                0,                                                                                                          // Arity
                    1,                                                                                                      // Method Signature
                    (byte)SignatureTypeCode.TypeHandle, (byte)SpecialType.System_Char, // Return Type
                    (byte)SignatureTypeCode.TypeHandle, (byte)SpecialType.System_Object,

                // Microsoft_VisualBasic_CompilerServices_Conversions__ToCharArrayRankOneObject
                (byte)(MemberFlags.Method | MemberFlags.Static),                                                            // Flags
                (byte)WellKnownType.Microsoft_VisualBasic_CompilerServices_Conversions,                                     // DeclaringTypeId
                0,                                                                                                          // Arity
                    1,                                                                                                      // Method Signature
                    (byte)SignatureTypeCode.SZArray, (byte)SignatureTypeCode.TypeHandle, (byte)SpecialType.System_Char,
                    (byte)SignatureTypeCode.TypeHandle, (byte)SpecialType.System_Object,

                // Microsoft_VisualBasic_CompilerServices_Conversions__ToGenericParameter_T_Object
                (byte)(MemberFlags.Method | MemberFlags.Static),                                                            // Flags
                (byte)WellKnownType.Microsoft_VisualBasic_CompilerServices_Conversions,                                     // DeclaringTypeId
                1,                                                                                                          // Arity
                    1,                                                                                                      // Method Signature
                    (byte)SignatureTypeCode.GenericMethodParameter, 0, // Return Type
                    (byte)SignatureTypeCode.TypeHandle, (byte)SpecialType.System_Object,

                // Microsoft_VisualBasic_CompilerServices_Conversions__ChangeType
                (byte)(MemberFlags.Method | MemberFlags.Static),                                                            // Flags
                (byte)WellKnownType.Microsoft_VisualBasic_CompilerServices_Conversions,                                     // DeclaringTypeId
                0,                                                                                                          // Arity
                    2,                                                                                                      // Method Signature
                    (byte)SignatureTypeCode.TypeHandle, (byte)SpecialType.System_Object, // Return Type
                    (byte)SignatureTypeCode.TypeHandle, (byte)SpecialType.System_Object,
                    (byte)SignatureTypeCode.TypeHandle, (byte)WellKnownType.System_Type,

                // Microsoft_VisualBasic_CompilerServices_Operators__PlusObjectObject
                (byte)(MemberFlags.Method | MemberFlags.Static),                                                            // Flags
                (byte)WellKnownType.Microsoft_VisualBasic_CompilerServices_Operators,                                       // DeclaringTypeId
                0,                                                                                                          // Arity
                    1,                                                                                                      // Method Signature
                    (byte)SignatureTypeCode.TypeHandle, (byte)SpecialType.System_Object, // Return Type
                    (byte)SignatureTypeCode.TypeHandle, (byte)SpecialType.System_Object,

                // Microsoft_VisualBasic_CompilerServices_Operators__NegateObjectObject
                (byte)(MemberFlags.Method | MemberFlags.Static),                                                            // Flags
                (byte)WellKnownType.Microsoft_VisualBasic_CompilerServices_Operators,                                       // DeclaringTypeId
                0,                                                                                                          // Arity
                    1,                                                                                                      // Method Signature
                    (byte)SignatureTypeCode.TypeHandle, (byte)SpecialType.System_Object, // Return Type
                    (byte)SignatureTypeCode.TypeHandle, (byte)SpecialType.System_Object,

                // Microsoft_VisualBasic_CompilerServices_Operators__NotObjectObject
                (byte)(MemberFlags.Method | MemberFlags.Static),                                                            // Flags
                (byte)WellKnownType.Microsoft_VisualBasic_CompilerServices_Operators,                                       // DeclaringTypeId
                0,                                                                                                          // Arity
                    1,                                                                                                      // Method Signature
                    (byte)SignatureTypeCode.TypeHandle, (byte)SpecialType.System_Object, // Return Type
                    (byte)SignatureTypeCode.TypeHandle, (byte)SpecialType.System_Object,

                // Microsoft_VisualBasic_CompilerServices_Operators__AndObjectObjectObject
                (byte)(MemberFlags.Method | MemberFlags.Static),                                                            // Flags
                (byte)WellKnownType.Microsoft_VisualBasic_CompilerServices_Operators,                                       // DeclaringTypeId
                0,                                                                                                          // Arity
                    2,                                                                                                      // Method Signature
                    (byte)SignatureTypeCode.TypeHandle, (byte)SpecialType.System_Object, // Return Type
                    (byte)SignatureTypeCode.TypeHandle, (byte)SpecialType.System_Object,
                    (byte)SignatureTypeCode.TypeHandle, (byte)SpecialType.System_Object,

                // Microsoft_VisualBasic_CompilerServices_Operators__OrObjectObjectObject
                (byte)(MemberFlags.Method | MemberFlags.Static),                                                            // Flags
                (byte)WellKnownType.Microsoft_VisualBasic_CompilerServices_Operators,                                       // DeclaringTypeId
                0,                                                                                                          // Arity
                    2,                                                                                                      // Method Signature
                    (byte)SignatureTypeCode.TypeHandle, (byte)SpecialType.System_Object, // Return Type
                    (byte)SignatureTypeCode.TypeHandle, (byte)SpecialType.System_Object,
                    (byte)SignatureTypeCode.TypeHandle, (byte)SpecialType.System_Object,

                // Microsoft_VisualBasic_CompilerServices_Operators__XorObjectObjectObject
                (byte)(MemberFlags.Method | MemberFlags.Static),                                                            // Flags
                (byte)WellKnownType.Microsoft_VisualBasic_CompilerServices_Operators,                                       // DeclaringTypeId
                0,                                                                                                          // Arity
                    2,                                                                                                      // Method Signature
                    (byte)SignatureTypeCode.TypeHandle, (byte)SpecialType.System_Object, // Return Type
                    (byte)SignatureTypeCode.TypeHandle, (byte)SpecialType.System_Object,
                    (byte)SignatureTypeCode.TypeHandle, (byte)SpecialType.System_Object,

                // Microsoft_VisualBasic_CompilerServices_Operators__AddObjectObjectObject
                (byte)(MemberFlags.Method | MemberFlags.Static),                                                            // Flags
                (byte)WellKnownType.Microsoft_VisualBasic_CompilerServices_Operators,                                       // DeclaringTypeId
                0,                                                                                                          // Arity
                    2,                                                                                                      // Method Signature
                    (byte)SignatureTypeCode.TypeHandle, (byte)SpecialType.System_Object, // Return Type
                    (byte)SignatureTypeCode.TypeHandle, (byte)SpecialType.System_Object,
                    (byte)SignatureTypeCode.TypeHandle, (byte)SpecialType.System_Object,

                // Microsoft_VisualBasic_CompilerServices_Operators__SubtractObjectObjectObject
                (byte)(MemberFlags.Method | MemberFlags.Static),                                                            // Flags
                (byte)WellKnownType.Microsoft_VisualBasic_CompilerServices_Operators,                                       // DeclaringTypeId
                0,                                                                                                          // Arity
                    2,                                                                                                      // Method Signature
                    (byte)SignatureTypeCode.TypeHandle, (byte)SpecialType.System_Object, // Return Type
                    (byte)SignatureTypeCode.TypeHandle, (byte)SpecialType.System_Object,
                    (byte)SignatureTypeCode.TypeHandle, (byte)SpecialType.System_Object,

                // Microsoft_VisualBasic_CompilerServices_Operators__MultiplyObjectObjectObject
                (byte)(MemberFlags.Method | MemberFlags.Static),                                                            // Flags
                (byte)WellKnownType.Microsoft_VisualBasic_CompilerServices_Operators,                                       // DeclaringTypeId
                0,                                                                                                          // Arity
                    2,                                                                                                      // Method Signature
                    (byte)SignatureTypeCode.TypeHandle, (byte)SpecialType.System_Object, // Return Type
                    (byte)SignatureTypeCode.TypeHandle, (byte)SpecialType.System_Object,
                    (byte)SignatureTypeCode.TypeHandle, (byte)SpecialType.System_Object,

                // Microsoft_VisualBasic_CompilerServices_Operators__DivideObjectObjectObject
                (byte)(MemberFlags.Method | MemberFlags.Static),                                                            // Flags
                (byte)WellKnownType.Microsoft_VisualBasic_CompilerServices_Operators,                                       // DeclaringTypeId
                0,                                                                                                          // Arity
                    2,                                                                                                      // Method Signature
                    (byte)SignatureTypeCode.TypeHandle, (byte)SpecialType.System_Object, // Return Type
                    (byte)SignatureTypeCode.TypeHandle, (byte)SpecialType.System_Object,
                    (byte)SignatureTypeCode.TypeHandle, (byte)SpecialType.System_Object,

                // Microsoft_VisualBasic_CompilerServices_Operators__ExponentObjectObjectObject
                (byte)(MemberFlags.Method | MemberFlags.Static),                                                            // Flags
                (byte)WellKnownType.Microsoft_VisualBasic_CompilerServices_Operators,                                       // DeclaringTypeId
                0,                                                                                                          // Arity
                    2,                                                                                                      // Method Signature
                    (byte)SignatureTypeCode.TypeHandle, (byte)SpecialType.System_Object, // Return Type
                    (byte)SignatureTypeCode.TypeHandle, (byte)SpecialType.System_Object,
                    (byte)SignatureTypeCode.TypeHandle, (byte)SpecialType.System_Object,

                // Microsoft_VisualBasic_CompilerServices_Operators__ModObjectObjectObject
                (byte)(MemberFlags.Method | MemberFlags.Static),                                                            // Flags
                (byte)WellKnownType.Microsoft_VisualBasic_CompilerServices_Operators,                                       // DeclaringTypeId
                0,                                                                                                          // Arity
                    2,                                                                                                      // Method Signature
                    (byte)SignatureTypeCode.TypeHandle, (byte)SpecialType.System_Object, // Return Type
                    (byte)SignatureTypeCode.TypeHandle, (byte)SpecialType.System_Object,
                    (byte)SignatureTypeCode.TypeHandle, (byte)SpecialType.System_Object,

                // Microsoft_VisualBasic_CompilerServices_Operators__IntDivideObjectObjectObject
                (byte)(MemberFlags.Method | MemberFlags.Static),                                                            // Flags
                (byte)WellKnownType.Microsoft_VisualBasic_CompilerServices_Operators,                                       // DeclaringTypeId
                0,                                                                                                          // Arity
                    2,                                                                                                      // Method Signature
                    (byte)SignatureTypeCode.TypeHandle, (byte)SpecialType.System_Object, // Return Type
                    (byte)SignatureTypeCode.TypeHandle, (byte)SpecialType.System_Object,
                    (byte)SignatureTypeCode.TypeHandle, (byte)SpecialType.System_Object,

                // Microsoft_VisualBasic_CompilerServices_Operators__LeftShiftObjectObjectObject
                (byte)(MemberFlags.Method | MemberFlags.Static),                                                            // Flags
                (byte)WellKnownType.Microsoft_VisualBasic_CompilerServices_Operators,                                       // DeclaringTypeId
                0,                                                                                                          // Arity
                    2,                                                                                                      // Method Signature
                    (byte)SignatureTypeCode.TypeHandle, (byte)SpecialType.System_Object, // Return Type
                    (byte)SignatureTypeCode.TypeHandle, (byte)SpecialType.System_Object,
                    (byte)SignatureTypeCode.TypeHandle, (byte)SpecialType.System_Object,

                // Microsoft_VisualBasic_CompilerServices_Operators__RightShiftObjectObjectObject
                (byte)(MemberFlags.Method | MemberFlags.Static),                                                            // Flags
                (byte)WellKnownType.Microsoft_VisualBasic_CompilerServices_Operators,                                       // DeclaringTypeId
                0,                                                                                                          // Arity
                    2,                                                                                                      // Method Signature
                    (byte)SignatureTypeCode.TypeHandle, (byte)SpecialType.System_Object, // Return Type
                    (byte)SignatureTypeCode.TypeHandle, (byte)SpecialType.System_Object,
                    (byte)SignatureTypeCode.TypeHandle, (byte)SpecialType.System_Object,

                // Microsoft_VisualBasic_CompilerServices_Operators__ConcatenateObjectObjectObject
                (byte)(MemberFlags.Method | MemberFlags.Static),                                                            // Flags
                (byte)WellKnownType.Microsoft_VisualBasic_CompilerServices_Operators,                                       // DeclaringTypeId
                0,                                                                                                          // Arity
                    2,                                                                                                      // Method Signature
                    (byte)SignatureTypeCode.TypeHandle, (byte)SpecialType.System_Object, // Return Type
                    (byte)SignatureTypeCode.TypeHandle, (byte)SpecialType.System_Object,
                    (byte)SignatureTypeCode.TypeHandle, (byte)SpecialType.System_Object,

                // Microsoft_VisualBasic_CompilerServices_Operators__CompareObjectEqualObjectObjectBoolean
                (byte)(MemberFlags.Method | MemberFlags.Static),                                                            // Flags
                (byte)WellKnownType.Microsoft_VisualBasic_CompilerServices_Operators,                                       // DeclaringTypeId
                0,                                                                                                          // Arity
                    3,                                                                                                      // Method Signature
                    (byte)SignatureTypeCode.TypeHandle, (byte)SpecialType.System_Object, // Return Type
                    (byte)SignatureTypeCode.TypeHandle, (byte)SpecialType.System_Object,
                    (byte)SignatureTypeCode.TypeHandle, (byte)SpecialType.System_Object,
                    (byte)SignatureTypeCode.TypeHandle, (byte)SpecialType.System_Boolean,

                // Microsoft_VisualBasic_CompilerServices_Operators__CompareObjectNotEqualObjectObjectBoolean
                (byte)(MemberFlags.Method | MemberFlags.Static),                                                            // Flags
                (byte)WellKnownType.Microsoft_VisualBasic_CompilerServices_Operators,                                       // DeclaringTypeId
                0,                                                                                                          // Arity
                    3,                                                                                                      // Method Signature
                    (byte)SignatureTypeCode.TypeHandle, (byte)SpecialType.System_Object, // Return Type
                    (byte)SignatureTypeCode.TypeHandle, (byte)SpecialType.System_Object,
                    (byte)SignatureTypeCode.TypeHandle, (byte)SpecialType.System_Object,
                    (byte)SignatureTypeCode.TypeHandle, (byte)SpecialType.System_Boolean,

                // Microsoft_VisualBasic_CompilerServices_Operators__CompareObjectLessObjectObjectBoolean
                (byte)(MemberFlags.Method | MemberFlags.Static),                                                            // Flags
                (byte)WellKnownType.Microsoft_VisualBasic_CompilerServices_Operators,                                       // DeclaringTypeId
                0,                                                                                                          // Arity
                    3,                                                                                                      // Method Signature
                    (byte)SignatureTypeCode.TypeHandle, (byte)SpecialType.System_Object,
                    (byte)SignatureTypeCode.TypeHandle, (byte)SpecialType.System_Object,
                    (byte)SignatureTypeCode.TypeHandle, (byte)SpecialType.System_Object,
                    (byte)SignatureTypeCode.TypeHandle, (byte)SpecialType.System_Boolean,

                // Microsoft_VisualBasic_CompilerServices_Operators__CompareObjectLessEqualObjectObjectBoolean
                (byte)(MemberFlags.Method | MemberFlags.Static),                                                            // Flags
                (byte)WellKnownType.Microsoft_VisualBasic_CompilerServices_Operators,                                       // DeclaringTypeId
                0,                                                                                                          // Arity
                    3,                                                                                                      // Method Signature
                    (byte)SignatureTypeCode.TypeHandle, (byte)SpecialType.System_Object, // Return Type
                    (byte)SignatureTypeCode.TypeHandle, (byte)SpecialType.System_Object,
                    (byte)SignatureTypeCode.TypeHandle, (byte)SpecialType.System_Object,
                    (byte)SignatureTypeCode.TypeHandle, (byte)SpecialType.System_Boolean,

                // Microsoft_VisualBasic_CompilerServices_Operators__CompareObjectGreaterEqualObjectObjectBoolean
                (byte)(MemberFlags.Method | MemberFlags.Static),                                                            // Flags
                (byte)WellKnownType.Microsoft_VisualBasic_CompilerServices_Operators,                                       // DeclaringTypeId
                0,                                                                                                          // Arity
                    3,                                                                                                      // Method Signature
                    (byte)SignatureTypeCode.TypeHandle, (byte)SpecialType.System_Object, // Return Type
                    (byte)SignatureTypeCode.TypeHandle, (byte)SpecialType.System_Object,
                    (byte)SignatureTypeCode.TypeHandle, (byte)SpecialType.System_Object,
                    (byte)SignatureTypeCode.TypeHandle, (byte)SpecialType.System_Boolean,

                // Microsoft_VisualBasic_CompilerServices_Operators__CompareObjectGreaterObjectObjectBoolean
                (byte)(MemberFlags.Method | MemberFlags.Static),                                                            // Flags
                (byte)WellKnownType.Microsoft_VisualBasic_CompilerServices_Operators,                                       // DeclaringTypeId
                0,                                                                                                          // Arity
                    3,                                                                                                      // Method Signature
                    (byte)SignatureTypeCode.TypeHandle, (byte)SpecialType.System_Object, // Return Type
                    (byte)SignatureTypeCode.TypeHandle, (byte)SpecialType.System_Object,
                    (byte)SignatureTypeCode.TypeHandle, (byte)SpecialType.System_Object,
                    (byte)SignatureTypeCode.TypeHandle, (byte)SpecialType.System_Boolean,

                // Microsoft_VisualBasic_CompilerServices_Operators__ConditionalCompareObjectEqualObjectObjectBoolean
                (byte)(MemberFlags.Method | MemberFlags.Static),                                                            // Flags
                (byte)WellKnownType.Microsoft_VisualBasic_CompilerServices_Operators,                                       // DeclaringTypeId
                0,                                                                                                          // Arity
                    3,                                                                                                      // Method Signature
                    (byte)SignatureTypeCode.TypeHandle, (byte)SpecialType.System_Boolean, // Return Type
                    (byte)SignatureTypeCode.TypeHandle, (byte)SpecialType.System_Object,
                    (byte)SignatureTypeCode.TypeHandle, (byte)SpecialType.System_Object,
                    (byte)SignatureTypeCode.TypeHandle, (byte)SpecialType.System_Boolean,

                // Microsoft_VisualBasic_CompilerServices_Operators__ConditionalCompareObjectNotEqualObjectObjectBoolean
                (byte)(MemberFlags.Method | MemberFlags.Static),                                                            // Flags
                (byte)WellKnownType.Microsoft_VisualBasic_CompilerServices_Operators,                                       // DeclaringTypeId
                0,                                                                                                          // Arity
                    3,                                                                                                      // Method Signature
                    (byte)SignatureTypeCode.TypeHandle, (byte)SpecialType.System_Boolean, // Return Type
                    (byte)SignatureTypeCode.TypeHandle, (byte)SpecialType.System_Object,
                    (byte)SignatureTypeCode.TypeHandle, (byte)SpecialType.System_Object,
                    (byte)SignatureTypeCode.TypeHandle, (byte)SpecialType.System_Boolean,

                // Microsoft_VisualBasic_CompilerServices_Operators__ConditionalCompareObjectLessObjectObjectBoolean
                (byte)(MemberFlags.Method | MemberFlags.Static),                                                            // Flags
                (byte)WellKnownType.Microsoft_VisualBasic_CompilerServices_Operators,                                       // DeclaringTypeId
                0,                                                                                                          // Arity
                    3,                                                                                                      // Method Signature
                    (byte)SignatureTypeCode.TypeHandle, (byte)SpecialType.System_Boolean, // Return Type
                    (byte)SignatureTypeCode.TypeHandle, (byte)SpecialType.System_Object,
                    (byte)SignatureTypeCode.TypeHandle, (byte)SpecialType.System_Object,
                    (byte)SignatureTypeCode.TypeHandle, (byte)SpecialType.System_Boolean,

                // Microsoft_VisualBasic_CompilerServices_Operators__ConditionalCompareObjectLessEqualObjectObjectBoolean
                (byte)(MemberFlags.Method | MemberFlags.Static),                                                            // Flags
                (byte)WellKnownType.Microsoft_VisualBasic_CompilerServices_Operators,                                       // DeclaringTypeId
                0,                                                                                                          // Arity
                    3,                                                                                                      // Method Signature
                    (byte)SignatureTypeCode.TypeHandle, (byte)SpecialType.System_Boolean, // Return Type
                    (byte)SignatureTypeCode.TypeHandle, (byte)SpecialType.System_Object,
                    (byte)SignatureTypeCode.TypeHandle, (byte)SpecialType.System_Object,
                    (byte)SignatureTypeCode.TypeHandle, (byte)SpecialType.System_Boolean,

                // Microsoft_VisualBasic_CompilerServices_Operators__ConditionalCompareObjectGreaterEqualObjectObjectBoolean
                (byte)(MemberFlags.Method | MemberFlags.Static),                                                            // Flags
                (byte)WellKnownType.Microsoft_VisualBasic_CompilerServices_Operators,                                       // DeclaringTypeId
                0,                                                                                                          // Arity
                    3,                                                                                                      // Method Signature
                    (byte)SignatureTypeCode.TypeHandle, (byte)SpecialType.System_Boolean, // Return Type
                    (byte)SignatureTypeCode.TypeHandle, (byte)SpecialType.System_Object,
                    (byte)SignatureTypeCode.TypeHandle, (byte)SpecialType.System_Object,
                    (byte)SignatureTypeCode.TypeHandle, (byte)SpecialType.System_Boolean,

                // Microsoft_VisualBasic_CompilerServices_Operators__ConditionalCompareObjectGreaterObjectObjectBoolean
                (byte)(MemberFlags.Method | MemberFlags.Static),                                                            // Flags
                (byte)WellKnownType.Microsoft_VisualBasic_CompilerServices_Operators,                                       // DeclaringTypeId
                0,                                                                                                          // Arity
                    3,                                                                                                      // Method Signature
                    (byte)SignatureTypeCode.TypeHandle, (byte)SpecialType.System_Boolean, // Return Type
                    (byte)SignatureTypeCode.TypeHandle, (byte)SpecialType.System_Object,
                    (byte)SignatureTypeCode.TypeHandle, (byte)SpecialType.System_Object,
                    (byte)SignatureTypeCode.TypeHandle, (byte)SpecialType.System_Boolean,

                // Microsoft_VisualBasic_CompilerServices_Operators__CompareStringStringStringBoolean
                (byte)(MemberFlags.Method | MemberFlags.Static),                                                            // Flags
                (byte)WellKnownType.Microsoft_VisualBasic_CompilerServices_Operators,                                       // DeclaringTypeId
                0,                                                                                                          // Arity
                    3,                                                                                                      // Method Signature
                    (byte)SignatureTypeCode.TypeHandle, (byte)SpecialType.System_Int32, // Return Type
                    (byte)SignatureTypeCode.TypeHandle, (byte)SpecialType.System_String,
                    (byte)SignatureTypeCode.TypeHandle, (byte)SpecialType.System_String,
                    (byte)SignatureTypeCode.TypeHandle, (byte)SpecialType.System_Boolean,

                // Microsoft_VisualBasic_CompilerServices_EmbeddedOperators__CompareStringStringStringBoolean
                (byte)(MemberFlags.Method | MemberFlags.Static),                                                            // Flags
                (byte)WellKnownType.Microsoft_VisualBasic_CompilerServices_EmbeddedOperators,                               // DeclaringTypeId
                0,                                                                                                          // Arity
                    3,                                                                                                      // Method Signature
                    (byte)SignatureTypeCode.TypeHandle, (byte)SpecialType.System_Int32, // Return Type
                    (byte)SignatureTypeCode.TypeHandle, (byte)SpecialType.System_String,
                    (byte)SignatureTypeCode.TypeHandle, (byte)SpecialType.System_String,
                    (byte)SignatureTypeCode.TypeHandle, (byte)SpecialType.System_Boolean,

                // Microsoft_VisualBasic_CompilerServices_NewLateBinding__LateCall
                (byte)(MemberFlags.Method | MemberFlags.Static),                                                            // Flags
                (byte)WellKnownType.Microsoft_VisualBasic_CompilerServices_NewLateBinding,                                  // DeclaringTypeId
                0,                                                                                                          // Arity
                    8,                                                                                                      // Method Signature
                    (byte)SignatureTypeCode.TypeHandle, (byte)SpecialType.System_Object,
                    (byte)SignatureTypeCode.TypeHandle, (byte)SpecialType.System_Object,
                    (byte)SignatureTypeCode.TypeHandle, (byte)WellKnownType.System_Type,
                    (byte)SignatureTypeCode.TypeHandle, (byte)SpecialType.System_String,
                    (byte)SignatureTypeCode.SZArray, (byte)SignatureTypeCode.TypeHandle, (byte)SpecialType.System_Object,
                    (byte)SignatureTypeCode.SZArray, (byte)SignatureTypeCode.TypeHandle, (byte)SpecialType.System_String,
                    (byte)SignatureTypeCode.SZArray, (byte)SignatureTypeCode.TypeHandle, (byte)WellKnownType.System_Type,
                    (byte)SignatureTypeCode.SZArray, (byte)SignatureTypeCode.TypeHandle, (byte)SpecialType.System_Boolean,
                    (byte)SignatureTypeCode.TypeHandle, (byte)SpecialType.System_Boolean,

                // Microsoft_VisualBasic_CompilerServices_NewLateBinding__LateGet
                (byte)(MemberFlags.Method | MemberFlags.Static),                                                            // Flags
                (byte)WellKnownType.Microsoft_VisualBasic_CompilerServices_NewLateBinding,                                  // DeclaringTypeId
                0,                                                                                                          // Arity
                    7,                                                                                                      // Method Signature
                    (byte)SignatureTypeCode.TypeHandle, (byte)SpecialType.System_Object, // Return Type
                    (byte)SignatureTypeCode.TypeHandle, (byte)SpecialType.System_Object,
                    (byte)SignatureTypeCode.TypeHandle, (byte)WellKnownType.System_Type,
                    (byte)SignatureTypeCode.TypeHandle, (byte)SpecialType.System_String,
                    (byte)SignatureTypeCode.SZArray, (byte)SignatureTypeCode.TypeHandle, (byte)SpecialType.System_Object,
                    (byte)SignatureTypeCode.SZArray, (byte)SignatureTypeCode.TypeHandle, (byte)SpecialType.System_String,
                    (byte)SignatureTypeCode.SZArray, (byte)SignatureTypeCode.TypeHandle, (byte)WellKnownType.System_Type,
                    (byte)SignatureTypeCode.SZArray, (byte)SignatureTypeCode.TypeHandle, (byte)SpecialType.System_Boolean,

                // Microsoft_VisualBasic_CompilerServices_NewLateBinding__LateSet
                (byte)(MemberFlags.Method | MemberFlags.Static),                                                            // Flags
                (byte)WellKnownType.Microsoft_VisualBasic_CompilerServices_NewLateBinding,                                  // DeclaringTypeId
                0,                                                                                                          // Arity
                    6,                                                                                                      // Method Signature
                    (byte)SignatureTypeCode.TypeHandle, (byte)SpecialType.System_Void, // Return Type
                    (byte)SignatureTypeCode.TypeHandle, (byte)SpecialType.System_Object,
                    (byte)SignatureTypeCode.TypeHandle, (byte)WellKnownType.System_Type,
                    (byte)SignatureTypeCode.TypeHandle, (byte)SpecialType.System_String,
                    (byte)SignatureTypeCode.SZArray, (byte)SignatureTypeCode.TypeHandle, (byte)SpecialType.System_Object,
                    (byte)SignatureTypeCode.SZArray, (byte)SignatureTypeCode.TypeHandle, (byte)SpecialType.System_String,
                    (byte)SignatureTypeCode.SZArray, (byte)SignatureTypeCode.TypeHandle, (byte)WellKnownType.System_Type,

                // Microsoft_VisualBasic_CompilerServices_NewLateBinding__LateSetComplex
                (byte)(MemberFlags.Method | MemberFlags.Static),                                                            // Flags
                (byte)WellKnownType.Microsoft_VisualBasic_CompilerServices_NewLateBinding,                                  // DeclaringTypeId
                0,                                                                                                          // Arity
                    8,                                                                                                      // Method Signature
                    (byte)SignatureTypeCode.TypeHandle, (byte)SpecialType.System_Void, // Return Type
                    (byte)SignatureTypeCode.TypeHandle, (byte)SpecialType.System_Object,
                    (byte)SignatureTypeCode.TypeHandle, (byte)WellKnownType.System_Type,
                    (byte)SignatureTypeCode.TypeHandle, (byte)SpecialType.System_String,
                    (byte)SignatureTypeCode.SZArray, (byte)SignatureTypeCode.TypeHandle, (byte)SpecialType.System_Object,
                    (byte)SignatureTypeCode.SZArray, (byte)SignatureTypeCode.TypeHandle, (byte)SpecialType.System_String,
                    (byte)SignatureTypeCode.SZArray, (byte)SignatureTypeCode.TypeHandle, (byte)WellKnownType.System_Type,
                    (byte)SignatureTypeCode.TypeHandle, (byte)SpecialType.System_Boolean,
                    (byte)SignatureTypeCode.TypeHandle, (byte)SpecialType.System_Boolean,

                // Microsoft_VisualBasic_CompilerServices_NewLateBinding__LateIndexGet
                (byte)(MemberFlags.Method | MemberFlags.Static),                                                            // Flags
                (byte)WellKnownType.Microsoft_VisualBasic_CompilerServices_NewLateBinding,                                  // DeclaringTypeId
                0,                                                                                                          // Arity
                    3,                                                                                                      // Method Signature
                    (byte)SignatureTypeCode.TypeHandle, (byte)SpecialType.System_Object, // Return Type
                    (byte)SignatureTypeCode.TypeHandle, (byte)SpecialType.System_Object,
                    (byte)SignatureTypeCode.SZArray, (byte)SignatureTypeCode.TypeHandle, (byte)SpecialType.System_Object,
                    (byte)SignatureTypeCode.SZArray, (byte)SignatureTypeCode.TypeHandle, (byte)SpecialType.System_String,

                // Microsoft_VisualBasic_CompilerServices_NewLateBinding__LateIndexSet
                (byte)(MemberFlags.Method | MemberFlags.Static),                                                            // Flags
                (byte)WellKnownType.Microsoft_VisualBasic_CompilerServices_NewLateBinding,                                  // DeclaringTypeId
                0,                                                                                                          // Arity
                    3,                                                                                                      // Method Signature
                    (byte)SignatureTypeCode.TypeHandle, (byte)SpecialType.System_Void, // Return Type
                    (byte)SignatureTypeCode.TypeHandle, (byte)SpecialType.System_Object,
                    (byte)SignatureTypeCode.SZArray, (byte)SignatureTypeCode.TypeHandle, (byte)SpecialType.System_Object,
                    (byte)SignatureTypeCode.SZArray, (byte)SignatureTypeCode.TypeHandle, (byte)SpecialType.System_String,

                // Microsoft_VisualBasic_CompilerServices_NewLateBinding__LateIndexSetComplex
                (byte)(MemberFlags.Method | MemberFlags.Static),                                                            // Flags
                (byte)WellKnownType.Microsoft_VisualBasic_CompilerServices_NewLateBinding,                                  // DeclaringTypeId
                0,                                                                                                          // Arity
                    5,                                                                                                      // Method Signature
                    (byte)SignatureTypeCode.TypeHandle, (byte)SpecialType.System_Void, // Return Type
                    (byte)SignatureTypeCode.TypeHandle, (byte)SpecialType.System_Object,
                    (byte)SignatureTypeCode.SZArray, (byte)SignatureTypeCode.TypeHandle, (byte)SpecialType.System_Object,
                    (byte)SignatureTypeCode.SZArray, (byte)SignatureTypeCode.TypeHandle, (byte)SpecialType.System_String,
                    (byte)SignatureTypeCode.TypeHandle, (byte)SpecialType.System_Boolean,
                    (byte)SignatureTypeCode.TypeHandle, (byte)SpecialType.System_Boolean,

                // Microsoft_VisualBasic_CompilerServices_StandardModuleAttribute__ctor
                (byte)MemberFlags.Constructor,                                                                              // Flags
                (byte)WellKnownType.Microsoft_VisualBasic_CompilerServices_StandardModuleAttribute,                         // DeclaringTypeId
                0,                                                                                                          // Arity
                    0,                                                                                                      // Method Signature
                    (byte)SignatureTypeCode.TypeHandle, (byte)SpecialType.System_Void, // Return Type

                // Microsoft_VisualBasic_CompilerServices_StaticLocalInitFlag__ctor
                (byte)MemberFlags.Constructor,                                                                              // Flags
                (byte)WellKnownType.Microsoft_VisualBasic_CompilerServices_StaticLocalInitFlag,                             // DeclaringTypeId
                0,                                                                                                          // Arity
                    0,                                                                                                      // Method Signature
                    (byte)SignatureTypeCode.TypeHandle, (byte)SpecialType.System_Void, // Return Type

                // Microsoft_VisualBasic_CompilerServices_StaticLocalInitFlag__State
                (byte)MemberFlags.Field,                                                                                    // Flags
                (byte)WellKnownType.Microsoft_VisualBasic_CompilerServices_StaticLocalInitFlag,                             // DeclaringTypeId
                0,                                                                                                          // Arity
                    (byte)SignatureTypeCode.TypeHandle, (byte)SpecialType.System_Int16,                                     // Field Signature

                // Microsoft_VisualBasic_CompilerServices_StringType__MidStmtStr
                (byte)(MemberFlags.Method | MemberFlags.Static),                                                            // Flags
                (byte)WellKnownType.Microsoft_VisualBasic_CompilerServices_StringType,                                      // DeclaringTypeId
                0,                                                                                                          // Arity
                    4,                                                                                                      // Method Signature
                    (byte)SignatureTypeCode.TypeHandle, (byte)SpecialType.System_Void, // Return Type
                    (byte)SignatureTypeCode.ByReference, (byte)SignatureTypeCode.TypeHandle, (byte)SpecialType.System_String,
                    (byte)SignatureTypeCode.TypeHandle, (byte)SpecialType.System_Int32,
                    (byte)SignatureTypeCode.TypeHandle, (byte)SpecialType.System_Int32,
                    (byte)SignatureTypeCode.TypeHandle, (byte)SpecialType.System_String,

                // Microsoft_VisualBasic_CompilerServices_IncompleteInitialization__ctor
                (byte)MemberFlags.Constructor,                                                                              // Flags
                (byte)WellKnownType.Microsoft_VisualBasic_CompilerServices_IncompleteInitialization,                        // DeclaringTypeId
                0,                                                                                                          // Arity
                    0,                                                                                                      // Method Signature
                    (byte)SignatureTypeCode.TypeHandle, (byte)SpecialType.System_Void, // Return Type

                // Microsoft_VisualBasic_Embedded__ctor
                (byte)MemberFlags.Constructor,                                                                              // Flags
                (byte)WellKnownType.Microsoft_VisualBasic_Embedded,                                                         // DeclaringTypeId
                0,                                                                                                          // Arity
                    0,                                                                                                      // Method Signature
                    (byte)SignatureTypeCode.TypeHandle, (byte)SpecialType.System_Void, // Return Type

                // Microsoft_VisualBasic_CompilerServices_Utils__CopyArray
                (byte)(MemberFlags.Method | MemberFlags.Static),                                                            // Flags
                (byte)WellKnownType.Microsoft_VisualBasic_CompilerServices_Utils,                                           // DeclaringTypeId
                0,                                                                                                          // Arity
                    2,                                                                                                      // Method Signature
                    (byte)SignatureTypeCode.TypeHandle, (byte)SpecialType.System_Array, // Return Type
                    (byte)SignatureTypeCode.TypeHandle, (byte)SpecialType.System_Array,
                    (byte)SignatureTypeCode.TypeHandle, (byte)SpecialType.System_Array,

                // Microsoft_VisualBasic_CompilerServices_LikeOperator__LikeStringStringStringCompareMethod
                (byte)(MemberFlags.Method | MemberFlags.Static),                                                            // Flags
                (byte)WellKnownType.Microsoft_VisualBasic_CompilerServices_LikeOperator,                                    // DeclaringTypeId
                0,                                                                                                          // Arity
                    3,                                                                                                      // Method Signature
                    (byte)SignatureTypeCode.TypeHandle, (byte)SpecialType.System_Boolean, // Return Type
                    (byte)SignatureTypeCode.TypeHandle, (byte)SpecialType.System_String,
                    (byte)SignatureTypeCode.TypeHandle, (byte)SpecialType.System_String,
                    (byte)SignatureTypeCode.TypeHandle, (byte)WellKnownType.Microsoft_VisualBasic_CompareMethod,

                // Microsoft_VisualBasic_CompilerServices_LikeOperator__LikeObjectObjectObjectCompareMethod
                (byte)(MemberFlags.Method | MemberFlags.Static),                                                            // Flags
                (byte)WellKnownType.Microsoft_VisualBasic_CompilerServices_LikeOperator,                                    // DeclaringTypeId
                0,                                                                                                          // Arity
                    3,                                                                                                      // Method Signature
                    (byte)SignatureTypeCode.TypeHandle, (byte)SpecialType.System_Object, // Return Type
                    (byte)SignatureTypeCode.TypeHandle, (byte)SpecialType.System_Object,
                    (byte)SignatureTypeCode.TypeHandle, (byte)SpecialType.System_Object,
                    (byte)SignatureTypeCode.TypeHandle, (byte)WellKnownType.Microsoft_VisualBasic_CompareMethod,

                // Microsoft_VisualBasic_CompilerServices_ProjectData__CreateProjectError
                (byte)(MemberFlags.Method | MemberFlags.Static),                                                            // Flags
                (byte)WellKnownType.Microsoft_VisualBasic_CompilerServices_ProjectData,                                     // DeclaringTypeId
                0,                                                                                                          // Arity
                    1,                                                                                                      // Method Signature
                    (byte)SignatureTypeCode.TypeHandle, (byte)WellKnownType.System_Exception, // Return Type
                    (byte)SignatureTypeCode.TypeHandle, (byte)SpecialType.System_Int32,

                // Microsoft_VisualBasic_CompilerServices_ProjectData__SetProjectError
                (byte)(MemberFlags.Method | MemberFlags.Static),                                                            // Flags
                (byte)WellKnownType.Microsoft_VisualBasic_CompilerServices_ProjectData,                                     // DeclaringTypeId
                0,                                                                                                          // Arity
                    1,                                                                                                      // Method Signature
                    (byte)SignatureTypeCode.TypeHandle, (byte)SpecialType.System_Void, // Return Type
                    (byte)SignatureTypeCode.TypeHandle, (byte)WellKnownType.System_Exception,

                // Microsoft_VisualBasic_CompilerServices_ProjectData__SetProjectError_Int32
                (byte)(MemberFlags.Method | MemberFlags.Static),                                                            // Flags
                (byte)WellKnownType.Microsoft_VisualBasic_CompilerServices_ProjectData,                                     // DeclaringTypeId
                0,                                                                                                          // Arity
                    2,                                                                                                      // Method Signature
                    (byte)SignatureTypeCode.TypeHandle, (byte)SpecialType.System_Void, // Return Type
                    (byte)SignatureTypeCode.TypeHandle, (byte)WellKnownType.System_Exception,
                    (byte)SignatureTypeCode.TypeHandle, (byte)SpecialType.System_Int32,

                // Microsoft_VisualBasic_CompilerServices_ProjectData__ClearProjectError
                (byte)(MemberFlags.Method | MemberFlags.Static),                                                            // Flags
                (byte)WellKnownType.Microsoft_VisualBasic_CompilerServices_ProjectData,                                     // DeclaringTypeId
                0,                                                                                                          // Arity
                    0,                                                                                                      // Method Signature
                    (byte)SignatureTypeCode.TypeHandle, (byte)SpecialType.System_Void, // Return Type

                // Microsoft_VisualBasic_CompilerServices_ProjectData__EndApp
                (byte)(MemberFlags.Method | MemberFlags.Static),                                                            // Flags
                (byte)WellKnownType.Microsoft_VisualBasic_CompilerServices_ProjectData,                                     // DeclaringTypeId
                0,                                                                                                          // Arity
                    0,                                                                                                      // Method Signature
                    (byte)SignatureTypeCode.TypeHandle, (byte)SpecialType.System_Void, // Return Type

                // Microsoft_VisualBasic_CompilerServices_ObjectFlowControl_ForLoopControl__ForLoopInitObj
                (byte)(MemberFlags.Method | MemberFlags.Static),                                                            // Flags
                (byte)WellKnownType.Microsoft_VisualBasic_CompilerServices_ObjectFlowControl_ForLoopControl,                // DeclaringTypeId
                0,                                                                                                          // Arity
                    6,                                                                                                      // Method Signature
                    (byte)SignatureTypeCode.TypeHandle, (byte)SpecialType.System_Boolean, // Return Type
                    (byte)SignatureTypeCode.TypeHandle, (byte)SpecialType.System_Object,
                    (byte)SignatureTypeCode.TypeHandle, (byte)SpecialType.System_Object,
                    (byte)SignatureTypeCode.TypeHandle, (byte)SpecialType.System_Object,
                    (byte)SignatureTypeCode.TypeHandle, (byte)SpecialType.System_Object,
                    (byte)SignatureTypeCode.ByReference, (byte)SignatureTypeCode.TypeHandle, (byte)SpecialType.System_Object,
                    (byte)SignatureTypeCode.ByReference, (byte)SignatureTypeCode.TypeHandle, (byte)SpecialType.System_Object,

                // Microsoft_VisualBasic_CompilerServices_ObjectFlowControl_ForLoopControl__ForNextCheckObj
                (byte)(MemberFlags.Method | MemberFlags.Static),                                                            // Flags
                (byte)WellKnownType.Microsoft_VisualBasic_CompilerServices_ObjectFlowControl_ForLoopControl,                // DeclaringTypeId
                0,                                                                                                          // Arity
                    3,                                                                                                      // Method Signature
                    (byte)SignatureTypeCode.TypeHandle, (byte)SpecialType.System_Boolean, // Return Type
                    (byte)SignatureTypeCode.TypeHandle, (byte)SpecialType.System_Object,
                    (byte)SignatureTypeCode.TypeHandle, (byte)SpecialType.System_Object,
                    (byte)SignatureTypeCode.ByReference, (byte)SignatureTypeCode.TypeHandle, (byte)SpecialType.System_Object,

                // Microsoft_VisualBasic_CompilerServices_ObjectFlowControl__CheckForSyncLockOnValueType
                (byte)(MemberFlags.Method | MemberFlags.Static),                                                            // Flags
                (byte)WellKnownType.Microsoft_VisualBasic_CompilerServices_ObjectFlowControl,                               // DeclaringTypeId
                0,                                                                                                          // Arity
                    1,                                                                                                      // Method Signature
                    (byte)SignatureTypeCode.TypeHandle, (byte)SpecialType.System_Void, // Return Type
                    (byte)SignatureTypeCode.TypeHandle, (byte)SpecialType.System_Object,

                // Microsoft_VisualBasic_CompilerServices_Versioned__CallByName
                (byte)(MemberFlags.Method | MemberFlags.Static),                                                            // Flags
                (byte)WellKnownType.Microsoft_VisualBasic_CompilerServices_Versioned,                                       // DeclaringTypeId
                0,                                                                                                          // Arity
                    4,                                                                                                      // Method Signature
                    (byte)SignatureTypeCode.TypeHandle, (byte)SpecialType.System_Object, // Return Type
                    (byte)SignatureTypeCode.TypeHandle, (byte)SpecialType.System_Object,
                    (byte)SignatureTypeCode.TypeHandle, (byte)SpecialType.System_String,
                    (byte)SignatureTypeCode.TypeHandle, (byte)WellKnownType.Microsoft_VisualBasic_CallType,
                    (byte)SignatureTypeCode.SZArray, (byte)SignatureTypeCode.TypeHandle, (byte)SpecialType.System_Object,

                // Microsoft_VisualBasic_CompilerServices_Versioned__IsNumeric
                (byte)(MemberFlags.Method | MemberFlags.Static),                                                            // Flags
                (byte)WellKnownType.Microsoft_VisualBasic_CompilerServices_Versioned,                                       // DeclaringTypeId
                0,                                                                                                          // Arity
                    1,                                                                                                      // Method Signature
                    (byte)SignatureTypeCode.TypeHandle, (byte)SpecialType.System_Boolean, // Return Type
                    (byte)SignatureTypeCode.TypeHandle, (byte)SpecialType.System_Object,

                // Microsoft_VisualBasic_CompilerServices_Versioned__SystemTypeName
                (byte)(MemberFlags.Method | MemberFlags.Static),                                                            // Flags
                (byte)WellKnownType.Microsoft_VisualBasic_CompilerServices_Versioned,                                       // DeclaringTypeId
                0,                                                                                                          // Arity
                    1,                                                                                                      // Method Signature
                    (byte)SignatureTypeCode.TypeHandle, (byte)SpecialType.System_String, // Return Type
                    (byte)SignatureTypeCode.TypeHandle, (byte)SpecialType.System_String,

                // Microsoft_VisualBasic_CompilerServices_Versioned__TypeName
                (byte)(MemberFlags.Method | MemberFlags.Static),                                                            // Flags
                (byte)WellKnownType.Microsoft_VisualBasic_CompilerServices_Versioned,                                       // DeclaringTypeId
                0,                                                                                                          // Arity
                    1,                                                                                                      // Method Signature
                    (byte)SignatureTypeCode.TypeHandle, (byte)SpecialType.System_String, // Return Type
                    (byte)SignatureTypeCode.TypeHandle, (byte)SpecialType.System_Object,

                // Microsoft_VisualBasic_CompilerServices_Versioned__VbTypeName
                (byte)(MemberFlags.Method | MemberFlags.Static),                                                            // Flags
                (byte)WellKnownType.Microsoft_VisualBasic_CompilerServices_Versioned,                                       // DeclaringTypeId
                0,                                                                                                          // Arity
                    1,                                                                                                      // Method Signature
                    (byte)SignatureTypeCode.TypeHandle, (byte)SpecialType.System_String, // Return Type
                    (byte)SignatureTypeCode.TypeHandle, (byte)SpecialType.System_String,

                // Microsoft_VisualBasic_Information__IsNumeric
                (byte)(MemberFlags.Method | MemberFlags.Static),                                                            // Flags
                (byte)WellKnownType.Microsoft_VisualBasic_Information,                                                      // DeclaringTypeId
                0,                                                                                                          // Arity
                    1,                                                                                                      // Method Signature
                    (byte)SignatureTypeCode.TypeHandle, (byte)SpecialType.System_Boolean, // Return Type
                    (byte)SignatureTypeCode.TypeHandle, (byte)SpecialType.System_Object,

                // Microsoft_VisualBasic_Information__SystemTypeName
                (byte)(MemberFlags.Method | MemberFlags.Static),                                                            // Flags
                (byte)WellKnownType.Microsoft_VisualBasic_Information,                                                      // DeclaringTypeId
                0,                                                                                                          // Arity
                    1,                                                                                                      // Method Signature
                    (byte)SignatureTypeCode.TypeHandle, (byte)SpecialType.System_String, // Return Type
                    (byte)SignatureTypeCode.TypeHandle, (byte)SpecialType.System_String,

                // Microsoft_VisualBasic_Information__TypeName
                (byte)(MemberFlags.Method | MemberFlags.Static),                                                            // Flags
                (byte)WellKnownType.Microsoft_VisualBasic_Information,                                                      // DeclaringTypeId
                0,                                                                                                          // Arity
                    1,                                                                                                      // Method Signature
                    (byte)SignatureTypeCode.TypeHandle, (byte)SpecialType.System_String, // Return Type
                    (byte)SignatureTypeCode.TypeHandle, (byte)SpecialType.System_Object,

                // Microsoft_VisualBasic_Information__VbTypeName
                (byte)(MemberFlags.Method | MemberFlags.Static),                                                            // Flags
                (byte)WellKnownType.Microsoft_VisualBasic_Information,                                                      // DeclaringTypeId
                0,                                                                                                          // Arity
                    1,                                                                                                      // Method Signature
                    (byte)SignatureTypeCode.TypeHandle, (byte)SpecialType.System_String, // Return Type
                    (byte)SignatureTypeCode.TypeHandle, (byte)SpecialType.System_String,

                // Microsoft_VisualBasic_Interaction__CallByName
                (byte)(MemberFlags.Method | MemberFlags.Static),                                                            // Flags
                (byte)WellKnownType.Microsoft_VisualBasic_Interaction,                                                      // DeclaringTypeId
                0,                                                                                                          // Arity
                    4,                                                                                                      // Method Signature
                    (byte)SignatureTypeCode.TypeHandle, (byte)SpecialType.System_Object, // Return Type
                    (byte)SignatureTypeCode.TypeHandle, (byte)SpecialType.System_Object,
                    (byte)SignatureTypeCode.TypeHandle, (byte)SpecialType.System_String,
                    (byte)SignatureTypeCode.TypeHandle, (byte)WellKnownType.Microsoft_VisualBasic_CallType,
                    (byte)SignatureTypeCode.SZArray, (byte)SignatureTypeCode.TypeHandle, (byte)SpecialType.System_Object,

                // System_Runtime_CompilerServices_IAsyncStateMachine_MoveNext
                (byte)(MemberFlags.Method | MemberFlags.Virtual),                                                           // Flags
                (byte)WellKnownType.System_Runtime_CompilerServices_IAsyncStateMachine,                                     // DeclaringTypeId
                0,                                                                                                          // Arity
                    0,                                                                                                      // Method Signature
                    (byte)SignatureTypeCode.TypeHandle, (byte)SpecialType.System_Void, // Return Type

                // System_Runtime_CompilerServices_IAsyncStateMachine_SetStateMachine
                (byte)(MemberFlags.Method | MemberFlags.Virtual),                                                           // Flags
                (byte)WellKnownType.System_Runtime_CompilerServices_IAsyncStateMachine,                                     // DeclaringTypeId
                0,                                                                                                          // Arity
                    1,                                                                                                      // Method Signature
                    (byte)SignatureTypeCode.TypeHandle, (byte)SpecialType.System_Void, // Return Type
                    (byte)SignatureTypeCode.TypeHandle, (byte)WellKnownType.System_Runtime_CompilerServices_IAsyncStateMachine,

                // System_Runtime_CompilerServices_AsyncVoidMethodBuilder__Create
                (byte)(MemberFlags.Method | MemberFlags.Static),                                                            // Flags
                (byte)WellKnownType.System_Runtime_CompilerServices_AsyncVoidMethodBuilder,                                 // DeclaringTypeId
                0,                                                                                                          // Arity
                    0,                                                                                                      // Method Signature
                    (byte)SignatureTypeCode.TypeHandle, (byte)WellKnownType.System_Runtime_CompilerServices_AsyncVoidMethodBuilder,

                // System_Runtime_CompilerServices_AsyncVoidMethodBuilder__SetException
                (byte)MemberFlags.Method,                                                                                   // Flags
                (byte)WellKnownType.System_Runtime_CompilerServices_AsyncVoidMethodBuilder,                                 // DeclaringTypeId
                0,                                                                                                          // Arity
                    1,                                                                                                      // Method Signature
                    (byte)SignatureTypeCode.TypeHandle, (byte)SpecialType.System_Void, // Return Type
                    (byte)SignatureTypeCode.TypeHandle, (byte)WellKnownType.System_Exception,

                // System_Runtime_CompilerServices_AsyncVoidMethodBuilder__SetResult
                (byte)MemberFlags.Method,                                                                                   // Flags
                (byte)WellKnownType.System_Runtime_CompilerServices_AsyncVoidMethodBuilder,                                 // DeclaringTypeId
                0,                                                                                                          // Arity
                    0,                                                                                                      // Method Signature
                    (byte)SignatureTypeCode.TypeHandle, (byte)SpecialType.System_Void, // Return Type

                // System_Runtime_CompilerServices_AsyncVoidMethodBuilder__AwaitOnCompleted
                (byte)MemberFlags.Method,                                                                                   // Flags
                (byte)WellKnownType.System_Runtime_CompilerServices_AsyncVoidMethodBuilder,                                 // DeclaringTypeId
                2,                                                                                                          // Arity
                    2,                                                                                                      // Method Signature
                    (byte)SignatureTypeCode.TypeHandle, (byte)SpecialType.System_Void, // Return Type
                    (byte)SignatureTypeCode.ByReference, (byte)SignatureTypeCode.GenericMethodParameter, 0,
                    (byte)SignatureTypeCode.ByReference, (byte)SignatureTypeCode.GenericMethodParameter, (byte)SpecialType.System_Object,

                // System_Runtime_CompilerServices_AsyncVoidMethodBuilder__AwaitUnsafeOnCompleted
                (byte)MemberFlags.Method,                                                                                   // Flags
                (byte)WellKnownType.System_Runtime_CompilerServices_AsyncVoidMethodBuilder,                                 // DeclaringTypeId
                2,                                                                                                          // Arity
                    2,                                                                                                      // Method Signature
                    (byte)SignatureTypeCode.TypeHandle, (byte)SpecialType.System_Void, // Return Type
                    (byte)SignatureTypeCode.ByReference, (byte)SignatureTypeCode.GenericMethodParameter, 0,
                    (byte)SignatureTypeCode.ByReference, (byte)SignatureTypeCode.GenericMethodParameter, (byte)SpecialType.System_Object,

                // System_Runtime_CompilerServices_AsyncVoidMethodBuilder__Start_T
                (byte)MemberFlags.Method,                                                                                   // Flags
                (byte)WellKnownType.System_Runtime_CompilerServices_AsyncVoidMethodBuilder,                                 // DeclaringTypeId
                1,                                                                                                          // Arity
                    1,                                                                                                      // Method Signature
                    (byte)SignatureTypeCode.TypeHandle, (byte)SpecialType.System_Void, // Return Type
                    (byte)SignatureTypeCode.ByReference, (byte)SignatureTypeCode.GenericMethodParameter, 0,

                // System_Runtime_CompilerServices_AsyncVoidMethodBuilder__SetStateMachine
                (byte)MemberFlags.Method,                                                                                   // Flags
                (byte)WellKnownType.System_Runtime_CompilerServices_AsyncVoidMethodBuilder,                                 // DeclaringTypeId
                0,                                                                                                          // Arity
                    1,                                                                                                      // Method Signature
                    (byte)SignatureTypeCode.TypeHandle, (byte)SpecialType.System_Void, // Return Type
                    (byte)SignatureTypeCode.TypeHandle, (byte)WellKnownType.System_Runtime_CompilerServices_IAsyncStateMachine,

                // System_Runtime_CompilerServices_AsyncTaskMethodBuilder__Create
                (byte)(MemberFlags.Method | MemberFlags.Static),                                                            // Flags
                (byte)WellKnownType.System_Runtime_CompilerServices_AsyncTaskMethodBuilder,                                 // DeclaringTypeId
                0,                                                                                                          // Arity
                    0,                                                                                                      // Method Signature
                    (byte)SignatureTypeCode.TypeHandle, (byte)WellKnownType.System_Runtime_CompilerServices_AsyncTaskMethodBuilder,

                // System_Runtime_CompilerServices_AsyncTaskMethodBuilder__SetException
                (byte)MemberFlags.Method,                                                                                   // Flags
                (byte)WellKnownType.System_Runtime_CompilerServices_AsyncTaskMethodBuilder,                                 // DeclaringTypeId
                0,                                                                                                          // Arity
                    1,                                                                                                      // Method Signature
                    (byte)SignatureTypeCode.TypeHandle, (byte)SpecialType.System_Void, // Return Type
                    (byte)SignatureTypeCode.TypeHandle, (byte)WellKnownType.System_Exception,

                // System_Runtime_CompilerServices_AsyncTaskMethodBuilder__SetResult
                (byte)MemberFlags.Method,                                                                                   // Flags
                (byte)WellKnownType.System_Runtime_CompilerServices_AsyncTaskMethodBuilder,                                 // DeclaringTypeId
                0,                                                                                                          // Arity
                    0,                                                                                                      // Method Signature
                    (byte)SignatureTypeCode.TypeHandle, (byte)SpecialType.System_Void, // Return Type

                // System_Runtime_CompilerServices_AsyncTaskMethodBuilder__AwaitOnCompleted
                (byte)MemberFlags.Method,                                                                                   // Flags
                (byte)WellKnownType.System_Runtime_CompilerServices_AsyncTaskMethodBuilder,                                 // DeclaringTypeId
                2,                                                                                                          // Arity
                    2,                                                                                                      // Method Signature
                    (byte)SignatureTypeCode.TypeHandle, (byte)SpecialType.System_Void, // Return Type
                    (byte)SignatureTypeCode.ByReference, (byte)SignatureTypeCode.GenericMethodParameter, 0,
                    (byte)SignatureTypeCode.ByReference, (byte)SignatureTypeCode.GenericMethodParameter, (byte)SpecialType.System_Object,

                // System_Runtime_CompilerServices_AsyncTaskMethodBuilder__AwaitUnsafeOnCompleted
                (byte)MemberFlags.Method,                                                                                   // Flags
                (byte)WellKnownType.System_Runtime_CompilerServices_AsyncTaskMethodBuilder,                                 // DeclaringTypeId
                2,                                                                                                          // Arity
                    2,                                                                                                      // Method Signature
                    (byte)SignatureTypeCode.TypeHandle, (byte)SpecialType.System_Void, // Return Type
                    (byte)SignatureTypeCode.ByReference, (byte)SignatureTypeCode.GenericMethodParameter, 0,
                    (byte)SignatureTypeCode.ByReference, (byte)SignatureTypeCode.GenericMethodParameter, (byte)SpecialType.System_Object,

                // System_Runtime_CompilerServices_AsyncTaskMethodBuilder__Start_T
                (byte)MemberFlags.Method,                                                                                   // Flags
                (byte)WellKnownType.System_Runtime_CompilerServices_AsyncTaskMethodBuilder,                                 // DeclaringTypeId
                1,                                                                                                          // Arity
                    1,                                                                                                      // Method Signature
                    (byte)SignatureTypeCode.TypeHandle, (byte)SpecialType.System_Void, // Return Type
                    (byte)SignatureTypeCode.ByReference, (byte)SignatureTypeCode.GenericMethodParameter, 0,

                // System_Runtime_CompilerServices_AsyncTaskMethodBuilder__SetStateMachine
                (byte)MemberFlags.Method,                                                                                   // Flags
                (byte)WellKnownType.System_Runtime_CompilerServices_AsyncTaskMethodBuilder,                                 // DeclaringTypeId
                0,                                                                                                          // Arity
                    1,                                                                                                      // Method Signature
                    (byte)SignatureTypeCode.TypeHandle, (byte)SpecialType.System_Void, // Return Type
                    (byte)SignatureTypeCode.TypeHandle, (byte)WellKnownType.System_Runtime_CompilerServices_IAsyncStateMachine,

                // System_Runtime_CompilerServices_AsyncTaskMethodBuilder__Task
                (byte)MemberFlags.Property,                                                                                 // Flags
                (byte)WellKnownType.System_Runtime_CompilerServices_AsyncTaskMethodBuilder,                                 // DeclaringTypeId
                0,                                                                                                          // Arity
                    0,                                                                                                      // Method Signature
                    (byte)SignatureTypeCode.TypeHandle, (byte)WellKnownType.System_Threading_Tasks_Task, // Return Type

                // System_Runtime_CompilerServices_AsyncTaskMethodBuilder_T__Create
                (byte)(MemberFlags.Method | MemberFlags.Static),                                                            // Flags
                (byte)WellKnownType.System_Runtime_CompilerServices_AsyncTaskMethodBuilder_T,                               // DeclaringTypeId
                0,                                                                                                          // Arity
                    0,                                                                                                      // Method Signature
                    (byte)SignatureTypeCode.TypeHandle, (byte)WellKnownType.System_Runtime_CompilerServices_AsyncTaskMethodBuilder_T,

                // System_Runtime_CompilerServices_AsyncTaskMethodBuilder_T__SetException
                (byte)MemberFlags.Method,                                                                                   // Flags
                (byte)WellKnownType.System_Runtime_CompilerServices_AsyncTaskMethodBuilder_T,                               // DeclaringTypeId
                0,                                                                                                          // Arity
                    1,                                                                                                      // Method Signature
                    (byte)SignatureTypeCode.TypeHandle, (byte)SpecialType.System_Void, // Return Type
                    (byte)SignatureTypeCode.TypeHandle, (byte)WellKnownType.System_Exception,

                // System_Runtime_CompilerServices_AsyncTaskMethodBuilder_T__SetResult
                (byte)MemberFlags.Method,                                                                                   // Flags
                (byte)WellKnownType.System_Runtime_CompilerServices_AsyncTaskMethodBuilder_T,                               // DeclaringTypeId
                0,                                                                                                          // Arity
                    1,                                                                                                      // Method Signature
                    (byte)SignatureTypeCode.TypeHandle, (byte)SpecialType.System_Void, // Return Type
                    (byte)SignatureTypeCode.GenericTypeParameter, 0,

                // System_Runtime_CompilerServices_AsyncTaskMethodBuilder_T__AwaitOnCompleted
                (byte)MemberFlags.Method,                                                                                   // Flags
                (byte)WellKnownType.System_Runtime_CompilerServices_AsyncTaskMethodBuilder_T,                               // DeclaringTypeId
                2,                                                                                                          // Arity
                    2,                                                                                                      // Method Signature
                    (byte)SignatureTypeCode.TypeHandle, (byte)SpecialType.System_Void, // Return Type
                    (byte)SignatureTypeCode.ByReference, (byte)SignatureTypeCode.GenericMethodParameter, 0,
                    (byte)SignatureTypeCode.ByReference, (byte)SignatureTypeCode.GenericMethodParameter, (byte)SpecialType.System_Object,

                // System_Runtime_CompilerServices_AsyncTaskMethodBuilder_T__AwaitUnsafeOnCompleted
                (byte)MemberFlags.Method,                                                                                   // Flags
                (byte)WellKnownType.System_Runtime_CompilerServices_AsyncTaskMethodBuilder_T,                               // DeclaringTypeId
                2,                                                                                                          // Arity
                    2,                                                                                                      // Method Signature
                    (byte)SignatureTypeCode.TypeHandle, (byte)SpecialType.System_Void, // Return Type
                    (byte)SignatureTypeCode.ByReference, (byte)SignatureTypeCode.GenericMethodParameter, 0,
                    (byte)SignatureTypeCode.ByReference, (byte)SignatureTypeCode.GenericMethodParameter, (byte)SpecialType.System_Object,

                // System_Runtime_CompilerServices_AsyncTaskMethodBuilder_T__Start_T
                (byte)MemberFlags.Method,                                                                                   // Flags
                (byte)WellKnownType.System_Runtime_CompilerServices_AsyncTaskMethodBuilder_T,                               // DeclaringTypeId
                1,                                                                                                          // Arity
                    1,                                                                                                      // Method Signature
                    (byte)SignatureTypeCode.TypeHandle, (byte)SpecialType.System_Void, // Return Type
                    (byte)SignatureTypeCode.ByReference, (byte)SignatureTypeCode.GenericMethodParameter, 0,

                // System_Runtime_CompilerServices_AsyncTaskMethodBuilder_T__SetStateMachine
                (byte)MemberFlags.Method,                                                                                   // Flags
                (byte)WellKnownType.System_Runtime_CompilerServices_AsyncTaskMethodBuilder_T,                               // DeclaringTypeId
                0,                                                                                                          // Arity
                    1,                                                                                                      // Method Signature
                    (byte)SignatureTypeCode.TypeHandle, (byte)SpecialType.System_Void, // Return Type
                    (byte)SignatureTypeCode.TypeHandle, (byte)WellKnownType.System_Runtime_CompilerServices_IAsyncStateMachine,

                // System_Runtime_CompilerServices_AsyncTaskMethodBuilder_T__Task
                (byte)MemberFlags.Property,                                                                                 // Flags
                (byte)WellKnownType.System_Runtime_CompilerServices_AsyncTaskMethodBuilder_T,                               // DeclaringTypeId
                0,                                                                                                          // Arity
                    0,                                                                                                      // Method Signature
                    (byte)SignatureTypeCode.GenericTypeInstance, // Return Type
                    (byte)SignatureTypeCode.TypeHandle, (byte)WellKnownType.System_Threading_Tasks_Task_T,
                    1,
                    (byte)SignatureTypeCode.GenericTypeParameter, 0,

                // System_Runtime_CompilerServices_AsyncStateMachineAttribute__ctor
                (byte)MemberFlags.Constructor,                                                                              // Flags
                (byte)WellKnownType.System_Runtime_CompilerServices_AsyncStateMachineAttribute,                             // DeclaringTypeId
                0,                                                                                                          // Arity
                    1,                                                                                                      // Method Signature
                    (byte)SignatureTypeCode.TypeHandle, (byte)SpecialType.System_Void, // Return Type
                    (byte)SignatureTypeCode.TypeHandle, (byte)WellKnownType.System_Type,

                // System_Runtime_CompilerServices_IteratorStateMachineAttribute__ctor
                (byte)MemberFlags.Constructor,                                                                              // Flags
                (byte)WellKnownType.System_Runtime_CompilerServices_IteratorStateMachineAttribute,                          // DeclaringTypeId
                0,                                                                                                          // Arity
                    1,                                                                                                      // Method Signature
                    (byte)SignatureTypeCode.TypeHandle, (byte)SpecialType.System_Void, // Return Type
                    (byte)SignatureTypeCode.TypeHandle, (byte)WellKnownType.System_Type,

                // Microsoft_VisualBasic_Strings__AscCharInt32
                (byte)(MemberFlags.Method | MemberFlags.Static),                                                            // Flags
                (byte)WellKnownType.Microsoft_VisualBasic_Strings,                                                          // DeclaringTypeId
                0,                                                                                                          // Arity
                    1,                                                                                                      // Method Signature
                    (byte)SignatureTypeCode.TypeHandle, (byte)SpecialType.System_Int32, // Return Type
                    (byte)SignatureTypeCode.TypeHandle, (byte)SpecialType.System_Char,

                // Microsoft_VisualBasic_Strings__AscStringInt32
                (byte)(MemberFlags.Method | MemberFlags.Static),                                                            // Flags
                (byte)WellKnownType.Microsoft_VisualBasic_Strings,                                                          // DeclaringTypeId
                0,                                                                                                          // Arity
                    1,                                                                                                      // Method Signature
                    (byte)SignatureTypeCode.TypeHandle, (byte)SpecialType.System_Int32, // Return Type
                    (byte)SignatureTypeCode.TypeHandle, (byte)SpecialType.System_String,

                // Microsoft_VisualBasic_Strings__AscWCharInt32
                (byte)(MemberFlags.Method | MemberFlags.Static),                                                            // Flags
                (byte)WellKnownType.Microsoft_VisualBasic_Strings,                                                          // DeclaringTypeId
                0,                                                                                                          // Arity
                    1,                                                                                                      // Method Signature
                    (byte)SignatureTypeCode.TypeHandle, (byte)SpecialType.System_Int32, // Return Type
                    (byte)SignatureTypeCode.TypeHandle, (byte)SpecialType.System_Char,

                // Microsoft_VisualBasic_Strings__AscWStringInt32
                (byte)(MemberFlags.Method | MemberFlags.Static),                                                            // Flags
                (byte)WellKnownType.Microsoft_VisualBasic_Strings,                                                          // DeclaringTypeId
                0,                                                                                                          // Arity
                    1,                                                                                                      // Method Signature
                    (byte)SignatureTypeCode.TypeHandle, (byte)SpecialType.System_Int32, // Return Type
                    (byte)SignatureTypeCode.TypeHandle, (byte)SpecialType.System_String,

                // Microsoft_VisualBasic_Strings__ChrInt32Char
                (byte)(MemberFlags.Method | MemberFlags.Static),                                                            // Flags
                (byte)WellKnownType.Microsoft_VisualBasic_Strings,                                                          // DeclaringTypeId
                0,                                                                                                          // Arity
                    1,                                                                                                      // Method Signature
                    (byte)SignatureTypeCode.TypeHandle, (byte)SpecialType.System_Char,
                    (byte)SignatureTypeCode.TypeHandle, (byte)SpecialType.System_Int32,

                // Microsoft_VisualBasic_Strings__ChrWInt32Char
                (byte)(MemberFlags.Method | MemberFlags.Static),                                                            // Flags
                (byte)WellKnownType.Microsoft_VisualBasic_Strings,                                                          // DeclaringTypeId
                0,                                                                                                          // Arity
                    1,                                                                                                      // Method Signature
                    (byte)SignatureTypeCode.TypeHandle, (byte)SpecialType.System_Char, // Return Type
                    (byte)SignatureTypeCode.TypeHandle, (byte)SpecialType.System_Int32,

                // System_Xml_Linq_XElement__ctor
                (byte)MemberFlags.Constructor,                                                                              // Flags
                (byte)WellKnownType.System_Xml_Linq_XElement,                                                               // DeclaringTypeId
                0,                                                                                                          // Arity
                    2,                                                                                                      // Method Signature
                    (byte)SignatureTypeCode.TypeHandle, (byte)SpecialType.System_Void, // Return Type
                    (byte)SignatureTypeCode.TypeHandle, (byte)WellKnownType.System_Xml_Linq_XName,
                    (byte)SignatureTypeCode.TypeHandle, (byte)SpecialType.System_Object,

                // System_Xml_Linq_XElement__ctor2
                (byte)MemberFlags.Constructor,                                                                              // Flags
                (byte)WellKnownType.System_Xml_Linq_XElement,                                                               // DeclaringTypeId
                0,                                                                                                          // Arity
                    2,                                                                                                      // Method Signature
                    (byte)SignatureTypeCode.TypeHandle, (byte)SpecialType.System_Void, // Return Type
                    (byte)SignatureTypeCode.TypeHandle, (byte)WellKnownType.System_Xml_Linq_XName,
                    (byte)SignatureTypeCode.SZArray, (byte)SignatureTypeCode.TypeHandle, (byte)SpecialType.System_Object,

                // System_Xml_Linq_XNamespace__Get
                (byte)(MemberFlags.Method | MemberFlags.Static),                                                            // Flags
                (byte)WellKnownType.System_Xml_Linq_XNamespace,                                                             // DeclaringTypeId
                0,                                                                                                          // Arity
                    1,                                                                                                      // Method Signature
                    (byte)SignatureTypeCode.TypeHandle, (byte)WellKnownType.System_Xml_Linq_XNamespace, // Return Type
                    (byte)SignatureTypeCode.TypeHandle, (byte)SpecialType.System_String,

                // System_Windows_Forms_Application__RunForm
                (byte)(MemberFlags.Method | MemberFlags.Static),                                                            // Flags
                (byte)WellKnownType.System_Windows_Forms_Application,                                                       // DeclaringTypeId
                0,                                                                                                          // Arity
                    1,                                                                                                      // Method Signature
                    (byte)SignatureTypeCode.TypeHandle, (byte)SpecialType.System_Void, // Return Type
                    (byte)SignatureTypeCode.TypeHandle, (byte)WellKnownType.System_Windows_Forms_Form,

                // System_Environment__CurrentManagedThreadId
                (byte)(MemberFlags.Property | MemberFlags.Static),                                                          // Flags
                (byte)WellKnownType.System_Environment,                                                                     // DeclaringTypeId
                0,                                                                                                          // Arity
                    0,                                                                                                      // Method Signature
                    (byte)SignatureTypeCode.TypeHandle, (byte)SpecialType.System_Int32, // Return Type

                // System_ComponentModel_EditorBrowsableAttribute__ctor
                (byte)MemberFlags.Constructor,                                                                              // Flags
                (byte)WellKnownType.System_ComponentModel_EditorBrowsableAttribute,                                         // DeclaringTypeId
                0,                                                                                                          // Arity
                    1,                                                                                                      // Method Signature
                    (byte)SignatureTypeCode.TypeHandle, (byte)SpecialType.System_Void, // Return Type
                    (byte)SignatureTypeCode.TypeHandle, (byte)WellKnownType.System_ComponentModel_EditorBrowsableState,

                // System_Runtime_GCLatencyMode__SustainedLowLatency
                (byte)(MemberFlags.Field | MemberFlags.Static),                                                             // Flags
                (byte)WellKnownType.System_Runtime_GCLatencyMode,                                                           // DeclaringTypeId
                0,                                                                                                          // Arity
                    (byte)SignatureTypeCode.TypeHandle, (byte)WellKnownType.System_Runtime_GCLatencyMode,                   // Field Signature

                // System_ValueTuple_T1__Item1
                (byte)MemberFlags.Field,                                                                                    // Flags
                (byte)WellKnownType.System_ValueTuple_T1,                                                                   // DeclaringTypeId
                0,                                                                                                          // Arity
                    (byte)SignatureTypeCode.GenericTypeParameter, 0,                                                        // Field Signature

                // System_ValueTuple_T2__Item1
                (byte)MemberFlags.Field,                                                                                    // Flags
                (byte)WellKnownType.System_ValueTuple_T2,                                                                   // DeclaringTypeId
                0,                                                                                                          // Arity
                    (byte)SignatureTypeCode.GenericTypeParameter, 0,                                                        // Field Signature

                // System_ValueTuple_T2__Item2
                (byte)MemberFlags.Field,                                                                                    // Flags
                (byte)WellKnownType.System_ValueTuple_T2,                                                                   // DeclaringTypeId
                0,                                                                                                          // Arity
                    (byte)SignatureTypeCode.GenericTypeParameter, 1,                                                        // Field Signature

                // System_ValueTuple_T3__Item1
                (byte)MemberFlags.Field,                                                                                    // Flags
                (byte)WellKnownType.System_ValueTuple_T3,                                                                   // DeclaringTypeId
                0,                                                                                                          // Arity
                    (byte)SignatureTypeCode.GenericTypeParameter, 0,                                                        // Field Signature

                // System_ValueTuple_T3__Item2
                (byte)MemberFlags.Field,                                                                                    // Flags
                (byte)WellKnownType.System_ValueTuple_T3,                                                                   // DeclaringTypeId
                0,                                                                                                          // Arity
                    (byte)SignatureTypeCode.GenericTypeParameter, 1,                                                        // Field Signature

                // System_ValueTuple_T3__Item3
                (byte)MemberFlags.Field,                                                                                    // Flags
                (byte)WellKnownType.System_ValueTuple_T3,                                                                   // DeclaringTypeId
                0,                                                                                                          // Arity
                    (byte)SignatureTypeCode.GenericTypeParameter, 2,                                                        // Field Signature

                // System_ValueTuple_T4__Item1
                (byte)MemberFlags.Field,                                                                                    // Flags
                (byte)WellKnownType.ExtSentinel, (byte)(WellKnownType.System_ValueTuple_T4 - WellKnownType.ExtSentinel),    // DeclaringTypeId
                0,                                                                                                          // Arity
                    (byte)SignatureTypeCode.GenericTypeParameter, 0,                                                        // Field Signature

                // System_ValueTuple_T4__Item2
                (byte)MemberFlags.Field,                                                                                    // Flags
                (byte)WellKnownType.ExtSentinel, (byte)(WellKnownType.System_ValueTuple_T4 - WellKnownType.ExtSentinel),    // DeclaringTypeId
                0,                                                                                                          // Arity
                    (byte)SignatureTypeCode.GenericTypeParameter, 1,                                                        // Field Signature

                // System_ValueTuple_T4__Item3
                (byte)MemberFlags.Field,                                                                                    // Flags
                (byte)WellKnownType.ExtSentinel, (byte)(WellKnownType.System_ValueTuple_T4 - WellKnownType.ExtSentinel),    // DeclaringTypeId
                0,                                                                                                          // Arity
                    (byte)SignatureTypeCode.GenericTypeParameter, 2,                                                        // Field Signature

                // System_ValueTuple_T4__Item4
                (byte)MemberFlags.Field,                                                                                    // Flags
                (byte)WellKnownType.ExtSentinel, (byte)(WellKnownType.System_ValueTuple_T4 - WellKnownType.ExtSentinel),    // DeclaringTypeId
                0,                                                                                                          // Arity
                    (byte)SignatureTypeCode.GenericTypeParameter, 3,                                                        // Field Signature

                // System_ValueTuple_T5__Item1
                (byte)MemberFlags.Field,                                                                                    // Flags
                (byte)WellKnownType.ExtSentinel, (byte)(WellKnownType.System_ValueTuple_T5 - WellKnownType.ExtSentinel),    // DeclaringTypeId
                0,                                                                                                          // Arity
                    (byte)SignatureTypeCode.GenericTypeParameter, 0,                                                        // Field Signature

                // System_ValueTuple_T5__Item2
                (byte)MemberFlags.Field,                                                                                    // Flags
                (byte)WellKnownType.ExtSentinel, (byte)(WellKnownType.System_ValueTuple_T5 - WellKnownType.ExtSentinel),    // DeclaringTypeId
                0,                                                                                                          // Arity
                    (byte)SignatureTypeCode.GenericTypeParameter, 1,                                                        // Field Signature

                // System_ValueTuple_T5__Item3
                (byte)MemberFlags.Field,                                                                                    // Flags
                (byte)WellKnownType.ExtSentinel, (byte)(WellKnownType.System_ValueTuple_T5 - WellKnownType.ExtSentinel),    // DeclaringTypeId
                0,                                                                                                          // Arity
                    (byte)SignatureTypeCode.GenericTypeParameter, 2,                                                        // Field Signature

                // System_ValueTuple_T5__Item4
                (byte)MemberFlags.Field,                                                                                    // Flags
                (byte)WellKnownType.ExtSentinel, (byte)(WellKnownType.System_ValueTuple_T5 - WellKnownType.ExtSentinel),    // DeclaringTypeId
                0,                                                                                                          // Arity
                    (byte)SignatureTypeCode.GenericTypeParameter, 3,                                                        // Field Signature

                // System_ValueTuple_T5__Item5
                (byte)MemberFlags.Field,                                                                                    // Flags
                (byte)WellKnownType.ExtSentinel, (byte)(WellKnownType.System_ValueTuple_T5 - WellKnownType.ExtSentinel),    // DeclaringTypeId
                0,                                                                                                          // Arity
                    (byte)SignatureTypeCode.GenericTypeParameter, 4,                                                        // Field Signature

                // System_ValueTuple_T6__Item1
                (byte)MemberFlags.Field,                                                                                    // Flags
                (byte)WellKnownType.ExtSentinel, (byte)(WellKnownType.System_ValueTuple_T6 - WellKnownType.ExtSentinel),    // DeclaringTypeId
                0,                                                                                                          // Arity
                    (byte)SignatureTypeCode.GenericTypeParameter, 0,                                                        // Field Signature

                // System_ValueTuple_T6__Item2
                (byte)MemberFlags.Field,                                                                                    // Flags
                (byte)WellKnownType.ExtSentinel, (byte)(WellKnownType.System_ValueTuple_T6 - WellKnownType.ExtSentinel),    // DeclaringTypeId
                0,                                                                                                          // Arity
                    (byte)SignatureTypeCode.GenericTypeParameter, 1,                                                        // Field Signature

                // System_ValueTuple_T6__Item3
                (byte)MemberFlags.Field,                                                                                    // Flags
                (byte)WellKnownType.ExtSentinel, (byte)(WellKnownType.System_ValueTuple_T6 - WellKnownType.ExtSentinel),    // DeclaringTypeId
                0,                                                                                                          // Arity
                    (byte)SignatureTypeCode.GenericTypeParameter, 2,                                                        // Field Signature

                // System_ValueTuple_T6__Item4
                (byte)MemberFlags.Field,                                                                                    // Flags
                (byte)WellKnownType.ExtSentinel, (byte)(WellKnownType.System_ValueTuple_T6 - WellKnownType.ExtSentinel),    // DeclaringTypeId
                0,                                                                                                          // Arity
                    (byte)SignatureTypeCode.GenericTypeParameter, 3,                                                        // Field Signature

                // System_ValueTuple_T6__Item5
                (byte)MemberFlags.Field,                                                                                    // Flags
                (byte)WellKnownType.ExtSentinel, (byte)(WellKnownType.System_ValueTuple_T6 - WellKnownType.ExtSentinel),    // DeclaringTypeId
                0,                                                                                                          // Arity
                    (byte)SignatureTypeCode.GenericTypeParameter, 4,                                                        // Field Signature

                // System_ValueTuple_T6__Item6
                (byte)MemberFlags.Field,                                                                                    // Flags
                (byte)WellKnownType.ExtSentinel, (byte)(WellKnownType.System_ValueTuple_T6 - WellKnownType.ExtSentinel),    // DeclaringTypeId
                0,                                                                                                          // Arity
                    (byte)SignatureTypeCode.GenericTypeParameter, 5,                                                        // Field Signature

                // System_ValueTuple_T7__Item1
                (byte)MemberFlags.Field,                                                                                    // Flags
                (byte)WellKnownType.ExtSentinel, (byte)(WellKnownType.System_ValueTuple_T7 - WellKnownType.ExtSentinel),    // DeclaringTypeId
                0,                                                                                                          // Arity
                    (byte)SignatureTypeCode.GenericTypeParameter, 0,                                                        // Field Signature

                // System_ValueTuple_T7__Item2
                (byte)MemberFlags.Field,                                                                                    // Flags
                (byte)WellKnownType.ExtSentinel, (byte)(WellKnownType.System_ValueTuple_T7 - WellKnownType.ExtSentinel),    // DeclaringTypeId
                0,                                                                                                          // Arity
                    (byte)SignatureTypeCode.GenericTypeParameter, 1,                                                        // Field Signature

                // System_ValueTuple_T7__Item3
                (byte)MemberFlags.Field,                                                                                    // Flags
                (byte)WellKnownType.ExtSentinel, (byte)(WellKnownType.System_ValueTuple_T7 - WellKnownType.ExtSentinel),    // DeclaringTypeId
                0,                                                                                                          // Arity
                    (byte)SignatureTypeCode.GenericTypeParameter, 2,                                                        // Field Signature

                // System_ValueTuple_T7__Item4
                (byte)MemberFlags.Field,                                                                                    // Flags
                (byte)WellKnownType.ExtSentinel, (byte)(WellKnownType.System_ValueTuple_T7 - WellKnownType.ExtSentinel),    // DeclaringTypeId
                0,                                                                                                          // Arity
                    (byte)SignatureTypeCode.GenericTypeParameter, 3,                                                        // Field Signature

                // System_ValueTuple_T7__Item5
                (byte)MemberFlags.Field,                                                                                    // Flags
                (byte)WellKnownType.ExtSentinel, (byte)(WellKnownType.System_ValueTuple_T7 - WellKnownType.ExtSentinel),    // DeclaringTypeId
                0,                                                                                                          // Arity
                    (byte)SignatureTypeCode.GenericTypeParameter, 4,                                                        // Field Signature

                // System_ValueTuple_T7__Item6
                (byte)MemberFlags.Field,                                                                                    // Flags
                (byte)WellKnownType.ExtSentinel, (byte)(WellKnownType.System_ValueTuple_T7 - WellKnownType.ExtSentinel),    // DeclaringTypeId
                0,                                                                                                          // Arity
                    (byte)SignatureTypeCode.GenericTypeParameter, 5,                                                        // Field Signature

                // System_ValueTuple_T7__Item7
                (byte)MemberFlags.Field,                                                                                    // Flags
                (byte)WellKnownType.ExtSentinel, (byte)(WellKnownType.System_ValueTuple_T7 - WellKnownType.ExtSentinel),    // DeclaringTypeId
                0,                                                                                                          // Arity
                    (byte)SignatureTypeCode.GenericTypeParameter, 6,                                                        // Field Signature

                // System_ValueTuple_TRest__Item1
                (byte)MemberFlags.Field,                                                                                    // Flags
                (byte)WellKnownType.ExtSentinel, (byte)(WellKnownType.System_ValueTuple_TRest - WellKnownType.ExtSentinel), // DeclaringTypeId
                0,                                                                                                          // Arity
                    (byte)SignatureTypeCode.GenericTypeParameter, 0,                                                        // Field Signature

                // System_ValueTuple_TRest__Item2
                (byte)MemberFlags.Field,                                                                                    // Flags
                (byte)WellKnownType.ExtSentinel, (byte)(WellKnownType.System_ValueTuple_TRest - WellKnownType.ExtSentinel), // DeclaringTypeId
                0,                                                                                                          // Arity
                    (byte)SignatureTypeCode.GenericTypeParameter, 1,                                                        // Field Signature

                // System_ValueTuple_TRest__Item3
                (byte)MemberFlags.Field,                                                                                    // Flags
                (byte)WellKnownType.ExtSentinel, (byte)(WellKnownType.System_ValueTuple_TRest - WellKnownType.ExtSentinel), // DeclaringTypeId
                0,                                                                                                          // Arity
                    (byte)SignatureTypeCode.GenericTypeParameter, 2,                                                        // Field Signature

                // System_ValueTuple_TRest__Item4
                (byte)MemberFlags.Field,                                                                                    // Flags
                (byte)WellKnownType.ExtSentinel, (byte)(WellKnownType.System_ValueTuple_TRest - WellKnownType.ExtSentinel), // DeclaringTypeId
                0,                                                                                                          // Arity
                    (byte)SignatureTypeCode.GenericTypeParameter, 3,                                                        // Field Signature

                // System_ValueTuple_TRest__Item5
                (byte)MemberFlags.Field,                                                                                    // Flags
                (byte)WellKnownType.ExtSentinel, (byte)(WellKnownType.System_ValueTuple_TRest - WellKnownType.ExtSentinel), // DeclaringTypeId
                0,                                                                                                          // Arity
                    (byte)SignatureTypeCode.GenericTypeParameter, 4,                                                        // Field Signature

                // System_ValueTuple_TRest__Item6
                (byte)MemberFlags.Field,                                                                                    // Flags
                (byte)WellKnownType.ExtSentinel, (byte)(WellKnownType.System_ValueTuple_TRest - WellKnownType.ExtSentinel), // DeclaringTypeId
                0,                                                                                                          // Arity
                    (byte)SignatureTypeCode.GenericTypeParameter, 5,                                                        // Field Signature

                // System_ValueTuple_TRest__Item7
                (byte)MemberFlags.Field,                                                                                    // Flags
                (byte)WellKnownType.ExtSentinel, (byte)(WellKnownType.System_ValueTuple_TRest - WellKnownType.ExtSentinel), // DeclaringTypeId
                0,                                                                                                          // Arity
                    (byte)SignatureTypeCode.GenericTypeParameter, 6,                                                        // Field Signature

                // System_ValueTuple_TRest__Rest
                (byte)MemberFlags.Field,                                                                                    // Flags
                (byte)WellKnownType.ExtSentinel, (byte)(WellKnownType.System_ValueTuple_TRest - WellKnownType.ExtSentinel), // DeclaringTypeId
                0,                                                                                                          // Arity
                    (byte)SignatureTypeCode.GenericTypeParameter, 7,                                                        // Field Signature

                // System_ValueTuple_T1__ctor
                (byte)MemberFlags.Constructor,                                                                              // Flags
                (byte)WellKnownType.System_ValueTuple_T1,                                                                   // DeclaringTypeId
                0,                                                                                                          // Arity
                    1,                                                                                                      // Method Signature
                    (byte)SignatureTypeCode.TypeHandle, (byte)SpecialType.System_Void, // Return Type
                    (byte)SignatureTypeCode.GenericTypeParameter, 0,

                // System_ValueTuple_T2__ctor
                (byte)MemberFlags.Constructor,                                                                              // Flags
                (byte)WellKnownType.System_ValueTuple_T2,                                                                   // DeclaringTypeId
                0,                                                                                                          // Arity
                    2,                                                                                                      // Method Signature
                    (byte)SignatureTypeCode.TypeHandle, (byte)SpecialType.System_Void, // Return Type
                    (byte)SignatureTypeCode.GenericTypeParameter, 0,
                    (byte)SignatureTypeCode.GenericTypeParameter, 1,

                // System_ValueTuple_T3__ctor
                (byte)MemberFlags.Constructor,                                                                              // Flags
                (byte)WellKnownType.System_ValueTuple_T3,                                                                   // DeclaringTypeId
                0,                                                                                                          // Arity
                    3,                                                                                                      // Method Signature
                    (byte)SignatureTypeCode.TypeHandle, (byte)SpecialType.System_Void, // Return Type
                    (byte)SignatureTypeCode.GenericTypeParameter, 0,
                    (byte)SignatureTypeCode.GenericTypeParameter, 1,
                    (byte)SignatureTypeCode.GenericTypeParameter, 2,

                 // System_ValueTuple_T4__ctor
                (byte)MemberFlags.Constructor,                                                                              // Flags
                (byte)WellKnownType.ExtSentinel, (byte)(WellKnownType.System_ValueTuple_T4 - WellKnownType.ExtSentinel),    // DeclaringTypeId
                0,                                                                                                          // Arity
                    4,                                                                                                      // Method Signature
                    (byte)SignatureTypeCode.TypeHandle, (byte)SpecialType.System_Void, // Return Type
                    (byte)SignatureTypeCode.GenericTypeParameter, 0,
                    (byte)SignatureTypeCode.GenericTypeParameter, 1,
                    (byte)SignatureTypeCode.GenericTypeParameter, 2,
                    (byte)SignatureTypeCode.GenericTypeParameter, 3,

                // System_ValueTuple_T_T2_T3_T4_T5__ctor
                (byte)MemberFlags.Constructor,                                                                              // Flags
                (byte)WellKnownType.ExtSentinel, (byte)(WellKnownType.System_ValueTuple_T5 - WellKnownType.ExtSentinel),    // DeclaringTypeId
                0,                                                                                                          // Arity
                    5,                                                                                                      // Method Signature
                    (byte)SignatureTypeCode.TypeHandle, (byte)SpecialType.System_Void, // Return Type
                    (byte)SignatureTypeCode.GenericTypeParameter, 0,
                    (byte)SignatureTypeCode.GenericTypeParameter, 1,
                    (byte)SignatureTypeCode.GenericTypeParameter, 2,
                    (byte)SignatureTypeCode.GenericTypeParameter, 3,
                    (byte)SignatureTypeCode.GenericTypeParameter, 4,

                // System_ValueTuple_T6__ctor
                (byte)MemberFlags.Constructor,                                                                              // Flags
                (byte)WellKnownType.ExtSentinel, (byte)(WellKnownType.System_ValueTuple_T6 - WellKnownType.ExtSentinel),    // DeclaringTypeId
                0,                                                                                                          // Arity
                    6,                                                                                                      // Method Signature
                    (byte)SignatureTypeCode.TypeHandle, (byte)SpecialType.System_Void, // Return Type
                    (byte)SignatureTypeCode.GenericTypeParameter, 0,
                    (byte)SignatureTypeCode.GenericTypeParameter, 1,
                    (byte)SignatureTypeCode.GenericTypeParameter, 2,
                    (byte)SignatureTypeCode.GenericTypeParameter, 3,
                    (byte)SignatureTypeCode.GenericTypeParameter, 4,
                    (byte)SignatureTypeCode.GenericTypeParameter, 5,

                // System_ValueTuple_T7__ctor
                (byte)MemberFlags.Constructor,                                                                              // Flags
                (byte)WellKnownType.ExtSentinel, (byte)(WellKnownType.System_ValueTuple_T7 - WellKnownType.ExtSentinel),    // DeclaringTypeId
                0,                                                                                                          // Arity
                    7,                                                                                                      // Method Signature
                    (byte)SignatureTypeCode.TypeHandle, (byte)SpecialType.System_Void, // Return Type
                    (byte)SignatureTypeCode.GenericTypeParameter, 0,
                    (byte)SignatureTypeCode.GenericTypeParameter, 1,
                    (byte)SignatureTypeCode.GenericTypeParameter, 2,
                    (byte)SignatureTypeCode.GenericTypeParameter, 3,
                    (byte)SignatureTypeCode.GenericTypeParameter, 4,
                    (byte)SignatureTypeCode.GenericTypeParameter, 5,
                    (byte)SignatureTypeCode.GenericTypeParameter, 6,

                // System_ValueTuple_TRest__ctor
                (byte)MemberFlags.Constructor,                                                                              // Flags
                (byte)WellKnownType.ExtSentinel, (byte)(WellKnownType.System_ValueTuple_TRest - WellKnownType.ExtSentinel),  // DeclaringTypeId
                0,                                                                                                          // Arity
                    8,                                                                                                      // Method Signature
                    (byte)SignatureTypeCode.TypeHandle, (byte)SpecialType.System_Void, // Return Type
                    (byte)SignatureTypeCode.GenericTypeParameter, 0,
                    (byte)SignatureTypeCode.GenericTypeParameter, 1,
                    (byte)SignatureTypeCode.GenericTypeParameter, 2,
                    (byte)SignatureTypeCode.GenericTypeParameter, 3,
                    (byte)SignatureTypeCode.GenericTypeParameter, 4,
                    (byte)SignatureTypeCode.GenericTypeParameter, 5,
                    (byte)SignatureTypeCode.GenericTypeParameter, 6,
                    (byte)SignatureTypeCode.GenericTypeParameter, 7,

                // System_Runtime_CompilerServices_TupleElementNamesAttribute__ctorTransformNames
                (byte)MemberFlags.Constructor,                                                                                   // Flags
                (byte)WellKnownType.ExtSentinel, (byte)(WellKnownType.System_Runtime_CompilerServices_TupleElementNamesAttribute // DeclaringTypeId
                                                        - WellKnownType.ExtSentinel),
                0,                                                                                                               // Arity
                    1,                                                                                                           // Method Signature
                    (byte)SignatureTypeCode.TypeHandle, (byte)SpecialType.System_Void, // Return Type
                    (byte)SignatureTypeCode.SZArray, (byte)SignatureTypeCode.TypeHandle, (byte)SpecialType.System_String,

                // System_String__Format_IFormatProvider
                (byte)(MemberFlags.Method | MemberFlags.Static),                                                            // Flags
                (byte)SpecialType.System_String,                                                                            // DeclaringTypeId
                0,                                                                                                          // Arity
                    3,                                                                                                      // Method Signature
                    (byte)SignatureTypeCode.TypeHandle, (byte)SpecialType.System_String, // Return Type
                    (byte)SignatureTypeCode.TypeHandle, (byte)WellKnownType.System_IFormatProvider,
                    (byte)SignatureTypeCode.TypeHandle, (byte)SpecialType.System_String,
                    (byte)SignatureTypeCode.SZArray, (byte)SignatureTypeCode.TypeHandle, (byte)SpecialType.System_Object,

                // Microsoft_CodeAnalysis_Runtime_Instrumentation__CreatePayloadForMethodsSpanningSingleFile
                (byte)(MemberFlags.Method | MemberFlags.Static),                                                                                    // Flags
                (byte)WellKnownType.ExtSentinel, (byte)(WellKnownType.Microsoft_CodeAnalysis_Runtime_Instrumentation - WellKnownType.ExtSentinel),  // DeclaringTypeId
                0,                                                                                                                                  // Arity
                    5,                                                                                                                              // Method Signature
                    (byte)SignatureTypeCode.SZArray, (byte)SignatureTypeCode.TypeHandle, (byte)SpecialType.System_Boolean, // Return Type
                    (byte)SignatureTypeCode.TypeHandle, (byte)WellKnownType.System_Guid,
                    (byte)SignatureTypeCode.TypeHandle, (byte)SpecialType.System_Int32,
                    (byte)SignatureTypeCode.TypeHandle, (byte)SpecialType.System_Int32,
                    (byte)SignatureTypeCode.ByReference, (byte)SignatureTypeCode.SZArray, (byte)SignatureTypeCode.TypeHandle, (byte)SpecialType.System_Boolean,
                    (byte)SignatureTypeCode.TypeHandle, (byte)SpecialType.System_Int32,

                // Microsoft_CodeAnalysis_Runtime_Instrumentation__CreatePayloadForMethodsSpanningMultipleFiles
                (byte)(MemberFlags.Method | MemberFlags.Static),                                                                                    // Flags
                (byte)WellKnownType.ExtSentinel, (byte)(WellKnownType.Microsoft_CodeAnalysis_Runtime_Instrumentation - WellKnownType.ExtSentinel),  // DeclaringTypeId
                0,                                                                                                                                  // Arity
                    5,                                                                                                                              // Method Signature
                    (byte)SignatureTypeCode.SZArray, (byte)SignatureTypeCode.TypeHandle, (byte)SpecialType.System_Boolean, // Return Type
                    (byte)SignatureTypeCode.TypeHandle, (byte)WellKnownType.System_Guid,
                    (byte)SignatureTypeCode.TypeHandle, (byte)SpecialType.System_Int32,
                    (byte)SignatureTypeCode.SZArray, (byte)SignatureTypeCode.TypeHandle, (byte)SpecialType.System_Int32,
                    (byte)SignatureTypeCode.ByReference, (byte)SignatureTypeCode.SZArray, (byte)SignatureTypeCode.TypeHandle, (byte)SpecialType.System_Boolean,
                    (byte)SignatureTypeCode.TypeHandle, (byte)SpecialType.System_Int32,

                // System_Runtime_CompilerServices_NullableAttribute__ctorByte
                (byte)MemberFlags.Constructor,                                                                              // Flags
                (byte)WellKnownType.ExtSentinel, (byte)(WellKnownType.System_Runtime_CompilerServices_NullableAttribute - WellKnownType.ExtSentinel),                                       // DeclaringTypeId
                0,                                                                                                          // Arity
                    1,                                                                                                      // Method Signature
                    (byte)SignatureTypeCode.TypeHandle, (byte)SpecialType.System_Void,
                    (byte)SignatureTypeCode.TypeHandle, (byte)SpecialType.System_Byte,

                // System_Runtime_CompilerServices_NullableAttribute__ctorTransformFlags
                (byte)MemberFlags.Constructor,                                                                              // Flags
                (byte)WellKnownType.ExtSentinel, (byte)(WellKnownType.System_Runtime_CompilerServices_NullableAttribute - WellKnownType.ExtSentinel),                                       // DeclaringTypeId
                0,                                                                                                          // Arity
                    1,                                                                                                      // Method Signature
                    (byte)SignatureTypeCode.TypeHandle, (byte)SpecialType.System_Void,
                    (byte)SignatureTypeCode.SZArray, (byte)SignatureTypeCode.TypeHandle, (byte)SpecialType.System_Byte,
                    
                // System_Runtime_CompilerServices_NullableContextAttribute__ctor
                (byte)MemberFlags.Constructor,                                                                              // Flags
                (byte)WellKnownType.ExtSentinel, (byte)(WellKnownType.System_Runtime_CompilerServices_NullableContextAttribute - WellKnownType.ExtSentinel), // DeclaringTypeId
                0,                                                                                                          // Arity
                    1,                                                                                                      // Method Signature
                    (byte)SignatureTypeCode.TypeHandle, (byte)SpecialType.System_Void,
                    (byte)SignatureTypeCode.TypeHandle, (byte)SpecialType.System_Byte,

                    
                // System_Runtime_CompilerServices_NullablePublicOnlyAttribute__ctor
                (byte)MemberFlags.Constructor,                                                                              // Flags
                (byte)WellKnownType.ExtSentinel, (byte)(WellKnownType.System_Runtime_CompilerServices_NullablePublicOnlyAttribute - WellKnownType.ExtSentinel), // DeclaringTypeId
                0,                                                                                                          // Arity
                    1,                                                                                                      // Method Signature
                    (byte)SignatureTypeCode.TypeHandle, (byte)SpecialType.System_Void,
                     (byte)SignatureTypeCode.TypeHandle, (byte)SpecialType.System_Boolean,

                // System_Runtime_CompilerServices_ReferenceAssemblyAttribute__ctor
                (byte)MemberFlags.Constructor,                                                                                                                  // Flags
                (byte)WellKnownType.ExtSentinel, (byte)(WellKnownType.System_Runtime_CompilerServices_ReferenceAssemblyAttribute - WellKnownType.ExtSentinel),  // DeclaringTypeId
                0,                                                                                                                                              // Arity
                    0,                                                                                                                                          // Method Signature
                    (byte)SignatureTypeCode.TypeHandle, (byte)SpecialType.System_Void, // Return Type

                 // System_Runtime_CompilerServices_IsReadOnlyAttribute__ctor
                 (byte)(MemberFlags.Constructor),                                                                                                               // Flags
                 (byte)WellKnownType.ExtSentinel, (byte)(WellKnownType.System_Runtime_CompilerServices_IsReadOnlyAttribute - WellKnownType.ExtSentinel),        // DeclaringTypeId
                 0,                                                                                                                                             // Arity
                     0,                                                                                                                                         // Method Signature
                     (byte)SignatureTypeCode.TypeHandle, (byte)SpecialType.System_Void, // Return Type

                 // System_Runtime_CompilerServices_IsByRefLikeAttribute__ctor
                 (byte)(MemberFlags.Constructor),                                                                                                               // Flags
                 (byte)WellKnownType.ExtSentinel, (byte)(WellKnownType.System_Runtime_CompilerServices_IsByRefLikeAttribute - WellKnownType.ExtSentinel),       // DeclaringTypeId
                 0,                                                                                                                                             // Arity
                     0,                                                                                                                                         // Method Signature
                     (byte)SignatureTypeCode.TypeHandle, (byte)SpecialType.System_Void, // Return Type

                 // System_ObsoleteAttribute__ctor
                 (byte)(MemberFlags.Constructor),                                                                                                               // Flags
                 (byte)WellKnownType.ExtSentinel, (byte)(WellKnownType.System_ObsoleteAttribute - WellKnownType.ExtSentinel),                                   // DeclaringTypeId
                 0,                                                                                                                                             // Arity
                     2,                                                                                                                                         // Method Signature
                     (byte)SignatureTypeCode.TypeHandle, (byte)SpecialType.System_Void, // Return Type
                     (byte)SignatureTypeCode.TypeHandle, (byte)SpecialType.System_String,
                     (byte)SignatureTypeCode.TypeHandle, (byte)SpecialType.System_Boolean,
                     
                 // System_Span__ctor
                 (byte)(MemberFlags.Constructor),                                                                                                               // Flags
                 (byte)WellKnownType.ExtSentinel, (byte)(WellKnownType.System_Span_T - WellKnownType.ExtSentinel),                                              // DeclaringTypeId
                 0,                                                                                                                                             // Arity
                     2,                                                                                                                                         // Method Signature
                     (byte)SignatureTypeCode.TypeHandle, (byte)SpecialType.System_Void, // Return Type
                     (byte)SignatureTypeCode.Pointer, (byte)SignatureTypeCode.TypeHandle, (byte)SpecialType.System_Void,
                     (byte)SignatureTypeCode.TypeHandle, (byte)SpecialType.System_Int32,

                 // System_Span__get_Item
                 (byte)(MemberFlags.PropertyGet),                                                                                                               // Flags
                 (byte)WellKnownType.ExtSentinel, (byte)(WellKnownType.System_Span_T - WellKnownType.ExtSentinel),                                              // DeclaringTypeId
                 0,                                                                                                                                             // Arity
                    1,                                                                                                                                          // Method Signature
                    (byte)SignatureTypeCode.ByReference, (byte)SignatureTypeCode.GenericTypeParameter, 0, // Return Type
                    (byte)SignatureTypeCode.TypeHandle, (byte)SpecialType.System_Int32,

                 // System_Span__get_Length
                 (byte)(MemberFlags.PropertyGet),                                                                                                               // Flags
                 (byte)WellKnownType.ExtSentinel, (byte)(WellKnownType.System_Span_T - WellKnownType.ExtSentinel),                                              // DeclaringTypeId
                 0,                                                                                                                                             // Arity
                    0,                                                                                                                                          // Method Signature
                    (byte)SignatureTypeCode.TypeHandle, (byte)SpecialType.System_Int32, // Return Type

                 // System_ReadOnlySpan__ctor
                 (byte)(MemberFlags.Constructor),                                                                                                               // Flags
                 (byte)WellKnownType.ExtSentinel, (byte)(WellKnownType.System_ReadOnlySpan_T - WellKnownType.ExtSentinel),                                      // DeclaringTypeId
                 0,                                                                                                                                             // Arity
                     2,                                                                                                                                         // Method Signature
                     (byte)SignatureTypeCode.TypeHandle, (byte)SpecialType.System_Void, // Return Type
                     (byte)SignatureTypeCode.Pointer, (byte)SignatureTypeCode.TypeHandle, (byte)SpecialType.System_Void,
                     (byte)SignatureTypeCode.TypeHandle, (byte)SpecialType.System_Int32,

                 // System_ReadOnlySpan__get_Item
                 (byte)(MemberFlags.PropertyGet),                                                                                                               // Flags
                 (byte)WellKnownType.ExtSentinel, (byte)(WellKnownType.System_ReadOnlySpan_T - WellKnownType.ExtSentinel),                                      // DeclaringTypeId
                 0,                                                                                                                                             // Arity
                    1,                                                                                                                                          // Method Signature
                    (byte)SignatureTypeCode.ByReference, (byte)SignatureTypeCode.GenericTypeParameter, 0, // Return Type
                    (byte)SignatureTypeCode.TypeHandle, (byte)SpecialType.System_Int32,

                 // System_ReadOnlySpan__get_Length
                 (byte)(MemberFlags.PropertyGet),                                                                                                               // Flags
                 (byte)WellKnownType.ExtSentinel, (byte)(WellKnownType.System_ReadOnlySpan_T - WellKnownType.ExtSentinel),                                      // DeclaringTypeId
                 0,                                                                                                                                             // Arity
                    0,                                                                                                                                          // Method Signature
                    (byte)SignatureTypeCode.TypeHandle, (byte)SpecialType.System_Int32, // Return Type

                // System_Runtime_CompilerServices_IsUnmanagedAttribute__ctor
                 (byte)(MemberFlags.Constructor),                                                                                                               // Flags
                 (byte)WellKnownType.ExtSentinel, (byte)(WellKnownType.System_Runtime_CompilerServices_IsUnmanagedAttribute - WellKnownType.ExtSentinel),       // DeclaringTypeId
                 0,                                                                                                                                             // Arity
                     0,                                                                                                                                         // Method Signature
                     (byte)SignatureTypeCode.TypeHandle, (byte)SpecialType.System_Void, // Return Type

                 // Microsoft_VisualBasic_Conversion__FixSingle
                (byte)(MemberFlags.Method | MemberFlags.Static),                                                                                    // Flags
                (byte)WellKnownType.ExtSentinel, (byte)(WellKnownType.Microsoft_VisualBasic_Conversion - WellKnownType.ExtSentinel),                // DeclaringTypeId
                0,                                                                                                                                  // Arity
                    1,                                                                                                                              // Method Signature
                    (byte)SignatureTypeCode.TypeHandle, (byte)SpecialType.System_Single, // Return type
                    (byte)SignatureTypeCode.TypeHandle, (byte)SpecialType.System_Single, // Number As System.Single

                // Microsoft_VisualBasic_Conversion__FixDouble
                (byte)(MemberFlags.Method | MemberFlags.Static),                                                                                    // Flags
                (byte)WellKnownType.ExtSentinel, (byte)(WellKnownType.Microsoft_VisualBasic_Conversion - WellKnownType.ExtSentinel),                // DeclaringTypeId
                0,                                                                                                                                  // Arity
                    1,                                                                                                                              // Method Signature
                    (byte)SignatureTypeCode.TypeHandle, (byte)SpecialType.System_Double, // Return type
                    (byte)SignatureTypeCode.TypeHandle, (byte)SpecialType.System_Double, // Number As System.Double

                 // Microsoft_VisualBasic_Conversion__IntSingle
                (byte)(MemberFlags.Method | MemberFlags.Static),                                                                                    // Flags
                (byte)WellKnownType.ExtSentinel, (byte)(WellKnownType.Microsoft_VisualBasic_Conversion - WellKnownType.ExtSentinel),                // DeclaringTypeId
                0,                                                                                                                                  // Arity
                    1,                                                                                                                              // Method Signature
                    (byte)SignatureTypeCode.TypeHandle, (byte)SpecialType.System_Single, // Return type
                    (byte)SignatureTypeCode.TypeHandle, (byte)SpecialType.System_Single, // Number As System.Single

                // Microsoft_VisualBasic_Conversion__IntDouble
                (byte)(MemberFlags.Method | MemberFlags.Static),                                                                                    // Flags
                (byte)WellKnownType.ExtSentinel, (byte)(WellKnownType.Microsoft_VisualBasic_Conversion - WellKnownType.ExtSentinel),                // DeclaringTypeId
                0,                                                                                                                                  // Arity
                    1,                                                                                                                              // Method Signature
                    (byte)SignatureTypeCode.TypeHandle, (byte)SpecialType.System_Double, // Return type
                    (byte)SignatureTypeCode.TypeHandle, (byte)SpecialType.System_Double, // Number As System.Double

                // System_Math__CeilingDouble
                (byte)(MemberFlags.Method | MemberFlags.Static),                                                            // Flags
                (byte)WellKnownType.System_Math,                                                                            // DeclaringTypeId
                0,                                                                                                          // Arity
                    1,                                                                                                      // Method Signature
                    (byte)SignatureTypeCode.TypeHandle, (byte)SpecialType.System_Double, // Return Type
                    (byte)SignatureTypeCode.TypeHandle, (byte)SpecialType.System_Double,

                // System_Math__FloorDouble
                (byte)(MemberFlags.Method | MemberFlags.Static),                                                            // Flags
                (byte)WellKnownType.System_Math,                                                                            // DeclaringTypeId
                0,                                                                                                          // Arity
                    1,                                                                                                      // Method Signature
                    (byte)SignatureTypeCode.TypeHandle, (byte)SpecialType.System_Double, // Return Type
                    (byte)SignatureTypeCode.TypeHandle, (byte)SpecialType.System_Double,

                // System_Math__TruncateDouble
                (byte)(MemberFlags.Method | MemberFlags.Static),                                                            // Flags
                (byte)WellKnownType.System_Math,                                                                            // DeclaringTypeId
                0,                                                                                                          // Arity
                    1,                                                                                                      // Method Signature
                    (byte)SignatureTypeCode.TypeHandle, (byte)SpecialType.System_Double, // Return Type
                    (byte)SignatureTypeCode.TypeHandle, (byte)SpecialType.System_Double,

                 // System_Index__ctor
                 (byte)(MemberFlags.Constructor),                                                                                                               // Flags
                 (byte)WellKnownType.ExtSentinel, (byte)(WellKnownType.System_Index - WellKnownType.ExtSentinel),                                               // DeclaringTypeId
                 0,                                                                                                                                             // Arity
                     2,                                                                                                                                         // Method Signature
                     (byte)SignatureTypeCode.TypeHandle, (byte)SpecialType.System_Void,
                     (byte)SignatureTypeCode.TypeHandle, (byte)SpecialType.System_Int32,
                     (byte)SignatureTypeCode.TypeHandle, (byte)SpecialType.System_Boolean,

                 // System_Index__GetOffset
                 (byte)MemberFlags.Method,                                                                                                                      // Flags
                 (byte)WellKnownType.ExtSentinel, (byte)(WellKnownType.System_Index - WellKnownType.ExtSentinel),                                               // DeclaringTypeId
                 0,                                                                                                                                             // Arity
                     1,                                                                                                                                         // Method Signature
                     (byte)SignatureTypeCode.TypeHandle, (byte)SpecialType.System_Int32,
                     (byte)SignatureTypeCode.TypeHandle, (byte)SpecialType.System_Int32,

                 // System_Range__ctor
                 (byte)(MemberFlags.Constructor),
                 (byte)WellKnownType.ExtSentinel, (byte)(WellKnownType.System_Range - WellKnownType.ExtSentinel),                                               // DeclaringTypeId
                 0,                                                                                                                                             // Arity
                     2,                                                                                                                                         // Method Signature
                     (byte)SignatureTypeCode.TypeHandle, (byte)SpecialType.System_Void,
                     (byte)SignatureTypeCode.TypeHandle, (byte)WellKnownType.ExtSentinel, (byte)(WellKnownType.System_Index - WellKnownType.ExtSentinel),
                     (byte)SignatureTypeCode.TypeHandle, (byte)WellKnownType.ExtSentinel, (byte)(WellKnownType.System_Index - WellKnownType.ExtSentinel),

                 // System_Range__StartAt
                 (byte)(MemberFlags.Method | MemberFlags.Static),
                 (byte)WellKnownType.ExtSentinel, (byte)(WellKnownType.System_Range - WellKnownType.ExtSentinel),                                               // DeclaringTypeId
                 0,                                                                                                                                             // Arity
                     1,                                                                                                                                         // Method Signature
                     (byte)SignatureTypeCode.TypeHandle, (byte)WellKnownType.ExtSentinel, (byte)(WellKnownType.System_Range - WellKnownType.ExtSentinel),
                     (byte)SignatureTypeCode.TypeHandle, (byte)WellKnownType.ExtSentinel, (byte)(WellKnownType.System_Index - WellKnownType.ExtSentinel),

                 // System_Range__EndAt
                 (byte)(MemberFlags.Method | MemberFlags.Static),
                 (byte)WellKnownType.ExtSentinel, (byte)(WellKnownType.System_Range - WellKnownType.ExtSentinel),                                               // DeclaringTypeId
                 0,                                                                                                                                             // Arity
                     1,                                                                                                                                         // Method Signature
                     (byte)SignatureTypeCode.TypeHandle, (byte)WellKnownType.ExtSentinel, (byte)(WellKnownType.System_Range - WellKnownType.ExtSentinel),
                     (byte)SignatureTypeCode.TypeHandle, (byte)WellKnownType.ExtSentinel, (byte)(WellKnownType.System_Index - WellKnownType.ExtSentinel),

                 // System_Range__get_All
                 (byte)(MemberFlags.PropertyGet | MemberFlags.Static),
                 (byte)WellKnownType.ExtSentinel, (byte)(WellKnownType.System_Range - WellKnownType.ExtSentinel),                                               // DeclaringTypeId
                 0,                                                                                                                                             // Arity
                     0,                                                                                                                                         // Method Signature
                     (byte)SignatureTypeCode.TypeHandle, (byte)WellKnownType.ExtSentinel, (byte)(WellKnownType.System_Range - WellKnownType.ExtSentinel),

                 // System_Range__get_Start
                 (byte)MemberFlags.PropertyGet,
                 (byte)WellKnownType.ExtSentinel, (byte)(WellKnownType.System_Range - WellKnownType.ExtSentinel),                                               // DeclaringTypeId
                 0,                                                                                                                                             // Arity
                     0,                                                                                                                                         // Method Signature
                     (byte)SignatureTypeCode.TypeHandle, (byte)WellKnownType.ExtSentinel, (byte)(WellKnownType.System_Index - WellKnownType.ExtSentinel),

                 // System_Range__get_End
                 (byte)MemberFlags.PropertyGet,
                 (byte)WellKnownType.ExtSentinel, (byte)(WellKnownType.System_Range - WellKnownType.ExtSentinel),                                               // DeclaringTypeId
                 0,                                                                                                                                             // Arity
                     0,                                                                                                                                         // Method Signature
                     (byte)SignatureTypeCode.TypeHandle, (byte)WellKnownType.ExtSentinel, (byte)(WellKnownType.System_Index - WellKnownType.ExtSentinel),

                // System_Runtime_CompilerServices_AsyncIteratorStateMachineAttribute__ctor
                (byte)MemberFlags.Constructor,                                                                              // Flags
                (byte)WellKnownType.ExtSentinel, (byte)(WellKnownType.System_Runtime_CompilerServices_AsyncIteratorStateMachineAttribute - WellKnownType.ExtSentinel), // DeclaringTypeId
                0,                                                                                                          // Arity
                    1,                                                                                                      // Method Signature
                    (byte)SignatureTypeCode.TypeHandle, (byte)SpecialType.System_Void, // Return Type
                    (byte)SignatureTypeCode.TypeHandle, (byte)WellKnownType.System_Type,

                // System_IAsyncDisposable__DisposeAsync
                (byte)(MemberFlags.Method | MemberFlags.Virtual),                                                                                              // Flags
                (byte)WellKnownType.ExtSentinel, (byte)(WellKnownType.System_IAsyncDisposable - WellKnownType.ExtSentinel),                                    // DeclaringTypeId
                0,                                                                                                                                             // Arity
                    0,                                                                                                                                         // Method Signature
                    (byte)SignatureTypeCode.TypeHandle, (byte)WellKnownType.ExtSentinel, (byte)(WellKnownType.System_Threading_Tasks_ValueTask - WellKnownType.ExtSentinel), // Return Type: ValueTask

                // System_Collections_Generic_IAsyncEnumerable_T__GetAsyncEnumerator
                (byte)(MemberFlags.Method | MemberFlags.Virtual),                                                                                               // Flags
                (byte)WellKnownType.ExtSentinel, (byte)(WellKnownType.System_Collections_Generic_IAsyncEnumerable_T - WellKnownType.ExtSentinel),               // DeclaringTypeId
                0,                                                                                                                                              // Arity
                    1,                                                                                                                                          // Method Signature
                    (byte)SignatureTypeCode.GenericTypeInstance, // Return Type: IAsyncEnumerator<T>
                        (byte)SignatureTypeCode.TypeHandle, (byte)WellKnownType.ExtSentinel, (byte)(WellKnownType.System_Collections_Generic_IAsyncEnumerator_T - WellKnownType.ExtSentinel),
                        1,
                        (byte)SignatureTypeCode.GenericTypeParameter, 0,
                    (byte)SignatureTypeCode.TypeHandle, // Argument: CancellationToken
                        (byte)WellKnownType.ExtSentinel, (byte)(WellKnownType.System_Threading_CancellationToken - WellKnownType.ExtSentinel),

                // System_Collections_Generic_IAsyncEnumerator_T__MoveNextAsync
                (byte)(MemberFlags.Method | MemberFlags.Virtual),                                                                                               // Flags
                (byte)WellKnownType.ExtSentinel, (byte)(WellKnownType.System_Collections_Generic_IAsyncEnumerator_T - WellKnownType.ExtSentinel),               // DeclaringTypeId
                0,                                                                                                                                              // Arity
                    0,                                                                                                                                          // Method Signature
                    (byte)SignatureTypeCode.GenericTypeInstance, // Return Type: ValueTask<bool>
                    (byte)SignatureTypeCode.TypeHandle, (byte)WellKnownType.ExtSentinel, (byte)(WellKnownType.System_Threading_Tasks_ValueTask_T - WellKnownType.ExtSentinel),
                    1,
                    (byte)SignatureTypeCode.TypeHandle, (byte)SpecialType.System_Boolean,

                // System_Collections_Generic_IAsyncEnumerator_T__get_Current
                (byte)(MemberFlags.PropertyGet | MemberFlags.Virtual),                                                                                          // Flags
                (byte)WellKnownType.ExtSentinel, (byte)(WellKnownType.System_Collections_Generic_IAsyncEnumerator_T - WellKnownType.ExtSentinel),               // DeclaringTypeId
                0,                                                                                                                                              // Arity
                    0,                                                                                                                                          // Method Signature
                    (byte)SignatureTypeCode.GenericTypeParameter, 0, // Return Type: T

                // System_Threading_Tasks_Sources_ManualResetValueTaskSourceCore_T__GetResult,
                (byte)MemberFlags.Method,                                                                                                                       // Flags
                (byte)WellKnownType.ExtSentinel, (byte)(WellKnownType.System_Threading_Tasks_Sources_ManualResetValueTaskSourceCore_T - WellKnownType.ExtSentinel),     // DeclaringTypeId
                0,                                                                                                                                              // Arity
                    1,                                                                                                                                          // Method Signature
                    (byte)SignatureTypeCode.GenericTypeParameter, 0, // Return Type: T
                    (byte)SignatureTypeCode.TypeHandle, (byte)SpecialType.System_Int16, // Argument: short

                // System_Threading_Tasks_Sources_ManualResetValueTaskSourceCore_T__GetStatus,
                (byte)MemberFlags.Method,                                                                                                                       // Flags
                (byte)WellKnownType.ExtSentinel, (byte)(WellKnownType.System_Threading_Tasks_Sources_ManualResetValueTaskSourceCore_T - WellKnownType.ExtSentinel),     // DeclaringTypeId
                0,                                                                                                                                              // Arity
                    1,                                                                                                                                          // Method Signature
                    (byte)SignatureTypeCode.TypeHandle, (byte)WellKnownType.ExtSentinel, (byte)(WellKnownType.System_Threading_Tasks_Sources_ValueTaskSourceStatus - WellKnownType.ExtSentinel), // Return Type
                    (byte)SignatureTypeCode.TypeHandle, (byte)SpecialType.System_Int16, // Argument: short

                // System_Threading_Tasks_Sources_ManualResetValueTaskSourceCore_T__OnCompleted,
                (byte)MemberFlags.Method,                                                                                                                       // Flags
                (byte)WellKnownType.ExtSentinel, (byte)(WellKnownType.System_Threading_Tasks_Sources_ManualResetValueTaskSourceCore_T - WellKnownType.ExtSentinel),     // DeclaringTypeId
                0,                                                                                                                                              // Arity
                    4,                                                                                                                                          // Method Signature
                    (byte)SignatureTypeCode.TypeHandle, (byte)SpecialType.System_Void, // Return Type
                    (byte)SignatureTypeCode.GenericTypeInstance, // Argument: Action<object>
                    (byte)SignatureTypeCode.TypeHandle, (byte)WellKnownType.System_Action_T,
                    1,
                        (byte)SignatureTypeCode.TypeHandle, (byte)SpecialType.System_Object,
                    (byte)SignatureTypeCode.TypeHandle, (byte)SpecialType.System_Object, // Argument
                    (byte)SignatureTypeCode.TypeHandle, (byte)SpecialType.System_Int16, // Argument
                    (byte)SignatureTypeCode.TypeHandle, (byte)WellKnownType.ExtSentinel, (byte)(WellKnownType.System_Threading_Tasks_Sources_ValueTaskSourceOnCompletedFlags - WellKnownType.ExtSentinel), // Argument

                // System_Threading_Tasks_Sources_ManualResetValueTaskSourceCore_T__Reset
                (byte)MemberFlags.Method,                                                                                                                       // Flags
                (byte)WellKnownType.ExtSentinel, (byte)(WellKnownType.System_Threading_Tasks_Sources_ManualResetValueTaskSourceCore_T - WellKnownType.ExtSentinel),     // DeclaringTypeId
                0,                                                                                                                                              // Arity
                    0,                                                                                                                                          // Method Signature
                    (byte)SignatureTypeCode.TypeHandle, (byte)SpecialType.System_Void, // Return Type

                // System_Threading_Tasks_Sources_ManualResetValueTaskSourceCore_T__SetException,
                (byte)MemberFlags.Method,                                                                                                                       // Flags
                (byte)WellKnownType.ExtSentinel, (byte)(WellKnownType.System_Threading_Tasks_Sources_ManualResetValueTaskSourceCore_T - WellKnownType.ExtSentinel),     // DeclaringTypeId
                0,                                                                                                                                              // Arity
                    1,                                                                                                                                          // Method Signature
                    (byte)SignatureTypeCode.TypeHandle, (byte)SpecialType.System_Void, // Return Type
                    (byte)SignatureTypeCode.TypeHandle, (byte)WellKnownType.System_Exception, // Argument

                // System_Threading_Tasks_Sources_ManualResetValueTaskSourceCore_T__SetResult,
                (byte)MemberFlags.Method,                                                                                                                       // Flags
                (byte)WellKnownType.ExtSentinel, (byte)(WellKnownType.System_Threading_Tasks_Sources_ManualResetValueTaskSourceCore_T - WellKnownType.ExtSentinel),     // DeclaringTypeId
                0,                                                                                                                                              // Arity
                    1,                                                                                                                                          // Method Signature
                    (byte)SignatureTypeCode.TypeHandle, (byte)SpecialType.System_Void, // Return Type
                    (byte)SignatureTypeCode.GenericTypeParameter, 0, // Argument: T

                // System_Threading_Tasks_Sources_ManualResetValueTaskSourceCore_T__get_Version,
                (byte)MemberFlags.PropertyGet,                                                                                                                  // Flags
                (byte)WellKnownType.ExtSentinel, (byte)(WellKnownType.System_Threading_Tasks_Sources_ManualResetValueTaskSourceCore_T - WellKnownType.ExtSentinel),     // DeclaringTypeId
                0,                                                                                                                                              // Arity
                    0,                                                                                                                                          // Method Signature
                    (byte)SignatureTypeCode.TypeHandle, (byte)SpecialType.System_Int16,

                // System_Threading_Tasks_Sources_IValueTaskSource_T__GetResult,
                (byte)(MemberFlags.Method | MemberFlags.Virtual),                                                                                               // Flags
                (byte)WellKnownType.ExtSentinel, (byte)(WellKnownType.System_Threading_Tasks_Sources_IValueTaskSource_T - WellKnownType.ExtSentinel),           // DeclaringTypeId
                0,                                                                                                                                              // Arity
                    1,                                                                                                                                          // Method Signature
                    (byte)SignatureTypeCode.GenericTypeParameter, 0, // Return Type: T
                    (byte)SignatureTypeCode.TypeHandle, (byte)SpecialType.System_Int16, // Argument: short

                // System_Threading_Tasks_Sources_IValueTaskSource_T__GetStatus,
                (byte)(MemberFlags.Method | MemberFlags.Virtual),                                                                                               // Flags
                (byte)WellKnownType.ExtSentinel, (byte)(WellKnownType.System_Threading_Tasks_Sources_IValueTaskSource_T - WellKnownType.ExtSentinel),           // DeclaringTypeId
                0,                                                                                                                                              // Arity
                    1,                                                                                                                                          // Method Signature
                    (byte)SignatureTypeCode.TypeHandle, (byte)WellKnownType.ExtSentinel, (byte)(WellKnownType.System_Threading_Tasks_Sources_ValueTaskSourceStatus - WellKnownType.ExtSentinel), // Return Type
                    (byte)SignatureTypeCode.TypeHandle, (byte)SpecialType.System_Int16, // Argument: short

                // System_Threading_Tasks_Sources_IValueTaskSource_T__OnCompleted,
                (byte)(MemberFlags.Method | MemberFlags.Virtual),                                                                                               // Flags
                (byte)WellKnownType.ExtSentinel, (byte)(WellKnownType.System_Threading_Tasks_Sources_IValueTaskSource_T - WellKnownType.ExtSentinel),           // DeclaringTypeId
                0,                                                                                                                                              // Arity
                    4,                                                                                                                                          // Method Signature
                    (byte)SignatureTypeCode.TypeHandle, (byte)SpecialType.System_Void, // Return Type
                    (byte)SignatureTypeCode.GenericTypeInstance, // Argument: Action<object>
                    (byte)SignatureTypeCode.TypeHandle, (byte)WellKnownType.System_Action_T,
                    1,
                        (byte)SignatureTypeCode.TypeHandle, (byte)SpecialType.System_Object,
                    (byte)SignatureTypeCode.TypeHandle, (byte)SpecialType.System_Object, // Argument
                    (byte)SignatureTypeCode.TypeHandle, (byte)SpecialType.System_Int16, // Argument
                    (byte)SignatureTypeCode.TypeHandle, (byte)WellKnownType.ExtSentinel, (byte)(WellKnownType.System_Threading_Tasks_Sources_ValueTaskSourceOnCompletedFlags - WellKnownType.ExtSentinel), // Argument

                // System_Threading_Tasks_Sources_IValueTaskSource__GetResult,
                (byte)(MemberFlags.Method | MemberFlags.Virtual),                                                                                               // Flags
                (byte)WellKnownType.ExtSentinel, (byte)(WellKnownType.System_Threading_Tasks_Sources_IValueTaskSource - WellKnownType.ExtSentinel),             // DeclaringTypeId
                0,                                                                                                                                              // Arity
                    1,                                                                                                                                          // Method Signature
                    (byte)SignatureTypeCode.TypeHandle, (byte)SpecialType.System_Void, // Return Type
                    (byte)SignatureTypeCode.TypeHandle, (byte)SpecialType.System_Int16, // Argument: short

                // System_Threading_Tasks_Sources_IValueTaskSource__GetStatus,
                (byte)(MemberFlags.Method | MemberFlags.Virtual),                                                                                               // Flags
                (byte)WellKnownType.ExtSentinel, (byte)(WellKnownType.System_Threading_Tasks_Sources_IValueTaskSource - WellKnownType.ExtSentinel),             // DeclaringTypeId
                0,                                                                                                                                              // Arity
                    1,                                                                                                                                          // Method Signature
                    (byte)SignatureTypeCode.TypeHandle, (byte)WellKnownType.ExtSentinel, (byte)(WellKnownType.System_Threading_Tasks_Sources_ValueTaskSourceStatus - WellKnownType.ExtSentinel), // Return Type
                    (byte)SignatureTypeCode.TypeHandle, (byte)SpecialType.System_Int16, // Argument: short

                // System_Threading_Tasks_Sources_IValueTaskSource__OnCompleted,
                (byte)(MemberFlags.Method | MemberFlags.Virtual),                                                                                               // Flags
                (byte)WellKnownType.ExtSentinel, (byte)(WellKnownType.System_Threading_Tasks_Sources_IValueTaskSource - WellKnownType.ExtSentinel),             // DeclaringTypeId
                0,                                                                                                                                              // Arity
                    4,                                                                                                                                          // Method Signature
                    (byte)SignatureTypeCode.TypeHandle, (byte)SpecialType.System_Void, // Return Type
                    (byte)SignatureTypeCode.GenericTypeInstance, // Argument: Action<object>
                    (byte)SignatureTypeCode.TypeHandle, (byte)WellKnownType.System_Action_T,
                    1,
                        (byte)SignatureTypeCode.TypeHandle, (byte)SpecialType.System_Object,
                    (byte)SignatureTypeCode.TypeHandle, (byte)SpecialType.System_Object, // Argument
                    (byte)SignatureTypeCode.TypeHandle, (byte)SpecialType.System_Int16, // Argument
                    (byte)SignatureTypeCode.TypeHandle, (byte)WellKnownType.ExtSentinel, (byte)(WellKnownType.System_Threading_Tasks_Sources_ValueTaskSourceOnCompletedFlags - WellKnownType.ExtSentinel), // Argument

                // System_Threading_Tasks_ValueTask_T__ctorSourceAndToken
                (byte)MemberFlags.Constructor,                                                                                                                  // Flags
                (byte)WellKnownType.ExtSentinel, (byte)(WellKnownType.System_Threading_Tasks_ValueTask_T - WellKnownType.ExtSentinel),                          // DeclaringTypeId
                0,                                                                                                                                              // Arity
                    2,                                                                                                                                          // Method Signature
                    (byte)SignatureTypeCode.TypeHandle, (byte)SpecialType.System_Void, // Return Type
                    (byte)SignatureTypeCode.GenericTypeInstance, // Argument: IValueTaskSource<T>
                    (byte)SignatureTypeCode.TypeHandle, (byte)WellKnownType.ExtSentinel, (byte)(WellKnownType.System_Threading_Tasks_Sources_IValueTaskSource_T - WellKnownType.ExtSentinel),
                    1,
                        (byte)SignatureTypeCode.GenericTypeParameter, 0,
                    (byte)SignatureTypeCode.TypeHandle, (byte)SpecialType.System_Int16, // Argument

                // System_Threading_Tasks_ValueTask_T__ctorValue
                (byte)MemberFlags.Constructor,                                                                                                                  // Flags
                (byte)WellKnownType.ExtSentinel, (byte)(WellKnownType.System_Threading_Tasks_ValueTask_T - WellKnownType.ExtSentinel),                          // DeclaringTypeId
                0,                                                                                                                                              // Arity
                    1,                                                                                                                                          // Method Signature
                    (byte)SignatureTypeCode.TypeHandle, (byte)SpecialType.System_Void, // Return Type
                    (byte)SignatureTypeCode.GenericTypeParameter, 0, // Argument: T

                // System_Threading_Tasks_ValueTask__ctor
                (byte)MemberFlags.Constructor,                                                                                                                  // Flags
                (byte)WellKnownType.ExtSentinel, (byte)(WellKnownType.System_Threading_Tasks_ValueTask - WellKnownType.ExtSentinel),                            // DeclaringTypeId
                0,                                                                                                                                              // Arity
                    2,                                                                                                                                          // Method Signature
                    (byte)SignatureTypeCode.TypeHandle, (byte)SpecialType.System_Void, // Return Type
                    (byte)SignatureTypeCode.TypeHandle, (byte)WellKnownType.ExtSentinel, (byte)(WellKnownType.System_Threading_Tasks_Sources_IValueTaskSource - WellKnownType.ExtSentinel), // Argument: IValueTaskSource
                    (byte)SignatureTypeCode.TypeHandle, (byte)SpecialType.System_Int16, // Argument

                // System_Runtime_CompilerServices_AsyncIteratorMethodBuilder__Create
                (byte)(MemberFlags.Method | MemberFlags.Static),                                                                                               // Flags
                (byte)WellKnownType.ExtSentinel, (byte)(WellKnownType.System_Runtime_CompilerServices_AsyncIteratorMethodBuilder - WellKnownType.ExtSentinel), // DeclaringTypeId
                0,                                                                                                                                             // Arity
                    0,                                                                                                                                         // Method Signature
                    (byte)SignatureTypeCode.TypeHandle, (byte)WellKnownType.ExtSentinel, (byte)(WellKnownType.System_Runtime_CompilerServices_AsyncIteratorMethodBuilder - WellKnownType.ExtSentinel),

                // System_Runtime_CompilerServices_AsyncIteratorMethodBuilder__Complete
                (byte)MemberFlags.Method,                                                                                                                      // Flags
                (byte)WellKnownType.ExtSentinel, (byte)(WellKnownType.System_Runtime_CompilerServices_AsyncIteratorMethodBuilder - WellKnownType.ExtSentinel), // DeclaringTypeId
                0,                                                                                                                                             // Arity
                    0,                                                                                                                                         // Method Signature
                    (byte)SignatureTypeCode.TypeHandle, (byte)SpecialType.System_Void, // Return Type

                // System_Runtime_CompilerServices_AsyncIteratorMethodBuilder__AwaitOnCompleted
                (byte)MemberFlags.Method,                                                                                                                      // Flags
                (byte)WellKnownType.ExtSentinel, (byte)(WellKnownType.System_Runtime_CompilerServices_AsyncIteratorMethodBuilder - WellKnownType.ExtSentinel), // DeclaringTypeId
                2,                                                                                                                                             // Arity
                    2,                                                                                                                                         // Method Signature
                    (byte)SignatureTypeCode.TypeHandle, (byte)SpecialType.System_Void, // Return Type
                    (byte)SignatureTypeCode.ByReference, (byte)SignatureTypeCode.GenericMethodParameter, 0,
                    (byte)SignatureTypeCode.ByReference, (byte)SignatureTypeCode.GenericMethodParameter, (byte)SpecialType.System_Object,

                // System_Runtime_CompilerServices_AsyncIteratorMethodBuilder__AwaitUnsafeOnCompleted
                (byte)MemberFlags.Method,                                                                                                                      // Flags
                (byte)WellKnownType.ExtSentinel, (byte)(WellKnownType.System_Runtime_CompilerServices_AsyncIteratorMethodBuilder - WellKnownType.ExtSentinel), // DeclaringTypeId
                2,                                                                                                                                             // Arity
                    2,                                                                                                                                         // Method Signature
                    (byte)SignatureTypeCode.TypeHandle, (byte)SpecialType.System_Void, // Return Type
                    (byte)SignatureTypeCode.ByReference, (byte)SignatureTypeCode.GenericMethodParameter, 0,
                    (byte)SignatureTypeCode.ByReference, (byte)SignatureTypeCode.GenericMethodParameter, (byte)SpecialType.System_Object,

                // System_Runtime_CompilerServices_AsyncIteratorMethodBuilder__MoveNext_T
                (byte)MemberFlags.Method,                                                                                                                      // Flags
                (byte)WellKnownType.ExtSentinel, (byte)(WellKnownType.System_Runtime_CompilerServices_AsyncIteratorMethodBuilder - WellKnownType.ExtSentinel), // DeclaringTypeId
                1,                                                                                                                                             // Arity
                    1,                                                                                                                                         // Method Signature
                    (byte)SignatureTypeCode.TypeHandle, (byte)SpecialType.System_Void, // Return Type
                    (byte)SignatureTypeCode.ByReference, (byte)SignatureTypeCode.GenericMethodParameter, 0,

                 // System_Runtime_CompilerServices_ITuple__get_Item
                 (byte)(MemberFlags.PropertyGet | MemberFlags.Virtual),                                                                       // Flags
                 (byte)WellKnownType.ExtSentinel, (byte)(WellKnownType.System_Runtime_CompilerServices_ITuple - WellKnownType.ExtSentinel),   // DeclaringTypeId
                 0,                                                                                                                           // Arity
                    1,                                                                                                                        // Method Signature
                    (byte)SignatureTypeCode.TypeHandle, (byte)SpecialType.System_Object, // Return Type
                    (byte)SignatureTypeCode.TypeHandle, (byte)SpecialType.System_Int32,

                 // System_Runtime_CompilerServices_ITuple__get_Length
                 (byte)(MemberFlags.PropertyGet | MemberFlags.Virtual),                                                                       // Flags
                 (byte)WellKnownType.ExtSentinel, (byte)(WellKnownType.System_Runtime_CompilerServices_ITuple - WellKnownType.ExtSentinel),   // DeclaringTypeId
                 0,                                                                                                                           // Arity
                    0,                                                                                                                        // Method Signature
                    (byte)SignatureTypeCode.TypeHandle, (byte)SpecialType.System_Int32, // Return Type

                 // System_InvalidOperationException__ctor
                 (byte)MemberFlags.Constructor,                                                                                               // Flags
                  (byte)WellKnownType.ExtSentinel, (byte)(WellKnownType.System_InvalidOperationException - WellKnownType.ExtSentinel),        // DeclaringTypeId
                 0,                                                                                                                           // Arity
                    0,                                                                                                                        // Method Signature
                    (byte)SignatureTypeCode.TypeHandle, (byte)SpecialType.System_Void,

                 // System_Runtime_CompilerServices_SwitchExpressionException__ctor
                 (byte)MemberFlags.Constructor,                                                                                               // Flags
                 (byte)WellKnownType.ExtSentinel, (byte)(WellKnownType.System_Runtime_CompilerServices_SwitchExpressionException - WellKnownType.ExtSentinel),// DeclaringTypeId
                 0,                                                                                                                           // Arity
                    0,                                                                                                                        // Method Signature
                    (byte)SignatureTypeCode.TypeHandle, (byte)SpecialType.System_Void,

                 // System_Runtime_CompilerServices_SwitchExpressionException__ctorObject
                 (byte)MemberFlags.Constructor,                                                                                               // Flags
                 (byte)WellKnownType.ExtSentinel, (byte)(WellKnownType.System_Runtime_CompilerServices_SwitchExpressionException - WellKnownType.ExtSentinel),// DeclaringTypeId
                 0,                                                                                                                           // Arity
                    1,                                                                                                                        // Method Signature
                    (byte)SignatureTypeCode.TypeHandle, (byte)SpecialType.System_Void,
                    (byte)SignatureTypeCode.TypeHandle, (byte)SpecialType.System_Object,

                // System_Threading_CancellationToken__Equals
                (byte)MemberFlags.Method,                                                                                   // Flags
                (byte)WellKnownType.ExtSentinel, (byte)(WellKnownType.System_Threading_CancellationToken - WellKnownType.ExtSentinel), // DeclaringTypeId
                0,                                                                                                          // Arity
                    1,                                                                                                      // Method Signature
                    (byte)SignatureTypeCode.TypeHandle, (byte)SpecialType.System_Boolean, // Return Type
                    (byte)SignatureTypeCode.TypeHandle, (byte)WellKnownType.ExtSentinel, (byte)(WellKnownType.System_Threading_CancellationToken - WellKnownType.ExtSentinel), // Argument: CancellationToken

                // System_Threading_CancellationTokenSource__CreateLinkedTokenSource
                (byte)(MemberFlags.Method | MemberFlags.Static),                                                            // Flags
                (byte)WellKnownType.ExtSentinel, (byte)(WellKnownType.System_Threading_CancellationTokenSource - WellKnownType.ExtSentinel), // DeclaringTypeId
                0,                                                                                                          // Arity
                    2,                                                                                                      // Method Signature
                    (byte)SignatureTypeCode.TypeHandle, (byte)WellKnownType.ExtSentinel, (byte)(WellKnownType.System_Threading_CancellationTokenSource - WellKnownType.ExtSentinel), // Return Type
                    (byte)SignatureTypeCode.TypeHandle, (byte)WellKnownType.ExtSentinel, (byte)(WellKnownType.System_Threading_CancellationToken - WellKnownType.ExtSentinel), // Argument: CancellationToken
                    (byte)SignatureTypeCode.TypeHandle, (byte)WellKnownType.ExtSentinel, (byte)(WellKnownType.System_Threading_CancellationToken - WellKnownType.ExtSentinel), // Argument: CancellationToken

                // System_Threading_CancellationTokenSource__Token
                (byte)MemberFlags.Property,                                                                                 // Flags
                (byte)WellKnownType.ExtSentinel, (byte)(WellKnownType.System_Threading_CancellationTokenSource - WellKnownType.ExtSentinel), // DeclaringTypeId
                0,                                                                                                          // Arity
                    0,                                                                                                      // Method Signature
                    (byte)SignatureTypeCode.TypeHandle, (byte)WellKnownType.ExtSentinel, (byte)(WellKnownType.System_Threading_CancellationToken - WellKnownType.ExtSentinel), // Return Type

                // System_Threading_CancellationTokenSource__Dispose
                (byte)MemberFlags.Method,                                                                                   // Flags
                (byte)WellKnownType.ExtSentinel, (byte)(WellKnownType.System_Threading_CancellationTokenSource - WellKnownType.ExtSentinel), // DeclaringTypeId
                0,                                                                                                          // Arity
                    0,                                                                                                      // Method Signature
                    (byte)SignatureTypeCode.TypeHandle, (byte)SpecialType.System_Void, // Return Type,

                // System_ArgumentNullException__ctorString
                (byte)MemberFlags.Constructor,                                                                              // Flags
                (byte)WellKnownType.ExtSentinel, (byte)(WellKnownType.System_ArgumentNullException - WellKnownType.ExtSentinel), // DeclaringTypeId
                0,                                                                                                          // Arity
                    1,                                                                                                      // Method Signature
                    (byte)SignatureTypeCode.TypeHandle, (byte)SpecialType.System_Void,                                      // Return Type
                    (byte)SignatureTypeCode.TypeHandle, (byte)SpecialType.System_String,                                    // Argument

                // System_Runtime_CompilerServices_NativeIntegerAttribute__ctor
                (byte)MemberFlags.Constructor,                                                                              // Flags
                (byte)WellKnownType.ExtSentinel, (byte)(WellKnownType.System_Runtime_CompilerServices_NativeIntegerAttribute - WellKnownType.ExtSentinel),                                       // DeclaringTypeId
                0,                                                                                                          // Arity
                    0,                                                                                                      // Method Signature
                    (byte)SignatureTypeCode.TypeHandle, (byte)SpecialType.System_Void, // Return Type

                // System_Runtime_CompilerServices_NativeIntegerAttribute__ctorTransformFlags
                (byte)MemberFlags.Constructor,                                                                              // Flags
                (byte)WellKnownType.ExtSentinel, (byte)(WellKnownType.System_Runtime_CompilerServices_NativeIntegerAttribute - WellKnownType.ExtSentinel),                                       // DeclaringTypeId
                0,                                                                                                          // Arity
                    1,                                                                                                      // Method Signature
                    (byte)SignatureTypeCode.TypeHandle, (byte)SpecialType.System_Void, // Return Type
                    (byte)SignatureTypeCode.SZArray, (byte)SignatureTypeCode.TypeHandle, (byte)SpecialType.System_Boolean,

                // System_Text_StringBuilder__AppendString
                (byte)MemberFlags.Method,                                                                                   // Flags
                (byte)WellKnownType.ExtSentinel, (byte)(WellKnownType.System_Text_StringBuilder - WellKnownType.ExtSentinel),    // DeclaringTypeId
                0,                                                                                                          // Arity
                    1,                                                                                                      // Method Signature
                    (byte)SignatureTypeCode.TypeHandle, (byte)WellKnownType.ExtSentinel, (byte)(WellKnownType.System_Text_StringBuilder - WellKnownType.ExtSentinel), // Return Type
                    (byte)SignatureTypeCode.TypeHandle, (byte)SpecialType.System_String,
                    
                // System_Text_StringBuilder__AppendChar
                (byte)MemberFlags.Method,                                                                                   // Flags
                (byte)WellKnownType.ExtSentinel, (byte)(WellKnownType.System_Text_StringBuilder - WellKnownType.ExtSentinel),    // DeclaringTypeId
                0,                                                                                                          // Arity
                    1,                                                                                                      // Method Signature
                    (byte)SignatureTypeCode.TypeHandle, (byte)WellKnownType.ExtSentinel, (byte)(WellKnownType.System_Text_StringBuilder - WellKnownType.ExtSentinel), // Return Type
                    (byte)SignatureTypeCode.TypeHandle, (byte)SpecialType.System_Char,

                // System_Text_StringBuilder__AppendObject
                (byte)MemberFlags.Method,                                                                                   // Flags
                (byte)WellKnownType.ExtSentinel, (byte)(WellKnownType.System_Text_StringBuilder - WellKnownType.ExtSentinel),    // DeclaringTypeId
                0,                                                                                                          // Arity
                    1,                                                                                                      // Method Signature
                    (byte)SignatureTypeCode.TypeHandle, (byte)WellKnownType.ExtSentinel, (byte)(WellKnownType.System_Text_StringBuilder - WellKnownType.ExtSentinel), // Return Type
                    (byte)SignatureTypeCode.TypeHandle, (byte)SpecialType.System_Object,

                // System_Text_StringBuilder__ctor
                (byte)MemberFlags.Constructor,                                                                              // Flags
                (byte)WellKnownType.ExtSentinel, (byte)(WellKnownType.System_Text_StringBuilder - WellKnownType.ExtSentinel),    // DeclaringTypeId
                0,                                                                                                          // Arity
                    0,                                                                                                      // Method Signature
                    (byte)SignatureTypeCode.TypeHandle, (byte)SpecialType.System_Void, // Return Type
                    
                // System_Runtime_CompilerServices_DefaultInterpolatedStringHandler__ToStringAndClear
                (byte)MemberFlags.Method,                                                                                   // Flags
                (byte)WellKnownType.ExtSentinel, (byte)(WellKnownType.System_Runtime_CompilerServices_DefaultInterpolatedStringHandler - WellKnownType.ExtSentinel), // DeclaringTypeId
                0,                                                                                                          // Arity
                    0,                                                                                                      // Method Signature
                    (byte)SignatureTypeCode.TypeHandle, (byte)SpecialType.System_String, // Return Type
<<<<<<< HEAD
=======

>>>>>>> 67d940c4
            };

            string[] allNames = new string[(int)WellKnownMember.Count]
            {
                "Round",                                    // System_Math__RoundDouble
                "Pow",                                      // System_Math__PowDoubleDouble
                "get_Length",                               // System_Array__get_Length
                "Empty",                                    // System_Array__Empty
                "ToBoolean",                                // System_Convert__ToBooleanDecimal
                "ToBoolean",                                // System_Convert__ToBooleanInt32
                "ToBoolean",                                // System_Convert__ToBooleanUInt32
                "ToBoolean",                                // System_Convert__ToBooleanInt64
                "ToBoolean",                                // System_Convert__ToBooleanUInt64
                "ToBoolean",                                // System_Convert__ToBooleanSingle
                "ToBoolean",                                // System_Convert__ToBooleanDouble
                "ToSByte",                                  // System_Convert__ToSByteDecimal
                "ToSByte",                                  // System_Convert__ToSByteDouble
                "ToSByte",                                  // System_Convert__ToSByteSingle
                "ToByte",                                   // System_Convert__ToByteDecimal
                "ToByte",                                   // System_Convert__ToByteDouble
                "ToByte",                                   // System_Convert__ToByteSingle
                "ToInt16",                                  // System_Convert__ToInt16Decimal
                "ToInt16",                                  // System_Convert__ToInt16Double
                "ToInt16",                                  // System_Convert__ToInt16Single
                "ToUInt16",                                 // System_Convert__ToUInt16Decimal
                "ToUInt16",                                 // System_Convert__ToUInt16Double
                "ToUInt16",                                 // System_Convert__ToUInt16Single
                "ToInt32",                                  // System_Convert__ToInt32Decimal
                "ToInt32",                                  // System_Convert__ToInt32Double
                "ToInt32",                                  // System_Convert__ToInt32Single
                "ToUInt32",                                 // System_Convert__ToUInt32Decimal
                "ToUInt32",                                 // System_Convert__ToUInt32Double
                "ToUInt32",                                 // System_Convert__ToUInt32Single
                "ToInt64",                                  // System_Convert__ToInt64Decimal
                "ToInt64",                                  // System_Convert__ToInt64Double
                "ToInt64",                                  // System_Convert__ToInt64Single
                "ToUInt64",                                 // System_Convert__ToUInt64Decimal
                "ToUInt64",                                 // System_Convert__ToUInt64Double
                "ToUInt64",                                 // System_Convert__ToUInt64Single
                "ToSingle",                                 // System_Convert__ToSingleDecimal
                "ToDouble",                                 // System_Convert__ToDoubleDecimal
                ".ctor",                                    // System_CLSCompliantAttribute__ctor
                ".ctor",                                    // System_FlagsAttribute__ctor
                ".ctor",                                    // System_Guid__ctor
                "GetTypeFromCLSID",                         // System_Type__GetTypeFromCLSID
                "GetTypeFromHandle",                        // System_Type__GetTypeFromHandle
                "Missing",                                  // System_Type__Missing
                WellKnownMemberNames.EqualityOperatorName,  // System_Type__op_Equality
                ".ctor",                                    // System_Reflection_AssemblyKeyFileAttribute__ctor
                ".ctor",                                    // System_Reflection_AssemblyKeyNameAttribute__ctor
                "GetMethodFromHandle",                      // System_Reflection_MethodBase__GetMethodFromHandle
                "GetMethodFromHandle",                      // System_Reflection_MethodBase__GetMethodFromHandle2
                "CreateDelegate",                           // System_Reflection_MethodInfo__CreateDelegate
                "CreateDelegate",                           // System_Delegate__CreateDelegate
                "CreateDelegate",                           // System_Delegate__CreateDelegate4
                "GetFieldFromHandle",                       // System_Reflection_FieldInfo__GetFieldFromHandle
                "GetFieldFromHandle",                       // System_Reflection_FieldInfo__GetFieldFromHandle2
                "Value",                                    // System_Reflection_Missing__Value
                "Equals",                                   // System_IEquatable_T__Equals
                "Equals",                                   // System_Collections_Generic_IEqualityComparer_T__Equals
                "Equals",                                   // System_Collections_Generic_EqualityComparer_T__Equals
                "GetHashCode",                              // System_Collections_Generic_EqualityComparer_T__GetHashCode
                "get_Default",                              // System_Collections_Generic_EqualityComparer_T__get_Default
                ".ctor",                                    // System_AttributeUsageAttribute__ctor
                "AllowMultiple",                            // System_AttributeUsageAttribute__AllowMultiple
                "Inherited",                                // System_AttributeUsageAttribute__Inherited
                ".ctor",                                    // System_ParamArrayAttribute__ctor
                ".ctor",                                    // System_STAThreadAttribute__ctor
                ".ctor",                                    // System_Reflection_DefaultMemberAttribute__ctor
                "Break",                                    // System_Diagnostics_Debugger__Break
                ".ctor",                                    // System_Diagnostics_DebuggerDisplayAttribute__ctor
                "Type",                                     // System_Diagnostics_DebuggerDisplayAttribute__Type
                ".ctor",                                    // System_Diagnostics_DebuggerNonUserCodeAttribute__ctor
                ".ctor",                                    // System_Diagnostics_DebuggerHiddenAttribute__ctor
                ".ctor",                                    // System_Diagnostics_DebuggerBrowsableAttribute__ctor
                ".ctor",                                    // System_Diagnostics_DebuggerStepThroughAttribute__ctor
                ".ctor",                                    // System_Diagnostics_DebuggableAttribute__ctorDebuggingModes
                "Default",                                  // System_Diagnostics_DebuggableAttribute_DebuggingModes__Default
                "DisableOptimizations",                     // System_Diagnostics_DebuggableAttribute_DebuggingModes__DisableOptimizations
                "EnableEditAndContinue",                    // System_Diagnostics_DebuggableAttribute_DebuggingModes__EnableEditAndContinue
                "IgnoreSymbolStoreSequencePoints",          // System_Diagnostics_DebuggableAttribute_DebuggingModes__IgnoreSymbolStoreSequencePoints
                ".ctor",                                    // System_Runtime_InteropServices_UnknownWrapper__ctor
                ".ctor",                                    // System_Runtime_InteropServices_DispatchWrapper__ctor
                ".ctor",                                    // System_Runtime_InteropServices_ClassInterfaceAttribute__ctorClassInterfaceType
                ".ctor",                                    // System_Runtime_InteropServices_CoClassAttribute__ctor
                ".ctor",                                    // System_Runtime_InteropServices_ComAwareEventInfo__ctor
                "AddEventHandler",                          // System_Runtime_InteropServices_ComAwareEventInfo__AddEventHandler
                "RemoveEventHandler",                       // System_Runtime_InteropServices_ComAwareEventInfo__RemoveEventHandler
                ".ctor",                                    // System_Runtime_InteropServices_ComEventInterfaceAttribute__ctor
                ".ctor",                                    // System_Runtime_InteropServices_ComSourceInterfacesAttribute__ctorString
                ".ctor",                                    // System_Runtime_InteropServices_ComVisibleAttribute__ctor
                ".ctor",                                    // System_Runtime_InteropServices_DispIdAttribute__ctor
                ".ctor",                                    // System_Runtime_InteropServices_GuidAttribute__ctor
                ".ctor",                                    // System_Runtime_InteropServices_InterfaceTypeAttribute__ctorComInterfaceType
                ".ctor",                                    // System_Runtime_InteropServices_InterfaceTypeAttribute__ctorInt16
                "GetTypeFromCLSID",                         // System_Runtime_InteropServices_Marshal__GetTypeFromCLSID
                ".ctor",                                    // System_Runtime_InteropServices_TypeIdentifierAttribute__ctor
                ".ctor",                                    // System_Runtime_InteropServices_TypeIdentifierAttribute__ctorStringString
                ".ctor",                                    // System_Runtime_InteropServices_BestFitMappingAttribute__ctor
                ".ctor",                                    // System_Runtime_InteropServices_DefaultParameterValueAttribute__ctor
                ".ctor",                                    // System_Runtime_InteropServices_LCIDConversionAttribute__ctor
                ".ctor",                                    // System_Runtime_InteropServices_UnmanagedFunctionPointerAttribute__ctor
                "AddEventHandler",                          // System_Runtime_InteropServices_WindowsRuntime_EventRegistrationTokenTable_T__AddEventHandler
                "GetOrCreateEventRegistrationTokenTable",   // System_Runtime_InteropServices_WindowsRuntime_EventRegistrationTokenTable_T__GetOrCreateEventRegistrationTokenTable
                "InvocationList",                           // System_Runtime_InteropServices_WindowsRuntime_EventRegistrationTokenTable_T__InvocationList
                "RemoveEventHandler",                       // System_Runtime_InteropServices_WindowsRuntime_EventRegistrationTokenTable_T__RemoveEventHandler
                "AddEventHandler",                          // System_Runtime_InteropServices_WindowsRuntime_WindowsRuntimeMarshal__AddEventHandler_T
                "RemoveAllEventHandlers",                   // System_Runtime_InteropServices_WindowsRuntime_WindowsRuntimeMarshal__RemoveAllEventHandlers
                "RemoveEventHandler",                       // System_Runtime_InteropServices_WindowsRuntime_WindowsRuntimeMarshal__RemoveEventHandler_T
                ".ctor",                                    // System_Runtime_CompilerServices_DateTimeConstantAttribute__ctor
                ".ctor",                                    // System_Runtime_CompilerServices_DecimalConstantAttribute__ctor
                ".ctor",                                    // System_Runtime_CompilerServices_DecimalConstantAttribute__ctorByteByteInt32Int32Int32
                ".ctor",                                    // System_Runtime_CompilerServices_ExtensionAttribute__ctor
                ".ctor",                                    // System_Runtime_CompilerServices_CompilerGeneratedAttribute__ctor
                ".ctor",                                    // System_Runtime_CompilerServices_AccessedThroughPropertyAttribute__ctor
                ".ctor",                                    // System_Runtime_CompilerServices_CompilationRelaxationsAttribute__ctorInt32
                ".ctor",                                    // System_Runtime_CompilerServices_RuntimeCompatibilityAttribute__ctor
                "WrapNonExceptionThrows",                   // System_Runtime_CompilerServices_RuntimeCompatibilityAttribute__WrapNonExceptionThrows
                ".ctor",                                    // System_Runtime_CompilerServices_UnsafeValueTypeAttribute__ctor
                ".ctor",                                    // System_Runtime_CompilerServices_FixedBufferAttribute__ctor
                ".ctor",                                    // System_Runtime_CompilerServices_DynamicAttribute__ctor
                ".ctor",                                    // System_Runtime_CompilerServices_DynamicAttribute__ctorTransformFlags
                "Create",                                   // System_Runtime_CompilerServices_CallSite_T__Create
                "Target",                                   // System_Runtime_CompilerServices_CallSite_T__Target
                "GetObjectValue",                           // System_Runtime_CompilerServices_RuntimeHelpers__GetObjectValueObject
                "InitializeArray",                          // System_Runtime_CompilerServices_RuntimeHelpers__InitializeArrayArrayRuntimeFieldHandle
                "get_OffsetToStringData",                   // System_Runtime_CompilerServices_RuntimeHelpers__get_OffsetToStringData
                "GetSubArray",                              // System_Runtime_CompilerServices_RuntimeHelpers__GetSubArray_T
                "EnsureSufficientExecutionStack",           // System_Runtime_CompilerServices_RuntimeHelpers__EnsureSufficientExecutionStack
                "Capture",                                  // System_Runtime_ExceptionServices_ExceptionDispatchInfo__Capture
                "Throw",                                    // System_Runtime_ExceptionServices_ExceptionDispatchInfo__Throw
                ".ctor",                                    // System_Security_UnverifiableCodeAttribute__ctor
                "RequestMinimum",                           // System_Security_Permissions_SecurityAction__RequestMinimum
                ".ctor",                                    // System_Security_Permissions_SecurityPermissionAttribute__ctor
                "SkipVerification",                         // System_Security_Permissions_SecurityPermissionAttribute__SkipVerification
                "CreateInstance",                           // System_Activator__CreateInstance
                "CreateInstance",                           // System_Activator__CreateInstance_T
                "CompareExchange",                          // System_Threading_Interlocked__CompareExchange
                "CompareExchange",                          // System_Threading_Interlocked__CompareExchange_T
                "Enter",                                    // System_Threading_Monitor__Enter
                "Enter",                                    // System_Threading_Monitor__Enter2
                "Exit",                                     // System_Threading_Monitor__Exit
                "CurrentThread",                            // System_Threading_Thread__CurrentThread
                "ManagedThreadId",                          // System_Threading_Thread__ManagedThreadId
                "BinaryOperation",                          // Microsoft_CSharp_RuntimeBinder_Binder__BinaryOperation
                "Convert",                                  // Microsoft_CSharp_RuntimeBinder_Binder__Convert
                "GetIndex",                                 // Microsoft_CSharp_RuntimeBinder_Binder__GetIndex
                "GetMember",                                // Microsoft_CSharp_RuntimeBinder_Binder__GetMember
                "Invoke",                                   // Microsoft_CSharp_RuntimeBinder_Binder__Invoke
                "InvokeConstructor",                        // Microsoft_CSharp_RuntimeBinder_Binder__InvokeConstructor
                "InvokeMember",                             // Microsoft_CSharp_RuntimeBinder_Binder__InvokeMember
                "IsEvent",                                  // Microsoft_CSharp_RuntimeBinder_Binder__IsEvent
                "SetIndex",                                 // Microsoft_CSharp_RuntimeBinder_Binder__SetIndex
                "SetMember",                                // Microsoft_CSharp_RuntimeBinder_Binder__SetMember
                "UnaryOperation",                           // Microsoft_CSharp_RuntimeBinder_Binder__UnaryOperation
                "Create",                                   // Microsoft_CSharp_RuntimeBinder_CSharpArgumentInfo__Create
                "ToDecimal",                                // Microsoft_VisualBasic_CompilerServices_Conversions__ToDecimalBoolean
                "ToBoolean",                                // Microsoft_VisualBasic_CompilerServices_Conversions__ToBooleanString
                "ToSByte",                                  // Microsoft_VisualBasic_CompilerServices_Conversions__ToSByteString
                "ToByte",                                   // Microsoft_VisualBasic_CompilerServices_Conversions__ToByteString
                "ToShort",                                  // Microsoft_VisualBasic_CompilerServices_Conversions__ToShortString
                "ToUShort",                                 // Microsoft_VisualBasic_CompilerServices_Conversions__ToUShortString
                "ToInteger",                                // Microsoft_VisualBasic_CompilerServices_Conversions__ToIntegerString
                "ToUInteger",                               // Microsoft_VisualBasic_CompilerServices_Conversions__ToUIntegerString
                "ToLong",                                   // Microsoft_VisualBasic_CompilerServices_Conversions__ToLongString
                "ToULong",                                  // Microsoft_VisualBasic_CompilerServices_Conversions__ToULongString
                "ToSingle",                                 // Microsoft_VisualBasic_CompilerServices_Conversions__ToSingleString
                "ToDouble",                                 // Microsoft_VisualBasic_CompilerServices_Conversions__ToDoubleString
                "ToDecimal",                                // Microsoft_VisualBasic_CompilerServices_Conversions__ToDecimalString
                "ToDate",                                   // Microsoft_VisualBasic_CompilerServices_Conversions__ToDateString
                "ToChar",                                   // Microsoft_VisualBasic_CompilerServices_Conversions__ToCharString
                "ToCharArrayRankOne",                       // Microsoft_VisualBasic_CompilerServices_Conversions__ToCharArrayRankOneString
                "ToString",                                 // Microsoft_VisualBasic_CompilerServices_Conversions__ToStringBoolean
                "ToString",                                 // Microsoft_VisualBasic_CompilerServices_Conversions__ToStringInt32
                "ToString",                                 // Microsoft_VisualBasic_CompilerServices_Conversions__ToStringByte
                "ToString",                                 // Microsoft_VisualBasic_CompilerServices_Conversions__ToStringUInt32
                "ToString",                                 // Microsoft_VisualBasic_CompilerServices_Conversions__ToStringInt64
                "ToString",                                 // Microsoft_VisualBasic_CompilerServices_Conversions__ToStringUInt64
                "ToString",                                 // Microsoft_VisualBasic_CompilerServices_Conversions__ToStringSingle
                "ToString",                                 // Microsoft_VisualBasic_CompilerServices_Conversions__ToStringDouble
                "ToString",                                 // Microsoft_VisualBasic_CompilerServices_Conversions__ToStringDecimal
                "ToString",                                 // Microsoft_VisualBasic_CompilerServices_Conversions__ToStringDateTime
                "ToString",                                 // Microsoft_VisualBasic_CompilerServices_Conversions__ToStringChar
                "ToString",                                 // Microsoft_VisualBasic_CompilerServices_Conversions__ToStringObject
                "ToBoolean",                                // Microsoft_VisualBasic_CompilerServices_Conversions__ToBooleanObject
                "ToSByte",                                  // Microsoft_VisualBasic_CompilerServices_Conversions__ToSByteObject
                "ToByte",                                   // Microsoft_VisualBasic_CompilerServices_Conversions__ToByteObject
                "ToShort",                                  // Microsoft_VisualBasic_CompilerServices_Conversions__ToShortObject
                "ToUShort",                                 // Microsoft_VisualBasic_CompilerServices_Conversions__ToUShortObject
                "ToInteger",                                // Microsoft_VisualBasic_CompilerServices_Conversions__ToIntegerObject
                "ToUInteger",                               // Microsoft_VisualBasic_CompilerServices_Conversions__ToUIntegerObject
                "ToLong",                                   // Microsoft_VisualBasic_CompilerServices_Conversions__ToLongObject
                "ToULong",                                  // Microsoft_VisualBasic_CompilerServices_Conversions__ToULongObject
                "ToSingle",                                 // Microsoft_VisualBasic_CompilerServices_Conversions__ToSingleObject
                "ToDouble",                                 // Microsoft_VisualBasic_CompilerServices_Conversions__ToDoubleObject
                "ToDecimal",                                // Microsoft_VisualBasic_CompilerServices_Conversions__ToDecimalObject
                "ToDate",                                   // Microsoft_VisualBasic_CompilerServices_Conversions__ToDateObject
                "ToChar",                                   // Microsoft_VisualBasic_CompilerServices_Conversions__ToCharObject
                "ToCharArrayRankOne",                       // Microsoft_VisualBasic_CompilerServices_Conversions__ToCharArrayRankOneObject
                "ToGenericParameter",                       // Microsoft_VisualBasic_CompilerServices_Conversions__ToGenericParameter_T_Object
                "ChangeType",                               // Microsoft_VisualBasic_CompilerServices_Conversions__ChangeType
                "PlusObject",                               // Microsoft_VisualBasic_CompilerServices_Operators__PlusObjectObject
                "NegateObject",                             // Microsoft_VisualBasic_CompilerServices_Operators__NegateObjectObject
                "NotObject",                                // Microsoft_VisualBasic_CompilerServices_Operators__NotObjectObject
                "AndObject",                                // Microsoft_VisualBasic_CompilerServices_Operators__AndObjectObjectObject
                "OrObject",                                 // Microsoft_VisualBasic_CompilerServices_Operators__OrObjectObjectObject
                "XorObject",                                // Microsoft_VisualBasic_CompilerServices_Operators__XorObjectObjectObject
                "AddObject",                                // Microsoft_VisualBasic_CompilerServices_Operators__AddObjectObjectObject
                "SubtractObject",                           // Microsoft_VisualBasic_CompilerServices_Operators__SubtractObjectObjectObject
                "MultiplyObject",                           // Microsoft_VisualBasic_CompilerServices_Operators__MultiplyObjectObjectObject
                "DivideObject",                             // Microsoft_VisualBasic_CompilerServices_Operators__DivideObjectObjectObject
                "ExponentObject",                           // Microsoft_VisualBasic_CompilerServices_Operators__ExponentObjectObjectObject
                "ModObject",                                // Microsoft_VisualBasic_CompilerServices_Operators__ModObjectObjectObject
                "IntDivideObject",                          // Microsoft_VisualBasic_CompilerServices_Operators__IntDivideObjectObjectObject
                "LeftShiftObject",                          // Microsoft_VisualBasic_CompilerServices_Operators__LeftShiftObjectObjectObject
                "RightShiftObject",                         // Microsoft_VisualBasic_CompilerServices_Operators__RightShiftObjectObjectObject
                "ConcatenateObject",                        // Microsoft_VisualBasic_CompilerServices_Operators__ConcatenateObjectObjectObject
                "CompareObjectEqual",                       // Microsoft_VisualBasic_CompilerServices_Operators__CompareObjectEqualObjectObjectBoolean
                "CompareObjectNotEqual",                    // Microsoft_VisualBasic_CompilerServices_Operators__CompareObjectNotEqualObjectObjectBoolean
                "CompareObjectLess",                        // Microsoft_VisualBasic_CompilerServices_Operators__CompareObjectLessObjectObjectBoolean
                "CompareObjectLessEqual",                   // Microsoft_VisualBasic_CompilerServices_Operators__CompareObjectLessEqualObjectObjectBoolean
                "CompareObjectGreaterEqual",                // Microsoft_VisualBasic_CompilerServices_Operators__CompareObjectGreaterEqualObjectObjectBoolean
                "CompareObjectGreater",                     // Microsoft_VisualBasic_CompilerServices_Operators__CompareObjectGreaterObjectObjectBoolean
                "ConditionalCompareObjectEqual",            // Microsoft_VisualBasic_CompilerServices_Operators__ConditionalCompareObjectEqualObjectObjectBoolean
                "ConditionalCompareObjectNotEqual",         // Microsoft_VisualBasic_CompilerServices_Operators__ConditionalCompareObjectNotEqualObjectObjectBoolean
                "ConditionalCompareObjectLess",             // Microsoft_VisualBasic_CompilerServices_Operators__ConditionalCompareObjectLessObjectObjectBoolean
                "ConditionalCompareObjectLessEqual",        // Microsoft_VisualBasic_CompilerServices_Operators__ConditionalCompareObjectLessEqualObjectObjectBoolean
                "ConditionalCompareObjectGreaterEqual",     // Microsoft_VisualBasic_CompilerServices_Operators__ConditionalCompareObjectGreaterEqualObjectObjectBoolean
                "ConditionalCompareObjectGreater",          // Microsoft_VisualBasic_CompilerServices_Operators__ConditionalCompareObjectGreaterObjectObjectBoolean
                "CompareString",                            // Microsoft_VisualBasic_CompilerServices_Operators__CompareStringStringStringBoolean
                "CompareString",                            // Microsoft_VisualBasic_CompilerServices_EmbeddedOperators__CompareStringStringStringBoolean
                "LateCall",                                 // Microsoft_VisualBasic_CompilerServices_NewLateBinding__LateCall
                "LateGet",                                  // Microsoft_VisualBasic_CompilerServices_NewLateBinding__LateGet
                "LateSet",                                  // Microsoft_VisualBasic_CompilerServices_NewLateBinding__LateSet
                "LateSetComplex",                           // Microsoft_VisualBasic_CompilerServices_NewLateBinding__LateSetComplex
                "LateIndexGet",                             // Microsoft_VisualBasic_CompilerServices_NewLateBinding__LateIndexGet
                "LateIndexSet",                             // Microsoft_VisualBasic_CompilerServices_NewLateBinding__LateIndexSet
                "LateIndexSetComplex",                      // Microsoft_VisualBasic_CompilerServices_NewLateBinding__LateIndexSetComplex
                ".ctor",                                    // Microsoft_VisualBasic_CompilerServices_StandardModuleAttribute__ctor
                ".ctor",                                    // Microsoft_VisualBasic_CompilerServices_StaticLocalInitFlag__ctor
                "State",                                    // Microsoft_VisualBasic_CompilerServices_StaticLocalInitFlag__State
                "MidStmtStr",                               // Microsoft_VisualBasic_CompilerServices_StringType__MidStmtStr
                ".ctor",                                    // Microsoft_VisualBasic_CompilerServices_IncompleteInitialization__ctor
                ".ctor",                                    // Microsoft_VisualBasic_Embedded__ctor
                "CopyArray",                                // Microsoft_VisualBasic_CompilerServices_Utils__CopyArray
                "LikeString",                               // Microsoft_VisualBasic_CompilerServices_LikeOperator__LikeStringStringStringCompareMethod
                "LikeObject",                               // Microsoft_VisualBasic_CompilerServices_LikeOperator__LikeObjectObjectObjectCompareMethod
                "CreateProjectError",                       // Microsoft_VisualBasic_CompilerServices_ProjectData__CreateProjectError
                "SetProjectError",                          // Microsoft_VisualBasic_CompilerServices_ProjectData__SetProjectError
                "SetProjectError",                          // Microsoft_VisualBasic_CompilerServices_ProjectData__SetProjectError_Int32
                "ClearProjectError",                        // Microsoft_VisualBasic_CompilerServices_ProjectData__ClearProjectError
                "EndApp",                                   // Microsoft_VisualBasic_CompilerServices_ProjectData__EndApp
                "ForLoopInitObj",                           // Microsoft_VisualBasic_CompilerServices_ObjectFlowControl_ForLoopControl__ForLoopInitObj
                "ForNextCheckObj",                          // Microsoft_VisualBasic_CompilerServices_ObjectFlowControl_ForLoopControl__ForNextCheckObj
                "CheckForSyncLockOnValueType",              // Microsoft_VisualBasic_CompilerServices_ObjectFlowControl__CheckForSyncLockOnValueType
                "CallByName",                               // Microsoft_VisualBasic_CompilerServices_Versioned__CallByName
                "IsNumeric",                                // Microsoft_VisualBasic_CompilerServices_Versioned__IsNumeric
                "SystemTypeName",                           // Microsoft_VisualBasic_CompilerServices_Versioned__SystemTypeName
                "TypeName",                                 // Microsoft_VisualBasic_CompilerServices_Versioned__TypeName
                "VbTypeName",                               // Microsoft_VisualBasic_CompilerServices_Versioned__VbTypeName
                "IsNumeric",                                // Microsoft_VisualBasic_Information__IsNumeric
                "SystemTypeName",                           // Microsoft_VisualBasic_Information__SystemTypeName
                "TypeName",                                 // Microsoft_VisualBasic_Information__TypeName
                "VbTypeName",                               // Microsoft_VisualBasic_Information__VbTypeName
                "CallByName",                               // Microsoft_VisualBasic_Interaction__CallByName
                "MoveNext",                                 // System_Runtime_CompilerServices_IAsyncStateMachine_MoveNext
                "SetStateMachine",                          // System_Runtime_CompilerServices_IAsyncStateMachine_SetStateMachine
                "Create",                                   // System_Runtime_CompilerServices_AsyncVoidMethodBuilder__Create
                "SetException",                             // System_Runtime_CompilerServices_AsyncVoidMethodBuilder__SetException
                "SetResult",                                // System_Runtime_CompilerServices_AsyncVoidMethodBuilder__SetResult
                "AwaitOnCompleted",                         // System_Runtime_CompilerServices_AsyncVoidMethodBuilder__AwaitOnCompleted
                "AwaitUnsafeOnCompleted",                   // System_Runtime_CompilerServices_AsyncVoidMethodBuilder__AwaitUnsafeOnCompleted
                "Start",                                    // System_Runtime_CompilerServices_AsyncVoidMethodBuilder__Start_T
                "SetStateMachine",                          // System_Runtime_CompilerServices_AsyncVoidMethodBuilder__SetStateMachine
                "Create",                                   // System_Runtime_CompilerServices_AsyncTaskMethodBuilder__Create
                "SetException",                             // System_Runtime_CompilerServices_AsyncTaskMethodBuilder__SetException
                "SetResult",                                // System_Runtime_CompilerServices_AsyncTaskMethodBuilder__SetResult
                "AwaitOnCompleted",                         // System_Runtime_CompilerServices_AsyncTaskMethodBuilder__AwaitOnCompleted
                "AwaitUnsafeOnCompleted",                   // System_Runtime_CompilerServices_AsyncTaskMethodBuilder__AwaitUnsafeOnCompleted
                "Start",                                    // System_Runtime_CompilerServices_AsyncTaskMethodBuilder__Start_T
                "SetStateMachine",                          // System_Runtime_CompilerServices_AsyncTaskMethodBuilder__SetStateMachine
                "Task",                                     // System_Runtime_CompilerServices_AsyncTaskMethodBuilder__Task
                "Create",                                   // System_Runtime_CompilerServices_AsyncTaskMethodBuilder_T__Create
                "SetException",                             // System_Runtime_CompilerServices_AsyncTaskMethodBuilder_T__SetException
                "SetResult",                                // System_Runtime_CompilerServices_AsyncTaskMethodBuilder_T__SetResult
                "AwaitOnCompleted",                         // System_Runtime_CompilerServices_AsyncTaskMethodBuilder_T__AwaitOnCompleted
                "AwaitUnsafeOnCompleted",                   // System_Runtime_CompilerServices_AsyncTaskMethodBuilder_T__AwaitUnsafeOnCompleted
                "Start",                                    // System_Runtime_CompilerServices_AsyncTaskMethodBuilder_T__Start_T
                "SetStateMachine",                          // System_Runtime_CompilerServices_AsyncTaskMethodBuilder_T__SetStateMachine
                "Task",                                     // System_Runtime_CompilerServices_AsyncTaskMethodBuilder_T__Task
                ".ctor",                                    // System_Runtime_CompilerServices_AsyncStateMachineAttribute__ctor
                ".ctor",                                    // System_Runtime_CompilerServices_IteratorStateMachineAttribute__ctor
                "Asc",                                      // Microsoft_VisualBasic_Strings__AscCharInt32
                "Asc",                                      // Microsoft_VisualBasic_Strings__AscStringInt32
                "AscW",                                     // Microsoft_VisualBasic_Strings__AscWCharInt32
                "AscW",                                     // Microsoft_VisualBasic_Strings__AscWStringInt32
                "Chr",                                      // Microsoft_VisualBasic_Strings__ChrInt32Char
                "ChrW",                                     // Microsoft_VisualBasic_Strings__ChrWInt32Char
                ".ctor",                                    // System_Xml_Linq_XElement__ctor
                ".ctor",                                    // System_Xml_Linq_XElement__ctor2
                "Get",                                      // System_Xml_Linq_XNamespace__Get
                "Run",                                      // System_Windows_Forms_Application__RunForm
                "CurrentManagedThreadId",                   // System_Environment__CurrentManagedThreadId
                ".ctor",                                    // System_ComponentModel_EditorBrowsableAttribute__ctor
                "SustainedLowLatency",                      // System_Runtime_GCLatencyMode__SustainedLowLatency

                "Item1",                                    // System_ValueTuple_T1__Item1

                "Item1",                                    // System_ValueTuple_T2__Item1
                "Item2",                                    // System_ValueTuple_T2__Item2

                "Item1",                                    // System_ValueTuple_T3__Item1
                "Item2",                                    // System_ValueTuple_T3__Item2
                "Item3",                                    // System_ValueTuple_T3__Item3

                "Item1",                                    // System_ValueTuple_T4__Item1
                "Item2",                                    // System_ValueTuple_T4__Item2
                "Item3",                                    // System_ValueTuple_T4__Item3
                "Item4",                                    // System_ValueTuple_T4__Item4

                "Item1",                                    // System_ValueTuple_T5__Item1
                "Item2",                                    // System_ValueTuple_T5__Item2
                "Item3",                                    // System_ValueTuple_T5__Item3
                "Item4",                                    // System_ValueTuple_T5__Item4
                "Item5",                                    // System_ValueTuple_T5__Item5

                "Item1",                                    // System_ValueTuple_T6__Item1
                "Item2",                                    // System_ValueTuple_T6__Item2
                "Item3",                                    // System_ValueTuple_T6__Item3
                "Item4",                                    // System_ValueTuple_T6__Item4
                "Item5",                                    // System_ValueTuple_T6__Item5
                "Item6",                                    // System_ValueTuple_T6__Item6

                "Item1",                                    // System_ValueTuple_T7__Item1
                "Item2",                                    // System_ValueTuple_T7__Item2
                "Item3",                                    // System_ValueTuple_T7__Item3
                "Item4",                                    // System_ValueTuple_T7__Item4
                "Item5",                                    // System_ValueTuple_T7__Item5
                "Item6",                                    // System_ValueTuple_T7__Item6
                "Item7",                                    // System_ValueTuple_T7__Item7

                "Item1",                                    // System_ValueTuple_TRest__Item1
                "Item2",                                    // System_ValueTuple_TRest__Item2
                "Item3",                                    // System_ValueTuple_TRest__Item3
                "Item4",                                    // System_ValueTuple_TRest__Item4
                "Item5",                                    // System_ValueTuple_TRest__Item5
                "Item6",                                    // System_ValueTuple_TRest__Item6
                "Item7",                                    // System_ValueTuple_TRest__Item7
                "Rest",                                     // System_ValueTuple_TRest__Rest

                ".ctor",                                    // System_ValueTuple_T1__ctor
                ".ctor",                                    // System_ValueTuple_T2__ctor
                ".ctor",                                    // System_ValueTuple_T3__ctor
                ".ctor",                                    // System_ValueTuple_T4__ctor
                ".ctor",                                    // System_ValueTuple_T5__ctor
                ".ctor",                                    // System_ValueTuple_T6__ctor
                ".ctor",                                    // System_ValueTuple_T7__ctor
                ".ctor",                                    // System_ValueTuple_TRest__ctor

                ".ctor",                                    // System_Runtime_CompilerServices_TupleElementNamesAttribute__ctorTransformNames

                "Format",                                   // System_String__Format_IFormatProvider

                "CreatePayload",                            // Microsoft_CodeAnalysis_Runtime_Instrumentation__CreatePayloadForMethodsSpanningSingleFile
                "CreatePayload",                            // Microsoft_CodeAnalysis_Runtime_Instrumentation__CreatePayloadForMethodsSpanningMultipleFiles

                ".ctor",                                    // System_Runtime_CompilerServices_NullableAttribute__ctorByte
                ".ctor",                                    // System_Runtime_CompilerServices_NullableAttribute__ctorTransformFlags
                ".ctor",                                    // System_Runtime_CompilerServices_NullableContextAttribute__ctor
                ".ctor",                                    // System_Runtime_CompilerServices_NullablePublicOnlyAttribute__ctor
                ".ctor",                                    // System_Runtime_CompilerServices_ReferenceAssemblyAttribute__ctor
                ".ctor",                                    // System_Runtime_CompilerServices_IsReadOnlyAttribute__ctor
                ".ctor",                                    // System_Runtime_CompilerServices_IsByRefLikeAttribute__ctor
                ".ctor",                                    // System_Runtime_CompilerServices_ObsoleteAttribute__ctor
                ".ctor",                                    // System_Span__ctor
                "get_Item",                                 // System_Span__get_Item
                "get_Length",                               // System_Span__get_Length
                ".ctor",                                    // System_ReadOnlySpan__ctor
                "get_Item",                                 // System_ReadOnlySpan__get_Item
                "get_Length",                               // System_ReadOnlySpan__get_Length
                ".ctor",                                    // System_Runtime_CompilerServices_IsUnmanagedAttribute__ctor

                "Fix",                                      // Microsoft_VisualBasic_Conversion__FixSingle
                "Fix",                                      // Microsoft_VisualBasic_Conversion__FixDouble
                "Int",                                      // Microsoft_VisualBasic_Conversion__IntSingle
                "Int",                                      // Microsoft_VisualBasic_Conversion__IntDouble
                "Ceiling",                                  // System_Math__CeilingDouble
                "Floor",                                    // System_Math__FloorDouble
                "Truncate",                                 // System_Math__TruncateDouble

                ".ctor",                                    // System_Index__ctor
                "GetOffset",                                // System_Index__GetOffset
                ".ctor",                                    // System_Range__ctor
                "StartAt",                                  // System_Range__StartAt
                "EndAt",                                    // System_Range__StartAt
                "get_All",                                  // System_Range__get_All
                "get_Start",                                // System_Range__get_Start
                "get_End",                                  // System_Range__get_End

                ".ctor",                                    // System_Runtime_CompilerServices_AsyncIteratorStateMachineAttribute__ctor

                "DisposeAsync",                             // System_IAsyncDisposable__DisposeAsync
                "GetAsyncEnumerator",                       // System_Collections_Generic_IAsyncEnumerable_T__GetAsyncEnumerator
                "MoveNextAsync",                            // System_Collections_Generic_IAsyncEnumerator_T__MoveNextAsync
                "get_Current",                              // System_Collections_Generic_IAsyncEnumerator_T__get_Current

                "GetResult",                                // System_Threading_Tasks_Sources_ManualResetValueTaskSourceCore_T__GetResult
                "GetStatus",                                // System_Threading_Tasks_Sources_ManualResetValueTaskSourceCore_T__GetStatus
                "OnCompleted",                              // System_Threading_Tasks_Sources_ManualResetValueTaskSourceCore_T__OnCompleted
                "Reset",                                    // System_Threading_Tasks_Sources_ManualResetValueTaskSourceCore_T__Reset
                "SetException",                             // System_Threading_Tasks_Sources_ManualResetValueTaskSourceCore_T__SetException
                "SetResult",                                // System_Threading_Tasks_Sources_ManualResetValueTaskSourceCore_T__SetResult
                "get_Version",                              // System_Threading_Tasks_Sources_ManualResetValueTaskSourceCore_T__get_Version
                "GetResult",                                // System_Threading_Tasks_Sources_IValueTaskSource_T__GetResult
                "GetStatus",                                // System_Threading_Tasks_Sources_IValueTaskSource_T__GetStatus
                "OnCompleted",                              // System_Threading_Tasks_Sources_IValueTaskSource_T__OnCompleted
                "GetResult",                                // System_Threading_Tasks_Sources_IValueTaskSource__GetResult
                "GetStatus",                                // System_Threading_Tasks_Sources_IValueTaskSource__GetStatus
                "OnCompleted",                              // System_Threading_Tasks_Sources_IValueTaskSource__OnCompleted
                ".ctor",                                    // System_Threading_Tasks_ValueTask_T__ctor
                ".ctor",                                    // System_Threading_Tasks_ValueTask_T__ctorValue
                ".ctor",                                    // System_Threading_Tasks_ValueTask__ctor
                "Create",                                   // System_Runtime_CompilerServices_AsyncIteratorMethodBuilder__Create
                "Complete",                                 // System_Runtime_CompilerServices_AsyncIteratorMethodBuilder__Complete
                "AwaitOnCompleted",                         // System_Runtime_CompilerServices_AsyncIteratorMethodBuilder__AwaitOnCompleted
                "AwaitUnsafeOnCompleted",                   // System_Runtime_CompilerServices_AsyncIteratorMethodBuilder__AwaitUnsafeOnCompleted
                "MoveNext",                                 // System_Runtime_CompilerServices_AsyncIteratorMethodBuilder__MoveNext_T
                "get_Item",                                 // System_Runtime_CompilerServices_ITuple__get_Item
                "get_Length",                               // System_Runtime_CompilerServices_ITuple__get_Length
                ".ctor",                                    // System_InvalidOperationException__ctor
                ".ctor",                                    // System_Runtime_CompilerServices_SwitchExpressionException__ctor
                ".ctor",                                    // System_Runtime_CompilerServices_SwitchExpressionException__ctorObject
                "Equals",                                   // System_Threading_CancellationToken__Equals
                "CreateLinkedTokenSource",                  // System_Threading_CancellationTokenSource__CreateLinkedTokenSource
                "Token",                                    // System_Threading_CancellationTokenSource__Token
                "Dispose",                                  // System_Threading_CancellationTokenSource__Dispose
                ".ctor",                                    // System_ArgumentNullException__ctorString
                ".ctor",                                    // System_Runtime_CompilerServices_NativeIntegerAttribute__ctor
                ".ctor",                                    // System_Runtime_CompilerServices_NativeIntegerAttribute__ctorTransformFlags
                "Append",                                   // System_Text_StringBuilder__AppendString
                "Append",                                   // System_Text_StringBuilder__AppendChar
                "Append",                                   // System_Text_StringBuilder__AppendObject
                ".ctor",                                    // System_Text_StringBuilder__ctor
                "ToStringAndClear",                         // System_Runtime_CompilerServices_DefaultInterpolatedStringHandler__ToStringAndClear
            };

            s_descriptors = MemberDescriptor.InitializeFromStream(new System.IO.MemoryStream(initializationBytes, writable: false), allNames);
        }

        public static MemberDescriptor GetDescriptor(WellKnownMember member)
        {
            return s_descriptors[(int)member];
        }

        /// <summary>
        /// This function defines whether an attribute is optional or not.
        /// </summary>
        /// <param name="attributeMember">The attribute member.</param>
        internal static bool IsSynthesizedAttributeOptional(WellKnownMember attributeMember)
        {
            switch (attributeMember)
            {
                case WellKnownMember.System_Runtime_CompilerServices_CompilerGeneratedAttribute__ctor:
                case WellKnownMember.System_Diagnostics_DebuggableAttribute__ctorDebuggingModes:
                case WellKnownMember.System_Diagnostics_DebuggerBrowsableAttribute__ctor:
                case WellKnownMember.System_Diagnostics_DebuggerHiddenAttribute__ctor:
                case WellKnownMember.System_Diagnostics_DebuggerDisplayAttribute__ctor:
                case WellKnownMember.System_Diagnostics_DebuggerStepThroughAttribute__ctor:
                case WellKnownMember.System_Diagnostics_DebuggerNonUserCodeAttribute__ctor:
                case WellKnownMember.System_STAThreadAttribute__ctor:
                case WellKnownMember.System_Runtime_CompilerServices_AsyncStateMachineAttribute__ctor:
                case WellKnownMember.System_Runtime_CompilerServices_IteratorStateMachineAttribute__ctor:
                case WellKnownMember.System_Runtime_CompilerServices_AsyncIteratorStateMachineAttribute__ctor:
                    return true;

                default:
                    return false;
            }
        }
    }
}<|MERGE_RESOLUTION|>--- conflicted
+++ resolved
@@ -3534,10 +3534,7 @@
                 0,                                                                                                          // Arity
                     0,                                                                                                      // Method Signature
                     (byte)SignatureTypeCode.TypeHandle, (byte)SpecialType.System_String, // Return Type
-<<<<<<< HEAD
-=======
-
->>>>>>> 67d940c4
+
             };
 
             string[] allNames = new string[(int)WellKnownMember.Count]
