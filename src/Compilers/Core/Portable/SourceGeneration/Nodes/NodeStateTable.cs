--- conflicted
+++ resolved
@@ -127,30 +127,8 @@
             return (_states[^1].GetItem(0), HasTrackedSteps ? Steps[^1] : null);
         }
 
-<<<<<<< HEAD
-        public ImmutableArray<NodeStateEntry<T>> Batch()
-        {
-            var sourceBuilder = ArrayBuilder<NodeStateEntry<T>>.GetInstance();
-            foreach (var entry in this)
-            {
-                // If we have tracked steps, then we need to report removed entries to ensure all steps are in the graph.
-                // Otherwise, we can just return non-removed entries to build the next value.
-                if (entry.State != EntryState.Removed || HasTrackedSteps)
-                {
-                    sourceBuilder.Add(entry);
-                }
-            }
-            return sourceBuilder.ToImmutableAndFree();
-        }
-
         public Builder ToBuilder(string? stepName, bool stepTrackingEnabled, IEqualityComparer<T>? equalityComparer = null)
-        {
-            return new Builder(this, stepName, stepTrackingEnabled, equalityComparer);
-        }
-=======
-        public Builder ToBuilder(string? stepName, bool stepTrackingEnabled)
-            => new Builder(this, stepName, stepTrackingEnabled);
->>>>>>> f40afb18
+            => new(this, stepName, stepTrackingEnabled, equalityComparer);
 
         public NodeStateTable<T> CreateCachedTableWithUpdatedSteps<TInput>(NodeStateTable<TInput> inputTable, string? stepName, IEqualityComparer<T> equalityComparer)
         {
@@ -190,11 +168,7 @@
 
             internal Builder(NodeStateTable<T> previous, string? name, bool stepTrackingEnabled, IEqualityComparer<T>? equalityComparer)
             {
-<<<<<<< HEAD
                 _states_doNotMutateDirectly = ArrayBuilder<TableEntry>.GetInstance(previous.Count);
-=======
-                _states = ArrayBuilder<TableEntry>.GetInstance(previous._states.Length);
->>>>>>> f40afb18
                 _previous = previous;
                 _name = name;
                 _equalityComparer = equalityComparer ?? EqualityComparer<T>.Default;
@@ -268,11 +242,7 @@
                     return false;
                 }
 
-<<<<<<< HEAD
-                entries = _states_doNotMutateDirectly[^1].ToImmutableArray();
-=======
-                entry = _states[^1];
->>>>>>> f40afb18
+                entry = _states_doNotMutateDirectly[^1];
                 return true;
             }
 
@@ -356,12 +326,8 @@
 
             public TableEntry AddEntries(ImmutableArray<T> values, EntryState state, TimeSpan elapsedTime, ImmutableArray<(IncrementalGeneratorRunStep InputStep, int OutputIndex)> stepInputs, EntryState overallInputState)
             {
-<<<<<<< HEAD
+                var tableEntry = new TableEntry(values, state);
                 AddState(new TableEntry(values, state));
-=======
-                var tableEntry = new TableEntry(values, state);
-                _states.Add(tableEntry);
->>>>>>> f40afb18
                 RecordStepInfoForLastEntry(elapsedTime, stepInputs, overallInputState);
                 return tableEntry;
             }
