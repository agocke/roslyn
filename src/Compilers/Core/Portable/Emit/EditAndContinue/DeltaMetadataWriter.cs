﻿// Licensed to the .NET Foundation under one or more agreements.
// The .NET Foundation licenses this file to you under the MIT license.
// See the LICENSE file in the project root for more information.

using System;
using System.Collections.Generic;
using System.Collections.Immutable;
using System.Diagnostics;
using System.Linq;
using System.Reflection.Metadata;
using System.Reflection.Metadata.Ecma335;
using System.Threading;
using Microsoft.Cci;
using Microsoft.CodeAnalysis.PooledObjects;
using Microsoft.CodeAnalysis;
using Roslyn.Utilities;
using Microsoft.CodeAnalysis.Symbols;

namespace Microsoft.CodeAnalysis.Emit
{
    internal sealed class DeltaMetadataWriter : MetadataWriter
    {
        private readonly EmitBaseline _previousGeneration;
        private readonly Guid _encId;
        private readonly DefinitionMap _definitionMap;
        private readonly SymbolChanges _changes;

        /// <summary>
        /// Type definitions containing any changes (includes added types).
        /// </summary>
        private readonly List<ITypeDefinition> _changedTypeDefs;

        private readonly DefinitionIndex<ITypeDefinition> _typeDefs;
        private readonly DefinitionIndex<IEventDefinition> _eventDefs;
        private readonly DefinitionIndex<IFieldDefinition> _fieldDefs;
        private readonly DefinitionIndex<IMethodDefinition> _methodDefs;
        private readonly DefinitionIndex<IPropertyDefinition> _propertyDefs;
        private readonly DefinitionIndex<IParameterDefinition> _parameterDefs;
        private readonly Dictionary<IParameterDefinition, IMethodDefinition> _parameterDefList;
        private readonly GenericParameterIndex _genericParameters;
        private readonly EventOrPropertyMapIndex _eventMap;
        private readonly EventOrPropertyMapIndex _propertyMap;
        private readonly MethodImplIndex _methodImpls;

        // For the EncLog table we need to know which things we're emitting custom attributes for so we can
        // correctly map the attributes to row numbers of existing attributes for that target
        private readonly Dictionary<EntityHandle, int> _customAttributeParentCounts;

        // Keep track of which CustomAttributes rows are added in this and previous deltas, over what is in the
        // original metadata
        private readonly Dictionary<EntityHandle, ImmutableArray<int>> _customAttributesAdded;

        private readonly Dictionary<IParameterDefinition, int> _existingParameterDefs;
        private readonly Dictionary<MethodDefinitionHandle, int> _firstParamRowMap;

        private readonly HeapOrReferenceIndex<AssemblyIdentity> _assemblyRefIndex;
        private readonly HeapOrReferenceIndex<string> _moduleRefIndex;
        private readonly InstanceAndStructuralReferenceIndex<ITypeMemberReference> _memberRefIndex;
        private readonly InstanceAndStructuralReferenceIndex<IGenericMethodInstanceReference> _methodSpecIndex;
        private readonly TypeReferenceIndex _typeRefIndex;
        private readonly InstanceAndStructuralReferenceIndex<ITypeReference> _typeSpecIndex;
        private readonly HeapOrReferenceIndex<BlobHandle> _standAloneSignatureIndex;
        private readonly Dictionary<IMethodDefinition, AddedOrChangedMethodInfo> _addedOrChangedMethods;

        public DeltaMetadataWriter(
            EmitContext context,
            CommonMessageProvider messageProvider,
            EmitBaseline previousGeneration,
            Guid encId,
            DefinitionMap definitionMap,
            SymbolChanges changes,
            CancellationToken cancellationToken)
            : base(metadata: MakeTablesBuilder(previousGeneration),
                   debugMetadataOpt: (context.Module.DebugInformationFormat == DebugInformationFormat.PortablePdb) ? new MetadataBuilder() : null,
                   dynamicAnalysisDataWriterOpt: null,
                   context: context,
                   messageProvider: messageProvider,
                   metadataOnly: false,
                   deterministic: false,
                   emitTestCoverageData: false,
                   cancellationToken: cancellationToken)
        {
            Debug.Assert(previousGeneration != null);
            Debug.Assert(encId != default(Guid));
            Debug.Assert(encId != previousGeneration.EncId);
            Debug.Assert(context.Module.DebugInformationFormat != DebugInformationFormat.Embedded);

            _previousGeneration = previousGeneration;
            _encId = encId;
            _definitionMap = definitionMap;
            _changes = changes;

            var sizes = previousGeneration.TableSizes;

            _changedTypeDefs = new List<ITypeDefinition>();
            _typeDefs = new DefinitionIndex<ITypeDefinition>(this.TryGetExistingTypeDefIndex, sizes[(int)TableIndex.TypeDef]);
            _eventDefs = new DefinitionIndex<IEventDefinition>(this.TryGetExistingEventDefIndex, sizes[(int)TableIndex.Event]);
            _fieldDefs = new DefinitionIndex<IFieldDefinition>(this.TryGetExistingFieldDefIndex, sizes[(int)TableIndex.Field]);
            _methodDefs = new DefinitionIndex<IMethodDefinition>(this.TryGetExistingMethodDefIndex, sizes[(int)TableIndex.MethodDef]);
            _propertyDefs = new DefinitionIndex<IPropertyDefinition>(this.TryGetExistingPropertyDefIndex, sizes[(int)TableIndex.Property]);
            _parameterDefs = new DefinitionIndex<IParameterDefinition>(this.TryGetExistingParameterDefIndex, sizes[(int)TableIndex.Param]);
            _parameterDefList = new Dictionary<IParameterDefinition, IMethodDefinition>(Cci.SymbolEquivalentEqualityComparer.Instance);
            _genericParameters = new GenericParameterIndex(sizes[(int)TableIndex.GenericParam]);
            _eventMap = new EventOrPropertyMapIndex(this.TryGetExistingEventMapIndex, sizes[(int)TableIndex.EventMap]);
            _propertyMap = new EventOrPropertyMapIndex(this.TryGetExistingPropertyMapIndex, sizes[(int)TableIndex.PropertyMap]);
            _methodImpls = new MethodImplIndex(this, sizes[(int)TableIndex.MethodImpl]);

            _customAttributeParentCounts = new Dictionary<EntityHandle, int>();
            _customAttributesAdded = new Dictionary<EntityHandle, ImmutableArray<int>>();

            _firstParamRowMap = new Dictionary<MethodDefinitionHandle, int>();
            _existingParameterDefs = new Dictionary<IParameterDefinition, int>(ReferenceEqualityComparer.Instance);

            _assemblyRefIndex = new HeapOrReferenceIndex<AssemblyIdentity>(this, lastRowId: sizes[(int)TableIndex.AssemblyRef]);
            _moduleRefIndex = new HeapOrReferenceIndex<string>(this, lastRowId: sizes[(int)TableIndex.ModuleRef]);
            _memberRefIndex = new InstanceAndStructuralReferenceIndex<ITypeMemberReference>(this, new MemberRefComparer(this), lastRowId: sizes[(int)TableIndex.MemberRef]);
            _methodSpecIndex = new InstanceAndStructuralReferenceIndex<IGenericMethodInstanceReference>(this, new MethodSpecComparer(this), lastRowId: sizes[(int)TableIndex.MethodSpec]);
            _typeRefIndex = new TypeReferenceIndex(this, lastRowId: sizes[(int)TableIndex.TypeRef]);
            _typeSpecIndex = new InstanceAndStructuralReferenceIndex<ITypeReference>(this, new TypeSpecComparer(this), lastRowId: sizes[(int)TableIndex.TypeSpec]);
            _standAloneSignatureIndex = new HeapOrReferenceIndex<BlobHandle>(this, lastRowId: sizes[(int)TableIndex.StandAloneSig]);

            _addedOrChangedMethods = new Dictionary<IMethodDefinition, AddedOrChangedMethodInfo>(Cci.SymbolEquivalentEqualityComparer.Instance);
        }

        private static MetadataBuilder MakeTablesBuilder(EmitBaseline previousGeneration)
        {
            return new MetadataBuilder(
                previousGeneration.UserStringStreamLength,
                previousGeneration.StringStreamLength,
                previousGeneration.BlobStreamLength,
                previousGeneration.GuidStreamLength);
        }

        private ImmutableArray<int> GetDeltaTableSizes(ImmutableArray<int> rowCounts)
        {
            var sizes = new int[MetadataTokens.TableCount];

            rowCounts.CopyTo(sizes);

            sizes[(int)TableIndex.TypeRef] = _typeRefIndex.Rows.Count;
            sizes[(int)TableIndex.TypeDef] = _typeDefs.GetAdded().Count;
            sizes[(int)TableIndex.Field] = _fieldDefs.GetAdded().Count;
            sizes[(int)TableIndex.MethodDef] = _methodDefs.GetAdded().Count;
            sizes[(int)TableIndex.Param] = _parameterDefs.GetAdded().Count;
            sizes[(int)TableIndex.MemberRef] = _memberRefIndex.Rows.Count;
            sizes[(int)TableIndex.StandAloneSig] = _standAloneSignatureIndex.Rows.Count;
            sizes[(int)TableIndex.EventMap] = _eventMap.GetAdded().Count;
            sizes[(int)TableIndex.Event] = _eventDefs.GetAdded().Count;
            sizes[(int)TableIndex.PropertyMap] = _propertyMap.GetAdded().Count;
            sizes[(int)TableIndex.Property] = _propertyDefs.GetAdded().Count;
            sizes[(int)TableIndex.MethodImpl] = _methodImpls.GetAdded().Count;
            sizes[(int)TableIndex.ModuleRef] = _moduleRefIndex.Rows.Count;
            sizes[(int)TableIndex.TypeSpec] = _typeSpecIndex.Rows.Count;
            sizes[(int)TableIndex.AssemblyRef] = _assemblyRefIndex.Rows.Count;
            sizes[(int)TableIndex.GenericParam] = _genericParameters.GetAdded().Count;
            sizes[(int)TableIndex.MethodSpec] = _methodSpecIndex.Rows.Count;

            return ImmutableArray.Create(sizes);
        }

        internal EmitBaseline GetDelta(Compilation compilation, Guid encId, MetadataSizes metadataSizes)
        {
            var addedOrChangedMethodsByIndex = new Dictionary<int, AddedOrChangedMethodInfo>();
            foreach (var pair in _addedOrChangedMethods)
            {
                addedOrChangedMethodsByIndex.Add(MetadataTokens.GetRowNumber(GetMethodDefinitionHandle(pair.Key)), pair.Value);
            }

            var previousTableSizes = _previousGeneration.TableEntriesAdded;
            var deltaTableSizes = GetDeltaTableSizes(metadataSizes.RowCounts);
            var tableSizes = new int[MetadataTokens.TableCount];

            for (int i = 0; i < tableSizes.Length; i++)
            {
                tableSizes[i] = previousTableSizes[i] + deltaTableSizes[i];
            }

            // If the previous generation is 0 (metadata) get the synthesized members from the current compilation's builder,
            // otherwise members from the current compilation have already been merged into the baseline.
            var synthesizedMembers = (_previousGeneration.Ordinal == 0) ? module.GetAllSynthesizedMembers() : _previousGeneration.SynthesizedMembers;

            var currentGenerationOrdinal = _previousGeneration.Ordinal + 1;

            var addedTypes = _typeDefs.GetAdded();
            var generationOrdinals = CreateDictionary(_previousGeneration.GenerationOrdinals, SymbolEquivalentEqualityComparer.Instance);
            foreach (var (addedType, _) in addedTypes)
            {
                if (_changes.IsReplaced(addedType))
                {
                    generationOrdinals[addedType] = currentGenerationOrdinal;
                }
            }

            return _previousGeneration.With(
                compilation,
                module,
                currentGenerationOrdinal,
                encId,
                generationOrdinals,
                typesAdded: AddRange(_previousGeneration.TypesAdded, addedTypes, comparer: SymbolEquivalentEqualityComparer.Instance),
                eventsAdded: AddRange(_previousGeneration.EventsAdded, _eventDefs.GetAdded(), comparer: SymbolEquivalentEqualityComparer.Instance),
                fieldsAdded: AddRange(_previousGeneration.FieldsAdded, _fieldDefs.GetAdded(), comparer: SymbolEquivalentEqualityComparer.Instance),
                methodsAdded: AddRange(_previousGeneration.MethodsAdded, _methodDefs.GetAdded(), comparer: SymbolEquivalentEqualityComparer.Instance),
                firstParamRowMap: AddRange(_previousGeneration.FirstParamRowMap, _firstParamRowMap),
                propertiesAdded: AddRange(_previousGeneration.PropertiesAdded, _propertyDefs.GetAdded(), comparer: SymbolEquivalentEqualityComparer.Instance),
                eventMapAdded: AddRange(_previousGeneration.EventMapAdded, _eventMap.GetAdded()),
                propertyMapAdded: AddRange(_previousGeneration.PropertyMapAdded, _propertyMap.GetAdded()),
                methodImplsAdded: AddRange(_previousGeneration.MethodImplsAdded, _methodImpls.GetAdded()),
                customAttributesAdded: AddRange(_previousGeneration.CustomAttributesAdded, _customAttributesAdded),
                tableEntriesAdded: ImmutableArray.Create(tableSizes),
                // Blob stream is concatenated aligned.
                blobStreamLengthAdded: metadataSizes.GetAlignedHeapSize(HeapIndex.Blob) + _previousGeneration.BlobStreamLengthAdded,
                // String stream is concatenated unaligned.
                stringStreamLengthAdded: metadataSizes.HeapSizes[(int)HeapIndex.String] + _previousGeneration.StringStreamLengthAdded,
                // UserString stream is concatenated aligned.
                userStringStreamLengthAdded: metadataSizes.GetAlignedHeapSize(HeapIndex.UserString) + _previousGeneration.UserStringStreamLengthAdded,
                // Guid stream accumulates on the GUID heap unlike other heaps, so the previous generations are already included.
                guidStreamLengthAdded: metadataSizes.HeapSizes[(int)HeapIndex.Guid],
                anonymousTypeMap: ((IPEDeltaAssemblyBuilder)module).GetAnonymousTypeMap(),
                synthesizedMembers: synthesizedMembers,
                addedOrChangedMethods: AddRange(_previousGeneration.AddedOrChangedMethods, addedOrChangedMethodsByIndex),
                debugInformationProvider: _previousGeneration.DebugInformationProvider,
                localSignatureProvider: _previousGeneration.LocalSignatureProvider);
        }

        private static Dictionary<K, V> CreateDictionary<K, V>(IReadOnlyDictionary<K, V> dictionary, IEqualityComparer<K>? comparer)
            where K : notnull
        {
            var result = new Dictionary<K, V>(comparer);
            foreach (var pair in dictionary)
            {
                result.Add(pair.Key, pair.Value);
            }

            return result;
        }

        private static IReadOnlyDictionary<K, V> AddRange<K, V>(IReadOnlyDictionary<K, V> previous, IReadOnlyDictionary<K, V> current, IEqualityComparer<K>? comparer = null)
            where K : notnull
        {
            if (previous.Count == 0)
            {
                return current;
            }

            if (current.Count == 0)
            {
                return previous;
            }

            var result = CreateDictionary(previous, comparer);
            foreach (var pair in current)
            {
                // Use the latest symbol.
                result[pair.Key] = pair.Value;
            }

            return result;
        }

        /// <summary>
        /// Return tokens for all updated debuggable methods.
        /// </summary>
        public void GetUpdatedMethodTokens(ArrayBuilder<MethodDefinitionHandle> methods)
        {
            foreach (var def in _methodDefs.GetRows())
            {
                // The debugger tries to remap all modified methods, which requires presence of sequence points.
                if (!_methodDefs.IsAddedNotChanged(def) && def.GetBody(Context)?.SequencePoints.Length > 0)
                {
                    methods.Add(MetadataTokens.MethodDefinitionHandle(_methodDefs.GetRowId(def)));
                }
            }
        }

        /// <summary>
        /// Return tokens for all updated or added types.
        /// </summary>
        public void GetChangedTypeTokens(ArrayBuilder<TypeDefinitionHandle> types)
        {
            foreach (var def in _changedTypeDefs)
            {
<<<<<<< HEAD
                types.Add(MetadataTokens.TypeDefinitionHandle(_typeDefs.GetRowId(def)));
=======
                types.Add(GetTypeDefinitionHandle(def));
>>>>>>> 43cdacbf
            }
        }

        protected override ushort Generation
        {
            get { return (ushort)(_previousGeneration.Ordinal + 1); }
        }

        protected override Guid EncId
        {
            get { return _encId; }
        }

        protected override Guid EncBaseId
        {
            get { return _previousGeneration.EncId; }
        }

        protected override EventDefinitionHandle GetEventDefinitionHandle(IEventDefinition def)
        {
            return MetadataTokens.EventDefinitionHandle(_eventDefs.GetRowId(def));
        }

        protected override IReadOnlyList<IEventDefinition> GetEventDefs()
        {
            return _eventDefs.GetRows();
        }

        protected override FieldDefinitionHandle GetFieldDefinitionHandle(IFieldDefinition def)
        {
            return MetadataTokens.FieldDefinitionHandle(_fieldDefs.GetRowId(def));
        }

        protected override IReadOnlyList<IFieldDefinition> GetFieldDefs()
        {
            return _fieldDefs.GetRows();
        }

        protected override bool TryGetTypeDefinitionHandle(ITypeDefinition def, out TypeDefinitionHandle handle)
        {
            bool result = _typeDefs.TryGetRowId(def, out int rowId);
            handle = MetadataTokens.TypeDefinitionHandle(rowId);
            return result;
        }

        protected override TypeDefinitionHandle GetTypeDefinitionHandle(ITypeDefinition def)
        {
            return MetadataTokens.TypeDefinitionHandle(_typeDefs.GetRowId(def));
        }

        protected override ITypeDefinition GetTypeDef(TypeDefinitionHandle handle)
        {
            return _typeDefs.GetDefinition(MetadataTokens.GetRowNumber(handle));
        }

        protected override IReadOnlyList<ITypeDefinition> GetTypeDefs()
        {
            return _typeDefs.GetRows();
        }

        protected override bool TryGetMethodDefinitionHandle(IMethodDefinition def, out MethodDefinitionHandle handle)
        {
            bool result = _methodDefs.TryGetRowId(def, out int rowId);
            handle = MetadataTokens.MethodDefinitionHandle(rowId);
            return result;
        }

        protected override MethodDefinitionHandle GetMethodDefinitionHandle(IMethodDefinition def)
            => MetadataTokens.MethodDefinitionHandle(_methodDefs.GetRowId(def));

        protected override IMethodDefinition GetMethodDef(MethodDefinitionHandle index)
            => _methodDefs.GetDefinition(MetadataTokens.GetRowNumber(index));

        protected override IReadOnlyList<IMethodDefinition> GetMethodDefs()
            => _methodDefs.GetRows();

        protected override PropertyDefinitionHandle GetPropertyDefIndex(IPropertyDefinition def)
            => MetadataTokens.PropertyDefinitionHandle(_propertyDefs.GetRowId(def));

        protected override IReadOnlyList<IPropertyDefinition> GetPropertyDefs()
            => _propertyDefs.GetRows();

        protected override ParameterHandle GetParameterHandle(IParameterDefinition def)
            => MetadataTokens.ParameterHandle(_parameterDefs.GetRowId(def));

        protected override IReadOnlyList<IParameterDefinition> GetParameterDefs()
            => _parameterDefs.GetRows();

        protected override IReadOnlyList<IGenericParameter> GetGenericParameters()
            => _genericParameters.GetRows();

        // Fields are associated with the type through the EncLog table.
        protected override FieldDefinitionHandle GetFirstFieldDefinitionHandle(INamedTypeDefinition typeDef)
            => default;

        // Methods are associated with the type through the EncLog table.
        protected override MethodDefinitionHandle GetFirstMethodDefinitionHandle(INamedTypeDefinition typeDef)
            => default;

        // Parameters are associated with the method through the EncLog table.
        protected override ParameterHandle GetFirstParameterHandle(IMethodDefinition methodDef)
            => default;

        protected override AssemblyReferenceHandle GetOrAddAssemblyReferenceHandle(IAssemblyReference reference)
        {
            var identity = reference.Identity;
            var versionPattern = reference.AssemblyVersionPattern;

            if (versionPattern is not null)
            {
                RoslynDebug.AssertNotNull(_previousGeneration.InitialBaseline.LazyMetadataSymbols);
                identity = _previousGeneration.InitialBaseline.LazyMetadataSymbols.AssemblyReferenceIdentityMap[identity.WithVersion(versionPattern)];
            }

            return MetadataTokens.AssemblyReferenceHandle(_assemblyRefIndex.GetOrAdd(identity));
        }

        protected override IReadOnlyList<AssemblyIdentity> GetAssemblyRefs()
        {
            return _assemblyRefIndex.Rows;
        }

        protected override ModuleReferenceHandle GetOrAddModuleReferenceHandle(string reference)
        {
            return MetadataTokens.ModuleReferenceHandle(_moduleRefIndex.GetOrAdd(reference));
        }

        protected override IReadOnlyList<string> GetModuleRefs()
        {
            return _moduleRefIndex.Rows;
        }

        protected override MemberReferenceHandle GetOrAddMemberReferenceHandle(ITypeMemberReference reference)
        {
            return MetadataTokens.MemberReferenceHandle(_memberRefIndex.GetOrAdd(reference));
        }

        protected override IReadOnlyList<ITypeMemberReference> GetMemberRefs()
        {
            return _memberRefIndex.Rows;
        }

        protected override MethodSpecificationHandle GetOrAddMethodSpecificationHandle(IGenericMethodInstanceReference reference)
        {
            return MetadataTokens.MethodSpecificationHandle(_methodSpecIndex.GetOrAdd(reference));
        }

        protected override IReadOnlyList<IGenericMethodInstanceReference> GetMethodSpecs()
        {
            return _methodSpecIndex.Rows;
        }

        protected override int GreatestMethodDefIndex => _methodDefs.NextRowId;

        protected override bool TryGetTypeReferenceHandle(ITypeReference reference, out TypeReferenceHandle handle)
        {
            int index;
            bool result = _typeRefIndex.TryGetValue(reference, out index);
            handle = MetadataTokens.TypeReferenceHandle(index);
            return result;
        }

        protected override TypeReferenceHandle GetOrAddTypeReferenceHandle(ITypeReference reference)
        {
            return MetadataTokens.TypeReferenceHandle(_typeRefIndex.GetOrAdd(reference));
        }

        protected override IReadOnlyList<ITypeReference> GetTypeRefs()
        {
            return _typeRefIndex.Rows;
        }

        protected override TypeSpecificationHandle GetOrAddTypeSpecificationHandle(ITypeReference reference)
        {
            return MetadataTokens.TypeSpecificationHandle(_typeSpecIndex.GetOrAdd(reference));
        }

        protected override IReadOnlyList<ITypeReference> GetTypeSpecs()
        {
            return _typeSpecIndex.Rows;
        }

        protected override StandaloneSignatureHandle GetOrAddStandaloneSignatureHandle(BlobHandle blobIndex)
        {
            return MetadataTokens.StandaloneSignatureHandle(_standAloneSignatureIndex.GetOrAdd(blobIndex));
        }

        protected override IReadOnlyList<BlobHandle> GetStandaloneSignatureBlobHandles()
        {
            return _standAloneSignatureIndex.Rows;
        }

        protected override void OnIndicesCreated()
        {
            var module = (IPEDeltaAssemblyBuilder)this.module;
            module.OnCreatedIndices(this.Context.Diagnostics);
        }

        protected override void CreateIndicesForNonTypeMembers(ITypeDefinition typeDef)
        {
            var change = _changes.GetChange(typeDef);
            switch (change)
            {
                case SymbolChange.Added:
                    _typeDefs.Add(typeDef);
                    _changedTypeDefs.Add(typeDef);

                    var typeParameters = this.GetConsolidatedTypeParameters(typeDef);
                    if (typeParameters != null)
                    {
                        foreach (var typeParameter in typeParameters)
                        {
                            _genericParameters.Add(typeParameter);
                        }
                    }

                    break;

                case SymbolChange.Updated:
                    _typeDefs.AddUpdated(typeDef);
                    _changedTypeDefs.Add(typeDef);
                    break;

                case SymbolChange.ContainsChanges:
                    // Members changed.
                    // We keep this list separately because we don't want to output duplicate typedef entries in the EnC log,
                    // which uses _typeDefs, but it's simpler to let the members output those rows for the updated typedefs
                    // with the right update type.
                    _changedTypeDefs.Add(typeDef);
                    break;

                case SymbolChange.None:
                    // No changes to type.
                    return;

                default:
                    throw ExceptionUtilities.UnexpectedValue(change);
            }

            int typeRowId = _typeDefs.GetRowId(typeDef);

            foreach (var eventDef in typeDef.GetEvents(this.Context))
            {
                if (!_eventMap.Contains(typeRowId))
                {
                    _eventMap.Add(typeRowId);
                }

                this.AddDefIfNecessary(_eventDefs, eventDef);
            }

            foreach (var fieldDef in typeDef.GetFields(this.Context))
            {
                this.AddDefIfNecessary(_fieldDefs, fieldDef);
            }

            foreach (var methodDef in typeDef.GetMethods(this.Context))
            {
                this.AddDefIfNecessary(_methodDefs, methodDef);
                var methodChange = _changes.GetChange(methodDef);

                if (methodChange == SymbolChange.Added)
                {
                    _firstParamRowMap.Add(GetMethodDefinitionHandle(methodDef), _parameterDefs.NextRowId);
                    foreach (var paramDef in this.GetParametersToEmit(methodDef))
                    {
                        _parameterDefs.Add(paramDef);
                        _parameterDefList.Add(paramDef, methodDef);
                    }
                }
                else if (methodChange == SymbolChange.Updated)
                {
                    // If we're re-emitting parameters for an existing method we need to find their original row numbers
                    // and reuse them so the EnCLog, EnCMap and CustomAttributes tables refer to the right rows

                    // Unfortunately we have to check the original metadata and deltas separately as nothing tracks the aggregate data
                    // in a way that we can use
                    var handle = GetMethodDefinitionHandle(methodDef);
                    if (_previousGeneration.OriginalMetadata.MetadataReader.GetTableRowCount(TableIndex.MethodDef) >= MetadataTokens.GetRowNumber(handle))
                    {
                        EmitParametersFromOriginalMetadata(methodDef, handle);
                    }
                    else
                    {
                        EmitParametersFromDelta(methodDef, handle);
                    }
                }

                if (methodChange == SymbolChange.Added)
                {
                    if (methodDef.GenericParameterCount > 0)
                    {
                        foreach (var typeParameter in methodDef.GenericParameters)
                        {
                            _genericParameters.Add(typeParameter);
                        }
                    }
                }
            }

            foreach (var propertyDef in typeDef.GetProperties(this.Context))
            {
                if (!_propertyMap.Contains(typeRowId))
                {
                    _propertyMap.Add(typeRowId);
                }

                this.AddDefIfNecessary(_propertyDefs, propertyDef);
            }

            var implementingMethods = ArrayBuilder<int>.GetInstance();

            // First, visit all MethodImplementations and add to this.methodImplList.
            foreach (var methodImpl in typeDef.GetExplicitImplementationOverrides(Context))
            {
                var methodDef = (IMethodDefinition?)methodImpl.ImplementingMethod.AsDefinition(this.Context);
                RoslynDebug.AssertNotNull(methodDef);

                int methodDefRowId = _methodDefs.GetRowId(methodDef);

                // If there are N existing MethodImpl entries for this MethodDef,
                // those will be index:1, ..., index:N, so it's sufficient to check for index:1.
                var key = new MethodImplKey(methodDefRowId, index: 1);
                if (!_methodImpls.Contains(key))
                {
                    implementingMethods.Add(methodDefRowId);
                    this.methodImplList.Add(methodImpl);
                }
            }

            // Next, add placeholders to this.methodImpls for items added above.
            foreach (var methodDefIndex in implementingMethods)
            {
                int index = 1;
                while (true)
                {
                    var key = new MethodImplKey(methodDefIndex, index);
                    if (!_methodImpls.Contains(key))
                    {
                        _methodImpls.Add(key);
                        break;
                    }

                    index++;
                }
            }

            implementingMethods.Free();
        }

        private void EmitParametersFromOriginalMetadata(IMethodDefinition methodDef, MethodDefinitionHandle handle)
        {
            var def = _previousGeneration.OriginalMetadata.MetadataReader.GetMethodDefinition(handle);

            var parameters = def.GetParameters();
            var paramDefinitions = this.GetParametersToEmit(methodDef);
            int i = 0;
            foreach (var param in parameters)
            {
                var paramDef = paramDefinitions[i];
                _parameterDefs.AddUpdated(paramDef);
                _existingParameterDefs.Add(paramDef, MetadataTokens.GetRowNumber(param));
                _parameterDefList.Add(paramDef, methodDef);
                i++;
            }
        }

        private void EmitParametersFromDelta(IMethodDefinition methodDef, MethodDefinitionHandle handle)
        {
            var ok = _previousGeneration.FirstParamRowMap.TryGetValue(handle, out var firstRowId);
            Debug.Assert(ok);

            foreach (var paramDef in GetParametersToEmit(methodDef))
            {
                _parameterDefs.AddUpdated(paramDef);
                _existingParameterDefs.Add(paramDef, firstRowId++);
                _parameterDefList.Add(paramDef, methodDef);
            }
        }

        private bool AddDefIfNecessary<T>(DefinitionIndex<T> defIndex, T def)
            where T : class, IDefinition
        {
            switch (_changes.GetChange(def))
            {
                case SymbolChange.Added:
                    defIndex.Add(def);
                    return true;
                case SymbolChange.Updated:
                    defIndex.AddUpdated(def);
                    return false;
                case SymbolChange.ContainsChanges:
                    Debug.Assert(def is INestedTypeDefinition);
                    // Changes to members within nested type only.
                    return false;
                default:
                    // No changes to member or container.
                    return false;
            }
        }

        protected override ReferenceIndexer CreateReferenceVisitor()
        {
            return new DeltaReferenceIndexer(this);
        }

        protected override void ReportReferencesToAddedSymbols()
        {
            foreach (var typeRef in GetTypeRefs())
            {
                ReportReferencesToAddedSymbol(typeRef.GetInternalSymbol());
            }

            foreach (var memberRef in GetMemberRefs())
            {
                ReportReferencesToAddedSymbol(memberRef.GetInternalSymbol());
            }
        }

        private void ReportReferencesToAddedSymbol(ISymbolInternal? symbol)
        {
            if (symbol != null && _changes.IsAdded(symbol.GetISymbol()))
            {
                Context.Diagnostics.Add(messageProvider.CreateDiagnostic(
                    messageProvider.ERR_EncReferenceToAddedMember,
                    GetSymbolLocation(symbol),
                    symbol.Name,
                    symbol.ContainingAssembly.Name));
            }
        }

        protected override StandaloneSignatureHandle SerializeLocalVariablesSignature(IMethodBody body)
        {
            StandaloneSignatureHandle localSignatureHandle;
            var localVariables = body.LocalVariables;
            var encInfos = ArrayBuilder<EncLocalInfo>.GetInstance();

            if (localVariables.Length > 0)
            {
                var writer = PooledBlobBuilder.GetInstance();
                var encoder = new BlobEncoder(writer).LocalVariableSignature(localVariables.Length);

                foreach (ILocalDefinition local in localVariables)
                {
                    var signature = local.Signature;
                    if (signature == null)
                    {
                        int start = writer.Count;
                        SerializeLocalVariableType(encoder.AddVariable(), local);
                        signature = writer.ToArray(start, writer.Count - start);
                    }
                    else
                    {
                        writer.WriteBytes(signature);
                    }

                    encInfos.Add(CreateEncLocalInfo(local, signature));
                }

                BlobHandle blobIndex = metadata.GetOrAddBlob(writer);

                localSignatureHandle = GetOrAddStandaloneSignatureHandle(blobIndex);
                writer.Free();
            }
            else
            {
                localSignatureHandle = default;
            }

            var info = new AddedOrChangedMethodInfo(
                body.MethodId,
                encInfos.ToImmutable(),
                body.LambdaDebugInfo,
                body.ClosureDebugInfo,
                body.StateMachineTypeName,
                body.StateMachineHoistedLocalSlots,
                body.StateMachineAwaiterSlots);

            _addedOrChangedMethods.Add(body.MethodDefinition, info);

            encInfos.Free();
            return localSignatureHandle;
        }

        private EncLocalInfo CreateEncLocalInfo(ILocalDefinition localDef, byte[] signature)
        {
            if (localDef.SlotInfo.Id.IsNone)
            {
                return new EncLocalInfo(signature);
            }

            // local type is already translated, but not recursively
            ITypeReference translatedType = localDef.Type;
            if (translatedType.GetInternalSymbol() is ITypeSymbolInternal typeSymbol)
            {
                translatedType = Context.Module.EncTranslateType(typeSymbol, Context.Diagnostics);
            }

            return new EncLocalInfo(localDef.SlotInfo, translatedType, localDef.Constraints, signature);
        }

        protected override int AddCustomAttributesToTable(EntityHandle parentHandle, IEnumerable<ICustomAttribute> attributes)
        {
            // The base class will write out the actual metadata for us
            var numAttributesEmitted = base.AddCustomAttributesToTable(parentHandle, attributes);

            // We need to keep track of all of the things attributes could be associated with in this delta, in order to populate the EncLog and Map tables
            _customAttributeParentCounts.Add(parentHandle, numAttributesEmitted);

            return numAttributesEmitted;
        }

        public override void PopulateEncTables(ImmutableArray<int> typeSystemRowCounts)
        {
            Debug.Assert(typeSystemRowCounts[(int)TableIndex.EncLog] == 0);
            Debug.Assert(typeSystemRowCounts[(int)TableIndex.EncMap] == 0);

            PopulateEncLogTableRows(typeSystemRowCounts, out var customAttributeEncMapRows, out var paramEncMapRows);
            PopulateEncMapTableRows(typeSystemRowCounts, customAttributeEncMapRows, paramEncMapRows);
        }

        private void PopulateEncLogTableRows(ImmutableArray<int> rowCounts, out List<int> customAttributeEncMapRows, out List<int> paramEncMapRows)
        {
            // The EncLog table is a log of all the operations needed
            // to update the previous metadata. That means all
            // new references must be added to the EncLog.
            var previousSizes = _previousGeneration.TableSizes;
            var deltaSizes = this.GetDeltaTableSizes(rowCounts);

            PopulateEncLogTableRows(TableIndex.AssemblyRef, previousSizes, deltaSizes);
            PopulateEncLogTableRows(TableIndex.ModuleRef, previousSizes, deltaSizes);
            PopulateEncLogTableRows(TableIndex.MemberRef, previousSizes, deltaSizes);
            PopulateEncLogTableRows(TableIndex.MethodSpec, previousSizes, deltaSizes);
            PopulateEncLogTableRows(TableIndex.TypeRef, previousSizes, deltaSizes);
            PopulateEncLogTableRows(TableIndex.TypeSpec, previousSizes, deltaSizes);
            PopulateEncLogTableRows(TableIndex.StandAloneSig, previousSizes, deltaSizes);

            PopulateEncLogTableRows(_typeDefs, TableIndex.TypeDef);
            PopulateEncLogTableRows(TableIndex.EventMap, previousSizes, deltaSizes);
            PopulateEncLogTableRows(TableIndex.PropertyMap, previousSizes, deltaSizes);

            PopulateEncLogTableEventsOrProperties(_eventDefs, TableIndex.Event, EditAndContinueOperation.AddEvent, _eventMap, TableIndex.EventMap);
            PopulateEncLogTableFieldsOrMethods(_fieldDefs, TableIndex.Field, EditAndContinueOperation.AddField);
            PopulateEncLogTableFieldsOrMethods(_methodDefs, TableIndex.MethodDef, EditAndContinueOperation.AddMethod);
            PopulateEncLogTableEventsOrProperties(_propertyDefs, TableIndex.Property, EditAndContinueOperation.AddProperty, _propertyMap, TableIndex.PropertyMap);

            PopulateEncLogTableParameters(out paramEncMapRows);

            PopulateEncLogTableRows(TableIndex.Constant, previousSizes, deltaSizes);
            PopulateEncLogTableCustomAttributes(out customAttributeEncMapRows);
            PopulateEncLogTableRows(TableIndex.DeclSecurity, previousSizes, deltaSizes);
            PopulateEncLogTableRows(TableIndex.ClassLayout, previousSizes, deltaSizes);
            PopulateEncLogTableRows(TableIndex.FieldLayout, previousSizes, deltaSizes);
            PopulateEncLogTableRows(TableIndex.MethodSemantics, previousSizes, deltaSizes);
            PopulateEncLogTableRows(TableIndex.MethodImpl, previousSizes, deltaSizes);
            PopulateEncLogTableRows(TableIndex.ImplMap, previousSizes, deltaSizes);
            PopulateEncLogTableRows(TableIndex.FieldRva, previousSizes, deltaSizes);
            PopulateEncLogTableRows(TableIndex.NestedClass, previousSizes, deltaSizes);
            PopulateEncLogTableRows(TableIndex.GenericParam, previousSizes, deltaSizes);
            PopulateEncLogTableRows(TableIndex.InterfaceImpl, previousSizes, deltaSizes);
            PopulateEncLogTableRows(TableIndex.GenericParamConstraint, previousSizes, deltaSizes);
        }

        private void PopulateEncLogTableEventsOrProperties<T>(
            DefinitionIndex<T> index,
            TableIndex table,
            EditAndContinueOperation addCode,
            EventOrPropertyMapIndex map,
            TableIndex mapTable)
            where T : class, ITypeDefinitionMember
        {
            foreach (var member in index.GetRows())
            {
                if (index.IsAddedNotChanged(member))
                {
<<<<<<< HEAD
                    int typeRowId = _typeDefs.GetRowId(member.ContainingTypeDefinition);
=======
                    int typeRowId = MetadataTokens.GetRowNumber(GetTypeDefinitionHandle(member.ContainingTypeDefinition));
>>>>>>> 43cdacbf
                    int mapRowId = map.GetRowId(typeRowId);

                    metadata.AddEncLogEntry(
                        entity: MetadataTokens.Handle(mapTable, mapRowId),
                        code: addCode);
                }

                metadata.AddEncLogEntry(
                    entity: MetadataTokens.Handle(table, index.GetRowId(member)),
                    code: EditAndContinueOperation.Default);
            }
        }

        private void PopulateEncLogTableFieldsOrMethods<T>(
            DefinitionIndex<T> index,
            TableIndex tableIndex,
            EditAndContinueOperation addCode)
            where T : class, ITypeDefinitionMember
        {
            foreach (var member in index.GetRows())
            {
                if (index.IsAddedNotChanged(member))
                {
                    metadata.AddEncLogEntry(
<<<<<<< HEAD
                        entity: MetadataTokens.TypeDefinitionHandle(_typeDefs.GetRowId(member.ContainingTypeDefinition)),
=======
                        entity: GetTypeDefinitionHandle(member.ContainingTypeDefinition),
>>>>>>> 43cdacbf
                        code: addCode);
                }

                metadata.AddEncLogEntry(
                    entity: MetadataTokens.Handle(tableIndex, index.GetRowId(member)),
                    code: EditAndContinueOperation.Default);
            }
        }

        private void PopulateEncLogTableParameters(out List<int> paramEncMapRows)
        {
            paramEncMapRows = new List<int>();

            var parameterFirstId = _parameterDefs.FirstRowId;
            int i = 0;
            foreach (var paramDef in GetParameterDefs())
            {
                var methodDef = _parameterDefList[paramDef];

                if (_methodDefs.IsAddedNotChanged(methodDef))
                {
                    // For parameters on new methods we emit AddParameter rows for the method too
                    paramEncMapRows.Add(parameterFirstId + i);
                    metadata.AddEncLogEntry(
                        entity: MetadataTokens.MethodDefinitionHandle(_methodDefs.GetRowId(methodDef)),
                        code: EditAndContinueOperation.AddParameter);

                    metadata.AddEncLogEntry(
                        entity: MetadataTokens.ParameterHandle(parameterFirstId + i),
                        code: EditAndContinueOperation.Default);
                    i++;
                }
                else
                {
                    // For previously emitted parameters we just update the Param row
                    var param = GetParameterHandle(paramDef);
                    paramEncMapRows.Add(MetadataTokens.GetRowNumber(param));
                    metadata.AddEncLogEntry(
                        entity: param,
                        code: EditAndContinueOperation.Default);
                }
            }
        }

        /// <summary>
        /// CustomAttributes point to their target via the Parent column so we cannot simply output new rows
        /// in the delta or we would end up with duplicates, but we also don't want to do complex logic to determine
        /// which attributes have changes, so we just emit them all.
        /// This means our logic for emitting CustomAttributes is to update any existing rows, either from the original
        /// compilation or subsequent deltas, and only add more if we need to. The EncLog table is the thing that tells
        /// the runtime which row a CustomAttributes row is (ie, new or existing)
        /// </summary>
        private void PopulateEncLogTableCustomAttributes(out List<int> customAttributeEncMapRows)
        {
            customAttributeEncMapRows = new List<int>();

            // List of attributes that need to be emitted to delete a previously emitted attribute
            var deletedAttributeRows = new List<(int parentRowId, HandleKind kind)>();
            var customAttributesAdded = new Dictionary<EntityHandle, ArrayBuilder<int>>();

            // The data in _previousGeneration.CustomAttributesAdded is not nicely sorted, or even necessarily contiguous
            // so we need to map each target onto the rows its attributes occupy so we know which rows to update
            var lastRowId = _previousGeneration.OriginalMetadata.MetadataReader.GetTableRowCount(TableIndex.CustomAttribute);
            if (_previousGeneration.CustomAttributesAdded.Count > 0)
            {
                lastRowId = _previousGeneration.CustomAttributesAdded.SelectMany(s => s.Value).Max();
            }

            // Iterate through the parents we emitted custom attributes for, in parent order
            foreach (var (parent, count) in _customAttributeParentCounts.OrderBy(kvp => CodedIndex.HasCustomAttribute(kvp.Key)))
            {
                int index = 0;

                // First we try to update any existing attributes.
                // GetCustomAttributes does a binary search, so is fast. We presume that the number of rows in the original metadata
                // greatly outnumbers the amount of parents emitted in this delta so even with repeated searches this is still
                // quicker than iterating the entire original table, even once.
                var existingCustomAttributes = _previousGeneration.OriginalMetadata.MetadataReader.GetCustomAttributes(parent);
                foreach (var attributeHandle in existingCustomAttributes)
                {
                    int rowId = MetadataTokens.GetRowNumber(attributeHandle);
                    AddLogEntryOrDelete(rowId, parent, add: index < count, customAttributeEncMapRows);
                    index++;
                }

                // If we emitted any attributes for this parent in previous deltas then we either need to update
                // them next, or delete them if necessary
                if (_previousGeneration.CustomAttributesAdded.TryGetValue(parent, out var rowIds))
                {
                    foreach (var rowId in rowIds)
                    {
                        TrackCustomAttributeAdded(rowId, parent);
                        AddLogEntryOrDelete(rowId, parent, add: index < count, customAttributeEncMapRows);
                        index++;
                    }
                }

                // Finally if there are still attributes for this parent left, they are additions new to this delta
                for (int i = index; i < count; i++)
                {
                    lastRowId++;
                    TrackCustomAttributeAdded(lastRowId, parent);
                    AddEncLogEntry(lastRowId, customAttributeEncMapRows);
                }
            }

            // Save the attributes we've emitted, and the ones from previous deltas, for use in the next generation
            foreach (var (parent, rowIds) in customAttributesAdded)
            {
                _customAttributesAdded.Add(parent, rowIds.ToImmutableAndFree());
            }

            // Add attributes and log entries for everything we've deleted
            foreach (var row in deletedAttributeRows)
            {
                // now emit a "delete" row with a parent that is for the 0 row of the same table as the existing one
                if (!MetadataTokens.TryGetTableIndex(row.kind, out var tableIndex))
                {
                    throw new InvalidOperationException("Trying to delete a custom attribute for a parent kind that doesn't have a matching table index.");
                }
                metadata.AddCustomAttribute(MetadataTokens.Handle(tableIndex, 0), MetadataTokens.EntityHandle(TableIndex.MemberRef, 0), value: default);

                AddEncLogEntry(row.parentRowId, customAttributeEncMapRows);
            }

            void AddEncLogEntry(int rowId, List<int> customAttributeEncMapRows)
            {
                customAttributeEncMapRows.Add(rowId);
                metadata.AddEncLogEntry(
                    entity: MetadataTokens.CustomAttributeHandle(rowId),
                    code: EditAndContinueOperation.Default);
            }

            void AddLogEntryOrDelete(int rowId, EntityHandle parent, bool add, List<int> customAttributeEncMapRows)
            {
                if (add)
                {
                    // Update this row
                    AddEncLogEntry(rowId, customAttributeEncMapRows);
                }
                else
                {
                    // Delete this row
                    deletedAttributeRows.Add((rowId, parent.Kind));
                }
            }

            void TrackCustomAttributeAdded(int nextRowId, EntityHandle parent)
            {
                if (!customAttributesAdded.TryGetValue(parent, out var existing))
                {
                    existing = ArrayBuilder<int>.GetInstance();
                    customAttributesAdded.Add(parent, existing);
                }
                existing.Add(nextRowId);
            }
        }

        private void PopulateEncLogTableRows<T>(DefinitionIndex<T> index, TableIndex tableIndex)
            where T : class, IDefinition
        {
            foreach (var member in index.GetRows())
            {
                metadata.AddEncLogEntry(
                    entity: MetadataTokens.Handle(tableIndex, index.GetRowId(member)),
                    code: EditAndContinueOperation.Default);
            }
        }

        private void PopulateEncLogTableRows(TableIndex tableIndex, ImmutableArray<int> previousSizes, ImmutableArray<int> deltaSizes)
        {
            PopulateEncLogTableRows(tableIndex, previousSizes[(int)tableIndex] + 1, deltaSizes[(int)tableIndex]);
        }

        private void PopulateEncLogTableRows(TableIndex tableIndex, int firstRowId, int tokenCount)
        {
            for (int i = 0; i < tokenCount; i++)
            {
                metadata.AddEncLogEntry(
                    entity: MetadataTokens.Handle(tableIndex, firstRowId + i),
                    code: EditAndContinueOperation.Default);
            }
        }

        private void PopulateEncMapTableRows(ImmutableArray<int> rowCounts, List<int> customAttributeEncMapRows, List<int> paramEncMapRows)
        {
            // The EncMap table maps from offset in each table in the delta
            // metadata to token. As such, the EncMap is a concatenated
            // list of all tokens in all tables from the delta sorted by table
            // and, within each table, sorted by row.
            var tokens = ArrayBuilder<EntityHandle>.GetInstance();
            var previousSizes = _previousGeneration.TableSizes;
            var deltaSizes = this.GetDeltaTableSizes(rowCounts);

            AddReferencedTokens(tokens, TableIndex.AssemblyRef, previousSizes, deltaSizes);
            AddReferencedTokens(tokens, TableIndex.ModuleRef, previousSizes, deltaSizes);
            AddReferencedTokens(tokens, TableIndex.MemberRef, previousSizes, deltaSizes);
            AddReferencedTokens(tokens, TableIndex.MethodSpec, previousSizes, deltaSizes);
            AddReferencedTokens(tokens, TableIndex.TypeRef, previousSizes, deltaSizes);
            AddReferencedTokens(tokens, TableIndex.TypeSpec, previousSizes, deltaSizes);
            AddReferencedTokens(tokens, TableIndex.StandAloneSig, previousSizes, deltaSizes);

            AddDefinitionTokens(tokens, _typeDefs, TableIndex.TypeDef);
            AddDefinitionTokens(tokens, _eventDefs, TableIndex.Event);
            AddDefinitionTokens(tokens, _fieldDefs, TableIndex.Field);
            AddDefinitionTokens(tokens, _methodDefs, TableIndex.MethodDef);
            AddDefinitionTokens(tokens, _propertyDefs, TableIndex.Property);

            AddRowNumberTokens(tokens, paramEncMapRows, TableIndex.Param);
            AddReferencedTokens(tokens, TableIndex.Constant, previousSizes, deltaSizes);
            AddRowNumberTokens(tokens, customAttributeEncMapRows, TableIndex.CustomAttribute);
            AddReferencedTokens(tokens, TableIndex.DeclSecurity, previousSizes, deltaSizes);
            AddReferencedTokens(tokens, TableIndex.ClassLayout, previousSizes, deltaSizes);
            AddReferencedTokens(tokens, TableIndex.FieldLayout, previousSizes, deltaSizes);
            AddReferencedTokens(tokens, TableIndex.EventMap, previousSizes, deltaSizes);
            AddReferencedTokens(tokens, TableIndex.PropertyMap, previousSizes, deltaSizes);
            AddReferencedTokens(tokens, TableIndex.MethodSemantics, previousSizes, deltaSizes);
            AddReferencedTokens(tokens, TableIndex.MethodImpl, previousSizes, deltaSizes);
            AddReferencedTokens(tokens, TableIndex.ImplMap, previousSizes, deltaSizes);
            AddReferencedTokens(tokens, TableIndex.FieldRva, previousSizes, deltaSizes);
            AddReferencedTokens(tokens, TableIndex.NestedClass, previousSizes, deltaSizes);
            AddReferencedTokens(tokens, TableIndex.GenericParam, previousSizes, deltaSizes);
            AddReferencedTokens(tokens, TableIndex.InterfaceImpl, previousSizes, deltaSizes);
            AddReferencedTokens(tokens, TableIndex.GenericParamConstraint, previousSizes, deltaSizes);

            tokens.Sort(HandleComparer.Default);

            // Should not be any duplicates.
            Debug.Assert(tokens.Distinct().Count() == tokens.Count);

            foreach (var token in tokens)
            {
                metadata.AddEncMapEntry(token);
            }

            tokens.Free();

            // Populate Portable PDB EncMap table with MethodDebugInformation mapping,
            // which corresponds 1:1 to MethodDef mapping.
            if (_debugMetadataOpt != null)
            {
                var debugTokens = ArrayBuilder<EntityHandle>.GetInstance();
                AddDefinitionTokens(debugTokens, _methodDefs, TableIndex.MethodDebugInformation);
                debugTokens.Sort(HandleComparer.Default);

                // Should not be any duplicates.
                Debug.Assert(debugTokens.Distinct().Count() == debugTokens.Count);

                foreach (var token in debugTokens)
                {
                    _debugMetadataOpt.AddEncMapEntry(token);
                }

                debugTokens.Free();
            }

#if DEBUG
            // The following tables are either represented in the EncMap
            // or specifically ignored. The rest should be empty.
            var handledTables = new TableIndex[]
            {
                TableIndex.Module,
                TableIndex.TypeRef,
                TableIndex.TypeDef,
                TableIndex.Field,
                TableIndex.MethodDef,
                TableIndex.Param,
                TableIndex.MemberRef,
                TableIndex.Constant,
                TableIndex.CustomAttribute,
                TableIndex.DeclSecurity,
                TableIndex.ClassLayout,
                TableIndex.FieldLayout,
                TableIndex.StandAloneSig,
                TableIndex.EventMap,
                TableIndex.Event,
                TableIndex.PropertyMap,
                TableIndex.Property,
                TableIndex.MethodSemantics,
                TableIndex.MethodImpl,
                TableIndex.ModuleRef,
                TableIndex.TypeSpec,
                TableIndex.ImplMap,
                // FieldRva is not needed since we only emit fields with explicit mapping
                // for <PrivateImplementationDetails> and that class is not used in ENC.
                // If we need FieldRva in the future, we'll need a corresponding test.
                // (See EditAndContinueTests.FieldRva that was deleted in this change.)
                //TableIndex.FieldRva,
                TableIndex.EncLog,
                TableIndex.EncMap,
                TableIndex.Assembly,
                TableIndex.AssemblyRef,
                TableIndex.MethodSpec,
                TableIndex.NestedClass,
                TableIndex.GenericParam,
                TableIndex.InterfaceImpl,
                TableIndex.GenericParamConstraint,
            };

            for (int i = 0; i < rowCounts.Length; i++)
            {
                if (handledTables.Contains((TableIndex)i))
                {
                    continue;
                }

                Debug.Assert(rowCounts[i] == 0);
            }
#endif
        }

        private static void AddReferencedTokens(
            ArrayBuilder<EntityHandle> builder,
            TableIndex tableIndex,
            ImmutableArray<int> previousSizes,
            ImmutableArray<int> deltaSizes)
        {
            AddReferencedTokens(builder, tableIndex, previousSizes[(int)tableIndex] + 1, deltaSizes[(int)tableIndex]);
        }

        private static void AddReferencedTokens(ArrayBuilder<EntityHandle> builder, TableIndex tableIndex, int firstRowId, int nTokens)
        {
            for (int i = 0; i < nTokens; i++)
            {
                builder.Add(MetadataTokens.Handle(tableIndex, firstRowId + i));
            }
        }

        private static void AddDefinitionTokens<T>(ArrayBuilder<EntityHandle> tokens, DefinitionIndex<T> index, TableIndex tableIndex)
            where T : class, IDefinition
        {
            foreach (var member in index.GetRows())
            {
                tokens.Add(MetadataTokens.Handle(tableIndex, index.GetRowId(member)));
            }
        }

        private static void AddRowNumberTokens(ArrayBuilder<EntityHandle> tokens, IEnumerable<int> rowNumbers, TableIndex tableIndex)
        {
            foreach (var row in rowNumbers)
            {
                tokens.Add(MetadataTokens.Handle(tableIndex, row));
            }
        }

        protected override void PopulateEventMapTableRows()
        {
            foreach (var typeId in _eventMap.GetRows())
            {
                metadata.AddEventMap(
                    declaringType: MetadataTokens.TypeDefinitionHandle(typeId),
                    eventList: MetadataTokens.EventDefinitionHandle(_eventMap.GetRowId(typeId)));
            }
        }

        protected override void PopulatePropertyMapTableRows()
        {
            foreach (var typeId in _propertyMap.GetRows())
            {
                metadata.AddPropertyMap(
                    declaringType: MetadataTokens.TypeDefinitionHandle(typeId),
                    propertyList: MetadataTokens.PropertyDefinitionHandle(_propertyMap.GetRowId(typeId)));
            }
        }

        private abstract class DefinitionIndexBase<T>
            where T : notnull
        {
            protected readonly Dictionary<T, int> added; // Definitions added in this generation.
            protected readonly List<T> rows; // Rows in this generation, containing adds and updates.
            private readonly int _firstRowId; // First row in this generation.
            private bool _frozen;

            public DefinitionIndexBase(int lastRowId, IEqualityComparer<T>? comparer = null)
            {
                this.added = new Dictionary<T, int>(comparer);
                this.rows = new List<T>();
                _firstRowId = lastRowId + 1;
            }

            public abstract bool TryGetRowId(T item, out int rowId);

            public int GetRowId(T item)
            {
                bool containsItem = TryGetRowId(item, out int rowId);

                // Fails if we are attempting to make a change that should have been reported as rude,
                // e.g. the corresponding definitions type don't match, etc.
                Debug.Assert(containsItem);
                Debug.Assert(rowId > 0);

                return rowId;
            }

            public bool Contains(T item)
                => TryGetRowId(item, out _);

            // A method rather than a property since it freezes the table.
            public IReadOnlyDictionary<T, int> GetAdded()
            {
                this.Freeze();
                return this.added;
            }

            // A method rather than a property since it freezes the table.
            public IReadOnlyList<T> GetRows()
            {
                this.Freeze();
                return this.rows;
            }

            public int FirstRowId
            {
                get { return _firstRowId; }
            }

            public int NextRowId
            {
                get { return this.added.Count + _firstRowId; }
            }

            public bool IsFrozen
            {
                get { return _frozen; }
            }

            protected virtual void OnFrozen()
            {
#if DEBUG
                // Verify the rows are sorted.
                int prev = 0;
                foreach (var row in this.rows)
                {
                    int next = this.added[row];
                    Debug.Assert(prev < next);
                    prev = next;
                }
#endif
            }

            private void Freeze()
            {
                if (!_frozen)
                {
                    _frozen = true;
                    this.OnFrozen();
                }
            }
        }

        private sealed class DefinitionIndex<T> : DefinitionIndexBase<T> where T : class, IDefinition
        {
            public delegate bool TryGetExistingIndex(T item, out int index);

            private readonly TryGetExistingIndex _tryGetExistingIndex;

            // Map of row id to def for all defs. This could be an array indexed
            // by row id but the array could be large and sparsely populated
            // if there are many defs in the previous generation but few
            // references to those defs in the current generation.
            private readonly Dictionary<int, T> _map;

            public DefinitionIndex(TryGetExistingIndex tryGetExistingIndex, int lastRowId)
                : base(lastRowId, ReferenceEqualityComparer.Instance)
            {
                _tryGetExistingIndex = tryGetExistingIndex;
                _map = new Dictionary<int, T>();
            }

            public override bool TryGetRowId(T item, out int index)
            {
                if (this.added.TryGetValue(item, out index))
                {
                    return true;
                }

                if (_tryGetExistingIndex(item, out index))
                {
#if DEBUG
                    Debug.Assert(!_map.TryGetValue(index, out var other) || ((object)other == (object)item));
#endif
                    _map[index] = item;
                    return true;
                }

                return false;
            }

            public T GetDefinition(int rowId)
                => _map[rowId];

            public void Add(T item)
            {
                Debug.Assert(!this.IsFrozen);

                int index = this.NextRowId;
                this.added.Add(item, index);
                _map[index] = item;
                this.rows.Add(item);
            }

            /// <summary>
            /// Add an item from a previous generation
            /// that has been updated in this generation.
            /// </summary>
            public void AddUpdated(T item)
            {
                Debug.Assert(!this.IsFrozen);
                this.rows.Add(item);
            }

            public bool IsAddedNotChanged(T item)
                => added.ContainsKey(item);

            protected override void OnFrozen()
                => rows.Sort((x, y) => GetRowId(x).CompareTo(GetRowId(y)));
        }

        private bool TryGetExistingTypeDefIndex(ITypeDefinition item, out int index)
        {
            if (_previousGeneration.TypesAdded.TryGetValue(item, out index))
            {
                return true;
            }

            TypeDefinitionHandle handle;
            if (_definitionMap.TryGetTypeHandle(item, out handle))
            {
                index = MetadataTokens.GetRowNumber(handle);
                Debug.Assert(index > 0);
                return true;
            }

            index = 0;
            return false;
        }

        private bool TryGetExistingEventDefIndex(IEventDefinition item, out int index)
        {
            if (_previousGeneration.EventsAdded.TryGetValue(item, out index))
            {
                return true;
            }

            EventDefinitionHandle handle;
            if (_definitionMap.TryGetEventHandle(item, out handle))
            {
                index = MetadataTokens.GetRowNumber(handle);
                Debug.Assert(index > 0);
                return true;
            }

            index = 0;
            return false;
        }

        private bool TryGetExistingFieldDefIndex(IFieldDefinition item, out int index)
        {
            if (_previousGeneration.FieldsAdded.TryGetValue(item, out index))
            {
                return true;
            }

            FieldDefinitionHandle handle;
            if (_definitionMap.TryGetFieldHandle(item, out handle))
            {
                index = MetadataTokens.GetRowNumber(handle);
                Debug.Assert(index > 0);
                return true;
            }

            index = 0;
            return false;
        }

        private bool TryGetExistingMethodDefIndex(IMethodDefinition item, out int index)
        {
            if (_previousGeneration.MethodsAdded.TryGetValue(item, out index))
            {
                return true;
            }

            MethodDefinitionHandle handle;
            if (_definitionMap.TryGetMethodHandle(item, out handle))
            {
                index = MetadataTokens.GetRowNumber(handle);
                Debug.Assert(index > 0);
                return true;
            }

            index = 0;
            return false;
        }

        private bool TryGetExistingPropertyDefIndex(IPropertyDefinition item, out int index)
        {
            if (_previousGeneration.PropertiesAdded.TryGetValue(item, out index))
            {
                return true;
            }

            PropertyDefinitionHandle handle;
            if (_definitionMap.TryGetPropertyHandle(item, out handle))
            {
                index = MetadataTokens.GetRowNumber(handle);
                Debug.Assert(index > 0);
                return true;
            }

            index = 0;
            return false;
        }

        private bool TryGetExistingParameterDefIndex(IParameterDefinition item, out int index)
        {
            return _existingParameterDefs.TryGetValue(item, out index);
        }

        private bool TryGetExistingEventMapIndex(int item, out int index)
        {
            if (_previousGeneration.EventMapAdded.TryGetValue(item, out index))
            {
                return true;
            }

            if (_previousGeneration.TypeToEventMap.TryGetValue(item, out index))
            {
                return true;
            }

            index = 0;
            return false;
        }

        private bool TryGetExistingPropertyMapIndex(int item, out int index)
        {
            if (_previousGeneration.PropertyMapAdded.TryGetValue(item, out index))
            {
                return true;
            }

            if (_previousGeneration.TypeToPropertyMap.TryGetValue(item, out index))
            {
                return true;
            }

            index = 0;
            return false;
        }

        private bool TryGetExistingMethodImplIndex(MethodImplKey item, out int index)
        {
            if (_previousGeneration.MethodImplsAdded.TryGetValue(item, out index))
            {
                return true;
            }

            if (_previousGeneration.MethodImpls.TryGetValue(item, out index))
            {
                return true;
            }

            index = 0;
            return false;
        }

        private sealed class GenericParameterIndex : DefinitionIndexBase<IGenericParameter>
        {
            public GenericParameterIndex(int lastRowId)
                : base(lastRowId, ReferenceEqualityComparer.Instance)
            {
            }

            public override bool TryGetRowId(IGenericParameter item, out int index)
            {
                return this.added.TryGetValue(item, out index);
            }

            public void Add(IGenericParameter item)
            {
                Debug.Assert(!this.IsFrozen);

                int index = this.NextRowId;
                this.added.Add(item, index);
                this.rows.Add(item);
            }
        }

        private sealed class EventOrPropertyMapIndex : DefinitionIndexBase<int>
        {
            public delegate bool TryGetExistingIndex(int item, out int index);

            private readonly TryGetExistingIndex _tryGetExistingIndex;

            public EventOrPropertyMapIndex(TryGetExistingIndex tryGetExistingIndex, int lastRowId)
                : base(lastRowId)
            {
                _tryGetExistingIndex = tryGetExistingIndex;
            }

            public override bool TryGetRowId(int item, out int index)
            {
                if (this.added.TryGetValue(item, out index))
                {
                    return true;
                }

                if (_tryGetExistingIndex(item, out index))
                {
                    return true;
                }

                index = 0;
                return false;
            }

            public void Add(int item)
            {
                Debug.Assert(!this.IsFrozen);

                int index = this.NextRowId;
                this.added.Add(item, index);
                this.rows.Add(item);
            }
        }

        private sealed class MethodImplIndex : DefinitionIndexBase<MethodImplKey>
        {
            private readonly DeltaMetadataWriter _writer;

            public MethodImplIndex(DeltaMetadataWriter writer, int lastRowId)
                : base(lastRowId)
            {
                _writer = writer;
            }

            public override bool TryGetRowId(MethodImplKey item, out int index)
            {
                if (this.added.TryGetValue(item, out index))
                {
                    return true;
                }

                if (_writer.TryGetExistingMethodImplIndex(item, out index))
                {
                    return true;
                }

                index = 0;
                return false;
            }

            public void Add(MethodImplKey item)
            {
                Debug.Assert(!this.IsFrozen);

                int index = this.NextRowId;
                this.added.Add(item, index);
                this.rows.Add(item);
            }
        }

        private sealed class DeltaReferenceIndexer : ReferenceIndexer
        {
            private readonly SymbolChanges _changes;

            public DeltaReferenceIndexer(DeltaMetadataWriter writer)
                : base(writer)
            {
                _changes = writer._changes;
            }

            public override void Visit(CommonPEModuleBuilder module)
            {
                Visit(module.GetTopLevelTypeDefinitions(metadataWriter.Context));
            }

            public override void Visit(IEventDefinition eventDefinition)
            {
                Debug.Assert(this.ShouldVisit(eventDefinition));
                base.Visit(eventDefinition);
            }

            public override void Visit(IFieldDefinition fieldDefinition)
            {
                Debug.Assert(this.ShouldVisit(fieldDefinition));
                base.Visit(fieldDefinition);
            }

            public override void Visit(ILocalDefinition localDefinition)
            {
                if (localDefinition.Signature == null)
                {
                    base.Visit(localDefinition);
                }
            }

            public override void Visit(IMethodDefinition method)
            {
                Debug.Assert(this.ShouldVisit(method));
                base.Visit(method);
            }

            public override void Visit(Cci.MethodImplementation methodImplementation)
            {
                // Unless the implementing method was added,
                // the method implementation already exists.
                var methodDef = (IMethodDefinition?)methodImplementation.ImplementingMethod.AsDefinition(this.Context);
                RoslynDebug.AssertNotNull(methodDef);

                if (_changes.GetChange(methodDef) == SymbolChange.Added)
                {
                    base.Visit(methodImplementation);
                }
            }

            public override void Visit(INamespaceTypeDefinition namespaceTypeDefinition)
            {
                Debug.Assert(this.ShouldVisit(namespaceTypeDefinition));
                base.Visit(namespaceTypeDefinition);
            }

            public override void Visit(INestedTypeDefinition nestedTypeDefinition)
            {
                Debug.Assert(this.ShouldVisit(nestedTypeDefinition));
                base.Visit(nestedTypeDefinition);
            }

            public override void Visit(IPropertyDefinition propertyDefinition)
            {
                Debug.Assert(this.ShouldVisit(propertyDefinition));
                base.Visit(propertyDefinition);
            }

            public override void Visit(ITypeDefinition typeDefinition)
            {
                if (this.ShouldVisit(typeDefinition))
                {
                    base.Visit(typeDefinition);
                }
            }

            public override void Visit(ITypeDefinitionMember typeMember)
            {
                if (this.ShouldVisit(typeMember))
                {
                    base.Visit(typeMember);
                }
            }

            private bool ShouldVisit(IDefinition def)
            {
                return _changes.GetChange(def) != SymbolChange.None;
            }
        }
    }
}<|MERGE_RESOLUTION|>--- conflicted
+++ resolved
@@ -280,11 +280,7 @@
         {
             foreach (var def in _changedTypeDefs)
             {
-<<<<<<< HEAD
-                types.Add(MetadataTokens.TypeDefinitionHandle(_typeDefs.GetRowId(def)));
-=======
                 types.Add(GetTypeDefinitionHandle(def));
->>>>>>> 43cdacbf
             }
         }
 
@@ -860,11 +856,7 @@
             {
                 if (index.IsAddedNotChanged(member))
                 {
-<<<<<<< HEAD
-                    int typeRowId = _typeDefs.GetRowId(member.ContainingTypeDefinition);
-=======
                     int typeRowId = MetadataTokens.GetRowNumber(GetTypeDefinitionHandle(member.ContainingTypeDefinition));
->>>>>>> 43cdacbf
                     int mapRowId = map.GetRowId(typeRowId);
 
                     metadata.AddEncLogEntry(
@@ -889,11 +881,7 @@
                 if (index.IsAddedNotChanged(member))
                 {
                     metadata.AddEncLogEntry(
-<<<<<<< HEAD
-                        entity: MetadataTokens.TypeDefinitionHandle(_typeDefs.GetRowId(member.ContainingTypeDefinition)),
-=======
                         entity: GetTypeDefinitionHandle(member.ContainingTypeDefinition),
->>>>>>> 43cdacbf
                         code: addCode);
                 }
 
