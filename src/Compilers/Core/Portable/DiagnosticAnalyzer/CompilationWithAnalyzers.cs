--- conflicted
+++ resolved
@@ -354,11 +354,7 @@
 
             var diagnostics = ImmutableArray<Diagnostic>.Empty;
             var hasAllAnalyzers = analyzers.Length == Analyzers.Length;
-<<<<<<< HEAD
-            var analysisScope = new AnalysisScope(_compilation, analyzers, hasAllAnalyzers, _analysisOptions.ConcurrentAnalysis, categorizeDiagnostics: true);
-=======
             var analysisScope = new AnalysisScope(_compilation, _analysisOptions.Options, analyzers, hasAllAnalyzers, _analysisOptions.ConcurrentAnalysis, categorizeDiagnostics: true);
->>>>>>> 9e822de0
             Func<ImmutableArray<CompilationEvent>> getPendingEvents = () =>
                 _analysisState.GetPendingEvents(analyzers, includeSourceEvents: true, includeNonSourceEvents: true, cancellationToken);
 
@@ -384,11 +380,7 @@
 
             // Get analyzer diagnostics for the given analysis scope.
             var hasAllAnalyzers = analyzers.Length == Analyzers.Length;
-<<<<<<< HEAD
-            var analysisScope = new AnalysisScope(_compilation, analyzers, hasAllAnalyzers, concurrentAnalysis: _analysisOptions.ConcurrentAnalysis, categorizeDiagnostics: true);
-=======
             var analysisScope = new AnalysisScope(_compilation, _analysisOptions.Options, analyzers, hasAllAnalyzers, concurrentAnalysis: _analysisOptions.ConcurrentAnalysis, categorizeDiagnostics: true);
->>>>>>> 9e822de0
             return _analysisResultBuilder.GetDiagnostics(analysisScope, getLocalDiagnostics: true, getNonLocalDiagnostics: true);
         }
 
@@ -415,11 +407,7 @@
                 driver = compilation.CreateAnalyzerDriver(analyzers, _analyzerManager, severityFilter: SeverityFilter.None);
                 driver.Initialize(compilation, _analysisOptions, compilationData, categorizeDiagnostics, cancellationToken);
                 var hasAllAnalyzers = analyzers.Length == Analyzers.Length;
-<<<<<<< HEAD
-                var analysisScope = new AnalysisScope(compilation, analyzers, hasAllAnalyzers, concurrentAnalysis: _analysisOptions.ConcurrentAnalysis, categorizeDiagnostics: categorizeDiagnostics);
-=======
                 var analysisScope = new AnalysisScope(compilation, _analysisOptions.Options, analyzers, hasAllAnalyzers, concurrentAnalysis: _analysisOptions.ConcurrentAnalysis, categorizeDiagnostics: categorizeDiagnostics);
->>>>>>> 9e822de0
                 driver.AttachQueueAndStartProcessingEvents(compilation.EventQueue, analysisScope, cancellationToken);
 
                 // Force compilation diagnostics and wait for analyzer execution to complete.
@@ -460,11 +448,7 @@
                 driver = compilation.CreateAnalyzerDriver(analyzers, _analyzerManager, severityFilter: SeverityFilter.None);
                 driver.Initialize(compilation, _analysisOptions, compilationData, categorizeDiagnostics, cancellationToken);
                 var hasAllAnalyzers = analyzers.Length == Analyzers.Length;
-<<<<<<< HEAD
-                var analysisScope = new AnalysisScope(compilation, analyzers, hasAllAnalyzers, concurrentAnalysis: _analysisOptions.ConcurrentAnalysis, categorizeDiagnostics: categorizeDiagnostics);
-=======
                 var analysisScope = new AnalysisScope(compilation, _analysisOptions.Options, analyzers, hasAllAnalyzers, concurrentAnalysis: _analysisOptions.ConcurrentAnalysis, categorizeDiagnostics: categorizeDiagnostics);
->>>>>>> 9e822de0
                 driver.AttachQueueAndStartProcessingEvents(compilation.EventQueue, analysisScope, cancellationToken);
 
                 // Force compilation diagnostics and wait for analyzer execution to complete.
