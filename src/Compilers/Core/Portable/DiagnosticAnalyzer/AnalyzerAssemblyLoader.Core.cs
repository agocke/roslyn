﻿// Licensed to the .NET Foundation under one or more agreements.
// The .NET Foundation licenses this file to you under the MIT license.
// See the LICENSE file in the project root for more information.

#if NETCOREAPP

using System;
using System.Collections.Generic;
using System.Collections.Immutable;
using System.Diagnostics;
using System.IO;
using System.Linq;
using System.Reflection;
using System.Runtime.InteropServices;
using System.Runtime.Loader;
using Roslyn.Utilities;

namespace Microsoft.CodeAnalysis
{
<<<<<<< HEAD
    [System.Diagnostics.CodeAnalysis.RequiresUnreferencedCode(TrimWarningMessages.AnalyzerReflectionLoadMessage)]
=======
    internal enum AnalyzerLoadOption
    {
        /// <summary>
        /// Once the assembly path is chosen, load it directly from disk at that location
        /// </summary>
        LoadFromDisk,

        /// <summary>
        /// Once the assembly path is chosen, read the contents of disk and load from memory
        /// </summary>
        /// <remarks>
        /// While Windows supports this option it comes with a significant performance penalty due
        /// to anti virus scans. It can have a load time of 300-500ms while loading from disk 
        /// is generally 1-2ms. Use this with caution on Windows.
        /// </remarks>
        LoadFromStream
    }

>>>>>>> b91897c8
    internal partial class AnalyzerAssemblyLoader
    {
        private readonly AssemblyLoadContext _compilerLoadContext;
        private readonly Dictionary<string, DirectoryLoadContext> _loadContextByDirectory = new Dictionary<string, DirectoryLoadContext>(StringComparer.Ordinal);
        private readonly AnalyzerLoadOption _loadOption;

        internal AssemblyLoadContext CompilerLoadContext => _compilerLoadContext;
        internal AnalyzerLoadOption AnalyzerLoadOption => _loadOption;

        internal AnalyzerAssemblyLoader()
            : this(null, AnalyzerLoadOption.LoadFromDisk)
        {
        }

        internal AnalyzerAssemblyLoader(AssemblyLoadContext? compilerLoadContext, AnalyzerLoadOption loadOption)
        {
            _loadOption = loadOption;
            _compilerLoadContext = compilerLoadContext ?? AssemblyLoadContext.GetLoadContext(typeof(AnalyzerAssemblyLoader).GetTypeInfo().Assembly)!;
        }

        private partial Assembly Load(AssemblyName assemblyName, string assemblyOriginalPath)
        {
            DirectoryLoadContext? loadContext;

            var fullDirectoryPath = Path.GetDirectoryName(assemblyOriginalPath) ?? throw new ArgumentException(message: null, paramName: nameof(assemblyOriginalPath));
            lock (_guard)
            {
                if (!_loadContextByDirectory.TryGetValue(fullDirectoryPath, out loadContext))
                {
                    loadContext = new DirectoryLoadContext(fullDirectoryPath, this, _compilerLoadContext);
                    _loadContextByDirectory[fullDirectoryPath] = loadContext;
                }
            }

            return loadContext.LoadFromAssemblyName(assemblyName);
        }

        private partial bool IsMatch(AssemblyName requestedName, AssemblyName candidateName) =>
            requestedName.Name == candidateName.Name;

        internal DirectoryLoadContext[] GetDirectoryLoadContextsSnapshot()
        {
            lock (_guard)
            {
                return _loadContextByDirectory.Values.OrderBy(v => v.Directory).ToArray();
            }
        }

        internal void UnloadAll()
        {
            List<DirectoryLoadContext> contexts;
            lock (_guard)
            {
                contexts = _loadContextByDirectory.Values.ToList();
                _loadContextByDirectory.Clear();
            }

            foreach (var context in contexts)
            {
                context.Unload();
            }
        }

        [System.Diagnostics.CodeAnalysis.RequiresUnreferencedCode(TrimWarningMessages.AnalyzerReflectionLoadMessage)]
        internal sealed class DirectoryLoadContext : AssemblyLoadContext
        {
            internal string Directory { get; }
            private readonly AnalyzerAssemblyLoader _loader;
            private readonly AssemblyLoadContext _compilerLoadContext;

            public DirectoryLoadContext(string directory, AnalyzerAssemblyLoader loader, AssemblyLoadContext compilerLoadContext)
                : base(isCollectible: true)
            {
                Directory = directory;
                _loader = loader;
                _compilerLoadContext = compilerLoadContext;
            }

            protected override Assembly? Load(AssemblyName assemblyName)
            {
                var simpleName = assemblyName.Name!;
                try
                {
                    if (_compilerLoadContext.LoadFromAssemblyName(assemblyName) is { } compilerAssembly)
                    {
                        return compilerAssembly;
                    }
                }
                catch
                {
                    // Expected to happen when the assembly cannot be resolved in the compiler / host
                    // AssemblyLoadContext.
                }

                // Prefer registered dependencies in the same directory first.
                var assemblyPath = Path.Combine(Directory, simpleName + ".dll");
                if (_loader.IsAnalyzerDependencyPath(assemblyPath))
                {
                    (_, var loadPath) = _loader.GetAssemblyInfoForPath(assemblyPath);
                    return loadCore(loadPath);
                }

                // Next prefer registered dependencies from other directories. Ideally this would not
                // be necessary but msbuild target defaults have caused a number of customers to
                // fall into this path. See discussion here for where it comes up
                // https://github.com/dotnet/roslyn/issues/56442
                if (_loader.GetBestPath(assemblyName) is string bestRealPath)
                {
                    return loadCore(bestRealPath);
                }

                // No analyzer registered this dependency. Time to fail
                return null;

                Assembly loadCore(string assemblyPath)
                {
                    if (_loader.AnalyzerLoadOption == AnalyzerLoadOption.LoadFromDisk)
                    {
                        return LoadFromAssemblyPath(assemblyPath);
                    }
                    else
                    {
                        using var stream = File.Open(assemblyPath, FileMode.Open, FileAccess.Read, FileShare.Read);
                        return LoadFromStream(stream);
                    }
                }
            }

            protected override IntPtr LoadUnmanagedDll(string unmanagedDllName)
            {
                var assemblyPath = Path.Combine(Directory, unmanagedDllName + ".dll");
                if (_loader.IsAnalyzerDependencyPath(assemblyPath))
                {
                    (_, var loadPath) = _loader.GetAssemblyInfoForPath(assemblyPath);
                    return LoadUnmanagedDllFromPath(loadPath);
                }

                return IntPtr.Zero;
            }
        }
    }
}

#endif<|MERGE_RESOLUTION|>--- conflicted
+++ resolved
@@ -17,9 +17,6 @@
 
 namespace Microsoft.CodeAnalysis
 {
-<<<<<<< HEAD
-    [System.Diagnostics.CodeAnalysis.RequiresUnreferencedCode(TrimWarningMessages.AnalyzerReflectionLoadMessage)]
-=======
     internal enum AnalyzerLoadOption
     {
         /// <summary>
@@ -32,13 +29,12 @@
         /// </summary>
         /// <remarks>
         /// While Windows supports this option it comes with a significant performance penalty due
-        /// to anti virus scans. It can have a load time of 300-500ms while loading from disk 
+        /// to anti virus scans. It can have a load time of 300-500ms while loading from disk
         /// is generally 1-2ms. Use this with caution on Windows.
         /// </remarks>
         LoadFromStream
     }
 
->>>>>>> b91897c8
     internal partial class AnalyzerAssemblyLoader
     {
         private readonly AssemblyLoadContext _compilerLoadContext;
