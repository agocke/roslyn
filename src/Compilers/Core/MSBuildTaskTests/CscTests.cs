﻿// Copyright (c) Microsoft.  All Rights Reserved.  Licensed under the Apache License, Version 2.0.  See License.txt in the project root for license information.

using System;
using System.Linq;
using Microsoft.Build.Framework;
using Microsoft.CodeAnalysis.BuildTasks;
using Xunit;
using Moq;
using System.IO;

namespace Microsoft.CodeAnalysis.BuildTasks.UnitTests
{
    public sealed class CscTests
    {
        [Fact]
        public void SingleSource()
        {
            var csc = new Csc();
            csc.Sources = MSBuildUtil.CreateTaskItems("test.cs");
            Assert.Equal("/out:test.exe test.cs", csc.GenerateResponseFileContents());
        }

        [Fact]
        public void MultipleSourceFiles()
        {
            var csc = new Csc();
            csc.Sources = MSBuildUtil.CreateTaskItems("test1.cs", "test2.cs");
            Assert.Equal("/out:test1.exe test1.cs test2.cs", csc.GenerateResponseFileContents());
        }

        [Fact]
        public void PathMapOption()
        {
            var csc = new Csc();
            csc.Sources = MSBuildUtil.CreateTaskItems("test.cs");
            csc.PathMap = "K1=V1,K2=V2";
            Assert.Equal("/pathmap:\"K1=V1,K2=V2\" /out:test.exe test.cs", csc.GenerateResponseFileContents());

            csc = new Csc();
            csc.Sources = MSBuildUtil.CreateTaskItems("test.cs");
            Assert.Equal("/out:test.exe test.cs", csc.GenerateResponseFileContents());
        }

        [Fact]
        public void DeterministicFlag()
        {
            var csc = new Csc();
            csc.Sources = MSBuildUtil.CreateTaskItems("test.cs");
            csc.Deterministic = true;
            Assert.Equal("/out:test.exe /deterministic+ test.cs", csc.GenerateResponseFileContents());

            csc = new Csc();
            csc.Sources = MSBuildUtil.CreateTaskItems("test.cs");
            csc.Deterministic = false;
            Assert.Equal("/out:test.exe /deterministic- test.cs", csc.GenerateResponseFileContents());

            csc = new Csc();
            csc.Sources = MSBuildUtil.CreateTaskItems("test.cs");
            Assert.Equal("/out:test.exe test.cs", csc.GenerateResponseFileContents());
        }

        [Fact]
        public void PublicSignFlag()
        {
            var csc = new Csc();
            csc.Sources = MSBuildUtil.CreateTaskItems("test.cs");
            csc.PublicSign = true;
            Assert.Equal("/out:test.exe /publicsign+ test.cs", csc.GenerateResponseFileContents());

            csc = new Csc();
            csc.Sources = MSBuildUtil.CreateTaskItems("test.cs");
            csc.PublicSign = false;
            Assert.Equal("/out:test.exe /publicsign- test.cs", csc.GenerateResponseFileContents());

            csc = new Csc();
            csc.Sources = MSBuildUtil.CreateTaskItems("test.cs");
            Assert.Equal("/out:test.exe test.cs", csc.GenerateResponseFileContents());
        }

        [Fact]
        public void RuntimeMetadataVersionFlag()
        {
            var csc = new Csc();
            csc.Sources = MSBuildUtil.CreateTaskItems("test.cs");
            csc.RuntimeMetadataVersion = "v1234";
            Assert.Equal("/out:test.exe /runtimemetadataversion:v1234 test.cs", csc.GenerateResponseFileContents());

            csc = new Csc();
            csc.Sources = MSBuildUtil.CreateTaskItems("test.cs");
            csc.RuntimeMetadataVersion = null;
            Assert.Equal("/out:test.exe test.cs", csc.GenerateResponseFileContents());
        }

        [Fact]
        public void LangVersionFlag()
        {
            var csc = new Csc();
            csc.Sources = MSBuildUtil.CreateTaskItems("test.cs");
            csc.LangVersion = "iso-1";
            Assert.Equal("/out:test.exe /langversion:iso-1 test.cs", csc.GenerateResponseFileContents());
        }

        [Fact]
        public void ChecksumAlgorithmOption()
        {
            var csc = new Csc();
            csc.Sources = MSBuildUtil.CreateTaskItems("test.cs");
            csc.ChecksumAlgorithm = "sha256";
            Assert.Equal("/out:test.exe /checksumalgorithm:sha256 test.cs", csc.GenerateResponseFileContents());

            csc = new Csc();
            csc.Sources = MSBuildUtil.CreateTaskItems("test.cs");
            csc.ChecksumAlgorithm = null;
            Assert.Equal("/out:test.exe test.cs", csc.GenerateResponseFileContents());

            csc = new Csc();
            csc.Sources = MSBuildUtil.CreateTaskItems("test.cs");
            csc.ChecksumAlgorithm = "";
            Assert.Equal("/out:test.exe /checksumalgorithm: test.cs", csc.GenerateResponseFileContents());
        }
        
        [Fact]
        public void InstrumentTestNamesFlag()
        {
            var csc = new Csc();
            csc.Instrument = null;
            Assert.Equal(string.Empty, csc.GenerateResponseFileContents());

            csc = new Csc();
            csc.Instrument = "TestCoverage";
            Assert.Equal("/instrument:TestCoverage", csc.GenerateResponseFileContents());

            csc = new Csc();
            csc.Instrument = "TestCoverage,Mumble";
            Assert.Equal("/instrument:TestCoverage,Mumble", csc.GenerateResponseFileContents());

            csc = new Csc();
            csc.Instrument = "TestCoverage,Mumble;Stumble";
            Assert.Equal("/instrument:TestCoverage,Mumble,Stumble", csc.GenerateResponseFileContents());
        }

        [Fact]
        public void TargetTypeDll()
        {
            var csc = new Csc();
            csc.TargetType = "library";
            csc.Sources = MSBuildUtil.CreateTaskItems("test.cs");
            Assert.Equal("/out:test.dll /target:library test.cs", csc.GenerateResponseFileContents());
        }

        [Fact]
        public void TargetTypeBad()
        {
            var csc = new Csc();
            csc.TargetType = "bad";
            csc.Sources = MSBuildUtil.CreateTaskItems("test.cs");
            Assert.Equal("/out:test.exe /target:bad test.cs", csc.GenerateResponseFileContents());
        }

        [Fact]
        public void OutputAssembly()
        {
            var csc = new Csc();
            csc.Sources = MSBuildUtil.CreateTaskItems("test.cs");
            csc.OutputAssembly = MSBuildUtil.CreateTaskItem("x.exe");
            Assert.Equal("/out:x.exe test.cs", csc.GenerateResponseFileContents());
        }

        [Fact]
        public void DefineConstantsSimple()
        {
            Action<string> test = (s) =>
            {
                var csc = new Csc();
                csc.DefineConstants = s;
                csc.Sources = MSBuildUtil.CreateTaskItems("test.cs");
                Assert.Equal("/define:D1;D2 /out:test.exe test.cs", csc.GenerateResponseFileContents());
            };

            test("D1;D2");
            test("D1,D2");
            test("D1 D2");
        }

        [Fact]
        public void Features()
        {
            Action<string> test = (s) =>
            {
                var csc = new Csc();
                csc.Features = s;
                csc.Sources = MSBuildUtil.CreateTaskItems("test.cs");
                Assert.Equal("/out:test.exe /features:a /features:b test.cs", csc.GenerateResponseFileContents());
            };

            test("a;b");
            test("a,b");
            test("a b");
            test(",a;b ");
            test(";a;;b;");
            test(",a,,b,");
        }

        [Fact]
        public void FeaturesEmpty()
        {
            foreach (var cur in new[] { "", null })
            {
                var csc = new Csc();
                csc.Features = cur;
                csc.Sources = MSBuildUtil.CreateTaskItems("test.cs");
                Assert.Equal("/out:test.exe test.cs", csc.GenerateResponseFileContents());
            }
        }

        [Fact]
        public void DebugType()
        {
            var csc = new Csc();
            csc.Sources = MSBuildUtil.CreateTaskItems("test.cs");
            csc.DebugType = "full";
            Assert.Equal("/debug:full /out:test.exe test.cs", csc.GenerateResponseFileContents());

            csc = new Csc();
            csc.Sources = MSBuildUtil.CreateTaskItems("test.cs");
            csc.DebugType = "pdbonly";
            Assert.Equal("/debug:pdbonly /out:test.exe test.cs", csc.GenerateResponseFileContents());

            csc = new Csc();
            csc.Sources = MSBuildUtil.CreateTaskItems("test.cs");
            csc.DebugType = "portable";
            Assert.Equal("/debug:portable /out:test.exe test.cs", csc.GenerateResponseFileContents());

            csc = new Csc();
            csc.Sources = MSBuildUtil.CreateTaskItems("test.cs");
            csc.DebugType = "embedded";
            Assert.Equal("/debug:embedded /out:test.exe test.cs", csc.GenerateResponseFileContents());

            csc = new Csc();
            csc.Sources = MSBuildUtil.CreateTaskItems("test.cs");
            csc.DebugType = null;
            Assert.Equal("/out:test.exe test.cs", csc.GenerateResponseFileContents());

            csc = new Csc();
            csc.Sources = MSBuildUtil.CreateTaskItems("test.cs");
            csc.DebugType = "";
            Assert.Equal("/debug: /out:test.exe test.cs", csc.GenerateResponseFileContents());
        }

        [Fact]
        public void SourceLink()
        {
            var csc = new Csc();
            csc.Sources = MSBuildUtil.CreateTaskItems("test.cs");
            csc.DebugType = "portable";
            csc.SourceLink = @"C:\x y\z.json";
            Assert.Equal(@"/debug:portable /out:test.exe /sourcelink:""C:\x y\z.json"" test.cs", csc.GenerateResponseFileContents());

            csc = new Csc();
            csc.Sources = MSBuildUtil.CreateTaskItems("test.cs");
            csc.DebugType = "portable";
            csc.SourceLink = null;
            Assert.Equal(@"/debug:portable /out:test.exe test.cs", csc.GenerateResponseFileContents());

            csc = new Csc();
            csc.Sources = MSBuildUtil.CreateTaskItems("test.cs");
            csc.DebugType = "portable";
            csc.SourceLink = "";
            Assert.Equal(@"/debug:portable /out:test.exe /sourcelink: test.cs", csc.GenerateResponseFileContents());
        }

        [Fact]
        public void Embed()
        {
            var csc = new Csc();
            csc.Sources = MSBuildUtil.CreateTaskItems("test.cs");
            csc.DebugType = "portable";
            csc.EmbeddedFiles = MSBuildUtil.CreateTaskItems(@"test.cs", @"test.txt");
            Assert.Equal(@"/debug:portable /out:test.exe /embed:test.cs /embed:test.txt test.cs", csc.GenerateResponseFileContents());

            csc = new Csc();
            csc.Sources = MSBuildUtil.CreateTaskItems("test.cs");
            csc.DebugType = "portable";
            csc.EmbeddedFiles = MSBuildUtil.CreateTaskItems(@"C:\x y\z.json");
            Assert.Equal(@"/debug:portable /out:test.exe /embed:""C:\x y\z.json"" test.cs", csc.GenerateResponseFileContents());

            csc = new Csc();
            csc.Sources = MSBuildUtil.CreateTaskItems("test.cs");
            csc.DebugType = "portable";
            csc.EmbeddedFiles = null;
            Assert.Equal(@"/debug:portable /out:test.exe test.cs", csc.GenerateResponseFileContents());

            csc = new Csc();
            csc.Sources = MSBuildUtil.CreateTaskItems("test.cs");
            csc.DebugType = "full";
            csc.EmbeddedFiles = MSBuildUtil.CreateTaskItems();
            Assert.Equal(@"/debug:full /out:test.exe test.cs", csc.GenerateResponseFileContents());
        }

        [Fact]
        public void EmbedAllSources()
        {
            var csc = new Csc();
            csc.Sources = MSBuildUtil.CreateTaskItems("test.cs");
            csc.EmbeddedFiles = MSBuildUtil.CreateTaskItems(@"test.cs", @"test.txt");
            csc.EmbedAllSources = true;

            Assert.Equal(@"/out:test.exe /embed /embed:test.cs /embed:test.txt test.cs", csc.GenerateResponseFileContents());

            csc = new Csc();
            csc.Sources = MSBuildUtil.CreateTaskItems("test.cs");
            csc.EmbedAllSources = true;

            Assert.Equal(@"/out:test.exe /embed test.cs", csc.GenerateResponseFileContents());
        }

        [Fact]
        public void RefOut()
        {
            var csc = new Csc();
            csc.Sources = MSBuildUtil.CreateTaskItems("test.cs");
            csc.OutputRefAssembly = MSBuildUtil.CreateTaskItem("ref\\test.dll");
            Assert.Equal("/out:test.exe /refout:ref\\test.dll test.cs", csc.GenerateResponseFileContents());
        }

        [Fact]
        public void RefOnly()
        {
            var csc = new Csc();
            csc.Sources = MSBuildUtil.CreateTaskItems("test.cs");
            csc.RefOnly = true;
            Assert.Equal("/out:test.exe /refonly test.cs", csc.GenerateResponseFileContents());
        }

        [Fact]
<<<<<<< HEAD
        public void EditorConfig()
        {
            var csc = new Csc();
            csc.Sources = MSBuildUtil.CreateTaskItems("test.cs");
            csc.EditorConfigFiles = MSBuildUtil.CreateTaskItems(".editorconfig");
            Assert.Equal(@"/out:test.exe /editorconfig:.editorconfig test.cs", csc.GenerateResponseFileContents());

            csc = new Csc();
            csc.Sources = MSBuildUtil.CreateTaskItems("test.cs", "subdir\\test.cs");
            csc.EditorConfigFiles = MSBuildUtil.CreateTaskItems(".editorconfig", "subdir\\.editorconfig");
            Assert.Equal(@"/out:test.exe /editorconfig:.editorconfig /editorconfig:subdir\.editorconfig test.cs subdir\test.cs", csc.GenerateResponseFileContents());

            csc = new Csc();
            csc.Sources = MSBuildUtil.CreateTaskItems("test.cs");
            csc.EditorConfigFiles = MSBuildUtil.CreateTaskItems("..\\.editorconfig", "sub dir\\.editorconfig");
            Assert.Equal(@"/out:test.exe /editorconfig:..\.editorconfig /editorconfig:""sub dir\.editorconfig"" test.cs", csc.GenerateResponseFileContents());
=======
        public void SharedCompilationId()
        {
            var csc = new Csc();
            csc.Sources = MSBuildUtil.CreateTaskItems("test.cs");
            csc.UseSharedCompilation = true;
            csc.SharedCompilationId = "testPipeName";
            Assert.Equal("/out:test.exe test.cs", csc.GenerateResponseFileContents());

            csc = new Csc();
            csc.Sources = MSBuildUtil.CreateTaskItems("test.cs");
            csc.UseSharedCompilation = false;
            csc.SharedCompilationId = "testPipeName";
            Assert.Equal("/out:test.exe test.cs", csc.GenerateResponseFileContents());

            csc = new Csc();
            csc.Sources = MSBuildUtil.CreateTaskItems("test.cs");
            csc.SharedCompilationId = "testPipeName";
            Assert.Equal("/out:test.exe test.cs", csc.GenerateResponseFileContents());
        }

        [Fact]
        public void EmptyCscToolPath()
        {
            var csc = new Csc();
            csc.ToolPath = "";
            csc.ToolExe = Path.Combine("path", "to", "custom_csc");
            csc.Sources = MSBuildUtil.CreateTaskItems("test.cs");
            Assert.Equal("", csc.GenerateCommandLine());
            Assert.Equal(Path.Combine("path", "to", "custom_csc"), csc.GeneratePathToTool());

            csc = new Csc();
            csc.ToolExe = Path.Combine("path", "to", "custom_csc");
            csc.Sources = MSBuildUtil.CreateTaskItems("test.cs");
            Assert.Equal("", csc.GenerateCommandLine());
            Assert.Equal(Path.Combine("path", "to", "custom_csc"), csc.GeneratePathToTool());
        }

        [Fact]
        public void EmptyCscToolExe()
        {
            var csc = new Csc();
            csc.ToolPath = Path.Combine("path", "to", "custom_csc");
            csc.ToolExe = "";
            csc.Sources = MSBuildUtil.CreateTaskItems("test.cs");
            Assert.Equal("", csc.GenerateCommandLine());
            // StartsWith because it can be csc.exe or csc.dll
            Assert.StartsWith(Path.Combine("path", "to", "custom_csc", "csc."), csc.GeneratePathToTool());

            csc = new Csc();
            csc.ToolPath = Path.Combine("path", "to", "custom_csc");
            csc.Sources = MSBuildUtil.CreateTaskItems("test.cs");
            Assert.Equal("", csc.GenerateCommandLine());
            Assert.StartsWith(Path.Combine("path", "to", "custom_csc", "csc."), csc.GeneratePathToTool());
>>>>>>> cbf41c2d
        }
    }
}<|MERGE_RESOLUTION|>--- conflicted
+++ resolved
@@ -333,7 +333,62 @@
         }
 
         [Fact]
-<<<<<<< HEAD
+        public void SharedCompilationId()
+        {
+            var csc = new Csc();
+            csc.Sources = MSBuildUtil.CreateTaskItems("test.cs");
+            csc.UseSharedCompilation = true;
+            csc.SharedCompilationId = "testPipeName";
+            Assert.Equal("/out:test.exe test.cs", csc.GenerateResponseFileContents());
+
+            csc = new Csc();
+            csc.Sources = MSBuildUtil.CreateTaskItems("test.cs");
+            csc.UseSharedCompilation = false;
+            csc.SharedCompilationId = "testPipeName";
+            Assert.Equal("/out:test.exe test.cs", csc.GenerateResponseFileContents());
+
+            csc = new Csc();
+            csc.Sources = MSBuildUtil.CreateTaskItems("test.cs");
+            csc.SharedCompilationId = "testPipeName";
+            Assert.Equal("/out:test.exe test.cs", csc.GenerateResponseFileContents());
+        }
+
+        [Fact]
+        public void EmptyCscToolPath()
+        {
+            var csc = new Csc();
+            csc.ToolPath = "";
+            csc.ToolExe = Path.Combine("path", "to", "custom_csc");
+            csc.Sources = MSBuildUtil.CreateTaskItems("test.cs");
+            Assert.Equal("", csc.GenerateCommandLine());
+            Assert.Equal(Path.Combine("path", "to", "custom_csc"), csc.GeneratePathToTool());
+
+            csc = new Csc();
+            csc.ToolExe = Path.Combine("path", "to", "custom_csc");
+            csc.Sources = MSBuildUtil.CreateTaskItems("test.cs");
+            Assert.Equal("", csc.GenerateCommandLine());
+            Assert.Equal(Path.Combine("path", "to", "custom_csc"), csc.GeneratePathToTool());
+        }
+
+        [Fact]
+        public void EmptyCscToolExe()
+        {
+            var csc = new Csc();
+            csc.ToolPath = Path.Combine("path", "to", "custom_csc");
+            csc.ToolExe = "";
+            csc.Sources = MSBuildUtil.CreateTaskItems("test.cs");
+            Assert.Equal("", csc.GenerateCommandLine());
+            // StartsWith because it can be csc.exe or csc.dll
+            Assert.StartsWith(Path.Combine("path", "to", "custom_csc", "csc."), csc.GeneratePathToTool());
+
+            csc = new Csc();
+            csc.ToolPath = Path.Combine("path", "to", "custom_csc");
+            csc.Sources = MSBuildUtil.CreateTaskItems("test.cs");
+            Assert.Equal("", csc.GenerateCommandLine());
+            Assert.StartsWith(Path.Combine("path", "to", "custom_csc", "csc."), csc.GeneratePathToTool());
+        }
+
+        [Fact]
         public void EditorConfig()
         {
             var csc = new Csc();
@@ -350,61 +405,6 @@
             csc.Sources = MSBuildUtil.CreateTaskItems("test.cs");
             csc.EditorConfigFiles = MSBuildUtil.CreateTaskItems("..\\.editorconfig", "sub dir\\.editorconfig");
             Assert.Equal(@"/out:test.exe /editorconfig:..\.editorconfig /editorconfig:""sub dir\.editorconfig"" test.cs", csc.GenerateResponseFileContents());
-=======
-        public void SharedCompilationId()
-        {
-            var csc = new Csc();
-            csc.Sources = MSBuildUtil.CreateTaskItems("test.cs");
-            csc.UseSharedCompilation = true;
-            csc.SharedCompilationId = "testPipeName";
-            Assert.Equal("/out:test.exe test.cs", csc.GenerateResponseFileContents());
-
-            csc = new Csc();
-            csc.Sources = MSBuildUtil.CreateTaskItems("test.cs");
-            csc.UseSharedCompilation = false;
-            csc.SharedCompilationId = "testPipeName";
-            Assert.Equal("/out:test.exe test.cs", csc.GenerateResponseFileContents());
-
-            csc = new Csc();
-            csc.Sources = MSBuildUtil.CreateTaskItems("test.cs");
-            csc.SharedCompilationId = "testPipeName";
-            Assert.Equal("/out:test.exe test.cs", csc.GenerateResponseFileContents());
-        }
-
-        [Fact]
-        public void EmptyCscToolPath()
-        {
-            var csc = new Csc();
-            csc.ToolPath = "";
-            csc.ToolExe = Path.Combine("path", "to", "custom_csc");
-            csc.Sources = MSBuildUtil.CreateTaskItems("test.cs");
-            Assert.Equal("", csc.GenerateCommandLine());
-            Assert.Equal(Path.Combine("path", "to", "custom_csc"), csc.GeneratePathToTool());
-
-            csc = new Csc();
-            csc.ToolExe = Path.Combine("path", "to", "custom_csc");
-            csc.Sources = MSBuildUtil.CreateTaskItems("test.cs");
-            Assert.Equal("", csc.GenerateCommandLine());
-            Assert.Equal(Path.Combine("path", "to", "custom_csc"), csc.GeneratePathToTool());
-        }
-
-        [Fact]
-        public void EmptyCscToolExe()
-        {
-            var csc = new Csc();
-            csc.ToolPath = Path.Combine("path", "to", "custom_csc");
-            csc.ToolExe = "";
-            csc.Sources = MSBuildUtil.CreateTaskItems("test.cs");
-            Assert.Equal("", csc.GenerateCommandLine());
-            // StartsWith because it can be csc.exe or csc.dll
-            Assert.StartsWith(Path.Combine("path", "to", "custom_csc", "csc."), csc.GeneratePathToTool());
-
-            csc = new Csc();
-            csc.ToolPath = Path.Combine("path", "to", "custom_csc");
-            csc.Sources = MSBuildUtil.CreateTaskItems("test.cs");
-            Assert.Equal("", csc.GenerateCommandLine());
-            Assert.StartsWith(Path.Combine("path", "to", "custom_csc", "csc."), csc.GeneratePathToTool());
->>>>>>> cbf41c2d
         }
     }
 }