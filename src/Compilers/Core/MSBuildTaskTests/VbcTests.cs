﻿// Copyright (c) Microsoft.  All Rights Reserved.  Licensed under the Apache License, Version 2.0.  See License.txt in the project root for license information.

using System;
using Microsoft.CodeAnalysis.BuildTasks;
using Roslyn.Test.Utilities;
using Xunit;

namespace Microsoft.CodeAnalysis.BuildTasks.UnitTests
{
    public sealed class VbcTests
    {
        [Fact]
        public void SingleSource()
        {
            var vbc = new Vbc();
            vbc.Sources = MSBuildUtil.CreateTaskItems("test.vb");
            Assert.Equal("/optionstrict:custom /out:test.exe test.vb", vbc.GenerateResponseFileContents());
        }

        [Fact]
        public void MultipleSourceFiles()
        {
            var vbc = new Vbc();
            vbc.Sources = MSBuildUtil.CreateTaskItems("test1.vb", "test2.vb");
            Assert.Equal("/optionstrict:custom /out:test1.exe test1.vb test2.vb", vbc.GenerateResponseFileContents());
        }

        [Fact]
        public void PathMapOption()
        {
            var vbc = new Vbc();
            vbc.Sources = MSBuildUtil.CreateTaskItems("test.vb");
            vbc.PathMap = "K1=V1,K2=V2";
            Assert.Equal("/optionstrict:custom /pathmap:\"K1=V1,K2=V2\" /out:test.exe test.vb", vbc.GenerateResponseFileContents());

            vbc = new Vbc();
            vbc.Sources = MSBuildUtil.CreateTaskItems("test.vb");
            Assert.Equal("/optionstrict:custom /out:test.exe test.vb", vbc.GenerateResponseFileContents());
        }

        [Fact]
        public void DeterministicFlag()
        {
            var vbc = new Vbc();
            vbc.Sources = MSBuildUtil.CreateTaskItems("test.vb");
            vbc.Deterministic = true;
            Assert.Equal("/optionstrict:custom /out:test.exe /deterministic+ test.vb", vbc.GenerateResponseFileContents());

            vbc = new Vbc();
            vbc.Sources = MSBuildUtil.CreateTaskItems("test.vb");
            vbc.Deterministic = false;
            Assert.Equal("/optionstrict:custom /out:test.exe /deterministic- test.vb", vbc.GenerateResponseFileContents());

            vbc = new Vbc();
            vbc.Sources = MSBuildUtil.CreateTaskItems("test.vb");
            Assert.Equal("/optionstrict:custom /out:test.exe test.vb", vbc.GenerateResponseFileContents());
        }

        [Fact]
        public void PublicSignFlag()
        {
            var vbc = new Vbc();
            vbc.Sources = MSBuildUtil.CreateTaskItems("test.vb");
            vbc.PublicSign = true;
            Assert.Equal("/optionstrict:custom /out:test.exe /publicsign+ test.vb", vbc.GenerateResponseFileContents());

            vbc = new Vbc();
            vbc.Sources = MSBuildUtil.CreateTaskItems("test.vb");
            vbc.PublicSign = false;
            Assert.Equal("/optionstrict:custom /out:test.exe /publicsign- test.vb", vbc.GenerateResponseFileContents());

            vbc = new Vbc();
            vbc.Sources = MSBuildUtil.CreateTaskItems("test.vb");
            Assert.Equal("/optionstrict:custom /out:test.exe test.vb", vbc.GenerateResponseFileContents());
        }

        [Fact]
        public void RuntimeMetadataVersionFlag()
        {
            var vbc = new Vbc();
            vbc.Sources = MSBuildUtil.CreateTaskItems("test.vb");
            vbc.RuntimeMetadataVersion = "v1234";
            Assert.Equal("/optionstrict:custom /out:test.exe /runtimemetadataversion:v1234 test.vb", vbc.GenerateResponseFileContents());

            vbc = new Vbc();
            vbc.Sources = MSBuildUtil.CreateTaskItems("test.vb");
            vbc.RuntimeMetadataVersion = null;
            Assert.Equal("/optionstrict:custom /out:test.exe test.vb", vbc.GenerateResponseFileContents());
        }

        [Fact]
        public void LangVersionFlag()
        {
            var vbc = new Vbc();
            vbc.Sources = MSBuildUtil.CreateTaskItems("test.vb");
            vbc.LangVersion = "15.3";
            Assert.Equal("/optionstrict:custom /out:test.exe /langversion:15.3 test.vb", vbc.GenerateResponseFileContents());
        }

        [Fact]
        public void ChecksumAlgorithmOption()
        {
            var vbc = new Vbc();
            vbc.Sources = MSBuildUtil.CreateTaskItems("test.vb");
            vbc.ChecksumAlgorithm = "sha256";
            Assert.Equal("/optionstrict:custom /out:test.exe /checksumalgorithm:sha256 test.vb", vbc.GenerateResponseFileContents());

            vbc = new Vbc();
            vbc.Sources = MSBuildUtil.CreateTaskItems("test.vb");
            vbc.ChecksumAlgorithm = null;
            Assert.Equal("/optionstrict:custom /out:test.exe test.vb", vbc.GenerateResponseFileContents());

            vbc = new Vbc();
            vbc.Sources = MSBuildUtil.CreateTaskItems("test.vb");
            vbc.ChecksumAlgorithm = "";
            Assert.Equal("/optionstrict:custom /out:test.exe /checksumalgorithm: test.vb", vbc.GenerateResponseFileContents());
        }
        
        [Fact]
        public void InstrumentTestNamesFlag()
        {
            var vbc = new Vbc();
            vbc.Instrument = null;
            Assert.Equal("/optionstrict:custom", vbc.GenerateResponseFileContents());

            vbc = new Vbc();
            vbc.Instrument = "TestCoverage";
            Assert.Equal("/optionstrict:custom /instrument:TestCoverage", vbc.GenerateResponseFileContents());

            vbc = new Vbc();
            vbc.Instrument = "TestCoverage,Mumble";
            Assert.Equal("/optionstrict:custom /instrument:TestCoverage,Mumble", vbc.GenerateResponseFileContents());

            vbc = new Vbc();
            vbc.Instrument = "TestCoverage,Mumble;Stumble";
            Assert.Equal("/optionstrict:custom /instrument:TestCoverage,Mumble,Stumble", vbc.GenerateResponseFileContents());
        }

        [Fact]
        public void TargetTypeDll()
        {
            var vbc = new Vbc();
            vbc.Sources = MSBuildUtil.CreateTaskItems("test.vb");
            vbc.TargetType = "library";
            Assert.Equal("/optionstrict:custom /out:test.dll /target:library test.vb", vbc.GenerateResponseFileContents());
        }

        [Fact]
        public void TargetTypeBad()
        {
            var vbc = new Vbc();
            vbc.Sources = MSBuildUtil.CreateTaskItems("test.vb");
            vbc.TargetType = "bad";
            Assert.Equal("/optionstrict:custom /out:test.exe /target:bad test.vb", vbc.GenerateResponseFileContents());
        }

        [Fact]
        public void OutputAssembly()
        {
            var vbc = new Vbc();
            vbc.OutputAssembly = MSBuildUtil.CreateTaskItem("x.exe");
            vbc.Sources = MSBuildUtil.CreateTaskItems("test.vb");
            Assert.Equal("/optionstrict:custom /out:x.exe test.vb", vbc.GenerateResponseFileContents());
        }

        [Fact]
        public void DefineConstantsSimple()
        {
            Action<string> test = (s) =>
            {
                var vbc = new Vbc();
                vbc.DefineConstants = s;
                vbc.Sources = MSBuildUtil.CreateTaskItems("test.vb");
                Assert.Equal($@"/optionstrict:custom /define:""{s}"" /out:test.exe test.vb", vbc.GenerateResponseFileContents());
            };

            test("D1;D2");
            test("D1,D2");
            test("D1 D2");
        }

        [Fact]
        public void Features()
        {
            Action<string> test = (s) =>
            {
                var vbc = new Vbc();
                vbc.Features = s;
                vbc.Sources = MSBuildUtil.CreateTaskItems("test.vb");
                Assert.Equal(@"/optionstrict:custom /out:test.exe /features:a /features:b test.vb", vbc.GenerateResponseFileContents());
            };

            test("a;b");
            test("a,b");
            test("a b");
            test(",a;b ");
            test(";a;;b;");
            test(",a,,b,");
        }

        [Fact]
        public void FeaturesEmpty()
        {
            foreach (var cur in new[] { "", null })
            {
                var vbc = new Vbc();
                vbc.Features = cur;
                vbc.Sources = MSBuildUtil.CreateTaskItems("test.vb");
                Assert.Equal(@"/optionstrict:custom /out:test.exe test.vb", vbc.GenerateResponseFileContents());
            }
        }

        [Fact]
        public void DebugType()
        {
            var vbc = new Vbc();
            vbc.Sources = MSBuildUtil.CreateTaskItems("test.vb");
            vbc.DebugType = "full";
            Assert.Equal("/optionstrict:custom /debug:full /out:test.exe test.vb", vbc.GenerateResponseFileContents());

            vbc = new Vbc();
            vbc.Sources = MSBuildUtil.CreateTaskItems("test.vb");
            vbc.DebugType = "pdbonly";
            Assert.Equal("/optionstrict:custom /debug:pdbonly /out:test.exe test.vb", vbc.GenerateResponseFileContents());

            vbc = new Vbc();
            vbc.Sources = MSBuildUtil.CreateTaskItems("test.vb");
            vbc.DebugType = "portable";
            Assert.Equal("/optionstrict:custom /debug:portable /out:test.exe test.vb", vbc.GenerateResponseFileContents());

            vbc = new Vbc();
            vbc.Sources = MSBuildUtil.CreateTaskItems("test.vb");
            vbc.DebugType = "embedded";
            Assert.Equal("/optionstrict:custom /debug:embedded /out:test.exe test.vb", vbc.GenerateResponseFileContents());

            vbc = new Vbc();
            vbc.Sources = MSBuildUtil.CreateTaskItems("test.vb");
            vbc.DebugType = null;
            Assert.Equal("/optionstrict:custom /out:test.exe test.vb", vbc.GenerateResponseFileContents());

            vbc = new Vbc();
            vbc.Sources = MSBuildUtil.CreateTaskItems("test.vb");
            vbc.DebugType = "";
            Assert.Equal("/optionstrict:custom /debug: /out:test.exe test.vb", vbc.GenerateResponseFileContents());
        }

        [Fact]
        public void SourceLink()
        {
            var vbc = new Vbc();
            vbc.Sources = MSBuildUtil.CreateTaskItems("test.vb");
            vbc.DebugType = "portable";
            vbc.SourceLink = @"C:\x y\z.json";
            Assert.Equal(@"/optionstrict:custom /debug:portable /out:test.exe /sourcelink:""C:\x y\z.json"" test.vb", vbc.GenerateResponseFileContents());

            vbc = new Vbc();
            vbc.Sources = MSBuildUtil.CreateTaskItems("test.vb");
            vbc.DebugType = "portable";
            vbc.SourceLink = null;
            Assert.Equal(@"/optionstrict:custom /debug:portable /out:test.exe test.vb", vbc.GenerateResponseFileContents());

            vbc = new Vbc();
            vbc.Sources = MSBuildUtil.CreateTaskItems("test.vb");
            vbc.DebugType = "portable";
            vbc.SourceLink = "";
            Assert.Equal(@"/optionstrict:custom /debug:portable /out:test.exe /sourcelink: test.vb", vbc.GenerateResponseFileContents());
        }

        [Fact]
        public void Embed()
        {
            var vbc = new Vbc();
            vbc.Sources = MSBuildUtil.CreateTaskItems("test.vb");
            vbc.DebugType = "portable";
            vbc.EmbeddedFiles = MSBuildUtil.CreateTaskItems(@"test.vb", @"test.txt");
            Assert.Equal(@"/optionstrict:custom /debug:portable /out:test.exe /embed:test.vb /embed:test.txt test.vb", vbc.GenerateResponseFileContents());

            vbc = new Vbc();
            vbc.Sources = MSBuildUtil.CreateTaskItems("test.vb");
            vbc.DebugType = "portable";
            vbc.EmbeddedFiles = MSBuildUtil.CreateTaskItems(@"C:\x y\z.json");
            Assert.Equal(@"/optionstrict:custom /debug:portable /out:test.exe /embed:""C:\x y\z.json"" test.vb", vbc.GenerateResponseFileContents());

            vbc = new Vbc();
            vbc.Sources = MSBuildUtil.CreateTaskItems("test.vb");
            vbc.DebugType = "portable";
            vbc.EmbeddedFiles = null;
            Assert.Equal(@"/optionstrict:custom /debug:portable /out:test.exe test.vb", vbc.GenerateResponseFileContents());

            vbc = new Vbc();
            vbc.Sources = MSBuildUtil.CreateTaskItems("test.vb");
            vbc.DebugType = "full";
            vbc.EmbeddedFiles = MSBuildUtil.CreateTaskItems();
            Assert.Equal(@"/optionstrict:custom /debug:full /out:test.exe test.vb", vbc.GenerateResponseFileContents());
        }

        [Fact]
        public void EmbedAllSources()
        {
            var vbc = new Vbc();
            vbc.Sources = MSBuildUtil.CreateTaskItems("test.vb");
            vbc.EmbeddedFiles = MSBuildUtil.CreateTaskItems(@"test.vb", @"test.txt");
            vbc.EmbedAllSources = true;

            Assert.Equal(@"/optionstrict:custom /out:test.exe /embed /embed:test.vb /embed:test.txt test.vb", vbc.GenerateResponseFileContents());

            vbc = new Vbc();
            vbc.Sources = MSBuildUtil.CreateTaskItems("test.vb");
            vbc.EmbedAllSources = true;

            Assert.Equal(@"/optionstrict:custom /out:test.exe /embed test.vb", vbc.GenerateResponseFileContents());
        }

        [Fact]
        public void RefOut()
        {
            var vbc = new Vbc();
            vbc.Sources = MSBuildUtil.CreateTaskItems("test.vb");
            vbc.OutputRefAssembly = MSBuildUtil.CreateTaskItem("ref\\test.dll");
            Assert.Equal("/optionstrict:custom /out:test.exe /refout:ref\\test.dll test.vb", vbc.GenerateResponseFileContents());
        }

        [Fact]
        public void RefOnly()
        {
            var vbc = new Vbc();
            vbc.Sources = MSBuildUtil.CreateTaskItems("test.vb");
            vbc.RefOnly = true;
            Assert.Equal("/optionstrict:custom /out:test.exe /refonly test.vb", vbc.GenerateResponseFileContents());
        }

        [Fact]
<<<<<<< HEAD
        public void EditorConfig()
        {
            var vbc = new Vbc();
            vbc.Sources = MSBuildUtil.CreateTaskItems("test.vb");
            vbc.EditorConfigFiles = MSBuildUtil.CreateTaskItems(".editorconfig");
            Assert.Equal(@"/optionstrict:custom /out:test.exe /editorconfig:.editorconfig test.vb", vbc.GenerateResponseFileContents());

            vbc = new Vbc();
            vbc.Sources = MSBuildUtil.CreateTaskItems("test.vb", "subdir\\test.vb");
            vbc.EditorConfigFiles = MSBuildUtil.CreateTaskItems(".editorconfig", "subdir\\.editorconfig");
            Assert.Equal(@"/optionstrict:custom /out:test.exe /editorconfig:.editorconfig /editorconfig:subdir\.editorconfig test.vb subdir\test.vb", vbc.GenerateResponseFileContents());

            vbc = new Vbc();
            vbc.Sources = MSBuildUtil.CreateTaskItems("test.vb");
            vbc.EditorConfigFiles = MSBuildUtil.CreateTaskItems("..\\.editorconfig", "sub dir\\.editorconfig");
            Assert.Equal(@"/optionstrict:custom /out:test.exe /editorconfig:..\.editorconfig /editorconfig:""sub dir\.editorconfig"" test.vb", vbc.GenerateResponseFileContents());
=======
        public void SharedCompilationId()
        {
            var vbc = new Vbc();
            vbc.Sources = MSBuildUtil.CreateTaskItems("test.vb");
            vbc.UseSharedCompilation = true;
            vbc.SharedCompilationId = "testPipeName";
            Assert.Equal("/optionstrict:custom /out:test.exe test.vb", vbc.GenerateResponseFileContents());

            vbc = new Vbc();
            vbc.Sources = MSBuildUtil.CreateTaskItems("test.vb");
            vbc.UseSharedCompilation = false;
            vbc.SharedCompilationId = "testPipeName";
            Assert.Equal("/optionstrict:custom /out:test.exe test.vb", vbc.GenerateResponseFileContents());

            vbc = new Vbc();
            vbc.Sources = MSBuildUtil.CreateTaskItems("test.vb");
            vbc.SharedCompilationId = "testPipeName";
            Assert.Equal("/optionstrict:custom /out:test.exe test.vb", vbc.GenerateResponseFileContents());
        }
      
        [Fact]
        [WorkItem(21371, "https://github.com/dotnet/roslyn/issues/21371")]
        public void GenerateDocumentationFalse()
        {
            var vbc = new Vbc();
            vbc.Sources = MSBuildUtil.CreateTaskItems("test.vb");
            vbc.GenerateDocumentation = false;
            vbc.DocumentationFile = "test.xml";
            Assert.Equal("/doc- /optionstrict:custom /out:test.exe test.vb", vbc.GenerateResponseFileContents());
        }

        [Fact]
        [WorkItem(21371, "https://github.com/dotnet/roslyn/issues/21371")]
        public void GenerateDocumentationTrue()
        {
            var vbc = new Vbc();
            vbc.Sources = MSBuildUtil.CreateTaskItems("test.vb");
            vbc.GenerateDocumentation = true;
            vbc.DocumentationFile = "test.xml";
            Assert.Equal("/doc+ /optionstrict:custom /doc:test.xml /out:test.exe test.vb", vbc.GenerateResponseFileContents());
        }

        [Fact]
        [WorkItem(21371, "https://github.com/dotnet/roslyn/issues/21371")]
        public void GenerateDocumentationTrueWithoutFile()
        {
            var vbc = new Vbc();
            vbc.Sources = MSBuildUtil.CreateTaskItems("test.vb");
            vbc.GenerateDocumentation = true;
            Assert.Equal("/doc+ /optionstrict:custom /out:test.exe test.vb", vbc.GenerateResponseFileContents());
        }

        [Fact]
        [WorkItem(21371, "https://github.com/dotnet/roslyn/issues/21371")]
        public void GenerateDocumentationUnspecified()
        {
            var vbc = new Vbc();
            vbc.Sources = MSBuildUtil.CreateTaskItems("test.vb");
            vbc.DocumentationFile = "test.xml";
            Assert.Equal("/optionstrict:custom /doc:test.xml /out:test.exe test.vb", vbc.GenerateResponseFileContents());
>>>>>>> cbf41c2d
        }
    }
}<|MERGE_RESOLUTION|>--- conflicted
+++ resolved
@@ -330,7 +330,69 @@
         }
 
         [Fact]
-<<<<<<< HEAD
+        public void SharedCompilationId()
+        {
+            var vbc = new Vbc();
+            vbc.Sources = MSBuildUtil.CreateTaskItems("test.vb");
+            vbc.UseSharedCompilation = true;
+            vbc.SharedCompilationId = "testPipeName";
+            Assert.Equal("/optionstrict:custom /out:test.exe test.vb", vbc.GenerateResponseFileContents());
+
+            vbc = new Vbc();
+            vbc.Sources = MSBuildUtil.CreateTaskItems("test.vb");
+            vbc.UseSharedCompilation = false;
+            vbc.SharedCompilationId = "testPipeName";
+            Assert.Equal("/optionstrict:custom /out:test.exe test.vb", vbc.GenerateResponseFileContents());
+
+            vbc = new Vbc();
+            vbc.Sources = MSBuildUtil.CreateTaskItems("test.vb");
+            vbc.SharedCompilationId = "testPipeName";
+            Assert.Equal("/optionstrict:custom /out:test.exe test.vb", vbc.GenerateResponseFileContents());
+        }
+      
+        [Fact]
+        [WorkItem(21371, "https://github.com/dotnet/roslyn/issues/21371")]
+        public void GenerateDocumentationFalse()
+        {
+            var vbc = new Vbc();
+            vbc.Sources = MSBuildUtil.CreateTaskItems("test.vb");
+            vbc.GenerateDocumentation = false;
+            vbc.DocumentationFile = "test.xml";
+            Assert.Equal("/doc- /optionstrict:custom /out:test.exe test.vb", vbc.GenerateResponseFileContents());
+        }
+
+        [Fact]
+        [WorkItem(21371, "https://github.com/dotnet/roslyn/issues/21371")]
+        public void GenerateDocumentationTrue()
+        {
+            var vbc = new Vbc();
+            vbc.Sources = MSBuildUtil.CreateTaskItems("test.vb");
+            vbc.GenerateDocumentation = true;
+            vbc.DocumentationFile = "test.xml";
+            Assert.Equal("/doc+ /optionstrict:custom /doc:test.xml /out:test.exe test.vb", vbc.GenerateResponseFileContents());
+        }
+
+        [Fact]
+        [WorkItem(21371, "https://github.com/dotnet/roslyn/issues/21371")]
+        public void GenerateDocumentationTrueWithoutFile()
+        {
+            var vbc = new Vbc();
+            vbc.Sources = MSBuildUtil.CreateTaskItems("test.vb");
+            vbc.GenerateDocumentation = true;
+            Assert.Equal("/doc+ /optionstrict:custom /out:test.exe test.vb", vbc.GenerateResponseFileContents());
+        }
+
+        [Fact]
+        [WorkItem(21371, "https://github.com/dotnet/roslyn/issues/21371")]
+        public void GenerateDocumentationUnspecified()
+        {
+            var vbc = new Vbc();
+            vbc.Sources = MSBuildUtil.CreateTaskItems("test.vb");
+            vbc.DocumentationFile = "test.xml";
+            Assert.Equal("/optionstrict:custom /doc:test.xml /out:test.exe test.vb", vbc.GenerateResponseFileContents());
+        }
+
+        [Fact]
         public void EditorConfig()
         {
             var vbc = new Vbc();
@@ -347,68 +409,6 @@
             vbc.Sources = MSBuildUtil.CreateTaskItems("test.vb");
             vbc.EditorConfigFiles = MSBuildUtil.CreateTaskItems("..\\.editorconfig", "sub dir\\.editorconfig");
             Assert.Equal(@"/optionstrict:custom /out:test.exe /editorconfig:..\.editorconfig /editorconfig:""sub dir\.editorconfig"" test.vb", vbc.GenerateResponseFileContents());
-=======
-        public void SharedCompilationId()
-        {
-            var vbc = new Vbc();
-            vbc.Sources = MSBuildUtil.CreateTaskItems("test.vb");
-            vbc.UseSharedCompilation = true;
-            vbc.SharedCompilationId = "testPipeName";
-            Assert.Equal("/optionstrict:custom /out:test.exe test.vb", vbc.GenerateResponseFileContents());
-
-            vbc = new Vbc();
-            vbc.Sources = MSBuildUtil.CreateTaskItems("test.vb");
-            vbc.UseSharedCompilation = false;
-            vbc.SharedCompilationId = "testPipeName";
-            Assert.Equal("/optionstrict:custom /out:test.exe test.vb", vbc.GenerateResponseFileContents());
-
-            vbc = new Vbc();
-            vbc.Sources = MSBuildUtil.CreateTaskItems("test.vb");
-            vbc.SharedCompilationId = "testPipeName";
-            Assert.Equal("/optionstrict:custom /out:test.exe test.vb", vbc.GenerateResponseFileContents());
-        }
-      
-        [Fact]
-        [WorkItem(21371, "https://github.com/dotnet/roslyn/issues/21371")]
-        public void GenerateDocumentationFalse()
-        {
-            var vbc = new Vbc();
-            vbc.Sources = MSBuildUtil.CreateTaskItems("test.vb");
-            vbc.GenerateDocumentation = false;
-            vbc.DocumentationFile = "test.xml";
-            Assert.Equal("/doc- /optionstrict:custom /out:test.exe test.vb", vbc.GenerateResponseFileContents());
-        }
-
-        [Fact]
-        [WorkItem(21371, "https://github.com/dotnet/roslyn/issues/21371")]
-        public void GenerateDocumentationTrue()
-        {
-            var vbc = new Vbc();
-            vbc.Sources = MSBuildUtil.CreateTaskItems("test.vb");
-            vbc.GenerateDocumentation = true;
-            vbc.DocumentationFile = "test.xml";
-            Assert.Equal("/doc+ /optionstrict:custom /doc:test.xml /out:test.exe test.vb", vbc.GenerateResponseFileContents());
-        }
-
-        [Fact]
-        [WorkItem(21371, "https://github.com/dotnet/roslyn/issues/21371")]
-        public void GenerateDocumentationTrueWithoutFile()
-        {
-            var vbc = new Vbc();
-            vbc.Sources = MSBuildUtil.CreateTaskItems("test.vb");
-            vbc.GenerateDocumentation = true;
-            Assert.Equal("/doc+ /optionstrict:custom /out:test.exe test.vb", vbc.GenerateResponseFileContents());
-        }
-
-        [Fact]
-        [WorkItem(21371, "https://github.com/dotnet/roslyn/issues/21371")]
-        public void GenerateDocumentationUnspecified()
-        {
-            var vbc = new Vbc();
-            vbc.Sources = MSBuildUtil.CreateTaskItems("test.vb");
-            vbc.DocumentationFile = "test.xml";
-            Assert.Equal("/optionstrict:custom /doc:test.xml /out:test.exe test.vb", vbc.GenerateResponseFileContents());
->>>>>>> cbf41c2d
         }
     }
 }