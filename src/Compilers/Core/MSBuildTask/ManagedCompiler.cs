--- conflicted
+++ resolved
@@ -305,11 +305,7 @@
 
         protected override int ExecuteTool(string pathToTool, string responseFileCommands, string commandLineCommands)
         {
-<<<<<<< HEAD
-            if (!UseSharedCompilation || this.ToolPath != null)
-=======
             if (!UseSharedCompilation || !String.IsNullOrEmpty(this.ToolPath))
->>>>>>> ce16db8c
             {
                 return base.ExecuteTool(pathToTool, responseFileCommands, commandLineCommands);
             }
@@ -332,7 +328,7 @@
                     if (response != null)
                     {
                         ExitCode = HandleResponse(response, pathToTool, responseFileCommands, commandLineCommands);
-                    }
+                }
                     else
                     {
                         ExitCode = base.ExecuteTool(pathToTool, responseFileCommands, commandLineCommands);
@@ -366,7 +362,7 @@
                 return null;
 
             var uri = new Uri(assembly.CodeBase);
-            string assemblyPath = uri.IsFile
+            string assemblyPath = uri.IsFile 
                 ? uri.LocalPath
                 : Assembly.GetCallingAssembly().Location;
             return Path.GetDirectoryName(assemblyPath);
@@ -440,16 +436,16 @@
 
                 case BuildResponse.ResponseType.Completed:
                     var completedResponse = (CompletedBuildResponse)response;
-                    LogMessages(completedResponse.Output, this.StandardOutputImportanceToUse);
-
-                    if (LogStandardErrorAsError)
-                    {
-                        LogErrorOutput(completedResponse.ErrorOutput);
-                    }
-                    else
-                    {
-                        LogMessages(completedResponse.ErrorOutput, this.StandardErrorImportanceToUse);
-                    }
+                LogMessages(completedResponse.Output, this.StandardOutputImportanceToUse);
+
+                if (LogStandardErrorAsError)
+                {
+                    LogErrorOutput(completedResponse.ErrorOutput);
+                }
+                else
+                {
+                    LogMessages(completedResponse.ErrorOutput, this.StandardErrorImportanceToUse);
+                }
 
                     return completedResponse.ReturnCode;
 
