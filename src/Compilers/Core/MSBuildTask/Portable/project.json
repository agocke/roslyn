﻿{
  "dependencies": {
    "Microsoft.NETCore.Portable.Compatibility": "1.0.0",
    "Microsoft.NETCore.Platforms": "1.0.1-rc3-24128-00",
    "Microsoft.Build.Framework": "0.1.0-preview-00005",
    "Microsoft.Build.Tasks.Core": "0.1.0-preview-00005",
    "Microsoft.Build.Utilities.Core": "0.1.0-preview-00005",
    "Microsoft.Win32.Primitives": "4.0.0",
<<<<<<< HEAD
    "System.Console": "4.0.0-rc3-24102-00",
    "System.Diagnostics.Tools": "4.0.0",
    "System.Diagnostics.Process": "4.1.0-rc3-24102-00",
    "System.IO.Pipes": "4.0.0-rc3-24102-00",
    "System.Runtime.InteropServices.RuntimeInformation": "4.0.0-rc3-24102-00",
    "System.IO.FileSystem": "4.0.1-rc3-24102-00",
    "System.IO.FileSystem.DriveInfo": "4.0.0-rc3-24102-00"
=======
    "System.Console": "4.0.0-rc3-24128-00",
    "System.Diagnostics.Tools": "4.0.0",
    "System.Diagnostics.Process": "4.1.0-rc3-24128-00",
    "System.IO.Pipes": "4.0.0-rc3-24128-00",
    "System.Runtime.InteropServices.RuntimeInformation": "4.0.0-rc3-24128-00",
    "System.IO.FileSystem": "4.0.1-rc3-24128-00",
    "System.IO.FileSystem.DriveInfo": "4.0.0-rc3-24128-00"
>>>>>>> 4dabfe65
  },
  "frameworks": {
    "netstandard1.3": {
      "imports": [ "portable-net452", "dotnet5.4" ]
    }
  }
}<|MERGE_RESOLUTION|>--- conflicted
+++ resolved
@@ -6,15 +6,6 @@
     "Microsoft.Build.Tasks.Core": "0.1.0-preview-00005",
     "Microsoft.Build.Utilities.Core": "0.1.0-preview-00005",
     "Microsoft.Win32.Primitives": "4.0.0",
-<<<<<<< HEAD
-    "System.Console": "4.0.0-rc3-24102-00",
-    "System.Diagnostics.Tools": "4.0.0",
-    "System.Diagnostics.Process": "4.1.0-rc3-24102-00",
-    "System.IO.Pipes": "4.0.0-rc3-24102-00",
-    "System.Runtime.InteropServices.RuntimeInformation": "4.0.0-rc3-24102-00",
-    "System.IO.FileSystem": "4.0.1-rc3-24102-00",
-    "System.IO.FileSystem.DriveInfo": "4.0.0-rc3-24102-00"
-=======
     "System.Console": "4.0.0-rc3-24128-00",
     "System.Diagnostics.Tools": "4.0.0",
     "System.Diagnostics.Process": "4.1.0-rc3-24128-00",
@@ -22,7 +13,6 @@
     "System.Runtime.InteropServices.RuntimeInformation": "4.0.0-rc3-24128-00",
     "System.IO.FileSystem": "4.0.1-rc3-24128-00",
     "System.IO.FileSystem.DriveInfo": "4.0.0-rc3-24128-00"
->>>>>>> 4dabfe65
   },
   "frameworks": {
     "netstandard1.3": {
