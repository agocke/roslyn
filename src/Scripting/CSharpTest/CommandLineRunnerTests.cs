﻿// Copyright (c) Microsoft.  All Rights Reserved.  Licensed under the Apache License, Version 2.0.  See License.txt in the project root for license information.

using System;
using System.Collections.Generic;
using System.IO;
using System.Linq;
using System.Reflection;
using Microsoft.CodeAnalysis.CSharp;
using Microsoft.CodeAnalysis.CSharp.Scripting.Hosting;
using Microsoft.CodeAnalysis.Scripting;
using Microsoft.CodeAnalysis.Scripting.Hosting;
using Microsoft.CodeAnalysis.Scripting.Test;
using Microsoft.CodeAnalysis.Test.Utilities;
using Roslyn.Test.Utilities;
using Roslyn.Utilities;
using Xunit;

namespace Microsoft.CodeAnalysis.CSharp.Scripting.UnitTests
{
    using static TestCompilationFactory;

    public class CommandLineRunnerTests : TestBase
    {
        private static readonly string s_compilerVersion =
            typeof(CSharpInteractiveCompiler).GetTypeInfo().Assembly.GetCustomAttribute<AssemblyFileVersionAttribute>().Version;
        private static readonly string s_logoAndHelpPrompt = $@"{ string.Format(CSharpScriptingResources.LogoLine1, s_compilerVersion) }
{CSharpScriptingResources.LogoLine2}

{ScriptingResources.HelpPrompt}";

        // default csi.rsp
        private static readonly string[] s_defaultArgs = new[]
        {
            "/r:" + string.Join(";", GetReferences()),
            "/u:System;System.IO;System.Collections.Generic;System.Diagnostics;System.Dynamic;System.Linq;System.Linq.Expressions;System.Text;System.Threading.Tasks",
        };

        private static IEnumerable<string> GetReferences()
        {
            if (GacFileResolver.IsAvailable)
            {
                // keep in sync with list in csi.rsp
                yield return "System";
                yield return "System.Core";
                yield return "Microsoft.CSharp";
                yield return "System.ValueTuple.dll";
            }
            else
            {
                // keep in sync with list in core csi.rsp
                yield return "System.Collections";
                yield return "System.Collections.Concurrent";
                yield return "System.Console";
                yield return "System.Diagnostics.Debug";
                yield return "System.Diagnostics.Process";
                yield return "System.Diagnostics.StackTrace";
                yield return "System.Globalization";
                yield return "System.IO";
                yield return "System.IO.FileSystem";
                yield return "System.IO.FileSystem.Primitives";
                yield return "System.Reflection";
                yield return "System.Reflection.Extensions";
                yield return "System.Reflection.Primitives";
                yield return "System.Runtime";
                yield return "System.Runtime.Extensions";
                yield return "System.Runtime.InteropServices";
                yield return "System.Text.Encoding";
                yield return "System.Text.Encoding.CodePages";
                yield return "System.Text.Encoding.Extensions";
                yield return "System.Text.RegularExpressions";
                yield return "System.Threading";
                yield return "System.Threading.Tasks";
                yield return "System.Threading.Tasks.Parallel";
                yield return "System.Threading.Thread";
                yield return "System.Linq";
                yield return "System.Linq.Expressions";
                yield return "System.Runtime.Numerics";
                yield return "System.Dynamic.Runtime";
                yield return "System.ValueTuple";
                yield return "Microsoft.CSharp";
            }
        }

        private static CommandLineRunner CreateRunner(
            string[] args = null,
            string input = "",
            string responseFile = null,
            string workingDirectory = null)
        {
            var io = new TestConsoleIO(input);
            var clientDir = Path.GetDirectoryName(RuntimeUtilities.GetAssemblyLocation(typeof(CommandLineRunnerTests)));
            var buildPaths = new BuildPaths(
                clientDir: clientDir,
                workingDir: workingDirectory ?? clientDir,
                sdkDir: null,
                tempDir: Path.GetTempPath());

            var compiler = new CSharpInteractiveCompiler(
                responseFile,
                buildPaths,
                args?.Where(a => a != null).ToArray() ?? s_defaultArgs,
                new NotImplementedAnalyzerLoader());

            return new CommandLineRunner(io, compiler, CSharpScriptCompiler.Instance, CSharpObjectFormatter.Instance);
        }

        [Fact]
        public void Await()
        {
            var runner = CreateRunner(input:
@"async Task<int[]> GetStuffAsync()
{
  return new int[] { 1, 2, 3, 4, 5 };
}
from x in await GetStuffAsync()
where x > 2
select x * x
");
            runner.RunInteractive();

            AssertEx.AssertEqualToleratingWhitespaceDifferences(
$@"{s_logoAndHelpPrompt}
> async Task<int[]> GetStuffAsync()
. {{
.   return new int[] {{ 1, 2, 3, 4, 5 }};
. }}
«Yellow»
(1,19): warning CS1998: { CSharpResources.WRN_AsyncLacksAwaits }
«Gray»
> from x in await GetStuffAsync()
. where x > 2
. select x * x
Enumerable.WhereSelectArrayIterator<int, int> {{ 9, 16, 25 }}
> ", runner.Console.Out.ToString());

            AssertEx.AssertEqualToleratingWhitespaceDifferences(
                $@"(1,19): warning CS1998: { CSharpResources.WRN_AsyncLacksAwaits }",
                runner.Console.Error.ToString());
        }

        [Fact(Skip = "https://github.com/dotnet/roslyn/issues/17043")]
        [WorkItem(7133, "http://github.com/dotnet/roslyn/issues/7133")]
        public void TestDisplayResultsWithCurrentUICulture1()
        {
            // logoOutput needs to be retrieved before the runner is started, because the runner changes the culture to de-DE. 
            var logoOutput = $@"{ string.Format(CSharpScriptingResources.LogoLine1, s_compilerVersion) }
{ CSharpScriptingResources.LogoLine2}

{ ScriptingResources.HelpPrompt}";
            var runner = CreateRunner(input:
@"using System.Globalization;
CultureInfo.DefaultThreadCurrentUICulture = new CultureInfo(""en-GB"", useUserOverride: false)
Math.PI
CultureInfo.DefaultThreadCurrentUICulture = new CultureInfo(""de-DE"", useUserOverride: false)
Math.PI
");
            runner.RunInteractive();

            AssertEx.AssertEqualToleratingWhitespaceDifferences(
$@"{ logoOutput }
> using System.Globalization;
> CultureInfo.DefaultThreadCurrentUICulture = new CultureInfo(""en-GB"", useUserOverride: false)
[en-GB]
> Math.PI
3.1415926535897931
> CultureInfo.DefaultThreadCurrentUICulture = new CultureInfo(""de-DE"", useUserOverride: false)
[de-DE]
> Math.PI
3,1415926535897931
>", runner.Console.Out.ToString());
        }

        [Fact(Skip = "https://github.com/dotnet/roslyn/issues/17043")]
        [WorkItem(7133, "http://github.com/dotnet/roslyn/issues/7133")]
        public void TestDisplayResultsWithCurrentUICulture2()
        {
            // logoOutput needs to be retrieved before the runner is started, because the runner changes the culture to de-DE. 
            var logoOutput = $@"{ string.Format(CSharpScriptingResources.LogoLine1, s_compilerVersion) }
{ CSharpScriptingResources.LogoLine2}

{ ScriptingResources.HelpPrompt}";
            // Tests that DefaultThreadCurrentUICulture is respected and not DefaultThreadCurrentCulture.
            var runner = CreateRunner(input:
@"using System.Globalization;
CultureInfo.DefaultThreadCurrentUICulture = new CultureInfo(""en-GB"", useUserOverride: false)
CultureInfo.DefaultThreadCurrentCulture = new CultureInfo(""en-GB"", useUserOverride: false)
Math.PI
CultureInfo.DefaultThreadCurrentCulture = new CultureInfo(""de-DE"", useUserOverride: false)
Math.PI
");
            runner.RunInteractive();

            AssertEx.AssertEqualToleratingWhitespaceDifferences(
$@"{ logoOutput }
> using System.Globalization;
> CultureInfo.DefaultThreadCurrentUICulture = new CultureInfo(""en-GB"", useUserOverride: false)
[en-GB]
> CultureInfo.DefaultThreadCurrentCulture = new CultureInfo(""en-GB"", useUserOverride: false)
[en-GB]
> Math.PI
3.1415926535897931
> CultureInfo.DefaultThreadCurrentCulture = new CultureInfo(""de-DE"", useUserOverride: false)
[de-DE]
> Math.PI
3.1415926535897931
>", runner.Console.Out.ToString());
        }

        [Fact]
        public void Void()
        {
            var runner = CreateRunner(input:
@"Print(1);
Print(2)
");
            runner.RunInteractive();

            AssertEx.AssertEqualToleratingWhitespaceDifferences(
$@"{s_logoAndHelpPrompt}
> Print(1);
1
> Print(2)
2
> ", runner.Console.Out.ToString());
        }

        [Fact(Skip = "https://github.com/dotnet/roslyn/issues/18479")]
        [WorkItem(18479, "https://github.com/dotnet/roslyn/issues/18479")]
        public void Tuples()
        {
            var runner = CreateRunner(input: "(1,2)");
            runner.RunInteractive();

            AssertEx.AssertEqualToleratingWhitespaceDifferences(
$@"{s_logoAndHelpPrompt}
> (1,2)
[(1, 2)]
> ", runner.Console.Out.ToString());
        }

        [Fact]
        public void Exception()
        {
            var runner = CreateRunner(input:
@"int div(int a, int b) => a/b;
div(10, 2)
div(10, 0)
");
            Assert.Equal(0, runner.RunInteractive());

            Assert.Equal(
$@"{s_logoAndHelpPrompt}
> int div(int a, int b) => a/b;
> div(10, 2)
5
> div(10, 0)
«Red»
{new System.DivideByZeroException().Message}
  + Submission#0.div(int, int)
«Gray»
> ", runner.Console.Out.ToString());

            Assert.Equal(
$@"{new System.DivideByZeroException().Message}
  + Submission#0.div(int, int)
", runner.Console.Error.ToString());
        }

        [Fact]
        public void ExceptionInGeneric()
        {
            var runner = CreateRunner(input:
@"static class C<T> { public static int div<U>(int a, int b) => a/b; }
C<string>.div<bool>(10, 2)
C<string>.div<bool>(10, 0)
");
            Assert.Equal(0, runner.RunInteractive());

            Assert.Equal(
$@"{s_logoAndHelpPrompt}
> static class C<T> {{ public static int div<U>(int a, int b) => a/b; }}
> C<string>.div<bool>(10, 2)
5
> C<string>.div<bool>(10, 0)
«Red»
{new System.DivideByZeroException().Message}
  + Submission#0.C<T>.div<U>(int, int)
«Gray»
> ", runner.Console.Out.ToString());

            Assert.Equal(
$@"{new System.DivideByZeroException().Message}
  + Submission#0.C<T>.div<U>(int, int)
", runner.Console.Error.ToString());
        }

        [Fact]
        public void Args_Interactive1()
        {
            var runner = CreateRunner(
                args: new[] { "-i" },
                input: "1+1");

            runner.RunInteractive();

            Assert.Equal(
$@"{s_logoAndHelpPrompt}
> 1+1
2
> ", runner.Console.Out.ToString());
        }

        [Fact]
        public void Args_Interactive2()
        {
            var runner = CreateRunner(
                args: new[] { "/u:System", "/i", "--", "@arg1", "/arg2", "-arg3", "--arg4" },
                input: "foreach (var arg in Args) Print(arg);");

            runner.RunInteractive();

            var error = $@"error CS2001: { string.Format(CSharpResources.ERR_FileNotFound, Path.Combine(AppContext.BaseDirectory, "@arg1"))}";
            AssertEx.AssertEqualToleratingWhitespaceDifferences(error, runner.Console.Out.ToString());
            AssertEx.AssertEqualToleratingWhitespaceDifferences(error, runner.Console.Error.ToString());
        }

        [ConditionalFact(typeof(WindowsOnly)), WorkItem(15860, "https://github.com/dotnet/roslyn/issues/15860")]
        public void Args_InteractiveWithScript1()
        {
            var script = Temp.CreateFile(extension: ".csx").WriteAllText("foreach (var arg in Args) Print(arg);");

            var rsp = Temp.CreateFile(extension: ".rsp").WriteAllText($@"
/u:System
/i
""{script.Path}""
@arg1
/arg2
-arg3
--arg4");

            var runner = CreateRunner(
                args: new[] { $@"@""{rsp.Path}""", "/arg5", "--", "/arg7" },
                input: "1");

            runner.RunInteractive();

            AssertEx.AssertEqualToleratingWhitespaceDifferences(
$@"""@arg1""
""/arg2""
""-arg3""
""--arg4""
""/arg5""
""--""
""/arg7""
> 1
1
> ", runner.Console.Out.ToString());
        }

        [ConditionalFact(typeof(WindowsOnly)), WorkItem(15860, "https://github.com/dotnet/roslyn/issues/15860")]
        public void Args_Script1()
        {
            var script = Temp.CreateFile(extension: ".csx").WriteAllText("foreach (var arg in Args) Print(arg);");

            var runner = CreateRunner(
                args: new[] { script.Path, "arg1", "arg2", "arg3" });

            Assert.True(runner.RunInteractive() == 0, userMessage: runner.Console.Error.ToString());

            AssertEx.AssertEqualToleratingWhitespaceDifferences($@"
""arg1""
""arg2""
""arg3""
", runner.Console.Out.ToString());
        }

        [ConditionalFact(typeof(WindowsOnly)), WorkItem(15860, "https://github.com/dotnet/roslyn/issues/15860")]
        public void Args_Script2()
        {
            var script = Temp.CreateFile(extension: ".csx").WriteAllText("foreach (var arg in Args) Print(arg);");

            var runner = CreateRunner(
                args: new[] { script.Path, "@arg1", "@arg2", "@arg3" });

            Assert.True(runner.RunInteractive() == 0, userMessage: runner.Console.Error.ToString());

            AssertEx.AssertEqualToleratingWhitespaceDifferences($@"
""@arg1""
""@arg2""
""@arg3""
", runner.Console.Out.ToString());
        }

        [ConditionalFact(typeof(WindowsOnly)), WorkItem(15860, "https://github.com/dotnet/roslyn/issues/15860")]
        public void Args_Script3()
        {
            var script = Temp.CreateFile(extension: ".csx").WriteAllText("foreach (var arg in Args) Print(arg);");

            var rsp = Temp.CreateFile(extension: ".rsp").WriteAllText($@"
/u:System
{script.Path}
--
@arg1
/arg2
-arg3
--arg4");


            var runner = CreateRunner(
                args: new[] { $"@{rsp.Path}", "/arg5", "--", "/arg7" },
                input: "foreach (var arg in Args) Print(arg);");

            Assert.True(runner.RunInteractive() == 0, userMessage: runner.Console.Error.ToString());

            AssertEx.AssertEqualToleratingWhitespaceDifferences($@"
""--""
""@arg1""
""/arg2""
""-arg3""
""--arg4""
""/arg5""
""--""
""/arg7""
", runner.Console.Out.ToString());
        }

        [Fact]
        public void Args_Script4()
        {
            var script = Temp.CreateFile(prefix: "@", extension: ".csx").WriteAllText("foreach (var arg in Args) Print(arg);");

            var runner = CreateRunner(
                args: new[] { "--", script.Path, "@arg1", "@arg2", "@arg3" });

            runner.RunInteractive();

            AssertEx.AssertEqualToleratingWhitespaceDifferences($@"
""@arg1""
""@arg2""
""@arg3""
", runner.Console.Out.ToString());
        }

        [Fact]
        public void Args_Script5()
        {
            var dir = Temp.CreateDirectory();
            var script = dir.CreateFile("--").WriteAllText("foreach (var arg in Args) Print(arg);");

            var runner = CreateRunner(
                args: new[] { "--", "--", "-", "--", "-" },
                workingDirectory: dir.Path);

            runner.RunInteractive();

            AssertEx.AssertEqualToleratingWhitespaceDifferences($@"
""-""
""--""
""-""
", runner.Console.Out.ToString());
        }

        [Fact]
        public void Script_NonExistingFile()
        {
            var runner = CreateRunner(new[] { "a + b" });

            Assert.Equal(1, runner.RunInteractive());

            var error = $@"error CS2001: { string.Format(CSharpResources.ERR_FileNotFound, Path.Combine(AppContext.BaseDirectory, "a + b")) }";
            AssertEx.AssertEqualToleratingWhitespaceDifferences(error, runner.Console.Out.ToString());
            AssertEx.AssertEqualToleratingWhitespaceDifferences(error, runner.Console.Error.ToString());
        }

        [Fact]
        public void Help()
        {
            var runner = CreateRunner(new[] { "/help" });

            Assert.Equal(0, runner.RunInteractive());

            AssertEx.AssertEqualToleratingWhitespaceDifferences(
$@"{ string.Format(CSharpScriptingResources.LogoLine1, s_compilerVersion) }
{CSharpScriptingResources.LogoLine2}

{CSharpScriptingResources.InteractiveHelp}
", runner.Console.Out.ToString());
        }

        [Fact]
        public void Version()
        {
            var runner = CreateRunner(new[] { "/version" });
            Assert.Equal(0, runner.RunInteractive());
            AssertEx.AssertEqualToleratingWhitespaceDifferences($@"{s_compilerVersion}", runner.Console.Out.ToString());

            runner = CreateRunner(new[] { "/version", "/help" });
            Assert.Equal(0, runner.RunInteractive());
            AssertEx.AssertEqualToleratingWhitespaceDifferences($@"{s_compilerVersion}", runner.Console.Out.ToString());

            runner = CreateRunner(new[] { "/version", "/r:somefile" });
            Assert.Equal(0, runner.RunInteractive());
            AssertEx.AssertEqualToleratingWhitespaceDifferences($@"{s_compilerVersion}", runner.Console.Out.ToString());

            runner = CreateRunner(new[] { "/version", "/nologo" });
            Assert.Equal(0, runner.RunInteractive());
            AssertEx.AssertEqualToleratingWhitespaceDifferences($@"{s_compilerVersion}", runner.Console.Out.ToString());
        }

        [Fact]
        public void Script_BadUsings()
        {
            var script = Temp.CreateFile(extension: ".csx").WriteAllText("WriteLine(42);");

            var runner = CreateRunner(new[]
            {
                GacFileResolver.IsAvailable ? null : "/r:System.Console",
                "/u:System.Console;Alpha.Beta",
                script.Path
            });

            Assert.Equal(1, runner.RunInteractive());

            var error = $@"error CS0246: { string.Format(CSharpResources.ERR_SingleTypeNameNotFound, "Alpha") }";
            AssertEx.AssertEqualToleratingWhitespaceDifferences(error, runner.Console.Out.ToString());
            AssertEx.AssertEqualToleratingWhitespaceDifferences(error, runner.Console.Error.ToString());
        }

        [Fact]
        public void Script_NoHostNamespaces()
        {
            var runner = CreateRunner(input: "nameof(Microsoft.CodeAnalysis)");

            runner.RunInteractive();

            AssertEx.AssertEqualToleratingWhitespaceDifferences(
$@"{s_logoAndHelpPrompt}
> nameof(Microsoft.CodeAnalysis)
«Red»
(1,8): error CS0234: { string.Format(CSharpResources.ERR_DottedTypeNameNotFoundInNS, "CodeAnalysis", "Microsoft") }
«Gray»
> ", runner.Console.Out.ToString());

            AssertEx.AssertEqualToleratingWhitespaceDifferences(
                $"(1,8): error CS0234: { string.Format(CSharpResources.ERR_DottedTypeNameNotFoundInNS, "CodeAnalysis", "Microsoft") }",
                runner.Console.Error.ToString());
        }

        [Fact]
        public void RelativePath()
        {
            using (var directory = new DisposableDirectory(Temp))
            {
                const string scriptName = "c.csx";
                var script = directory.CreateFile(scriptName).WriteAllText("Print(3);");
                var scriptPath = PathUtilities.CombinePathsUnchecked(PathUtilities.GetFileName(directory.Path), scriptName);
                var workingDirectory = PathUtilities.GetDirectoryName(directory.Path);
                Assert.False(PathUtilities.IsAbsolute(scriptPath));
                var runner = CreateRunner(
                    args: new[] { scriptPath },
                    workingDirectory: workingDirectory);
                runner.RunInteractive();
                AssertEx.AssertEqualToleratingWhitespaceDifferences("3", runner.Console.Out.ToString());
            }
        }

        [Fact]
        public void SourceSearchPaths1()
        {
            var main = Temp.CreateFile(extension: ".csx").WriteAllText(@"
#load ""1.csx""
#load ""2.csx""
#load ""3.csx""
Print(4);
");

            var dir1 = Temp.CreateDirectory();
            dir1.CreateFile("1.csx").WriteAllText(@"Print(1);");

            var dir2 = Temp.CreateDirectory();
            dir2.CreateFile("2.csx").WriteAllText(@"Print(2);");

            var dir3 = Temp.CreateDirectory();
            dir3.CreateFile("3.csx").WriteAllText(@"Print(3);");

            var runner = CreateRunner(new[] { $"/loadpath:{dir1.Path}", $"/loadpaths:{dir2.Path};{dir3.Path}", main.Path });

            Assert.Equal(0, runner.RunInteractive());

            AssertEx.AssertEqualToleratingWhitespaceDifferences(@"
1
2
3
4
", runner.Console.Out.ToString());
        }

<<<<<<< HEAD
        // PROTOTYPE(NullableReferenceTypes): Investigate failing test.
        [Fact(Skip = "TODO")]
=======
        [Fact(Skip = "https://github.com/dotnet/roslyn/issues/26510")]
>>>>>>> 916a09e7
        public void ReferenceSearchPaths1()
        {
            var main = Temp.CreateFile(extension: ".csx").WriteAllText(@"
#r ""1.dll""
#r ""2.dll""
#r ""3.dll""
Print(new C1());
Print(new C2());
Print(new C3());
Print(new C4());
");

            var dir1 = Temp.CreateDirectory();
            dir1.CreateFile("1.dll").WriteAllBytes(CreateCSharpCompilationWithCorlib("public class C1 {}", "1").EmitToArray());

            var dir2 = Temp.CreateDirectory();
            dir2.CreateFile("2.dll").WriteAllBytes(CreateCSharpCompilationWithCorlib("public class C2 {}", "2").EmitToArray());

            var dir3 = Temp.CreateDirectory();
            dir3.CreateFile("3.dll").WriteAllBytes(CreateCSharpCompilationWithCorlib("public class C3 {}", "3").EmitToArray());

            var dir4 = Temp.CreateDirectory();
            dir4.CreateFile("4.dll").WriteAllBytes(CreateCSharpCompilationWithCorlib("public class C4 {}", "4").EmitToArray());

            var runner = CreateRunner(new[] { "/r:4.dll", $"/lib:{dir1.Path}", $"/libpath:{dir2.Path}", $"/libpaths:{dir3.Path};{dir4.Path}", main.Path });

            runner.RunInteractive();

            AssertEx.AssertEqualToleratingWhitespaceDifferences(@"
C1 { }
C2 { }
C3 { }
C4 { }
", runner.Console.Out.ToString());
        }

        [Fact]
        public void SourceSearchPaths_Change1()
        {
            var dir = Temp.CreateDirectory();
            var main = dir.CreateFile("a.csx").WriteAllText("int X = 1;");

            var runner = CreateRunner(input:
$@"SourcePaths
#load ""a.csx""
SourcePaths.Add(@""{dir.Path}"")
#load ""a.csx""
X
");

            runner.RunInteractive();

            AssertEx.AssertEqualToleratingWhitespaceDifferences($@"
{s_logoAndHelpPrompt}
> SourcePaths
SearchPaths {{ }}
> #load ""a.csx""
«Red»
(1,7): error CS1504: { string.Format(CSharpResources.ERR_NoSourceFile, "a.csx", CSharpResources.CouldNotFindFile) }
«Gray»
> SourcePaths.Add(@""{dir.Path}"")
> #load ""a.csx""
> X
1
> 
", runner.Console.Out.ToString());

            AssertEx.AssertEqualToleratingWhitespaceDifferences(
                $@"(1,7): error CS1504: { string.Format(CSharpResources.ERR_NoSourceFile, "a.csx", CSharpResources.CouldNotFindFile) }",
                runner.Console.Error.ToString());
        }

        [Fact]
        public void ReferenceSearchPaths_Change1()
        {
            var dir = Temp.CreateDirectory();
            var main = dir.CreateFile("C.dll").WriteAllBytes(TestResources.General.C1);

            var runner = CreateRunner(input:
$@"ReferencePaths
#r ""C.dll""
ReferencePaths.Add(@""{dir.Path}"")
#r ""C.dll""
new C()
");

            runner.RunInteractive();

            AssertEx.AssertEqualToleratingWhitespaceDifferences($@"
{s_logoAndHelpPrompt}
> ReferencePaths
SearchPaths {{ }}
> #r ""C.dll""
«Red»
(1,1): error CS0006: { string.Format(CSharpResources.ERR_NoMetadataFile, "C.dll")  }
«Gray»
> ReferencePaths.Add(@""{dir.Path}"")
> #r ""C.dll""
> new C()
C {{ }}
> 
", runner.Console.Out.ToString());

            AssertEx.AssertEqualToleratingWhitespaceDifferences(
                $@"(1,1): error CS0006: { string.Format(CSharpResources.ERR_NoMetadataFile, "C.dll") }",
                runner.Console.Error.ToString());
        }

        [Fact]
        public void ResponseFile()
        {
            var rsp = Temp.CreateFile().WriteAllText(@"
/r:System
/r:System.Core
/r:System.Data
/r:System.Data.DataSetExtensions
/r:System.Xml
/r:System.Xml.Linq
/r:Microsoft.CSharp
/u:System
/u:System.Collections.Generic
/u:System.Linq
/u:System.Text");

            var csi = CreateRunner(new[] { "b.csx" }, responseFile: rsp.Path);
            var arguments = ((CSharpInteractiveCompiler)csi.Compiler).Arguments;

            AssertEx.Equal(new[]
            {
                "System",
                "System.Core",
                "System.Data",
                "System.Data.DataSetExtensions",
                "System.Xml",
                "System.Xml.Linq",
                "Microsoft.CSharp",
            }, arguments.MetadataReferences.Select(r => r.Reference));

            AssertEx.Equal(new[]
            {
                "System",
                "System.Collections.Generic",
                "System.Linq",
                "System.Text",
            }, arguments.CompilationOptions.Usings.AsEnumerable());
        }

        [Fact]
        public void InitialScript1()
        {
            var init = Temp.CreateFile(extension: ".csx").WriteAllText(@"
int X = 1;
");
            var runner = CreateRunner(new[] { "/i", init.Path }, input:
@"X");

            runner.RunInteractive();

            AssertEx.AssertEqualToleratingWhitespaceDifferences(@"
> X
1
> 
", runner.Console.Out.ToString());
        }

        [Fact]
        public void InitialScript_Error()
        {
            var reference = Temp.CreateFile(extension: ".dll").WriteAllBytes(TestResources.General.C1);

            var init = Temp.CreateFile(extension: ".csx").WriteAllText(@"
1 1
");
            var runner = CreateRunner(new[] { $@"/r:""{reference.Path}""", "/i", init.Path }, input:
@"new C()");

            runner.RunInteractive();

            AssertEx.AssertEqualToleratingWhitespaceDifferences($@"
«Red»
{init.Path}(2,3): error CS1002: { CSharpResources.ERR_SemicolonExpected }
«Gray»
> new C()
C {{ }}
> 
", runner.Console.Out.ToString());

            AssertEx.AssertEqualToleratingWhitespaceDifferences(
                $@"{init.Path}(2,3): error CS1002: { CSharpResources.ERR_SemicolonExpected }",
                runner.Console.Error.ToString());
        }

        [Fact(Skip = "https://github.com/dotnet/roslyn/issues/24402")]
        public void HelpCommand()
        {
            var runner = CreateRunner(input:
@"#help
");
            runner.RunInteractive();

            Assert.Equal(
$@"{s_logoAndHelpPrompt}
> #help
{ ScriptingResources.HelpText }
> ", runner.Console.Out.ToString());
        }

        [Fact]
        public void SharedLibCopy_Different()
        {
            string libBaseName = "LibBase_" + Guid.NewGuid();
            string lib1Name = "Lib1_" + Guid.NewGuid();
            string lib2Name = "Lib2_" + Guid.NewGuid();

            var libBase1 = TestCompilationFactory.CreateCSharpCompilation(@"
public class LibBase
{
    public readonly int X = 1;
}
", new[] { TestReferences.NetFx.v4_0_30319.mscorlib }, libBaseName);

            var libBase2 = TestCompilationFactory.CreateCSharpCompilation(@"
public class LibBase
{
    public readonly int X = 2;
}
", new[] { TestReferences.NetFx.v4_0_30319.mscorlib }, libBaseName);

            var lib1 = TestCompilationFactory.CreateCSharpCompilation(@"
public class Lib1
{
    public LibBase libBase = new LibBase();
}
", new MetadataReference[] { TestReferences.NetFx.v4_0_30319.mscorlib, libBase1.ToMetadataReference() }, lib1Name);

            var lib2 = TestCompilationFactory.CreateCSharpCompilation(@"
public class Lib2
{
    public LibBase libBase = new LibBase();
}
", new MetadataReference[] { TestReferences.NetFx.v4_0_30319.mscorlib, libBase1.ToMetadataReference() }, lib2Name);

            var libBase1Image = libBase1.EmitToArray();
            var libBase2Image = libBase2.EmitToArray();
            var lib1Image = lib1.EmitToArray();
            var lib2Image = lib2.EmitToArray();

            var root = Temp.CreateDirectory();
            var dir1 = root.CreateDirectory("1");
            var file1 = dir1.CreateFile(lib1Name + ".dll").WriteAllBytes(lib1Image);
            var fileBase1 = dir1.CreateFile(libBaseName + ".dll").WriteAllBytes(libBase1Image);

            var dir2 = root.CreateDirectory("2");
            var file2 = dir2.CreateFile(lib2Name + ".dll").WriteAllBytes(lib2Image);
            var fileBase2 = dir2.CreateFile(libBaseName + ".dll").WriteAllBytes(libBase2Image);

            var runner = CreateRunner(input:
$@"#r ""{file1.Path}""
var l1 = new Lib1();
#r ""{file2.Path}""
var l2 = new Lib2();
");
            runner.RunInteractive();

            AssertEx.AssertEqualToleratingWhitespaceDifferences(
$@"{s_logoAndHelpPrompt}
> #r ""{file1.Path}""
> var l1 = new Lib1();
> #r ""{file2.Path}""
> var l2 = new Lib2();
«Red»
{ string.Format(ScriptingResources.AssemblyAlreadyLoaded, libBaseName, "0.0.0.0", fileBase1.Path, fileBase2.Path) }
«Gray»
> ", runner.Console.Out.ToString());
        }

        [Fact]
        [WorkItem(6580, "https://github.com/dotnet/roslyn/issues/6580")]
        public void PreservingDeclarationsOnException()
        {
            var runner = CreateRunner(input:
@"int i = 100;
int j = 20; throw new System.Exception(""Bang!""); int k = 3;
i + j + k
");
            runner.RunInteractive();

            AssertEx.AssertEqualToleratingWhitespaceDifferences(
$@"{s_logoAndHelpPrompt}
> int i = 100;
> int j = 20; throw new System.Exception(""Bang!""); int k = 3;
«Yellow»
(1,58): warning CS0162: { CSharpResources.WRN_UnreachableCode }
«Red»
Bang!
«Gray»
> i + j + k
120
> ", runner.Console.Out.ToString());

            AssertEx.AssertEqualToleratingWhitespaceDifferences(
$@"(1,58): warning CS0162: { CSharpResources.WRN_UnreachableCode }
Bang!",
                runner.Console.Error.ToString());
        }

        [Fact]
        [WorkItem(21327, "https://github.com/dotnet/roslyn/issues/21327")]
        public void DefaultLiteral()
        {
            var runner = CreateRunner(input:
@"int i = default;
Print(i);
");
            runner.RunInteractive();

            AssertEx.AssertEqualToleratingWhitespaceDifferences(
$@"{s_logoAndHelpPrompt}
> int i = default;
> Print(i);
0
> ", runner.Console.Out.ToString());
        }

        [Fact]
        [WorkItem(21327, "https://github.com/dotnet/roslyn/issues/21327")]
        public void InferredTupleNames()
        {
            var runner = CreateRunner(input:
@"var a = 1;
var t = (a, 2);
Print(t.a);
");
            runner.RunInteractive();

            AssertEx.AssertEqualToleratingWhitespaceDifferences(
$@"{ string.Format(CSharpScriptingResources.LogoLine1, s_compilerVersion) }
{CSharpScriptingResources.LogoLine2}
{ScriptingResources.HelpPrompt}
> var a = 1;
> var t = (a, 2);
> Print(t.a);
1
> ", runner.Console.Out.ToString());
        }
    }
}<|MERGE_RESOLUTION|>--- conflicted
+++ resolved
@@ -595,12 +595,7 @@
 ", runner.Console.Out.ToString());
         }
 
-<<<<<<< HEAD
-        // PROTOTYPE(NullableReferenceTypes): Investigate failing test.
-        [Fact(Skip = "TODO")]
-=======
         [Fact(Skip = "https://github.com/dotnet/roslyn/issues/26510")]
->>>>>>> 916a09e7
         public void ReferenceSearchPaths1()
         {
             var main = Temp.CreateFile(extension: ".csx").WriteAllText(@"
