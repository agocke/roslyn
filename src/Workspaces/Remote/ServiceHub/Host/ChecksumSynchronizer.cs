﻿// Licensed to the .NET Foundation under one or more agreements.
// The .NET Foundation licenses this file to you under the MIT license.
// See the LICENSE file in the project root for more information.

using System.Collections.Generic;
using System.Threading;
using System.Threading.Tasks;
using Microsoft.CodeAnalysis.Serialization;
using Roslyn.Utilities;

namespace Microsoft.CodeAnalysis.Remote
{
    internal readonly struct ChecksumSynchronizer(AssetProvider assetProvider)
    {
        // make sure there is always only 1 bulk synchronization
        private static readonly SemaphoreSlim s_gate = new SemaphoreSlim(initialCount: 1);

        private readonly AssetProvider _assetProvider = assetProvider;

        public async ValueTask SynchronizeAssetsAsync(HashSet<Checksum> checksums, CancellationToken cancellationToken)
        {
            using (await s_gate.DisposableWaitAsync(cancellationToken).ConfigureAwait(false))
            {
                // get children of solution checksum object at once
                await _assetProvider.SynchronizeAssetsAsync(checksums, cancellationToken).ConfigureAwait(false);
            }
        }

        public async ValueTask SynchronizeSolutionAssetsAsync(Checksum solutionChecksum, CancellationToken cancellationToken)
        {
            SolutionStateChecksums solutionChecksumObject;
            using (await s_gate.DisposableWaitAsync(cancellationToken).ConfigureAwait(false))
            {
                // this will make 4 round trip to data source (VS) to get all assets that belong to the given solution checksum

                // first, get solution checksum object for the given solution checksum
                solutionChecksumObject = await _assetProvider.GetAssetAsync<SolutionStateChecksums>(solutionChecksum, cancellationToken).ConfigureAwait(false);

                // second, get direct children of the solution
                {
                    using var pooledObject = SharedPools.Default<HashSet<Checksum>>().GetPooledObject();
                    var checksums = pooledObject.Object;

                    solutionChecksumObject.AddAllTo(checksums);
                    checksums.Remove(solutionChecksumObject.Checksum);
                    await _assetProvider.SynchronizeAssetsAsync(checksums, cancellationToken).ConfigureAwait(false);
                }
            }

            // third and last get direct children for all projects and documents in the solution 
            foreach (var project in solutionChecksumObject.Projects)
            {
                var projectStateChecksums = _assetProvider.GetRequiredAsset<ProjectStateChecksums>(project);
                await SynchronizeProjectAssetsAsync(projectStateChecksums, cancellationToken).ConfigureAwait(false);
            }
        }

        public async ValueTask SynchronizeProjectAssetsAsync(ProjectStateChecksums projectChecksum, CancellationToken cancellationToken)
        {
            using (await s_gate.DisposableWaitAsync(cancellationToken).ConfigureAwait(false))
            {
                await SynchronizeProjectAssets_NoLockAsync(projectChecksum, cancellationToken).ConfigureAwait(false);
            }
        }

        private async ValueTask SynchronizeProjectAssets_NoLockAsync(ProjectStateChecksums projectChecksum, CancellationToken cancellationToken)
        {
            // get children of project checksum objects at once
            using var pooledObject = SharedPools.Default<HashSet<Checksum>>().GetPooledObject();
            var checksums = pooledObject.Object;

            AddIfNeeded(checksums, projectChecksum.Info);
            AddIfNeeded(checksums, projectChecksum.CompilationOptions);
            AddIfNeeded(checksums, projectChecksum.ParseOptions);
            AddIfNeeded(checksums, projectChecksum.Documents);
            AddIfNeeded(checksums, projectChecksum.ProjectReferences);
            AddIfNeeded(checksums, projectChecksum.MetadataReferences);
            AddIfNeeded(checksums, projectChecksum.AnalyzerReferences);
            AddIfNeeded(checksums, projectChecksum.AdditionalDocuments);
            AddIfNeeded(checksums, projectChecksum.AnalyzerConfigDocuments);

            await _assetProvider.SynchronizeAssetsAsync(checksums, cancellationToken).ConfigureAwait(false);

            checksums.Clear();

            CollectChecksumChildren(this, projectChecksum.Documents);
            CollectChecksumChildren(this, projectChecksum.AdditionalDocuments);
            CollectChecksumChildren(this, projectChecksum.AnalyzerConfigDocuments);

            await _assetProvider.SynchronizeAssetsAsync(checksums, cancellationToken).ConfigureAwait(false);
<<<<<<< HEAD
=======
        }

        private async ValueTask CollectChecksumChildrenAsync(HashSet<Checksum> set, IReadOnlyCollection<Checksum> checksums, CancellationToken cancellationToken)
        {
            foreach (var checksum in checksums)
            {
                var checksumObject = await _assetProvider.GetAssetAsync<DocumentStateChecksums>(checksum, cancellationToken).ConfigureAwait(false);
                set.Add(checksumObject.Info);
                set.Add(checksumObject.Text);
            }
        }
>>>>>>> 789f7592

            void CollectChecksumChildren(ChecksumSynchronizer @this, ChecksumCollection collection)
            {
<<<<<<< HEAD
                foreach (var checksum in collection)
                {
                    // These DocumentStateChecksums must be here due to the synchronizing step that just happened above. 
                    var checksumObject = @this._assetProvider.GetRequiredAsset<DocumentStateChecksums>(checksum);
                    @this.AddIfNeeded(checksums, checksumObject.Info);
                    @this.AddIfNeeded(checksums, checksumObject.Text);
                }
=======
                var checksumObject = await _assetProvider.GetAssetAsync<ProjectStateChecksums>(checksum, cancellationToken).ConfigureAwait(false);
                set.Add(checksumObject.Info);
                set.Add(checksumObject.CompilationOptions);
                set.Add(checksumObject.ParseOptions);
                AddAll(set, checksumObject.Documents);
                AddAll(set, checksumObject.ProjectReferences);
                AddAll(set, checksumObject.MetadataReferences);
                AddAll(set, checksumObject.AnalyzerReferences);
                AddAll(set, checksumObject.AdditionalDocuments);
                AddAll(set, checksumObject.AnalyzerConfigDocuments);
>>>>>>> 789f7592
            }
        }

        private static void AddAll(HashSet<Checksum> checksums, ChecksumCollection checksumCollection)
        {
            foreach (var checksum in checksumCollection)
                checksums.Add(checksum);
        }
    }
}<|MERGE_RESOLUTION|>--- conflicted
+++ resolved
@@ -69,15 +69,15 @@
             using var pooledObject = SharedPools.Default<HashSet<Checksum>>().GetPooledObject();
             var checksums = pooledObject.Object;
 
-            AddIfNeeded(checksums, projectChecksum.Info);
-            AddIfNeeded(checksums, projectChecksum.CompilationOptions);
-            AddIfNeeded(checksums, projectChecksum.ParseOptions);
-            AddIfNeeded(checksums, projectChecksum.Documents);
-            AddIfNeeded(checksums, projectChecksum.ProjectReferences);
-            AddIfNeeded(checksums, projectChecksum.MetadataReferences);
-            AddIfNeeded(checksums, projectChecksum.AnalyzerReferences);
-            AddIfNeeded(checksums, projectChecksum.AdditionalDocuments);
-            AddIfNeeded(checksums, projectChecksum.AnalyzerConfigDocuments);
+            checksums.Add(projectChecksum.Info);
+            checksums.Add(projectChecksum.CompilationOptions);
+            checksums.Add(projectChecksum.ParseOptions);
+            AddAll(checksums, projectChecksum.Documents);
+            AddAll(checksums, projectChecksum.ProjectReferences);
+            AddAll(checksums, projectChecksum.MetadataReferences);
+            AddAll(checksums, projectChecksum.AnalyzerReferences);
+            AddAll(checksums, projectChecksum.AdditionalDocuments);
+            AddAll(checksums, projectChecksum.AnalyzerConfigDocuments);
 
             await _assetProvider.SynchronizeAssetsAsync(checksums, cancellationToken).ConfigureAwait(false);
 
@@ -88,43 +88,16 @@
             CollectChecksumChildren(this, projectChecksum.AnalyzerConfigDocuments);
 
             await _assetProvider.SynchronizeAssetsAsync(checksums, cancellationToken).ConfigureAwait(false);
-<<<<<<< HEAD
-=======
-        }
-
-        private async ValueTask CollectChecksumChildrenAsync(HashSet<Checksum> set, IReadOnlyCollection<Checksum> checksums, CancellationToken cancellationToken)
-        {
-            foreach (var checksum in checksums)
-            {
-                var checksumObject = await _assetProvider.GetAssetAsync<DocumentStateChecksums>(checksum, cancellationToken).ConfigureAwait(false);
-                set.Add(checksumObject.Info);
-                set.Add(checksumObject.Text);
-            }
-        }
->>>>>>> 789f7592
 
             void CollectChecksumChildren(ChecksumSynchronizer @this, ChecksumCollection collection)
             {
-<<<<<<< HEAD
                 foreach (var checksum in collection)
                 {
                     // These DocumentStateChecksums must be here due to the synchronizing step that just happened above. 
                     var checksumObject = @this._assetProvider.GetRequiredAsset<DocumentStateChecksums>(checksum);
-                    @this.AddIfNeeded(checksums, checksumObject.Info);
-                    @this.AddIfNeeded(checksums, checksumObject.Text);
+                    checksums.Add(checksumObject.Info);
+                    checksums.Add(checksumObject.Text);
                 }
-=======
-                var checksumObject = await _assetProvider.GetAssetAsync<ProjectStateChecksums>(checksum, cancellationToken).ConfigureAwait(false);
-                set.Add(checksumObject.Info);
-                set.Add(checksumObject.CompilationOptions);
-                set.Add(checksumObject.ParseOptions);
-                AddAll(set, checksumObject.Documents);
-                AddAll(set, checksumObject.ProjectReferences);
-                AddAll(set, checksumObject.MetadataReferences);
-                AddAll(set, checksumObject.AnalyzerReferences);
-                AddAll(set, checksumObject.AdditionalDocuments);
-                AddAll(set, checksumObject.AnalyzerConfigDocuments);
->>>>>>> 789f7592
             }
         }
 
