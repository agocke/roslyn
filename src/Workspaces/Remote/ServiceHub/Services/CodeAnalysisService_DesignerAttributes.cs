﻿// Copyright (c) Microsoft.  All Rights Reserved.  Licensed under the Apache License, Version 2.0.  See License.txt in the project root for license information.

using System.Threading;
using System.Threading.Tasks;
using Microsoft.CodeAnalysis.DesignerAttributes;
using Microsoft.CodeAnalysis.Execution;
using Microsoft.CodeAnalysis.Internal.Log;
using Microsoft.CodeAnalysis.Shared.Extensions;
using Roslyn.Utilities;
using RoslynLogger = Microsoft.CodeAnalysis.Internal.Log.Logger;

namespace Microsoft.CodeAnalysis.Remote
{
    // root level service for all Roslyn services
    internal partial class CodeAnalysisService : IRemoteDesignerAttributeService
    {
        /// <summary>
        /// This is top level entry point for DesignerAttribute service from client (VS).
        /// 
        /// This will be called by ServiceHub/JsonRpc framework
        /// </summary>
        public Task<DesignerAttributeResult> ScanDesignerAttributesAsync(PinnedSolutionInfo solutionInfo, DocumentId documentId, CancellationToken cancellationToken)
        {
            return RunServiceAsync(async token =>
            {
<<<<<<< HEAD
                using (RoslynLogger.LogBlock(FunctionId.CodeAnalysisService_GetDesignerAttributesAsync, documentId.DebugName, cancellationToken))
                {
                    var solution = await GetSolutionAsync(solutionInfo, cancellationToken).ConfigureAwait(false);
                    var document = solution.GetDocument(documentId);

                    var service = document.GetLanguageService<IDesignerAttributeService>();
                    if (service != null)
=======
                using (RoslynLogger.LogBlock(FunctionId.CodeAnalysisService_GetDesignerAttributesAsync, projectId.DebugName, token))
                {
                    var solution = await GetSolutionAsync(token).ConfigureAwait(false);
                    var project = solution.GetProject(projectId);

                    var data = await AbstractDesignerAttributeService.TryAnalyzeProjectInCurrentProcessAsync(
                        project, token).ConfigureAwait(false);

                    if (data.Count == 0)
>>>>>>> 291228b0
                    {
                        // todo comment service supported
                        return await service.ScanDesignerAttributesAsync(document, cancellationToken).ConfigureAwait(false);
                    }

                    return new DesignerAttributeResult(designerAttributeArgument: null, containsErrors: true, notApplicable: true);
                }
            }, cancellationToken);
        }
    }
}<|MERGE_RESOLUTION|>--- conflicted
+++ resolved
@@ -23,28 +23,16 @@
         {
             return RunServiceAsync(async token =>
             {
-<<<<<<< HEAD
-                using (RoslynLogger.LogBlock(FunctionId.CodeAnalysisService_GetDesignerAttributesAsync, documentId.DebugName, cancellationToken))
+                using (RoslynLogger.LogBlock(FunctionId.CodeAnalysisService_GetDesignerAttributesAsync, documentId.DebugName, token))
                 {
-                    var solution = await GetSolutionAsync(solutionInfo, cancellationToken).ConfigureAwait(false);
+                    var solution = await GetSolutionAsync(solutionInfo, token).ConfigureAwait(false);
                     var document = solution.GetDocument(documentId);
 
                     var service = document.GetLanguageService<IDesignerAttributeService>();
                     if (service != null)
-=======
-                using (RoslynLogger.LogBlock(FunctionId.CodeAnalysisService_GetDesignerAttributesAsync, projectId.DebugName, token))
-                {
-                    var solution = await GetSolutionAsync(token).ConfigureAwait(false);
-                    var project = solution.GetProject(projectId);
-
-                    var data = await AbstractDesignerAttributeService.TryAnalyzeProjectInCurrentProcessAsync(
-                        project, token).ConfigureAwait(false);
-
-                    if (data.Count == 0)
->>>>>>> 291228b0
                     {
                         // todo comment service supported
-                        return await service.ScanDesignerAttributesAsync(document, cancellationToken).ConfigureAwait(false);
+                        return await service.ScanDesignerAttributesAsync(document, token).ConfigureAwait(false);
                     }
 
                     return new DesignerAttributeResult(designerAttributeArgument: null, containsErrors: true, notApplicable: true);
