--- conflicted
+++ resolved
@@ -24,10 +24,6 @@
         }
 
         public IIncrementalAnalyzer CreateIncrementalAnalyzer(Workspace workspace)
-<<<<<<< HEAD
-            => new RemoteDesignerAttributeIncrementalAnalyzer(_endPoint);
-=======
-            => new RemoteDesignerAttributeIncrementalAnalyzer(workspace, _callback);
->>>>>>> 7f893855
+            => new RemoteDesignerAttributeIncrementalAnalyzer(_callback);
     }
 }