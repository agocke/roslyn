﻿// Licensed to the .NET Foundation under one or more agreements.
// The .NET Foundation licenses this file to you under the MIT license.
// See the LICENSE file in the project root for more information.

using System;
using System.Collections.Generic;
using System.Threading;
using System.Threading.Tasks;
using Microsoft.CodeAnalysis.Serialization;
using Roslyn.Utilities;

namespace Microsoft.CodeAnalysis.Remote;

internal partial class SolutionAssetStorage
{
    internal sealed partial class Scope(
        SolutionAssetStorage storage,
        Checksum solutionChecksum,
        ProjectCone? projectCone,
        SolutionCompilationState compilationState) : IDisposable
    {
        private readonly SolutionAssetStorage _storage = storage;

        public readonly Checksum SolutionChecksum = solutionChecksum;
        public readonly ProjectCone? ProjectCone = projectCone;
        public readonly SolutionCompilationState CompilationState = compilationState;

        /// <summary>
        ///  Will be disposed from <see cref="DecreaseScopeRefCount(Scope)"/> when the last ref-count to this scope goes
        ///  away.
        /// </summary>
        public readonly SolutionReplicationContext ReplicationContext = new();

        /// <summary>
        /// Only safe to read write while <see cref="_gate"/> is held.
        /// </summary>
        public int RefCount = 1;

        public void Dispose()
            => _storage.DecreaseScopeRefCount(this);

        /// <summary>
        /// Retrieve assets of specified <paramref name="checksums"/> available within <see langword="this"/> from
        /// the storage.
        /// </summary>
        public async Task FindAssetsAsync(
            AssetPath assetPath,
            ReadOnlyMemory<Checksum> checksums,
            Action<Checksum, object> onAssetFound,
            CancellationToken cancellationToken)
        {
            cancellationToken.ThrowIfCancellationRequested();

            using var obj = Creator.CreateChecksumSet(checksums);
            var checksumsToFind = obj.Object;

            var numberOfChecksumsToSearch = checksumsToFind.Count;
            Contract.ThrowIfTrue(checksumsToFind.Contains(Checksum.Null));

<<<<<<< HEAD
            await FindAssetsAsync(assetPath, checksumsToFind, onAssetFound, cancellationToken).ConfigureAwait(false);
=======
            await FindAssetsAsync(
                assetPath, checksumsToFind,
                (checksum, asset) => assetMap[checksum] = asset,
                cancellationToken).ConfigureAwait(false);
>>>>>>> dda41def

            Contract.ThrowIfTrue(checksumsToFind.Count > 0);
        }

        private async Task FindAssetsAsync(
            AssetPath assetPath, HashSet<Checksum> remainingChecksumsToFind, Action<Checksum, object> onAssetFound, CancellationToken cancellationToken)
        {
            var solutionState = this.CompilationState;

            if (this.ProjectCone is null)
            {
                // If we're not in a project cone, start the search at the top most state-checksum corresponding to the
                // entire solution.
                Contract.ThrowIfFalse(solutionState.TryGetStateChecksums(out var stateChecksums));
                await stateChecksums.FindAsync(solutionState, this.ProjectCone, assetPath, remainingChecksumsToFind, onAssetFound, cancellationToken).ConfigureAwait(false);
            }
            else
            {
                // Otherwise, grab the top-most state checksum for this cone and search within that.
                Contract.ThrowIfFalse(solutionState.TryGetStateChecksums(this.ProjectCone.RootProjectId, out var stateChecksums));
                await stateChecksums.FindAsync(solutionState, this.ProjectCone, assetPath, remainingChecksumsToFind, onAssetFound, cancellationToken).ConfigureAwait(false);
            }
        }

        public TestAccessor GetTestAccessor()
            => new(this);

        public readonly struct TestAccessor(Scope scope)
        {
            /// <summary>
            /// Retrieve asset of a specified <paramref name="checksum"/> available within <see langword="this"/> from
            /// the storage.
            /// </summary>
            public async ValueTask<object> GetAssetAsync(Checksum checksum, CancellationToken cancellationToken)
            {
                Contract.ThrowIfTrue(checksum == Checksum.Null);

<<<<<<< HEAD
                using var checksumPool = Creator.CreateChecksumSet(checksum);

                object? asset = null;
                await scope.FindAssetsAsync(AssetPath.FullLookupForTesting, checksumPool.Object, (foundChecksum, foundAsset) =>
                {
                    Contract.ThrowIfTrue(asset != null); // We should only find one asset
                    Contract.ThrowIfTrue(checksum != foundChecksum);
                    asset = foundAsset;
                }, cancellationToken).ConfigureAwait(false);
=======
                using var _ = Creator.CreateResultMap(out var resultPool);

                var checksums = new ReadOnlyMemory<Checksum>([checksum]);
                await scope.AddAssetsAsync(AssetPath.FullLookupForTesting, checksums, resultPool, cancellationToken).ConfigureAwait(false);
                Contract.ThrowIfTrue(resultPool.Count != 1);
>>>>>>> dda41def

                Contract.ThrowIfNull(asset);

                return asset;
            }
        }
    }
}<|MERGE_RESOLUTION|>--- conflicted
+++ resolved
@@ -57,14 +57,7 @@
             var numberOfChecksumsToSearch = checksumsToFind.Count;
             Contract.ThrowIfTrue(checksumsToFind.Contains(Checksum.Null));
 
-<<<<<<< HEAD
             await FindAssetsAsync(assetPath, checksumsToFind, onAssetFound, cancellationToken).ConfigureAwait(false);
-=======
-            await FindAssetsAsync(
-                assetPath, checksumsToFind,
-                (checksum, asset) => assetMap[checksum] = asset,
-                cancellationToken).ConfigureAwait(false);
->>>>>>> dda41def
 
             Contract.ThrowIfTrue(checksumsToFind.Count > 0);
         }
@@ -102,23 +95,16 @@
             {
                 Contract.ThrowIfTrue(checksum == Checksum.Null);
 
-<<<<<<< HEAD
-                using var checksumPool = Creator.CreateChecksumSet(checksum);
+                var checksums = new ReadOnlyMemory<Checksum>([checksum]);
 
                 object? asset = null;
-                await scope.FindAssetsAsync(AssetPath.FullLookupForTesting, checksumPool.Object, (foundChecksum, foundAsset) =>
+                await scope.FindAssetsAsync(AssetPath.FullLookupForTesting, checksums, (foundChecksum, foundAsset) =>
                 {
+                    Contract.ThrowIfNull(foundAsset);
                     Contract.ThrowIfTrue(asset != null); // We should only find one asset
                     Contract.ThrowIfTrue(checksum != foundChecksum);
                     asset = foundAsset;
                 }, cancellationToken).ConfigureAwait(false);
-=======
-                using var _ = Creator.CreateResultMap(out var resultPool);
-
-                var checksums = new ReadOnlyMemory<Checksum>([checksum]);
-                await scope.AddAssetsAsync(AssetPath.FullLookupForTesting, checksums, resultPool, cancellationToken).ConfigureAwait(false);
-                Contract.ThrowIfTrue(resultPool.Count != 1);
->>>>>>> dda41def
 
                 Contract.ThrowIfNull(asset);
 
