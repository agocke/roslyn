--- conflicted
+++ resolved
@@ -127,15 +127,14 @@
         <target state="translated">TODO zjišťování komentářů</target>
         <note />
       </trans-unit>
-<<<<<<< HEAD
       <trans-unit id="FeatureName_UnusedReferenceAnalysis">
         <source>Unused reference analysis</source>
         <target state="new">Unused reference analysis</target>
-=======
+        <note />
+      </trans-unit>
       <trans-unit id="FeatureName_ValueTracking">
         <source>Value Tracking</source>
         <target state="new">Value Tracking</target>
->>>>>>> 54337e0d
         <note />
       </trans-unit>
       <trans-unit id="Feature_0_is_currently_unavailable_due_to_an_intermittent_error">
