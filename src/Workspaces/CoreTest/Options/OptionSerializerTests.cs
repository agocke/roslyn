--- conflicted
+++ resolved
@@ -78,12 +78,6 @@
             ImplementTypeOptionsStorage.PropertyGenerationBehavior,
             CompletionOptionsStorage.EnterKeyBehavior,
             CompletionOptionsStorage.SnippetsBehavior,
-<<<<<<< HEAD
-=======
-            InternalDiagnosticsOptionsStorage.RazorDiagnosticMode,
-            InternalDiagnosticsOptionsStorage.LiveShareDiagnosticMode,
-            InternalDiagnosticsOptionsStorage.NormalDiagnosticMode,
->>>>>>> e47b15b2
         };
 
         foreach (var option in options)
