--- conflicted
+++ resolved
@@ -889,7 +889,6 @@
         public static DocumentationComment GetDocumentationComment(this ISymbol symbol, Compilation compilation, CultureInfo preferredCulture = null, bool expandIncludes = false, bool expandInheritdoc = false, CancellationToken cancellationToken = default)
         {
             var xmlText = symbol.GetDocumentationCommentXml(preferredCulture, expandIncludes, cancellationToken);
-<<<<<<< HEAD
             if (expandInheritdoc)
             {
                 if (string.IsNullOrEmpty(xmlText) && IsEligibleForAutomaticInheritdoc(symbol))
@@ -908,8 +907,6 @@
                 }
             }
 
-=======
->>>>>>> a90f6585
             return string.IsNullOrEmpty(xmlText) ? DocumentationComment.Empty : DocumentationComment.FromXmlFragment(xmlText);
 
             static bool IsEligibleForAutomaticInheritdoc(ISymbol symbol)
