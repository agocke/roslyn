﻿// Licensed to the .NET Foundation under one or more agreements.
// The .NET Foundation licenses this file to you under the MIT license.
// See the LICENSE file in the project root for more information.

using System;
using System.Collections.Generic;
using System.Collections.Immutable;
using System.Linq;
using System.Threading;
using System.Threading.Tasks;
using Microsoft.CodeAnalysis.Classification.Classifiers;
using Microsoft.CodeAnalysis.Extensions;
using Microsoft.CodeAnalysis.Host;
using Microsoft.CodeAnalysis.PooledObjects;
using Microsoft.CodeAnalysis.Shared.Extensions;
using Microsoft.CodeAnalysis.Text;
using Roslyn.Utilities;

namespace Microsoft.CodeAnalysis.Classification
{
    public static class Classifier
    {
        public static async Task<IEnumerable<ClassifiedSpan>> GetClassifiedSpansAsync(
            Document document,
            TextSpan textSpan,
            CancellationToken cancellationToken = default)
        {
            var semanticModel = await document.GetRequiredSemanticModelAsync(cancellationToken).ConfigureAwait(false);
            var options = ClassificationOptions.From(document.Project);
            return GetClassifiedSpans(document.Project.Solution.Workspace.Services, semanticModel, textSpan, options, cancellationToken);
        }

        /// <summary>
        /// Returns classified spans in ascending <see cref="ClassifiedSpan"/> order.
        /// <see cref="ClassifiedSpan"/>s may have the same <see cref="ClassifiedSpan.TextSpan"/>. This occurs when there are multiple
        /// <see cref="ClassifiedSpan.ClassificationType"/>s for the same region of code. For example, a reference to a static method
        /// will have two spans, one that designates it as a method, and one that designates it as static.
        /// <see cref="ClassifiedSpan"/>s may also have overlapping <see cref="ClassifiedSpan.TextSpan"/>s. This occurs when there are
        /// strings containing regex and/or escape characters.
        /// </summary>
        [Obsolete("Use GetClassifiedSpansAsync instead")]
        public static IEnumerable<ClassifiedSpan> GetClassifiedSpans(
            SemanticModel semanticModel,
            TextSpan textSpan,
            Workspace workspace,
            CancellationToken cancellationToken = default)
            => GetClassifiedSpans(workspace.Services, semanticModel, textSpan, ClassificationOptions.From(workspace.CurrentSolution.Options, semanticModel.Language), cancellationToken);

        internal static IEnumerable<ClassifiedSpan> GetClassifiedSpans(
            HostWorkspaceServices workspaceServices,
            SemanticModel semanticModel,
            TextSpan textSpan,
            ClassificationOptions options,
            CancellationToken cancellationToken)
        {
            var service = workspaceServices.GetLanguageServices(semanticModel.Language).GetRequiredService<ISyntaxClassificationService>();

            var syntaxClassifiers = service.GetDefaultSyntaxClassifiers();

            var extensionManager = workspaceServices.GetRequiredService<IExtensionManager>();
            var getNodeClassifiers = extensionManager.CreateNodeExtensionGetter(syntaxClassifiers, c => c.SyntaxNodeTypes);
            var getTokenClassifiers = extensionManager.CreateTokenExtensionGetter(syntaxClassifiers, c => c.SyntaxTokenKinds);

            using var _1 = ArrayBuilder<ClassifiedSpan>.GetInstance(out var syntacticClassifications);
            using var _2 = ArrayBuilder<ClassifiedSpan>.GetInstance(out var semanticClassifications);

            var root = semanticModel.SyntaxTree.GetRoot(cancellationToken);
<<<<<<< HEAD
            service.AddSyntacticClassifications(root, textSpan, syntacticClassifications, cancellationToken);
            service.AddSemanticClassifications(semanticModel, textSpan, workspace, getNodeClassifiers, getTokenClassifiers, semanticClassifications, cancellationToken);
=======

            service.AddSyntacticClassifications(root, textSpan, syntacticClassifications, cancellationToken);
            service.AddSemanticClassifications(semanticModel, textSpan, getNodeClassifiers, getTokenClassifiers, semanticClassifications, options, cancellationToken);
>>>>>>> 67d940c4

            var allClassifications = new List<ClassifiedSpan>(semanticClassifications.Where(s => s.TextSpan.OverlapsWith(textSpan)));
            var semanticSet = semanticClassifications.Select(s => s.TextSpan).ToSet();

            allClassifications.AddRange(syntacticClassifications.Where(
                s => s.TextSpan.OverlapsWith(textSpan) && !semanticSet.Contains(s.TextSpan)));
            allClassifications.Sort((s1, s2) => s1.TextSpan.Start - s2.TextSpan.Start);

            return allClassifications;
        }

        internal static async Task<ImmutableArray<SymbolDisplayPart>> GetClassifiedSymbolDisplayPartsAsync(
            HostWorkspaceServices workspaceServices, SemanticModel semanticModel, TextSpan textSpan, ClassificationOptions options,
            CancellationToken cancellationToken = default)
        {
            var classifiedSpans = GetClassifiedSpans(workspaceServices, semanticModel, textSpan, options, cancellationToken);
            var sourceText = await semanticModel.SyntaxTree.GetTextAsync(cancellationToken).ConfigureAwait(false);

            return ConvertClassificationsToParts(sourceText, textSpan.Start, classifiedSpans);
        }

        internal static ImmutableArray<SymbolDisplayPart> ConvertClassificationsToParts(
            SourceText sourceText, int startPosition, IEnumerable<ClassifiedSpan> classifiedSpans)
        {
            var parts = ArrayBuilder<SymbolDisplayPart>.GetInstance();

            foreach (var span in classifiedSpans)
            {
                // If there is space between this span and the last one, then add a space.
                if (startPosition < span.TextSpan.Start)
                {
                    parts.AddRange(Space());
                }

                var kind = GetClassificationKind(span.ClassificationType);
                if (kind != null)
                {
                    parts.Add(new SymbolDisplayPart(kind.Value, null, sourceText.ToString(span.TextSpan)));

                    startPosition = span.TextSpan.End;
                }
            }

            return parts.ToImmutableAndFree();
        }

        private static IEnumerable<SymbolDisplayPart> Space(int count = 1)
        {
            yield return new SymbolDisplayPart(SymbolDisplayPartKind.Space, null, new string(' ', count));
        }

        private static SymbolDisplayPartKind? GetClassificationKind(string type)
            => type switch
            {
                ClassificationTypeNames.Identifier => SymbolDisplayPartKind.Text,
                ClassificationTypeNames.Keyword => SymbolDisplayPartKind.Keyword,
                ClassificationTypeNames.NumericLiteral => SymbolDisplayPartKind.NumericLiteral,
                ClassificationTypeNames.StringLiteral => SymbolDisplayPartKind.StringLiteral,
                ClassificationTypeNames.WhiteSpace => SymbolDisplayPartKind.Space,
                ClassificationTypeNames.Operator => SymbolDisplayPartKind.Operator,
                ClassificationTypeNames.Punctuation => SymbolDisplayPartKind.Punctuation,
                ClassificationTypeNames.ClassName => SymbolDisplayPartKind.ClassName,
                ClassificationTypeNames.RecordClassName => SymbolDisplayPartKind.RecordClassName,
                ClassificationTypeNames.StructName => SymbolDisplayPartKind.StructName,
                ClassificationTypeNames.InterfaceName => SymbolDisplayPartKind.InterfaceName,
                ClassificationTypeNames.DelegateName => SymbolDisplayPartKind.DelegateName,
                ClassificationTypeNames.EnumName => SymbolDisplayPartKind.EnumName,
                ClassificationTypeNames.TypeParameterName => SymbolDisplayPartKind.TypeParameterName,
                ClassificationTypeNames.ModuleName => SymbolDisplayPartKind.ModuleName,
                ClassificationTypeNames.VerbatimStringLiteral => SymbolDisplayPartKind.StringLiteral,
                ClassificationTypeNames.FieldName => SymbolDisplayPartKind.FieldName,
                ClassificationTypeNames.EnumMemberName => SymbolDisplayPartKind.EnumMemberName,
                ClassificationTypeNames.ConstantName => SymbolDisplayPartKind.ConstantName,
                ClassificationTypeNames.LocalName => SymbolDisplayPartKind.LocalName,
                ClassificationTypeNames.ParameterName => SymbolDisplayPartKind.ParameterName,
                ClassificationTypeNames.ExtensionMethodName => SymbolDisplayPartKind.ExtensionMethodName,
                ClassificationTypeNames.MethodName => SymbolDisplayPartKind.MethodName,
                ClassificationTypeNames.PropertyName => SymbolDisplayPartKind.PropertyName,
                ClassificationTypeNames.LabelName => SymbolDisplayPartKind.LabelName,
                ClassificationTypeNames.NamespaceName => SymbolDisplayPartKind.NamespaceName,
                ClassificationTypeNames.EventName => SymbolDisplayPartKind.EventName,
                _ => null,
            };
    }
}<|MERGE_RESOLUTION|>--- conflicted
+++ resolved
@@ -65,14 +65,9 @@
             using var _2 = ArrayBuilder<ClassifiedSpan>.GetInstance(out var semanticClassifications);
 
             var root = semanticModel.SyntaxTree.GetRoot(cancellationToken);
-<<<<<<< HEAD
-            service.AddSyntacticClassifications(root, textSpan, syntacticClassifications, cancellationToken);
-            service.AddSemanticClassifications(semanticModel, textSpan, workspace, getNodeClassifiers, getTokenClassifiers, semanticClassifications, cancellationToken);
-=======
 
             service.AddSyntacticClassifications(root, textSpan, syntacticClassifications, cancellationToken);
             service.AddSemanticClassifications(semanticModel, textSpan, getNodeClassifiers, getTokenClassifiers, semanticClassifications, options, cancellationToken);
->>>>>>> 67d940c4
 
             var allClassifications = new List<ClassifiedSpan>(semanticClassifications.Where(s => s.TextSpan.OverlapsWith(textSpan)));
             var semanticSet = semanticClassifications.Select(s => s.TextSpan).ToSet();
