--- conflicted
+++ resolved
@@ -31,12 +31,8 @@
             CancellationToken cancellationToken);
 
         /// <inheritdoc cref="IClassificationService.AddSemanticClassificationsAsync"/>
-<<<<<<< HEAD
-        Task AddSemanticClassificationsAsync(Document document,
-=======
         Task AddSemanticClassificationsAsync(
             Document document,
->>>>>>> 67d940c4
             TextSpan textSpan,
             ClassificationOptions options,
             Func<SyntaxNode, ImmutableArray<ISyntaxClassifier>> getNodeClassifiers,
