﻿<?xml version="1.0" encoding="utf-8"?>
<xliff xmlns="urn:oasis:names:tc:xliff:document:1.2" xmlns:xsi="http://www.w3.org/2001/XMLSchema-instance" version="1.2" xsi:schemaLocation="urn:oasis:names:tc:xliff:document:1.2 xliff-core-1.2-transitional.xsd">
  <file datatype="xml" source-language="en" target-language="ko" original="../WorkspacesResources.resx">
    <body>
      <trans-unit id="Adding_analyzer_config_documents_is_not_supported">
        <source>Adding analyzer config documents is not supported.</source>
        <target state="translated">분석기 구성 문서 추가는 지원되지 않습니다.</target>
        <note />
      </trans-unit>
      <trans-unit id="An_error_occurred_while_reading_the_specified_configuration_file_colon_0">
        <source>An error occurred while reading the specified configuration file: {0}</source>
        <target state="translated">지정한 구성 파일을 읽는 동안 오류가 발생했습니다({0}).</target>
        <note />
      </trans-unit>
      <trans-unit id="CSharp_files">
        <source>C# files</source>
        <target state="translated">C# 파일</target>
        <note />
      </trans-unit>
      <trans-unit id="Changing_analyzer_config_documents_is_not_supported">
        <source>Changing analyzer config documents is not supported.</source>
        <target state="translated">분석기 구성 문서 변경은 지원되지 않습니다.</target>
        <note />
      </trans-unit>
      <trans-unit id="Changing_document_0_is_not_supported">
        <source>Changing document '{0}' is not supported.</source>
        <target state="translated">'{0}' 문서 변경은 지원되지 않습니다.</target>
        <note />
      </trans-unit>
      <trans-unit id="Core_EditorConfig_Options">
        <source>Core EditorConfig Options</source>
        <target state="translated">코어 EditorConfig 옵션</target>
        <note />
      </trans-unit>
      <trans-unit id="DateTimeKind_must_be_Utc">
        <source>DateTimeKind must be Utc</source>
        <target state="translated">DateTimeKind는 UTC여야 합니다.</target>
        <note />
      </trans-unit>
      <trans-unit id="Destination_type_must_be_a_0_1_2_or_3_but_given_one_is_4">
        <source>Destination type must be a {0}, {1}, {2} or {3}, but given one is {4}.</source>
        <target state="translated">대상 형식은 {0}, {1}, {2} 또는 {3}이어야 하지만 지정된 대상 형식은 {4}입니다.</target>
        <note />
      </trans-unit>
      <trans-unit id="Document_does_not_support_syntax_trees">
        <source>Document does not support syntax trees</source>
        <target state="translated">문서가 구문 트리를 지원하지 않음</target>
        <note />
      </trans-unit>
      <trans-unit id="Error_reading_content_of_source_file_0_1">
        <source>Error reading content of source file '{0}' -- '{1}'.</source>
        <target state="translated">소스 파일 '{0}'의 콘텐츠를 읽는 동안 오류가 발생했습니다. -- '{1}'.</target>
        <note />
      </trans-unit>
      <trans-unit id="Indentation_and_spacing">
        <source>Indentation and spacing</source>
        <target state="translated">들여쓰기 및 간격</target>
        <note />
      </trans-unit>
      <trans-unit id="Naming_rules">
        <source>Naming rules</source>
        <target state="translated">명명 규칙</target>
        <note />
      </trans-unit>
      <trans-unit id="Naming_styles">
        <source>Naming styles</source>
        <target state="translated">명명 스타일</target>
        <note />
      </trans-unit>
      <trans-unit id="New_line_preferences">
        <source>New line preferences</source>
        <target state="translated">새 줄 기본 설정</target>
        <note />
      </trans-unit>
      <trans-unit id="Options_did_not_come_from_specified_Solution">
        <source>Options did not come from specified Solution</source>
        <target state="translated">옵션을 지정된 솔루션에서 가져오지 않음</target>
        <note />
      </trans-unit>
      <trans-unit id="Refactoring_Only">
        <source>Refactoring Only</source>
        <target state="translated">리팩터링만</target>
        <note />
      </trans-unit>
      <trans-unit id="Regex_all_control_characters_long">
        <source>All control characters. This includes the Cc, Cf, Cs, Co, and Cn categories.</source>
        <target state="translated">모든 제어 문자입니다. Cc, Cf, Cs, Co 및 Cn 범주가 포함됩니다.</target>
        <note />
      </trans-unit>
      <trans-unit id="Regex_all_control_characters_short">
        <source>all control characters</source>
        <target state="translated">모든 제어 문자</target>
        <note />
      </trans-unit>
      <trans-unit id="Regex_all_diacritic_marks_long">
        <source>All diacritic marks. This includes the Mn, Mc, and Me categories.</source>
        <target state="translated">모든 분음 부호입니다. Mn, Mc 및 Me 범주가 포함됩니다.</target>
        <note />
      </trans-unit>
      <trans-unit id="Regex_all_diacritic_marks_short">
        <source>all diacritic marks</source>
        <target state="translated">모든 분음 부호</target>
        <note />
      </trans-unit>
      <trans-unit id="Regex_all_letter_characters_long">
        <source>All letter characters. This includes the Lu, Ll, Lt, Lm, and Lo characters.</source>
        <target state="translated">모든 문자입니다. Lu, Ll, Lt, Lm 및 Lo 문자가 포함됩니다.</target>
        <note />
      </trans-unit>
      <trans-unit id="Regex_all_letter_characters_short">
        <source>all letter characters</source>
        <target state="translated">모든 문자</target>
        <note />
      </trans-unit>
      <trans-unit id="Regex_all_numbers_long">
        <source>All numbers. This includes the Nd, Nl, and No categories.</source>
        <target state="translated">모든 숫자입니다. Nd, Nl 및 No 범주가 포함됩니다.</target>
        <note />
      </trans-unit>
      <trans-unit id="Regex_all_numbers_short">
        <source>all numbers</source>
        <target state="translated">모든 숫자</target>
        <note />
      </trans-unit>
      <trans-unit id="Regex_all_punctuation_characters_long">
        <source>All punctuation characters. This includes the Pc, Pd, Ps, Pe, Pi, Pf, and Po categories.</source>
        <target state="translated">모든 문장 부호 문자입니다. Pc, Pd, Ps, Pe, Pi, Pf 및 Po 범주가 포함됩니다.</target>
        <note />
      </trans-unit>
      <trans-unit id="Regex_all_punctuation_characters_short">
        <source>all punctuation characters</source>
        <target state="translated">모든 문장 부호 문자</target>
        <note />
      </trans-unit>
      <trans-unit id="Regex_all_separator_characters_long">
        <source>All separator characters. This includes the Zs, Zl, and Zp categories.</source>
        <target state="translated">모든 구분 문자입니다. Zs, Zl 및 Zp 범주가 포함됩니다.</target>
        <note />
      </trans-unit>
      <trans-unit id="Regex_all_separator_characters_short">
        <source>all separator characters</source>
        <target state="translated">모든 구분 문자</target>
        <note />
      </trans-unit>
      <trans-unit id="Regex_all_symbols_long">
        <source>All symbols. This includes the Sm, Sc, Sk, and So categories.</source>
        <target state="translated">모든 기호입니다. Sm, Sc, Sk 및 So 범주가 포함됩니다.</target>
        <note />
      </trans-unit>
      <trans-unit id="Regex_all_symbols_short">
        <source>all symbols</source>
        <target state="translated">모든 기호</target>
        <note />
      </trans-unit>
      <trans-unit id="Regex_alternation_long">
        <source>You can use the vertical bar (|) character to match any one of a series of patterns, where the | character separates each pattern.</source>
        <target state="translated">세로 막대(|) 문자를 사용하여 일련의 패턴 중 하나를 일치시킬 수 있습니다. 여기서 | 문자는 각 패턴을 구분합니다.</target>
        <note />
      </trans-unit>
      <trans-unit id="Regex_alternation_short">
        <source>alternation</source>
        <target state="translated">대체</target>
        <note />
      </trans-unit>
      <trans-unit id="Regex_any_character_group_long">
        <source>The period character (.) matches any character except \n (the newline character, \u000A).  If a regular expression pattern is modified by the RegexOptions.Singleline option, or if the portion of the pattern that contains the . character class is modified by the 's' option, . matches any character.</source>
        <target state="translated">마침표(.) 문자는 \n(줄 바꿈 문자, \u000A)을 제외한 모든 문자와 일치시킵니다. 정규식 패턴이 RegexOptions.Singleline 옵션으로 수정되거나 . 문자 클래스가 포함된 패턴의 일부가 's' 옵션으로 수정된 경우 .는 모든 문자와 일치시킵니다.</target>
        <note />
      </trans-unit>
      <trans-unit id="Regex_any_character_group_short">
        <source>any character</source>
        <target state="translated">모든 문자</target>
        <note />
      </trans-unit>
      <trans-unit id="Regex_backspace_character_long">
        <source>Matches a backspace character, \u0008</source>
        <target state="translated">백스페이스 문자 \u0008과 일치시킵니다.</target>
        <note />
      </trans-unit>
      <trans-unit id="Regex_backspace_character_short">
        <source>backspace character</source>
        <target state="translated">백스페이스 문자</target>
        <note />
      </trans-unit>
      <trans-unit id="Regex_balancing_group_long">
        <source>A balancing group definition deletes the definition of a previously defined group and stores, in the current group, the interval between the previously defined group and the current group.
    
'name1' is the current group (optional), 'name2' is a previously defined group, and 'subexpression' is any valid regular expression pattern. The balancing group definition deletes the definition of name2 and stores the interval between name2 and name1 in name1. If no name2 group is defined, the match backtracks. Because deleting the last definition of name2 reveals the previous definition of name2, this construct lets you use the stack of captures for group name2 as a counter for keeping track of nested constructs such as parentheses or opening and closing brackets.

The balancing group definition uses 'name2' as a stack. The beginning character of each nested construct is placed in the group and in its Group.Captures collection. When the closing character is matched, its corresponding opening character is removed from the group, and the Captures collection is decreased by one. After the opening and closing characters of all nested constructs have been matched, 'name1' is empty.</source>
        <target state="translated">균형 조정 그룹 정의는 이전에 정의된 그룹의 정의를 삭제하고, 이전에 정의된 그룹과 현재 그룹 사이의 간격을 현재 그룹에 저장합니다.
    
'name1'은 현재 그룹이고(선택 사항), 'name2'는 이전에 정의된 그룹이며, 'subexpression'은 유효한 정규식 패턴입니다. 균형 조정 그룹 정의는 name2의 정의를 삭제하고 name2와 name1 사이의 간격을 name1에 저장합니다. name2 그룹이 정의되어 있지 않으면 일치에서 역추적합니다. name2의 마지막 정의를 삭제하면 name2의 이전 정의가 표시되므로 이 구문을 통해 name2 그룹에 대한 캡처 스택을 괄호 또는 여는 대괄호 및 닫는 대괄호와 같은 중첩 구문을 추적하기 위한 카운터로 사용할 수 있습니다.

균형 조정 그룹 정의에서는 'name2'를 스택으로 사용합니다. 각 중첩 구문의 시작 문자는 그룹 및 해당 Group.Captures 컬렉션에 배치됩니다. 닫는 문자가 일치되면 해당하는 여는 문자가 그룹에서 제거되고 Captures 컬렉션이 하나 감소합니다. 모든 중첩 구문의 여는 문자와 닫는 문자가 일치되고 나면 'name1'은 비어 있는 상태가 됩니다.</target>
        <note />
      </trans-unit>
      <trans-unit id="Regex_balancing_group_short">
        <source>balancing group</source>
        <target state="translated">균형 조정 그룹</target>
        <note />
      </trans-unit>
      <trans-unit id="Regex_base_group">
        <source>base-group</source>
        <target state="translated">기본 그룹</target>
        <note />
      </trans-unit>
      <trans-unit id="Regex_bell_character_long">
        <source>Matches a bell (alarm) character, \u0007</source>
        <target state="translated">벨(경보) 문자 \u0007과 일치시킵니다.</target>
        <note />
      </trans-unit>
      <trans-unit id="Regex_bell_character_short">
        <source>bell character</source>
        <target state="translated">벨 문자</target>
        <note />
      </trans-unit>
      <trans-unit id="Regex_carriage_return_character_long">
        <source>Matches a carriage-return character, \u000D.  Note that \r is not equivalent to the newline character, \n.</source>
        <target state="translated">캐리지 리턴 문자 \u000D와 일치시킵니다. \r은 줄 바꿈 문자 \n과 같지 않습니다.</target>
        <note />
      </trans-unit>
      <trans-unit id="Regex_carriage_return_character_short">
        <source>carriage-return character</source>
        <target state="translated">캐리지 리턴 문자</target>
        <note />
      </trans-unit>
      <trans-unit id="Regex_character_class_subtraction_long">
        <source>Character class subtraction yields a set of characters that is the result of excluding the characters in one character class from another character class.

'base_group' is a positive or negative character group or range. The 'excluded_group' component is another positive or negative character group, or another character class subtraction expression (that is, you can nest character class subtraction expressions).</source>
        <target state="translated">문자 클래스 빼기를 사용하면 한 문자 클래스의 문자를 다른 문자 클래스에서 제외한 결과인 문자 집합을 얻게 됩니다.

'base_group'은 긍정 또는 부정 문자 그룹이거나 문자 범위입니다. 'excluded_group' 구성 요소는 다른 긍정 또는 부정 문자 그룹이거나 다른 문자 클래스 빼기 식입니다(즉, 문자 클래스 빼기 식을 중첩할 수 있음).</target>
        <note />
      </trans-unit>
      <trans-unit id="Regex_character_class_subtraction_short">
        <source>character class subtraction</source>
        <target state="translated">문자 클래스 빼기</target>
        <note />
      </trans-unit>
      <trans-unit id="Regex_character_group">
        <source>character-group</source>
        <target state="translated">문자 그룹</target>
        <note />
      </trans-unit>
      <trans-unit id="Regex_comment">
        <source>comment</source>
        <target state="translated">주석</target>
        <note />
      </trans-unit>
      <trans-unit id="Regex_conditional_expression_match_long">
        <source>This language element attempts to match one of two patterns depending on whether it can match an initial pattern.

'expression' is the initial pattern to match, 'yes' is the pattern to match if expression is matched, and 'no' is the optional pattern to match if expression is not matched.</source>
        <target state="translated">이 언어 요소는 초기 패턴과 일치시킬 수 있는지 여부에 따라 두 패턴 중 하나와 일치시키려고 시도합니다.

'expression'은 일치시킬 초기 패턴이며 'yes'는 식이 일치하는 경우 일치시킬 패턴이고 'no'는 식이 일치하지 않는 경우 일치시킬 선택적 패턴입니다.</target>
        <note />
      </trans-unit>
      <trans-unit id="Regex_conditional_expression_match_short">
        <source>conditional expression match</source>
        <target state="translated">조건식 일치</target>
        <note />
      </trans-unit>
      <trans-unit id="Regex_conditional_group_match_long">
        <source>This language element attempts to match one of two patterns depending on whether it has matched a specified capturing group.

'name' is the name (or number) of a capturing group, 'yes' is the expression to match if 'name' (or 'number') has a match, and 'no' is the optional expression to match if it does not.</source>
        <target state="translated">이 언어 요소는 지정한 캡처링 그룹과 일치시켰는지 여부에 따라 두 패턴 중 하나와 일치시키려고 시도합니다.

'name'은 캡처링 그룹의 이름(또는 번호)이며 'yes'는 'name'(또는 'number')에 일치 항목이 있는 경우 일치시킬 식이고 'no'는 일치 항목이 없는 경우 일치시킬 선택적 식입니다.</target>
        <note />
      </trans-unit>
      <trans-unit id="Regex_conditional_group_match_short">
        <source>conditional group match</source>
        <target state="translated">조건 그룹 일치</target>
        <note />
      </trans-unit>
      <trans-unit id="Regex_contiguous_matches_long">
        <source>The \G anchor specifies that a match must occur at the point where the previous match ended. When you use this anchor with the Regex.Matches or Match.NextMatch method, it ensures that all matches are contiguous.</source>
        <target state="translated">\G 앵커는 이전 일치 항목 찾기가 끝난 지점에서 일치 항목을 찾도록 지정합니다. 이 앵커를 Regex.Matches 또는 Match.NextMatch 메서드와 함께 사용하면 모든 일치 항목이 연속되도록 합니다.</target>
        <note />
      </trans-unit>
      <trans-unit id="Regex_contiguous_matches_short">
        <source>contiguous matches</source>
        <target state="translated">연속 일치</target>
        <note />
      </trans-unit>
      <trans-unit id="Regex_control_character_long">
        <source>Matches an ASCII control character, where X is the letter of the control character. For example, \cC is CTRL-C.</source>
        <target state="translated">ASCII 제어 문자와 일치시킵니다. 여기서, X는 제어 문자의 문자입니다. 예를 들어 \cC는 CTRL-C입니다.</target>
        <note />
      </trans-unit>
      <trans-unit id="Regex_control_character_short">
        <source>control character</source>
        <target state="translated">제어 문자</target>
        <note />
      </trans-unit>
      <trans-unit id="Regex_decimal_digit_character_long">
        <source>\d matches any decimal digit. It is equivalent to the \p{Nd} regular expression pattern, which includes the standard decimal digits 0-9 as well as the decimal digits of a number of other character sets.

If ECMAScript-compliant behavior is specified, \d is equivalent to [0-9]</source>
        <target state="translated">\d는 10진수와 일치시킵니다. 표준 10진수 0-9와 여러 다른 문자 집합의 10진수를 포함한 \p{Nd} 정규식 패턴과 같습니다.

ECMAScript 규격 동작을 지정한 경우 \d는 [0-9]와 같습니다.</target>
        <note />
      </trans-unit>
      <trans-unit id="Regex_decimal_digit_character_short">
        <source>decimal-digit character</source>
        <target state="translated">10진수 문자</target>
        <note />
      </trans-unit>
      <trans-unit id="Regex_end_of_line_comment_long">
        <source>A number sign (#) marks an x-mode comment, which starts at the unescaped # character at the end of the regular expression pattern and continues until the end of the line. To use this construct, you must either enable the x option (through inline options) or supply the RegexOptions.IgnorePatternWhitespace value to the option parameter when instantiating the Regex object or calling a static Regex method.</source>
        <target state="translated">숫자 기호(#)는 정규식 패턴의 끝에 있는 이스케이프되지 않은 # 문자에서 시작하고 줄의 끝까지 계속되는 x-모드 주석을 표시합니다. 이 구문을 사용하려면 인라인 옵션을 통해 x 옵션을 사용해야 합니다. 또는 Regex 개체를 인스턴스화하거나 정적 Regex 메서드를 호출할 때 RegexOptions.IgnorePatternWhitespace 값을 옵션 매개 변수에 제공해야 합니다.</target>
        <note />
      </trans-unit>
      <trans-unit id="Regex_end_of_line_comment_short">
        <source>end-of-line comment</source>
        <target state="translated">줄의 끝 주석</target>
        <note />
      </trans-unit>
      <trans-unit id="Regex_end_of_string_only_long">
        <source>The \z anchor specifies that a match must occur at the end of the input string. Like the $ language element, \z ignores the RegexOptions.Multiline option. Unlike the \Z language element, \z does not match a \n character at the end of a string. Therefore, it can only match the last line of the input string.</source>
        <target state="translated">\z 앵커는 입력 문자열의 끝부분에서 일치 항목을 찾도록 지정합니다. $ 언어 요소와 마찬가지로, \z는 RegexOptions.Multiline 옵션을 무시합니다. 하지만 \Z 언어 요소와 달리 \z는 문자열의 끝에 있는 \n 문자와 일치시키지 않습니다. 따라서 입력 문자열의 마지막 줄만 일치시킬 수 있습니다.</target>
        <note />
      </trans-unit>
      <trans-unit id="Regex_end_of_string_only_short">
        <source>end of string only</source>
        <target state="translated">문자열의 끝만</target>
        <note />
      </trans-unit>
      <trans-unit id="Regex_end_of_string_or_before_ending_newline_long">
        <source>The \Z anchor specifies that a match must occur at the end of the input string, or before \n at the end of the input string. It is identical to the $ anchor, except that \Z ignores the RegexOptions.Multiline option. Therefore, in a multiline string, it can only match the end of the last line, or the last line before \n.

The \Z anchor matches \n but does not match \r\n (the CR/LF character combination). To match CR/LF, include \r?\Z in the regular expression pattern.</source>
        <target state="translated">\Z 앵커는 입력 문자열의 끝부분이나 입력 문자열의 끝부분에 있는 \n 앞에서 일치 항목을 찾도록 지정합니다. \Z는 RegexOptions.Multiline 옵션을 무시한다는 점을 제외하고는 $ 앵커와 동일합니다. 따라서 여러 줄 문자열에서는 마지막 줄의 끝이나 \n 앞의 마지막 줄만 일치시킬 수 있습니다.

\Z 앵커는 \n은 일치시키지만 \r\n(CR/LF 문자 조합)은 일치시키지 않습니다. CR/LF와 일치시키려면 정규식 패턴에 \r?\Z를 포함하세요.</target>
        <note />
      </trans-unit>
      <trans-unit id="Regex_end_of_string_or_before_ending_newline_short">
        <source>end of string or before ending newline</source>
        <target state="translated">문자열의 끝 또는 줄 바꿈 종료 전</target>
        <note />
      </trans-unit>
      <trans-unit id="Regex_end_of_string_or_line_long">
        <source>The $ anchor specifies that the preceding pattern must occur at the end of the input string, or before \n at the end of the input string. If you use $ with the RegexOptions.Multiline option, the match can also occur at the end of a line.

The $ anchor matches \n but does not match \r\n (the combination of carriage return and newline characters, or CR/LF). To match the CR/LF character combination, include \r?$ in the regular expression pattern.</source>
        <target state="translated">$ 앵커는 입력 문자열의 끝부분이나 입력 문자열의 끝부분에 있는 \n 앞에 이전 패턴이 오도록 지정합니다. RegexOptions.Multiline 옵션과 함께 $를 사용하면 줄의 끝부분에서도 일치 항목을 찾을 수 있습니다.

$ 앵커는 \n은 일치시키지만 \r\n(캐리지 리턴 및 줄 바꿈 문자 조합 또는 CR/LF)은 일치시키지 않습니다. CR/LF 문자 조합과 일치시키려면 정규식 패턴에 \r?$를 포함하세요.</target>
        <note />
      </trans-unit>
      <trans-unit id="Regex_end_of_string_or_line_short">
        <source>end of string or line</source>
        <target state="translated">문자열 또는 줄의 끝</target>
        <note />
      </trans-unit>
      <trans-unit id="Regex_escape_character_long">
        <source>Matches an escape character, \u001B</source>
        <target state="translated">이스케이프 문자 \u001B와 일치시킵니다.</target>
        <note />
      </trans-unit>
      <trans-unit id="Regex_escape_character_short">
        <source>escape character</source>
        <target state="translated">이스케이프 문자</target>
        <note />
      </trans-unit>
      <trans-unit id="Regex_excluded_group">
        <source>excluded-group</source>
        <target state="translated">제외된 그룹</target>
        <note />
      </trans-unit>
      <trans-unit id="Regex_expression">
        <source>expression</source>
        <target state="translated">식</target>
        <note />
      </trans-unit>
      <trans-unit id="Regex_form_feed_character_long">
        <source>Matches a form-feed character, \u000C</source>
        <target state="translated">용지 공급 문자 \u000C와 일치시킵니다.</target>
        <note />
      </trans-unit>
      <trans-unit id="Regex_form_feed_character_short">
        <source>form-feed character</source>
        <target state="translated">용지 공급 문자</target>
        <note />
      </trans-unit>
      <trans-unit id="Regex_group_options_long">
        <source>This grouping construct applies or disables the specified options within a subexpression. The options to enable are specified after the question mark, and the options to disable after the minus sign. The allowed options are:

    i	Use case-insensitive matching.
    m	Use multiline mode, where ^ and $ match the beginning and end of each line
	(instead of the beginning and end of the input string).
    s	Use single-line mode, where the period (.) matches every character
	(instead of every character except \n).
    n	Do not capture unnamed groups. The only valid captures are explicitly
	named or numbered groups of the form (?&lt;name&gt; subexpression).
    x	Exclude unescaped white space from the pattern, and enable comments
	after a number sign (#).</source>
        <target state="translated">이 그룹화 생성자는 하위 식 내에서 지정된 옵션을 적용하거나 사용하지 않도록 설정합니다. 사용하도록 설정하는 옵션은 물음표 뒤에 지정되며 사용하지 않도록 설정하는 옵션은 빼기 기호 뒤에 지정됩니다. 허용되는 옵션은 다음과 같습니다.

    i	대/소문자를 구분하지 않는 일치를 사용합니다.
    m	여러 줄 모드를 사용합니다. 여기서, ^ 및 $는 각 줄의 시작 및 끝과 일치시킵니다(입력
	문자열의 시작 및 끝이 아님).
    s	한 줄 모드를 사용합니다. 여기서, 마침표(.)는 모든 문자(\n을 제외한
	모든 문자가 아님)와 일치시킵니다.
    n	명명되지 않은 그룹을 캡처하지 않습니다. 양식(?&lt;이름&gt; 하위 식)의 명시적으로 명명된 그룹
	또는 번호가 매겨진 그룹만 유효한 캡처입니다.
    x	이스케이프되지 않은 공백은 패턴에서 제외하고 주석은 숫자 기호(#) 다음에
	사용합니다.</target>
        <note />
      </trans-unit>
      <trans-unit id="Regex_group_options_short">
        <source>group options</source>
        <target state="translated">그룹 옵션</target>
        <note />
      </trans-unit>
      <trans-unit id="Regex_hexadecimal_escape_long">
        <source>Matches an ASCII character, where ## is a two-digit hexadecimal character code.</source>
        <target state="translated">ASCII 문자와 일치시킵니다. 여기서, ##은 두 자리 16진수 문자 코드입니다.</target>
        <note />
      </trans-unit>
      <trans-unit id="Regex_hexadecimal_escape_short">
        <source>hexadecimal escape</source>
        <target state="translated">16진수 이스케이프</target>
        <note />
      </trans-unit>
      <trans-unit id="Regex_inline_comment_long">
        <source>The (?# comment) construct lets you include an inline comment in a regular expression. The regular expression engine does not use any part of the comment in pattern matching, although the comment is included in the string that is returned by the Regex.ToString method. The comment ends at the first closing parenthesis.</source>
        <target state="translated">(?# comment) 구문에서는 정규식에 인라인 주석을 포함할 수 있습니다. Regex.ToString 메서드에서 반환된 문자열에 주석이 포함되어 있어도 정규식 엔진은 패턴 일치에 주석의 어떤 부분도 사용하지 않습니다. 주석은 첫 번째 닫는 괄호에서 종료됩니다.</target>
        <note />
      </trans-unit>
      <trans-unit id="Regex_inline_comment_short">
        <source>inline comment</source>
        <target state="translated">인라인 주석</target>
        <note />
      </trans-unit>
      <trans-unit id="Regex_inline_options_long">
        <source>Enables or disables specific pattern matching options for the remainder of a regular expression. The options to enable are specified after the question mark, and the options to disable after the minus sign. The allowed options are:

    i	Use case-insensitive matching.
    m	Use multiline mode, where ^ and $ match the beginning and end of each line
	(instead of the beginning and end of the input string).
    s	Use single-line mode, where the period (.) matches every character
	(instead of every character except \n).
    n	Do not capture unnamed groups. The only valid captures are explicitly named
	or numbered groups of the form (?&lt;name&gt; subexpression).
    x	Exclude unescaped white space from the pattern, and enable comments
	after a number sign (#).</source>
        <target state="translated">정규식의 나머지 부분에 대해 특정 패턴 일치 옵션을 사용하거나 사용하지 않도록 설정합니다. 사용하도록 설정하는 옵션은 물음표 뒤에 지정되며 사용하지 않도록 설정하는 옵션은 빼기 기호 뒤에 지정됩니다. 허용되는 옵션은 다음과 같습니다.

    i	대/소문자를 구분하지 않는 일치를 사용합니다.
    m	여러 줄 모드를 사용합니다. 여기서, ^ 및 $는 각 줄의 시작 및 끝과 일치시킵니다(입력
	문자열의 시작 및 끝이 아님).
    s	한 줄 모드를 사용합니다. 여기서, 마침표(.)는 모든 문자(\n을 제외한
	모든 문자가 아님)와 일치시킵니다.
    n	명명되지 않은 그룹을 캡처하지 않습니다. 양식(?&lt;이름&gt; 하위 식)의 명시적으로 명명된 그룹
	또는 번호가 매겨진 그룹만 유효한 캡처입니다.
    x	이스케이프되지 않은 공백은 패턴에서 제외하고 주석은 숫자 기호(#) 다음에
	사용합니다.</target>
        <note />
      </trans-unit>
      <trans-unit id="Regex_inline_options_short">
        <source>inline options</source>
        <target state="translated">인라인 옵션</target>
        <note />
      </trans-unit>
      <trans-unit id="Regex_letter_lowercase">
        <source>letter, lowercase</source>
        <target state="translated">문자, 소문자</target>
        <note />
      </trans-unit>
      <trans-unit id="Regex_letter_modifier">
        <source>letter, modifier</source>
        <target state="translated">문자, 한정자</target>
        <note />
      </trans-unit>
      <trans-unit id="Regex_letter_other">
        <source>letter, other</source>
        <target state="translated">문자, 기타</target>
        <note />
      </trans-unit>
      <trans-unit id="Regex_letter_titlecase">
        <source>letter, titlecase</source>
        <target state="translated">문자, 첫 글자만 대문자</target>
        <note />
      </trans-unit>
      <trans-unit id="Regex_letter_uppercase">
        <source>letter, uppercase</source>
        <target state="translated">문자, 대문자</target>
        <note />
      </trans-unit>
      <trans-unit id="Regex_mark_enclosing">
        <source>mark, enclosing</source>
        <target state="translated">표시, 묶음</target>
        <note />
      </trans-unit>
      <trans-unit id="Regex_mark_nonspacing">
        <source>mark, nonspacing</source>
        <target state="translated">표시, 공간을 차지하지 않음</target>
        <note />
      </trans-unit>
      <trans-unit id="Regex_mark_spacing_combining">
        <source>mark, spacing combining</source>
        <target state="translated">표시, 간격 결합</target>
        <note />
      </trans-unit>
      <trans-unit id="Regex_match_at_least_n_times_lazy_long">
        <source>The {n,}? quantifier matches the preceding element at least n times, where n is any integer, but as few times as possible. It is the lazy counterpart of the greedy quantifier {n,}</source>
        <target state="translated">{n,}? 수량자는 n번 이상 이전 요소와 일치시키지만 가능한 한 적은 횟수로 일치시킵니다. 여기서, n은 정수입니다. 탐욕적 수량자 {n,}에 대응되는 게으른 수량자입니다.</target>
        <note />
      </trans-unit>
      <trans-unit id="Regex_match_at_least_n_times_lazy_short">
        <source>match at least 'n' times (lazy)</source>
        <target state="translated">'n'번 이상 일치(지연)</target>
        <note />
      </trans-unit>
      <trans-unit id="Regex_match_at_least_n_times_long">
        <source>The {n,} quantifier matches the preceding element at least n times, where n is any integer. {n,} is a greedy quantifier whose lazy equivalent is {n,}?</source>
        <target state="translated">{n,} 수량자는 n번 이상 이전 요소와 일치시킵니다. 여기서, n은 정수입니다. {n,}는 해당 게으른 수량자가 {n,}?인 탐욕적 수량자입니다.</target>
        <note />
      </trans-unit>
      <trans-unit id="Regex_match_at_least_n_times_short">
        <source>match at least 'n' times</source>
        <target state="translated">'n'번 이상 일치</target>
        <note />
      </trans-unit>
      <trans-unit id="Regex_match_between_m_and_n_times_lazy_long">
        <source>The {n,m}? quantifier matches the preceding element between n and m times, where n and m are integers, but as few times as possible. It is the lazy counterpart of the greedy quantifier {n,m}</source>
        <target state="translated">{n,m}? 수량자는 n 및 m번 사이로 이전 요소와 일치시키지만 가능한 한 적은 횟수로 일치시킵니다. 여기서, n 및 m은 정수입니다. 탐욕적 수량자 {n,m}에 대응되는 게으른 수량자입니다.</target>
        <note />
      </trans-unit>
      <trans-unit id="Regex_match_between_m_and_n_times_lazy_short">
        <source>match at least 'n' times (lazy)</source>
        <target state="translated">'n'번 이상 일치(지연)</target>
        <note />
      </trans-unit>
      <trans-unit id="Regex_match_between_m_and_n_times_long">
        <source>The {n,m} quantifier matches the preceding element at least n times, but no more than m times, where n and m are integers. {n,m} is a greedy quantifier whose lazy equivalent is {n,m}?</source>
        <target state="translated">{n,m} 수량자는 n번 이상 m번 이하로 이전 요소와 일치시킵니다. 여기서, n 및 m은 정수입니다. {n,m}는 해당 게으른 수량자가 {n,m}?인 탐욕적 수량자입니다.</target>
        <note />
      </trans-unit>
      <trans-unit id="Regex_match_between_m_and_n_times_short">
        <source>match between 'm' and 'n' times</source>
        <target state="translated">'m'에서 'n'번 사이 일치</target>
        <note />
      </trans-unit>
      <trans-unit id="Regex_match_exactly_n_times_lazy_long">
        <source>The {n}? quantifier matches the preceding element exactly n times, where n is any integer. It is the lazy counterpart of the greedy quantifier {n}+</source>
        <target state="translated">{n}? 수량자는 정확히 n번을 이전 요소와 일치시킵니다. 여기서, n은 정수입니다. 탐욕적 수량자 {n}+에 대응되는 게으른 수량자입니다.</target>
        <note />
      </trans-unit>
      <trans-unit id="Regex_match_exactly_n_times_lazy_short">
        <source>match exactly 'n' times (lazy)</source>
        <target state="translated">정확하게 'n'번 일치(지연)</target>
        <note />
      </trans-unit>
      <trans-unit id="Regex_match_exactly_n_times_long">
        <source>The {n} quantifier matches the preceding element exactly n times, where n is any integer. {n} is a greedy quantifier whose lazy equivalent is {n}?</source>
        <target state="translated">{n} 수량자는 정확히 n번을 이전 요소와 일치시킵니다. 여기서, n은 정수입니다. {n}는 해당 게으른 수량자가 {n}?인 탐욕적 수량자입니다.</target>
        <note />
      </trans-unit>
      <trans-unit id="Regex_match_exactly_n_times_short">
        <source>match exactly 'n' times</source>
        <target state="translated">정확하게 'n'번 일치</target>
        <note />
      </trans-unit>
      <trans-unit id="Regex_match_one_or_more_times_lazy_long">
        <source>The +? quantifier matches the preceding element one or more times, but as few times as possible. It is the lazy counterpart of the greedy quantifier +</source>
        <target state="translated">+? 수량자는 1번 이상 이전 요소와 일치시키지만 가능한 한 적은 횟수로 일치시킵니다. 탐욕적 수량자 +에 대응되는 게으른 수량자입니다.</target>
        <note />
      </trans-unit>
      <trans-unit id="Regex_match_one_or_more_times_lazy_short">
        <source>match one or more times (lazy)</source>
        <target state="translated">1번 이상 일치(지연)</target>
        <note />
      </trans-unit>
      <trans-unit id="Regex_match_one_or_more_times_long">
        <source>The + quantifier matches the preceding element one or more times. It is equivalent to the {1,} quantifier. + is a greedy quantifier whose lazy equivalent is +?.</source>
        <target state="translated">+ 수량자는 1번 이상 이전 요소와 일치시킵니다. {1,} 수량자와 같습니다. +는 해당 게으른 수량자가 +?인 탐욕적 수량자입니다.</target>
        <note />
      </trans-unit>
      <trans-unit id="Regex_match_one_or_more_times_short">
        <source>match one or more times</source>
        <target state="translated">1번 이상 일치</target>
        <note />
      </trans-unit>
      <trans-unit id="Regex_match_zero_or_more_times_lazy_long">
        <source>The *? quantifier matches the preceding element zero or more times, but as few times as possible. It is the lazy counterpart of the greedy quantifier *</source>
        <target state="translated">*? 수량자는 0번 이상 이전 요소와 일치시키지만 가능한 한 적은 횟수로 일치시킵니다. 탐욕적 수량자 *에 대응되는 게으른 수량자입니다.</target>
        <note />
      </trans-unit>
      <trans-unit id="Regex_match_zero_or_more_times_lazy_short">
        <source>match zero or more times (lazy)</source>
        <target state="translated">0번 이상 일치(지연)</target>
        <note />
      </trans-unit>
      <trans-unit id="Regex_match_zero_or_more_times_long">
        <source>The * quantifier matches the preceding element zero or more times. It is equivalent to the {0,} quantifier. * is a greedy quantifier whose lazy equivalent is *?.</source>
        <target state="translated">* 수량자는 0번 이상 이전 요소와 일치시킵니다. {0,} 수량자와 같습니다. *는 해당 게으른 수량자가 *?인 탐욕적 수량자입니다.</target>
        <note />
      </trans-unit>
      <trans-unit id="Regex_match_zero_or_more_times_short">
        <source>match zero or more times</source>
        <target state="translated">0번 이상 일치</target>
        <note />
      </trans-unit>
      <trans-unit id="Regex_match_zero_or_one_time_lazy_long">
        <source>The ?? quantifier matches the preceding element zero or one time, but as few times as possible. It is the lazy counterpart of the greedy quantifier ?</source>
        <target state="translated">?? 수량자는 0번 이상 이전 요소와 일치시키지만 가능한 한 적은 횟수로 일치시킵니다. 탐욕적 수량자 ?에 대응되는 게으른 수량자입니다.</target>
        <note />
      </trans-unit>
      <trans-unit id="Regex_match_zero_or_one_time_lazy_short">
        <source>match zero or one time (lazy)</source>
        <target state="translated">0 또는 1번 일치(지연)</target>
        <note />
      </trans-unit>
      <trans-unit id="Regex_match_zero_or_one_time_long">
        <source>The ? quantifier matches the preceding element zero or one time. It is equivalent to the {0,1} quantifier. ? is a greedy quantifier whose lazy equivalent is ??.</source>
        <target state="translated">? 수량자는 0번 이상 이전 요소와 일치시킵니다. {0,1} 수량자와 같습니다. ?는 해당 게으른 수량자가 ??인 탐욕적 수량자입니다.</target>
        <note />
      </trans-unit>
      <trans-unit id="Regex_match_zero_or_one_time_short">
        <source>match zero or one time</source>
        <target state="translated">0 또는 1번 일치</target>
        <note />
      </trans-unit>
      <trans-unit id="Regex_matched_subexpression_long">
        <source>This grouping construct captures a matched 'subexpression', where 'subexpression' is any valid regular expression pattern. Captures that use parentheses are numbered automatically from left to right based on the order of the opening parentheses in the regular expression, starting from one. The capture that is numbered zero is the text matched by the entire regular expression pattern.</source>
        <target state="translated">이 그룹화 생성자는 일치하는 'subexpression'을 캡처합니다. 여기서, 'subexpression'은 임의의 유효한 정규식 패턴입니다. 괄호를 사용하는 캡처는 정규식의 여는 괄호 순서를 기준으로 왼쪽에서 오른쪽으로 1부터 자동으로 번호가 매겨집니다. 0으로 번호가 매겨진 캡처는 전체 정규식 패턴과 일치하는 텍스트입니다.</target>
        <note />
      </trans-unit>
      <trans-unit id="Regex_matched_subexpression_short">
        <source>matched subexpression</source>
        <target state="translated">일치하는 하위 식</target>
        <note />
      </trans-unit>
      <trans-unit id="Regex_name">
        <source>name</source>
        <target state="translated">이름</target>
        <note />
      </trans-unit>
      <trans-unit id="Regex_name1">
        <source>name1</source>
        <target state="translated">name1</target>
        <note />
      </trans-unit>
      <trans-unit id="Regex_name2">
        <source>name2</source>
        <target state="translated">name2</target>
        <note />
      </trans-unit>
      <trans-unit id="Regex_name_or_number">
        <source>name-or-number</source>
        <target state="translated">이름 또는 번호</target>
        <note />
      </trans-unit>
      <trans-unit id="Regex_named_backreference_long">
        <source>A named or numbered backreference.

'name' is the name of a capturing group defined in the regular expression pattern.</source>
        <target state="translated">명명되거나 번호가 매겨진 역참조입니다.

'name'은 정규식 패턴에 정의된 캡처링 그룹의 이름입니다.</target>
        <note />
      </trans-unit>
      <trans-unit id="Regex_named_backreference_short">
        <source>named backreference</source>
        <target state="translated">명명된 역참조</target>
        <note />
      </trans-unit>
      <trans-unit id="Regex_named_matched_subexpression_long">
        <source>Captures a matched subexpression and lets you access it by name or by number.

'name' is a valid group name, and 'subexpression' is any valid regular expression pattern. 'name' must not contain any punctuation characters and cannot begin with a number.

If the RegexOptions parameter of a regular expression pattern matching method includes the RegexOptions.ExplicitCapture flag, or if the n option is applied to this subexpression, the only way to capture a subexpression is to explicitly name capturing groups.</source>
        <target state="translated">일치하는 하위 식을 캡처하고 이름 또는 번호를 통해 해당 하위 식에 액세스할 수 있도록 허용합니다.

'name'은 유효한 그룹 이름이고 'subexpression'은 유효한 정규식 패턴입니다. 'name'은 문장 부호 문자를 사용하지 않아야 하며 숫자로 시작할 수 없습니다.

정규식 패턴 일치 메서드의 RegexOptions 매개 변수에 RegexOptions.ExplicitCapture 플래그가 포함되어 있거나 이 하위 식에 n 옵션이 적용되는 경우 하위 식을 캡처하는 유일한 방법은 명시적으로 캡처링 그룹 이름을 지정하는 것입니다.</target>
        <note />
      </trans-unit>
      <trans-unit id="Regex_named_matched_subexpression_short">
        <source>named matched subexpression</source>
        <target state="translated">명명된 일치하는 하위 식</target>
        <note />
      </trans-unit>
      <trans-unit id="Regex_negative_character_group_long">
        <source>A negative character group specifies a list of characters that must not appear in an input string for a match to occur. The list of characters are specified individually.

Two or more character ranges can be concatenated. For example, to specify the range of decimal digits from "0" through "9", the range of lowercase letters from "a" through "f", and the range of uppercase letters from "A" through "F", use [0-9a-fA-F].</source>
        <target state="translated">부정 문자 그룹은 일치 항목을 찾을 입력 문자열에 표시되지 않아야 하는 문자 목록을 지정합니다. 문자 목록은 개별적으로 지정됩니다.

둘 이상의 문자 범위를 연결할 수 있습니다. 예를 들어 "0"에서 "9"까지의 10진수 범위, "a"에서 "f"까지의 소문자 범위 및 "A"에서 "F"까지의 대문자 범위를 지정하려면 [0-9a-fA-F]를 사용합니다.</target>
        <note />
      </trans-unit>
      <trans-unit id="Regex_negative_character_group_short">
        <source>negative character group</source>
        <target state="translated">부정 문자 그룹</target>
        <note />
      </trans-unit>
      <trans-unit id="Regex_negative_character_range_long">
        <source>A negative character range specifies a list of characters that must not appear in an input string for a match to occur. 'firstCharacter' is the character that begins the range, and 'lastCharacter' is the character that ends the range.

Two or more character ranges can be concatenated. For example, to specify the range of decimal digits from "0" through "9", the range of lowercase letters from "a" through "f", and the range of uppercase letters from "A" through "F", use [0-9a-fA-F].</source>
        <target state="translated">부정 문자 범위는 일치 항목을 찾을 입력 문자열에 표시되지 않아야 하는 문자 목록을 지정합니다. 'firstCharacter'는 범위를 시작하는 문자이고 'lastCharacter'는 범위를 끝내는 문자입니다.

둘 이상의 문자 범위를 연결할 수 있습니다. 예를 들어 "0"에서 "9"까지의 10진수 범위, "a"에서 "f"까지의 소문자 범위 및 "A"에서 "F"까지의 대문자 범위를 지정하려면 [0-9a-fA-F]를 사용합니다.</target>
        <note />
      </trans-unit>
      <trans-unit id="Regex_negative_character_range_short">
        <source>negative character range</source>
        <target state="translated">부정 문자 범위</target>
        <note />
      </trans-unit>
      <trans-unit id="Regex_negative_unicode_category_long">
        <source>The regular expression construct \P{ name } matches any character that does not belong to a Unicode general category or named block, where name is the category abbreviation or named block name.</source>
        <target state="translated">정규식 구문 \P{ name }는 유니코드 일반 범주 또는 명명된 블록에 속하지 않는 모든 문자와 일치시킵니다. 여기서, name은 범주 약어 또는 명명된 블록 이름입니다.</target>
        <note />
      </trans-unit>
      <trans-unit id="Regex_negative_unicode_category_short">
        <source>negative unicode category</source>
        <target state="translated">부정 유니코드 범주</target>
        <note />
      </trans-unit>
      <trans-unit id="Regex_new_line_character_long">
        <source>Matches a new-line character, \u000A</source>
        <target state="translated">줄 바꿈 문자 \u000A와 일치시킵니다.</target>
        <note />
      </trans-unit>
      <trans-unit id="Regex_new_line_character_short">
        <source>new-line character</source>
        <target state="translated">줄 바꿈 문자</target>
        <note />
      </trans-unit>
      <trans-unit id="Regex_no">
        <source>no</source>
        <target state="translated">아니요</target>
        <note />
      </trans-unit>
      <trans-unit id="Regex_non_digit_character_long">
        <source>\D matches any non-digit character. It is equivalent to the \P{Nd} regular expression pattern.

If ECMAScript-compliant behavior is specified, \D is equivalent to [^0-9]</source>
        <target state="translated">\D는 숫자가 아닌 문자와 일치시킵니다. \P{Nd} 정규식 패턴과 같습니다.

ECMAScript 규격 동작을 지정한 경우 \D는 [^0-9]와 같습니다.</target>
        <note />
      </trans-unit>
      <trans-unit id="Regex_non_digit_character_short">
        <source>non-digit character</source>
        <target state="translated">숫자가 아닌 문자</target>
        <note />
      </trans-unit>
      <trans-unit id="Regex_non_white_space_character_long">
        <source>\S matches any non-white-space character. It is equivalent to the [^\f\n\r\t\v\x85\p{Z}] regular expression pattern, or the opposite of the regular expression pattern that is equivalent to \s, which matches white-space characters.

If ECMAScript-compliant behavior is specified, \S is equivalent to [^ \f\n\r\t\v]</source>
        <target state="translated">\S는 공백이 아닌 문자와 일치시킵니다. [^\f\n\r\t\v\x85\p{Z}] 정규식 패턴과 같거나, 공백 문자와 일치시키는 \s와 같은 정규식 패턴과 반대됩니다.

ECMAScript 규격 동작을 지정한 경우 \S는 [^ \f\n\r\t\v]와 같습니다.</target>
        <note />
      </trans-unit>
      <trans-unit id="Regex_non_white_space_character_short">
        <source>non-white-space character</source>
        <target state="translated">공백이 아닌 문자</target>
        <note />
      </trans-unit>
      <trans-unit id="Regex_non_word_boundary_long">
        <source>The \B anchor specifies that the match must not occur on a word boundary. It is the opposite of the \b anchor.</source>
        <target state="translated">\B 앵커는 단어 경계에서 일치 항목을 찾도록 지정합니다. \b 앵커와 반대입니다.</target>
        <note />
      </trans-unit>
      <trans-unit id="Regex_non_word_boundary_short">
        <source>non-word boundary</source>
        <target state="translated">단어가 아닌 경계</target>
        <note />
      </trans-unit>
      <trans-unit id="Regex_non_word_character_long">
        <source>\W matches any non-word character. It matches any character except for those in the following Unicode categories:

    Ll	Letter, Lowercase
    Lu	Letter, Uppercase
    Lt	Letter, Titlecase
    Lo	Letter, Other
    Lm	Letter, Modifier
    Mn	Mark, Nonspacing
    Nd	Number, Decimal Digit
    Pc	Punctuation, Connector

If ECMAScript-compliant behavior is specified, \W is equivalent to [^a-zA-Z_0-9]</source>
        <target state="translated">\W는 단어가 아닌 문자와 일치시킵니다. 다음 유니코드 범주의 문자를 제외한 모든 문자와 일치시킵니다.

    Ll	문자, 소문자
    Lu	문자, 대문자
    Lt	문자, 첫 글자만 대문자
    Lo	문자, 기타
    Lm	문자, 한정자
    Mn	표시, 공간을 차지하지 않는 문자
    Nd	숫자, 10진수
    Pc	문장 부호, 연결선

ECMAScript 규격 동작을 지정한 경우 \W는 [^a-zA-Z_0-9]와 같습니다.</target>
        <note>Note: Ll, Lu, Lt, Lo, Lm, Mn, Nd, and Pc are all things that should not be localized. </note>
      </trans-unit>
      <trans-unit id="Regex_non_word_character_short">
        <source>non-word character</source>
        <target state="translated">단어가 아닌 문자</target>
        <note />
      </trans-unit>
      <trans-unit id="Regex_nonbacktracking_subexpression_long">
        <source>This construct disables backtracking. The regular expression engine will match as many characters in the input string as it can. When no further match is possible, it will not backtrack to attempt alternate pattern matches. (That is, the subexpression matches only strings that would be matched by the subexpression alone; it does not attempt to match a string based on the subexpression and any subexpressions that follow it.)

This option is recommended if you know that backtracking will not succeed. Preventing the regular expression engine from performing unnecessary searching improves performance.</source>
        <target state="translated">이 구문은 역추적을 사용하지 않도록 설정합니다. 정규식 엔진은 입력 문자열에서 가능한 한 많은 문자와 일치시킵니다. 더 이상 일치 항목을 찾을 수 없으면 대체 패턴 일치 항목 찾기를 시도하도록 역추적하지 않습니다. 즉, 하위 식은 해당 하위 식 단독으로 일치되는 문자열만 일치시킵니다. 해당 하위 식과 그 뒤에 오는 하위 식을 기반으로 문자열을 일치시키지 않습니다.

이 옵션은 역추적이 성공하지 못할 것을 알고 있는 경우에 사용하는 것이 좋습니다. 정규식 엔진이 불필요한 검색을 수행하지 않도록 하면 성능이 향상됩니다.</target>
        <note />
      </trans-unit>
      <trans-unit id="Regex_nonbacktracking_subexpression_short">
        <source>nonbacktracking subexpression</source>
        <target state="translated">역추적하지 않는 하위 식</target>
        <note />
      </trans-unit>
      <trans-unit id="Regex_noncapturing_group_long">
        <source>This construct does not capture the substring that is matched by a subexpression:

The noncapturing group construct is typically used when a quantifier is applied to a group, but the substrings captured by the group are of no interest.

If a regular expression includes nested grouping constructs, an outer noncapturing group construct does not apply to the inner nested group constructs.</source>
        <target state="translated">이 구문은 하위 식으로 일치되는 하위 문자열을 캡처하지 않습니다.

한정사가 그룹에 적용되는 경우 일반적으로 비캡처링 그룹 구문이 사용되지만 그룹에서 캡처된 하위 문자열과는 관련이 없습니다.

정규식에 중첩 그룹화 생성자가 포함되는 경우 외부 비캡처링 그룹 구문은 내부 중첩 그룹 구문에 적용되지 않습니다.</target>
        <note />
      </trans-unit>
      <trans-unit id="Regex_noncapturing_group_short">
        <source>noncapturing group</source>
        <target state="translated">비캡처링 그룹</target>
        <note />
      </trans-unit>
      <trans-unit id="Regex_number_decimal_digit">
        <source>number, decimal digit</source>
        <target state="translated">숫자, 10진수</target>
        <note />
      </trans-unit>
      <trans-unit id="Regex_number_letter">
        <source>number, letter</source>
        <target state="translated">숫자, 문자</target>
        <note />
      </trans-unit>
      <trans-unit id="Regex_number_other">
        <source>number, other</source>
        <target state="translated">숫자, 기타</target>
        <note />
      </trans-unit>
      <trans-unit id="Regex_numbered_backreference_long">
        <source>A numbered backreference, where 'number' is the ordinal position of the capturing group in the regular expression. For example, \4 matches the contents of the fourth capturing group.

There is an ambiguity between octal escape codes (such as \16) and \number backreferences that use the same notation. If the ambiguity is a problem, you can use the \k&lt;name&gt; notation, which is unambiguous and cannot be confused with octal character codes. Similarly, hexadecimal codes such as \xdd are unambiguous and cannot be confused with backreferences.</source>
        <target state="translated">번호가 매겨진 역참조입니다. 여기서 'number'는 정규식에 있는 캡처링 그룹의 서수 위치입니다. 예를 들어 \4는 네 번째 캡처링 그룹의 콘텐츠와 일치시킵니다.

8진수 이스케이프 코드(예: \16) 및 동일한 표기법을 사용하는 \number 역참조 사이에는 모호성이 있습니다. 모호성 문제가 발생하는 경우 명확하며 8진수 문자 코드와 혼동되지 않는 \k&lt;이름&gt; 표기법을 사용할 수 있습니다. 마찬가지로, \xdd와 같은 16진수 코드는 명확하며 역참조와 혼동되지 않습니다.</target>
        <note />
      </trans-unit>
      <trans-unit id="Regex_numbered_backreference_short">
        <source>numbered backreference</source>
        <target state="translated">번호가 매겨진 역참조</target>
        <note />
      </trans-unit>
      <trans-unit id="Regex_other_control">
        <source>other, control</source>
        <target state="translated">기타, 제어</target>
        <note />
      </trans-unit>
      <trans-unit id="Regex_other_format">
        <source>other, format</source>
        <target state="translated">기타, 형식</target>
        <note />
      </trans-unit>
      <trans-unit id="Regex_other_not_assigned">
        <source>other, not assigned</source>
        <target state="translated">기타, 할당되지 않음</target>
        <note />
      </trans-unit>
      <trans-unit id="Regex_other_private_use">
        <source>other, private use</source>
        <target state="translated">기타, 프라이빗 사용</target>
        <note />
      </trans-unit>
      <trans-unit id="Regex_other_surrogate">
        <source>other, surrogate</source>
        <target state="translated">기타, 서로게이트</target>
        <note />
      </trans-unit>
      <trans-unit id="Regex_positive_character_group_long">
        <source>A positive character group specifies a list of characters, any one of which may appear in an input string for a match to occur.</source>
        <target state="translated">긍정 문자 그룹은 일치 항목을 찾을 입력 문자열에 표시될 수 있는 문자 목록을 지정합니다.</target>
        <note />
      </trans-unit>
      <trans-unit id="Regex_positive_character_group_short">
        <source>positive character group</source>
        <target state="translated">긍정 문자 그룹</target>
        <note />
      </trans-unit>
      <trans-unit id="Regex_positive_character_range_long">
        <source>A positive character range specifies a range of characters, any one of which may appear in an input string for a match to occur.  'firstCharacter' is the character that begins the range and 'lastCharacter' is the character that ends the range. </source>
        <target state="translated">긍정 문자 범위는 일치 항목을 찾을 입력 문자열에 표시될 수 있는 문자 범위를 지정합니다. 'firstCharacter'는 범위를 시작하는 문자이고 'lastCharacter'는 범위를 끝내는 문자입니다. </target>
        <note />
      </trans-unit>
      <trans-unit id="Regex_positive_character_range_short">
        <source>positive character range</source>
        <target state="translated">긍정 문자 범위</target>
        <note />
      </trans-unit>
      <trans-unit id="Regex_punctuation_close">
        <source>punctuation, close</source>
        <target state="translated">문장 부호, 닫기</target>
        <note />
      </trans-unit>
      <trans-unit id="Regex_punctuation_connector">
        <source>punctuation, connector</source>
        <target state="translated">문장 부호, 연결선</target>
        <note />
      </trans-unit>
      <trans-unit id="Regex_punctuation_dash">
        <source>punctuation, dash</source>
        <target state="translated">문장 부호, 대시</target>
        <note />
      </trans-unit>
      <trans-unit id="Regex_punctuation_final_quote">
        <source>punctuation, final quote</source>
        <target state="translated">문장 부호, 마지막 따옴표</target>
        <note />
      </trans-unit>
      <trans-unit id="Regex_punctuation_initial_quote">
        <source>punctuation, initial quote</source>
        <target state="translated">문장 부호, 처음 따옴표</target>
        <note />
      </trans-unit>
      <trans-unit id="Regex_punctuation_open">
        <source>punctuation, open</source>
        <target state="translated">문장 부호, 열기</target>
        <note />
      </trans-unit>
      <trans-unit id="Regex_punctuation_other">
        <source>punctuation, other</source>
        <target state="translated">문장 부호, 기타</target>
        <note />
      </trans-unit>
      <trans-unit id="Regex_separator_line">
        <source>separator, line</source>
        <target state="translated">구분 기호, 줄</target>
        <note />
      </trans-unit>
      <trans-unit id="Regex_separator_paragraph">
        <source>separator, paragraph</source>
        <target state="translated">구분 기호, 단락</target>
        <note />
      </trans-unit>
      <trans-unit id="Regex_separator_space">
        <source>separator, space</source>
        <target state="translated">구분 기호, 공백</target>
        <note />
      </trans-unit>
      <trans-unit id="Regex_start_of_string_only_long">
        <source>The \A anchor specifies that a match must occur at the beginning of the input string. It is identical to the ^ anchor, except that \A ignores the RegexOptions.Multiline option. Therefore, it can only match the start of the first line in a multiline input string.</source>
        <target state="translated">\A 앵커는 입력 문자열의 시작 부분에서 일치 항목을 찾도록 지정합니다. \A가 RegexOptions.Multiline 옵션을 무시한다는 점을 제외하고는 ^ 앵커와 동일합니다. 따라서 여러 줄 입력 문자열에서 첫 번째 줄의 시작 부분만 찾을 수 있습니다.</target>
        <note />
      </trans-unit>
      <trans-unit id="Regex_start_of_string_only_short">
        <source>start of string only</source>
        <target state="translated">문자열의 시작만</target>
        <note />
      </trans-unit>
      <trans-unit id="Regex_start_of_string_or_line_long">
        <source>The ^ anchor specifies that the following pattern must begin at the first character position of the string. If you use ^ with the RegexOptions.Multiline option, the match must occur at the beginning of each line.</source>
        <target state="translated">^ 앵커는 다음 패턴이 문자열의 첫 번째 문자 위치에서 시작하도록 지정합니다. ^ 기호를 RegexOptions.Multiline 옵션과 함께 사용하는 경우 각 줄의 시작 부분에 일치 항목이 있어야 합니다.</target>
        <note />
      </trans-unit>
      <trans-unit id="Regex_start_of_string_or_line_short">
        <source>start of string or line</source>
        <target state="translated">문자열 또는 줄의 시작</target>
        <note />
      </trans-unit>
      <trans-unit id="Regex_subexpression">
        <source>subexpression</source>
        <target state="translated">하위 식</target>
        <note />
      </trans-unit>
      <trans-unit id="Regex_symbol_currency">
        <source>symbol, currency</source>
        <target state="translated">기호, 통화</target>
        <note />
      </trans-unit>
      <trans-unit id="Regex_symbol_math">
        <source>symbol, math</source>
        <target state="translated">기호, 수학</target>
        <note />
      </trans-unit>
      <trans-unit id="Regex_symbol_modifier">
        <source>symbol, modifier</source>
        <target state="translated">기호, 한정자</target>
        <note />
      </trans-unit>
      <trans-unit id="Regex_symbol_other">
        <source>symbol, other</source>
        <target state="translated">기호, 기타</target>
        <note />
      </trans-unit>
      <trans-unit id="Regex_tab_character_long">
        <source>Matches a tab character, \u0009</source>
        <target state="translated">탭 문자 \u0009와 일치시킵니다.</target>
        <note />
      </trans-unit>
      <trans-unit id="Regex_tab_character_short">
        <source>tab character</source>
        <target state="translated">탭 문자</target>
        <note />
      </trans-unit>
      <trans-unit id="Regex_unicode_category_long">
        <source>The regular expression construct \p{ name } matches any character that belongs to a Unicode general category or named block, where name is the category abbreviation or named block name.</source>
        <target state="translated">정규식 구문 \p{ name }는 유니코드 일반 범주 또는 명명된 블록에 속하는 모든 문자와 일치시킵니다. 여기서, name은 범주 약어 또는 명명된 블록 이름입니다.</target>
        <note />
      </trans-unit>
      <trans-unit id="Regex_unicode_category_short">
        <source>unicode category</source>
        <target state="translated">유니코드 범주</target>
        <note />
      </trans-unit>
      <trans-unit id="Regex_unicode_escape_long">
        <source>Matches a UTF-16 code unit whose value is #### hexadecimal.</source>
        <target state="translated">값이 #### 16진수인 UTF-16 코드 단위와 일치시킵니다.</target>
        <note />
      </trans-unit>
      <trans-unit id="Regex_unicode_escape_short">
        <source>unicode escape</source>
        <target state="translated">유니코드 이스케이프</target>
        <note />
      </trans-unit>
      <trans-unit id="Regex_unicode_general_category_0">
        <source>Unicode General Category: {0}</source>
        <target state="translated">유니코드 일반 범주: {0}</target>
        <note />
      </trans-unit>
      <trans-unit id="Regex_vertical_tab_character_long">
        <source>Matches a vertical-tab character, \u000B</source>
        <target state="translated">세로 탭 문자 \u000B와 일치시킵니다.</target>
        <note />
      </trans-unit>
      <trans-unit id="Regex_vertical_tab_character_short">
        <source>vertical-tab character</source>
        <target state="translated">세로 탭 문자</target>
        <note />
      </trans-unit>
      <trans-unit id="Regex_white_space_character_long">
        <source>\s matches any white-space character. It is equivalent to the following escape sequences and Unicode categories:

    \f	The form feed character, \u000C
    \n	The newline character, \u000A
    \r	The carriage return character, \u000D
    \t	The tab character, \u0009
    \v	The vertical tab character, \u000B
    \x85	The ellipsis or NEXT LINE (NEL) character (…), \u0085
    \p{Z}	Matches any separator character

If ECMAScript-compliant behavior is specified, \s is equivalent to [ \f\n\r\t\v]</source>
        <target state="translated">\s는 공백 문자와 일치시킵니다. 다음 이스케이프 시퀀스 및 유니코드 범주와 같습니다.

    \f	용지 공급 문자, \u000C
    \n	줄 바꿈 문자, \u000A
    \r	캐리지 리턴 문자, \u000D
    \t	탭 문자, \u0009
    \v	세로 탭 문자, \u000B
    \x85	줄임표 또는 NEXT LINE(NEL) 문자(…), \u0085
    \p{Z}	구분 문자와 일치시킵니다.

ECMAScript와 호환되는 동작을 지정한 경우 \s는 [ \f\n\r\t\v]와 같습니다.</target>
        <note />
      </trans-unit>
      <trans-unit id="Regex_white_space_character_short">
        <source>white-space character</source>
        <target state="translated">공백 문자</target>
        <note />
      </trans-unit>
      <trans-unit id="Regex_word_boundary_long">
        <source>The \b anchor specifies that the match must occur on a boundary between a word character (the \w language element) and a non-word character (the \W language element). Word characters consist of alphanumeric characters and underscores; a non-word character is any character that is not alphanumeric or an underscore. The match may also occur on a word boundary at the beginning or end of the string.

The \b anchor is frequently used to ensure that a subexpression matches an entire word instead of just the beginning or end of a word.</source>
        <target state="translated">\b 앵커는 단어 문자(\w 언어 요소)와 단어가 아닌 문자(\W 언어 요소) 사이의 경계에서 일치 항목을 찾도록 지정합니다. 단어 문자는 영숫자 문자 및 밑줄로 구성되고, 단어가 아닌 문자는 영숫자나 밑줄이 아닌 모든 문자입니다. 문자열의 시작 또는 끝부분 단어 경계에서 일치 항목을 찾을 수도 있습니다.

\b 앵커는 하위 식이 단어의 시작 또는 끝부분이 아닌 전체 단어를 일치시키도록 하는 데 자주 사용됩니다.</target>
        <note />
      </trans-unit>
      <trans-unit id="Regex_word_boundary_short">
        <source>word boundary</source>
        <target state="translated">단어 경계</target>
        <note />
      </trans-unit>
      <trans-unit id="Regex_word_character_long">
        <source>\w matches any word character. A word character is a member of any of the following Unicode categories:

    Ll	Letter, Lowercase
    Lu	Letter, Uppercase
    Lt	Letter, Titlecase
    Lo	Letter, Other
    Lm	Letter, Modifier
    Mn	Mark, Nonspacing
    Nd	Number, Decimal Digit
    Pc	Punctuation, Connector

If ECMAScript-compliant behavior is specified, \w is equivalent to [a-zA-Z_0-9]</source>
        <target state="translated">\w는 단어 문자와 일치시킵니다. 단어 문자는 다음 유니코드 범주의 멤버입니다.

    Ll	문자, 소문자
    Lu	문자, 대문자
    Lt	문자, 첫 글자만 대문자
    Lo	문자, 기타
    Lm	문자, 한정자
    Mn	표시, 공간을 차지하지 않는 문자
    Nd	숫자, 10진수
    Pc	문장 부호, 연결선

ECMAScript 규격 동작을 지정한 경우 \w는 [a-zA-Z_0-9]와 같습니다.</target>
        <note>Note: Ll, Lu, Lt, Lo, Lm, Mn, Nd, and Pc are all things that should not be localized.</note>
      </trans-unit>
      <trans-unit id="Regex_word_character_short">
        <source>word character</source>
        <target state="translated">단어 문자</target>
        <note />
      </trans-unit>
      <trans-unit id="Regex_yes">
        <source>yes</source>
        <target state="translated">예</target>
        <note />
      </trans-unit>
      <trans-unit id="Regex_zero_width_negative_lookahead_assertion_long">
        <source>A zero-width negative lookahead assertion, where for the match to be successful, the input string must not match the regular expression pattern in subexpression. The matched string is not included in the match result.

A zero-width negative lookahead assertion is typically used either at the beginning or at the end of a regular expression. At the beginning of a regular expression, it can define a specific pattern that should not be matched when the beginning of the regular expression defines a similar but more general pattern to be matched. In this case, it is often used to limit backtracking. At the end of a regular expression, it can define a subexpression that cannot occur at the end of a match.</source>
        <target state="translated">너비가 0인 부정 lookahead 어설션입니다. 여기서, 일치 항목을 찾으려면 입력 문자열이 하위 식의 정규식 패턴과 일치하면 안 됩니다. 일치하는 문자열은 일치 결과에 포함되지 않습니다.

너비가 0인 부정 lookahead 어설션은 일반적으로 정규식의 시작 부분이나 끝부분에 사용됩니다. 정규식의 시작 부분에서는 일치시켜야 하는 유사하지만 보다 일반적인 패턴을 정의할 때 일치시키면 안 되는 특정 패턴을 정의할 수 있습니다. 이 경우 보통 역추적을 제한하는 데 사용됩니다. 정규식의 끝부분에서는 일치 항목의 끝부분에 있으면 안 되는 하위 식을 정의할 수 있습니다.</target>
        <note />
      </trans-unit>
      <trans-unit id="Regex_zero_width_negative_lookahead_assertion_short">
        <source>zero-width negative lookahead assertion</source>
        <target state="translated">너비가 0인 부정 lookahead 어설션</target>
        <note />
      </trans-unit>
      <trans-unit id="Regex_zero_width_negative_lookbehind_assertion_long">
        <source>A zero-width negative lookbehind assertion, where for a match to be successful, 'subexpression' must not occur at the input string to the left of the current position. Any substring that does not match 'subexpression' is not included in the match result.

Zero-width negative lookbehind assertions are typically used at the beginning of regular expressions. The pattern that they define precludes a match in the string that follows. They are also used to limit backtracking when the last character or characters in a captured group must not be one or more of the characters that match that group's regular expression pattern.</source>
        <target state="translated">너비가 0인 부정 lookbehind 어설션입니다. 여기서, 일치 항목을 찾으려면 입력 문자열에서 현재 위치 왼쪽에 'subexpression'이 없어야 합니다. 'subexpression'과 일치하지 않는 하위 문자열은 일치 결과에 포함되지 않습니다.

너비가 0인 부정 lookbehind 어설션은 일반적으로 정규식의 시작 부분에 사용됩니다. 어설션이 정의하는 패턴은 뒤에 오는 문자열에 일치 항목이 없도록 합니다. 캡처된 그룹에 있는 마지막 문자가 해당 그룹의 정규식 패턴과 일치하는 하나 이상의 문자가 아니어야 하는 경우 역추적을 제한하는 데도 사용됩니다.</target>
        <note />
      </trans-unit>
      <trans-unit id="Regex_zero_width_negative_lookbehind_assertion_short">
        <source>zero-width negative lookbehind assertion</source>
        <target state="translated">너비가 0인 부정 lookbehind 어설션</target>
        <note />
      </trans-unit>
      <trans-unit id="Regex_zero_width_positive_lookahead_assertion_long">
        <source>A zero-width positive lookahead assertion, where for a match to be successful, the input string must match the regular expression pattern in 'subexpression'. The matched substring is not included in the match result. A zero-width positive lookahead assertion does not backtrack.

Typically, a zero-width positive lookahead assertion is found at the end of a regular expression pattern. It defines a substring that must be found at the end of a string for a match to occur but that should not be included in the match. It is also useful for preventing excessive backtracking. You can use a zero-width positive lookahead assertion to ensure that a particular captured group begins with text that matches a subset of the pattern defined for that captured group.</source>
        <target state="translated">너비가 0인 긍정 lookahead 어설션입니다. 여기서, 일치 항목을 찾으려면 입력 문자열이 'subexpression'의 정규식 패턴과 일치해야 합니다. 일치된 하위 문자열은 일치 결과에 포함되지 않습니다. 너비가 0인 긍정 lookahead 어설션은 역추적하지 않습니다.

일반적으로 너비가 0인 긍정 lookahead 어설션은 정규식 패턴 끝에 있습니다. 이 어설션은 일치 항목을 찾을 문자열 끝에 있어야 하지만 일치에 포함되면 안 되는 하위 문자열을 정의합니다. 또한, 과도한 역추적을 방지하는 데에도 유용합니다. 너비가 0인 긍정 lookahead 어설션을 사용하면 캡처된 특정 그룹이 이 캡처된 그룹에 정의된 패턴의 하위 집합과 일치하는 텍스트로 시작하도록 할 수 있습니다.</target>
        <note />
      </trans-unit>
      <trans-unit id="Regex_zero_width_positive_lookahead_assertion_short">
        <source>zero-width positive lookahead assertion</source>
        <target state="translated">너비가 0인 긍정 lookahead 어설션</target>
        <note />
      </trans-unit>
      <trans-unit id="Regex_zero_width_positive_lookbehind_assertion_long">
        <source>A zero-width positive lookbehind assertion, where for a match to be successful, 'subexpression' must occur at the input string to the left of the current position. 'subexpression' is not included in the match result. A zero-width positive lookbehind assertion does not backtrack.

Zero-width positive lookbehind assertions are typically used at the beginning of regular expressions. The pattern that they define is a precondition for a match, although it is not a part of the match result.</source>
        <target state="translated">너비가 0인 긍정 lookbehind 어설션입니다. 여기서, 일치 항목을 찾으려면 입력 문자열에서 현재 위치 왼쪽에 'subexpression'이 있어야 합니다. 'subexpression'은 일치 결과에 포함되지 않습니다. 너비가 0인 긍정 lookbehind 어설션은 역추적하지 않습니다.

너비가 0인 긍정 lookbehind 어설션은 일반적으로 정규식의 시작 부분에 사용됩니다. 어설션이 정의하는 패턴은 일치 항목의 사전 조건이지만 일치 결과에 포함되지 않습니다.</target>
        <note />
      </trans-unit>
      <trans-unit id="Regex_zero_width_positive_lookbehind_assertion_short">
        <source>zero-width positive lookbehind assertion</source>
        <target state="translated">너비가 0인 긍정 lookbehind 어설션</target>
        <note />
      </trans-unit>
      <trans-unit id="Remove_the_line_below_if_you_want_to_inherit_dot_editorconfig_settings_from_higher_directories">
        <source>Remove the line below if you want to inherit .editorconfig settings from higher directories</source>
        <target state="translated">상위 디렉터리에서 .editorconfig 설정을 상속하려면 아래 행을 제거하세요.</target>
        <note />
      </trans-unit>
      <trans-unit id="Removing_analyzer_config_documents_is_not_supported">
        <source>Removing analyzer config documents is not supported.</source>
        <target state="translated">분석기 구성 문서 제거는 지원되지 않습니다.</target>
        <note />
      </trans-unit>
      <trans-unit id="Symbol_0_is_not_from_source">
        <source>Symbol "{0}" is not from source.</source>
        <target state="translated">"{0}" 기호가 소스에 없습니다.</target>
        <note />
      </trans-unit>
      <trans-unit id="Documentation_comment_id_must_start_with_E_F_M_N_P_or_T">
        <source>Documentation comment id must start with E, F, M, N, P or T</source>
        <target state="translated">문서 주석 ID는 E, F, M, N, P 또는 T로 시작해야 합니다.</target>
        <note />
      </trans-unit>
      <trans-unit id="Cycle_detected_in_extensions">
        <source>Cycle detected in extensions</source>
        <target state="translated">확장에서 순환 발견</target>
        <note />
      </trans-unit>
      <trans-unit id="Destination_type_must_be_a_0_but_given_one_is_1">
        <source>Destination type must be a {0}, but given one is {1}.</source>
        <target state="translated">대상 형식은 {0}이어야 하지만 지정된 형식은 {1}입니다.</target>
        <note />
      </trans-unit>
      <trans-unit id="Destination_type_must_be_a_0_or_a_1_but_given_one_is_2">
        <source>Destination type must be a {0} or a {1}, but given one is {2}.</source>
        <target state="translated">대상 형식은 {0} 또는 {1}이어야 하지만 지정된 형식은 {2}입니다.</target>
        <note />
      </trans-unit>
      <trans-unit id="Destination_type_must_be_a_0_1_or_2_but_given_one_is_3">
        <source>Destination type must be a {0}, {1} or {2}, but given one is {3}.</source>
        <target state="translated">대상 형식은 {0}, {1} 또는 {2}이어야 하지만 지정된 형식은 {3}입니다.</target>
        <note />
      </trans-unit>
      <trans-unit id="Could_not_find_location_to_generation_symbol_into">
        <source>Could not find location to generation symbol into.</source>
        <target state="translated">기호를 생성할 위치를 찾을 수 없습니다.</target>
        <note />
      </trans-unit>
      <trans-unit id="No_location_provided_to_add_statements_to">
        <source>No location provided to add statements to.</source>
        <target state="translated">문을 추가할 위치가 제공되지 않았습니다.</target>
        <note />
      </trans-unit>
      <trans-unit id="Destination_location_was_not_in_source">
        <source>Destination location was not in source.</source>
        <target state="translated">대상 위치가 소스에 없습니다.</target>
        <note />
      </trans-unit>
      <trans-unit id="Destination_location_was_from_a_different_tree">
        <source>Destination location was from a different tree.</source>
        <target state="translated">다른 트리에서 온 대상 위치입니다.</target>
        <note />
      </trans-unit>
      <trans-unit id="Node_is_of_the_wrong_type">
        <source>Node is of the wrong type.</source>
        <target state="translated">잘못된 형식의 노드입니다.</target>
        <note />
      </trans-unit>
      <trans-unit id="Location_must_be_null_or_from_source">
        <source>Location must be null or from source.</source>
        <target state="translated">위치는 null이거나 소스에 있어야 합니다.</target>
        <note />
      </trans-unit>
      <trans-unit id="Duplicate_source_file_0_in_project_1">
        <source>Duplicate source file '{0}' in project '{1}'</source>
        <target state="translated">{1}' 프로젝트에서 중복된 '{0}' 소스 파일입니다.</target>
        <note />
      </trans-unit>
      <trans-unit id="Removing_projects_is_not_supported">
        <source>Removing projects is not supported.</source>
        <target state="translated">프로젝트 제거는 지원되지 않습니다.</target>
        <note />
      </trans-unit>
      <trans-unit id="Adding_projects_is_not_supported">
        <source>Adding projects is not supported.</source>
        <target state="translated">프로젝트 추가가 지원되지 않습니다.</target>
        <note />
      </trans-unit>
      <trans-unit id="Symbol_specifications">
        <source>Symbol specifications</source>
        <target state="translated">기호 사양</target>
        <note />
      </trans-unit>
      <trans-unit id="Visual_Basic_files">
        <source>Visual Basic files</source>
        <target state="translated">Visual Basic 파일</target>
        <note />
      </trans-unit>
      <trans-unit id="Warning_adding_imports_will_bring_an_extension_method_into_scope_with_the_same_name_as_member_access">
        <source>Adding imports will bring an extension method into scope with the same name as '{0}'</source>
        <target state="translated">가져오기를 추가하면 '{0}'과(와) 같은 이름으로 확장 메서드가 범위에 포함됩니다.</target>
        <note />
      </trans-unit>
      <trans-unit id="Workspace_error">
        <source>Workspace error</source>
        <target state="translated">작업 영역 오류</target>
        <note />
      </trans-unit>
      <trans-unit id="Workspace_is_not_empty">
        <source>Workspace is not empty.</source>
        <target state="translated">작업 영역이 비어 있지 않습니다.</target>
        <note />
      </trans-unit>
      <trans-unit id="_0_is_in_a_different_project">
        <source>{0} is in a different project.</source>
        <target state="new">{0} is in a different project.</target>
        <note />
      </trans-unit>
      <trans-unit id="_0_is_not_part_of_the_workspace">
        <source>'{0}' is not part of the workspace.</source>
        <target state="translated">'{0}'은(는) 작업 영역의 일부가 아닙니다.</target>
        <note />
      </trans-unit>
      <trans-unit id="_0_is_already_part_of_the_workspace">
        <source>'{0}' is already part of the workspace.</source>
        <target state="translated">'{0}'은(는) 이미 작업 영역의 일부입니다.</target>
        <note />
      </trans-unit>
      <trans-unit id="_0_is_not_referenced">
        <source>'{0}' is not referenced.</source>
        <target state="translated">'{0}'이(가) 참조되지 않았습니다.</target>
        <note />
      </trans-unit>
      <trans-unit id="_0_is_already_referenced">
        <source>'{0}' is already referenced.</source>
        <target state="translated">'{0}'은(는) 이미 참조되었습니다.</target>
        <note />
      </trans-unit>
      <trans-unit id="Adding_project_reference_from_0_to_1_will_cause_a_circular_reference">
        <source>Adding project reference from '{0}' to '{1}' will cause a circular reference.</source>
        <target state="translated">{0}'에서 '{1}'(으)로 프로젝트 참조를 추가하면 순환 참조가 됩니다.</target>
        <note />
      </trans-unit>
      <trans-unit id="Metadata_is_not_referenced">
        <source>Metadata is not referenced.</source>
        <target state="translated">메타데이터가 참조되지 않았습니다.</target>
        <note />
      </trans-unit>
      <trans-unit id="Metadata_is_already_referenced">
        <source>Metadata is already referenced.</source>
        <target state="translated">메타데이터가 이미 참조되었습니다.</target>
        <note />
      </trans-unit>
      <trans-unit id="_0_is_not_present">
        <source>{0} is not present.</source>
        <target state="translated">{0}이(가) 없습니다.</target>
        <note />
      </trans-unit>
      <trans-unit id="_0_is_already_present">
        <source>{0} is already present.</source>
        <target state="translated">{0}이(가) 이미 있습니다.</target>
        <note />
      </trans-unit>
      <trans-unit id="The_specified_document_is_not_a_version_of_this_document">
        <source>The specified document is not a version of this document.</source>
        <target state="translated">지정한 문서가 이 문서의 버전이 아닙니다.</target>
        <note />
      </trans-unit>
      <trans-unit id="The_language_0_is_not_supported">
        <source>The language '{0}' is not supported.</source>
        <target state="translated">{0}' 언어는 지원되지 않습니다.</target>
        <note />
      </trans-unit>
      <trans-unit id="The_solution_already_contains_the_specified_project">
        <source>The solution already contains the specified project.</source>
        <target state="translated">솔루션에 지정한 프로젝트가 이미 포함되어 있습니다.</target>
        <note />
      </trans-unit>
      <trans-unit id="The_solution_does_not_contain_the_specified_project">
        <source>The solution does not contain the specified project.</source>
        <target state="translated">솔루션에 지정한 프로젝트가 포함되어 있지 않습니다.</target>
        <note />
      </trans-unit>
      <trans-unit id="The_project_already_references_the_target_project">
        <source>The project already references the target project.</source>
        <target state="translated">프로젝트가 대상 프로젝트를 이미 참조하고 있습니다.</target>
        <note />
      </trans-unit>
      <trans-unit id="The_project_already_transitively_references_the_target_project">
        <source>The project already transitively references the target project.</source>
        <target state="translated">프로젝트가 대상 프로젝트를 이미 타동적으로 참조하고 있습니다.</target>
        <note />
      </trans-unit>
      <trans-unit id="The_solution_already_contains_the_specified_document">
        <source>The solution already contains the specified document.</source>
        <target state="translated">솔루션에 지정한 문서가 이미 포함되어 있습니다.</target>
        <note />
      </trans-unit>
      <trans-unit id="Temporary_storage_cannot_be_written_more_than_once">
        <source>Temporary storage cannot be written more than once.</source>
        <target state="translated">임시 스토리지는 두 번 쓸 수 없습니다.</target>
        <note />
      </trans-unit>
      <trans-unit id="_0_is_not_open">
        <source>'{0}' is not open.</source>
        <target state="translated">'{0}'이(가) 열리지 않았습니다.</target>
        <note />
      </trans-unit>
      <trans-unit id="A_language_name_cannot_be_specified_for_this_option">
        <source>A language name cannot be specified for this option.</source>
        <target state="translated">이 옵션에 대한 언어 이름을 지정할 수 없습니다.</target>
        <note />
      </trans-unit>
      <trans-unit id="A_language_name_must_be_specified_for_this_option">
        <source>A language name must be specified for this option.</source>
        <target state="translated">이 옵션에 대한 언어 이름을 지정해야 합니다.</target>
        <note />
      </trans-unit>
      <trans-unit id="File_was_externally_modified_colon_0">
        <source>File was externally modified: {0}.</source>
        <target state="translated">파일이 외부에서 수정되었습니다({0}).</target>
        <note />
      </trans-unit>
      <trans-unit id="Unrecognized_language_name">
        <source>Unrecognized language name.</source>
        <target state="translated">인식할 수 없는 언어 이름입니다.</target>
        <note />
      </trans-unit>
      <trans-unit id="Can_t_resolve_metadata_reference_colon_0">
        <source>Can't resolve metadata reference: '{0}'.</source>
        <target state="translated">메타데이터 참조를 확인할 수 없습니다('{0}').</target>
        <note />
      </trans-unit>
      <trans-unit id="Can_t_resolve_analyzer_reference_colon_0">
        <source>Can't resolve analyzer reference: '{0}'.</source>
        <target state="translated">분석기 참조를 확인할 수 없습니다('{0}').</target>
        <note />
      </trans-unit>
      <trans-unit id="Invalid_project_block_expected_after_Project">
        <source>Invalid project block, expected "=" after Project.</source>
        <target state="translated">잘못된 프로젝트 블록입니다. Project 다음에 "="가 필요합니다.</target>
        <note />
      </trans-unit>
      <trans-unit id="Invalid_project_block_expected_after_project_name">
        <source>Invalid project block, expected "," after project name.</source>
        <target state="translated">잘못된 프로젝트 블록입니다. 프로젝트 이름 다음에 ","가 필요합니다.</target>
        <note />
      </trans-unit>
      <trans-unit id="Invalid_project_block_expected_after_project_path">
        <source>Invalid project block, expected "," after project path.</source>
        <target state="translated">잘못된 프로젝트 블록입니다. 프로젝트 경로 다음에 ","가 필요합니다.</target>
        <note />
      </trans-unit>
      <trans-unit id="Expected_0">
        <source>Expected {0}.</source>
        <target state="translated">{0}이(가) 필요합니다.</target>
        <note />
      </trans-unit>
      <trans-unit id="_0_must_be_a_non_null_and_non_empty_string">
        <source>"{0}" must be a non-null and non-empty string.</source>
        <target state="translated">"{0}"은(는) null이 아니거나 비어 있지 않은 문자열이어야 합니다.</target>
        <note />
      </trans-unit>
      <trans-unit id="Expected_header_colon_0">
        <source>Expected header: "{0}".</source>
        <target state="translated">헤더가 필요합니다("{0}").</target>
        <note />
      </trans-unit>
      <trans-unit id="Expected_end_of_file">
        <source>Expected end-of-file.</source>
        <target state="translated">파일 끝(EOF)이 필요합니다.</target>
        <note />
      </trans-unit>
      <trans-unit id="Expected_0_line">
        <source>Expected {0} line.</source>
        <target state="translated">{0} 줄이 필요합니다.</target>
        <note />
      </trans-unit>
      <trans-unit id="This_submission_already_references_another_submission_project">
        <source>This submission already references another submission project.</source>
        <target state="translated">이 전송은 이미 다른 전송 프로젝트가 참조했습니다.</target>
        <note />
      </trans-unit>
      <trans-unit id="_0_still_contains_open_documents">
        <source>{0} still contains open documents.</source>
        <target state="translated">{0}에 열린 문서가 포함되어 있습니다.</target>
        <note />
      </trans-unit>
      <trans-unit id="_0_is_still_open">
        <source>{0} is still open.</source>
        <target state="translated">{0}이(가) 열려 있습니다.</target>
        <note />
      </trans-unit>
      <trans-unit id="Arrays_with_more_than_one_dimension_cannot_be_serialized">
        <source>Arrays with more than one dimension cannot be serialized.</source>
        <target state="translated">차원이 두 개 이상인 배열을 직렬화할 수 없습니다.</target>
        <note />
      </trans-unit>
      <trans-unit id="Value_too_large_to_be_represented_as_a_30_bit_unsigned_integer">
        <source>Value too large to be represented as a 30 bit unsigned integer.</source>
        <target state="translated">값이 너무 커서 30비트 정수로 표시할 수 없습니다.</target>
        <note />
      </trans-unit>
      <trans-unit id="Specified_path_must_be_absolute">
        <source>Specified path must be absolute.</source>
        <target state="translated">지정한 경로가 절대 경로여야 합니다.</target>
        <note />
      </trans-unit>
      <trans-unit id="Name_can_be_simplified">
        <source>Name can be simplified.</source>
        <target state="translated">이름을 간단하게 줄일 수 있습니다.</target>
        <note />
      </trans-unit>
      <trans-unit id="Unknown_identifier">
        <source>Unknown identifier.</source>
        <target state="translated">알 수 없는 식별자입니다.</target>
        <note />
      </trans-unit>
      <trans-unit id="Cannot_generate_code_for_unsupported_operator_0">
        <source>Cannot generate code for unsupported operator '{0}'</source>
        <target state="translated">지원되지 않는 '{0}' 연산자에 대한 코드를 생성할 수 없습니다.</target>
        <note />
      </trans-unit>
      <trans-unit id="Invalid_number_of_parameters_for_binary_operator">
        <source>Invalid number of parameters for binary operator.</source>
        <target state="translated">이진 연산자에 대해 잘못된 매개 변수 수입니다.</target>
        <note />
      </trans-unit>
      <trans-unit id="Invalid_number_of_parameters_for_unary_operator">
        <source>Invalid number of parameters for unary operator.</source>
        <target state="translated">단항 연산자에 대해 잘못된 매개 변수 수입니다.</target>
        <note />
      </trans-unit>
      <trans-unit id="Cannot_open_project_0_because_the_file_extension_1_is_not_associated_with_a_language">
        <source>Cannot open project '{0}' because the file extension '{1}' is not associated with a language.</source>
        <target state="translated">{1}' 파일 확장명이 언어에 연결되어 있지 않아 '{0}' 프로젝트를 열 수 없습니다.</target>
        <note />
      </trans-unit>
      <trans-unit id="Cannot_open_project_0_because_the_language_1_is_not_supported">
        <source>Cannot open project '{0}' because the language '{1}' is not supported.</source>
        <target state="translated">{1}' 언어를 지원하지 않아 '{0}' 프로젝트를 열 수 없습니다.</target>
        <note />
      </trans-unit>
      <trans-unit id="Invalid_project_file_path_colon_0">
        <source>Invalid project file path: '{0}'</source>
        <target state="translated">잘못된 프로젝트 파일 경로입니다('{0}').</target>
        <note />
      </trans-unit>
      <trans-unit id="Invalid_solution_file_path_colon_0">
        <source>Invalid solution file path: '{0}'</source>
        <target state="translated">잘못된 솔루션 파일 경로입니다('{0}').</target>
        <note />
      </trans-unit>
      <trans-unit id="Project_file_not_found_colon_0">
        <source>Project file not found: '{0}'</source>
        <target state="translated">{0}' 프로젝트 파일을 찾을 수 없습니다.</target>
        <note />
      </trans-unit>
      <trans-unit id="Solution_file_not_found_colon_0">
        <source>Solution file not found: '{0}'</source>
        <target state="translated">{0}' 솔루션 파일을 찾을 수 없습니다.</target>
        <note />
      </trans-unit>
      <trans-unit id="Unmerged_change_from_project_0">
        <source>Unmerged change from project '{0}'</source>
        <target state="translated">{0}' 프로젝트에서 병합되지 않은 변경 내용</target>
        <note />
      </trans-unit>
      <trans-unit id="Added_colon">
        <source>Added:</source>
        <target state="translated">추가됨:</target>
        <note />
      </trans-unit>
      <trans-unit id="After_colon">
        <source>After:</source>
        <target state="translated">이후:</target>
        <note />
      </trans-unit>
      <trans-unit id="Before_colon">
        <source>Before:</source>
        <target state="translated">이전:</target>
        <note />
      </trans-unit>
      <trans-unit id="Removed_colon">
        <source>Removed:</source>
        <target state="translated">제거됨:</target>
        <note />
      </trans-unit>
      <trans-unit id="Invalid_CodePage_value_colon_0">
        <source>Invalid CodePage value: {0}</source>
        <target state="translated">잘못된 CodePage 값: {0}</target>
        <note />
      </trans-unit>
      <trans-unit id="Adding_additional_documents_is_not_supported">
        <source>Adding additional documents is not supported.</source>
        <target state="translated">추가 문서 추가는 지원되지 않았습니다.</target>
        <note />
      </trans-unit>
      <trans-unit id="Adding_analyzer_references_is_not_supported">
        <source>Adding analyzer references is not supported.</source>
        <target state="translated">분석기 참조 추가는 지원되지 않습니다.</target>
        <note />
      </trans-unit>
      <trans-unit id="Adding_documents_is_not_supported">
        <source>Adding documents is not supported.</source>
        <target state="translated">문서 추가는 지원되지 않습니다.</target>
        <note />
      </trans-unit>
      <trans-unit id="Adding_metadata_references_is_not_supported">
        <source>Adding metadata references is not supported.</source>
        <target state="translated">메타데이터 참조 추가는 지원되지 않습니다.</target>
        <note />
      </trans-unit>
      <trans-unit id="Adding_project_references_is_not_supported">
        <source>Adding project references is not supported.</source>
        <target state="translated">프로젝트 참조 추가는 지원되지 않습니다.</target>
        <note />
      </trans-unit>
      <trans-unit id="Changing_additional_documents_is_not_supported">
        <source>Changing additional documents is not supported.</source>
        <target state="translated">추가 문서 변경은 지원되지 않습니다.</target>
        <note />
      </trans-unit>
      <trans-unit id="Changing_documents_is_not_supported">
        <source>Changing documents is not supported.</source>
        <target state="translated">문서 변경은 지원되지 않습니다.</target>
        <note />
      </trans-unit>
      <trans-unit id="Changing_project_properties_is_not_supported">
        <source>Changing project properties is not supported.</source>
        <target state="translated">프로젝트 속성 변경은 지원되지 않습니다.</target>
        <note />
      </trans-unit>
      <trans-unit id="Removing_additional_documents_is_not_supported">
        <source>Removing additional documents is not supported.</source>
        <target state="translated">추가 문서 제거는 지원되지 않습니다.</target>
        <note />
      </trans-unit>
      <trans-unit id="Removing_analyzer_references_is_not_supported">
        <source>Removing analyzer references is not supported.</source>
        <target state="translated">분석기 참조 제거는 지원되지 않습니다.</target>
        <note />
      </trans-unit>
      <trans-unit id="Removing_documents_is_not_supported">
        <source>Removing documents is not supported.</source>
        <target state="translated">문서 제거는 지원되지 않습니다.</target>
        <note />
      </trans-unit>
      <trans-unit id="Removing_metadata_references_is_not_supported">
        <source>Removing metadata references is not supported.</source>
        <target state="translated">메타데이터 참조 제거는 지원되지 않습니다.</target>
        <note />
      </trans-unit>
      <trans-unit id="Removing_project_references_is_not_supported">
        <source>Removing project references is not supported.</source>
        <target state="translated">프로젝트 참조 제거는 지원되지 않습니다.</target>
        <note />
      </trans-unit>
      <trans-unit id="Service_of_type_0_is_required_to_accomplish_the_task_but_is_not_available_from_the_workspace">
        <source>Service of type '{0}' is required to accomplish the task but is not available from the workspace.</source>
        <target state="translated">{0}' 유형의 서비스가 작업을 수행하는 데 필요하지만 작업 영역에서 사용할 수 없습니다.</target>
        <note />
      </trans-unit>
      <trans-unit id="At_least_one_diagnostic_must_be_supplied">
        <source>At least one diagnostic must be supplied.</source>
        <target state="translated">하나 이상의 진단을 제공해야 합니다.</target>
        <note />
      </trans-unit>
      <trans-unit id="Diagnostic_must_have_span_0">
        <source>Diagnostic must have span '{0}'</source>
        <target state="translated">진단에는 '{0}' 범위가 있어야 합니다.</target>
        <note />
      </trans-unit>
      <trans-unit id="Cannot_deserialize_type_0">
        <source>Cannot deserialize type '{0}'.</source>
        <target state="translated">{0}' 형식을 역직렬화할 수 없습니다.</target>
        <note />
      </trans-unit>
      <trans-unit id="Cannot_serialize_type_0">
        <source>Cannot serialize type '{0}'.</source>
        <target state="translated">{0}' 형식을 직렬화할 수 없습니다.</target>
        <note />
      </trans-unit>
      <trans-unit id="The_type_0_is_not_understood_by_the_serialization_binder">
        <source>The type '{0}' is not understood by the serialization binder.</source>
        <target state="translated">직렬화 바인더가 '{0}' 형식을 인식할 수 없습니다.</target>
        <note />
      </trans-unit>
      <trans-unit id="Label_for_node_0_is_invalid_it_must_be_within_bracket_0_1">
        <source>Label for node '{0}' is invalid, it must be within [0, {1}).</source>
        <target state="translated">{0}' 노드의 레이블이 잘못되었습니다. [0, {1}) 내에 있어야 합니다.</target>
        <note />
      </trans-unit>
      <trans-unit id="Matching_nodes_0_and_1_must_have_the_same_label">
        <source>Matching nodes '{0}' and '{1}' must have the same label.</source>
        <target state="translated">일치하는 노드 '{0}' 및 '{1}'에 동일한 레이블이 있어야 합니다.</target>
        <note />
      </trans-unit>
      <trans-unit id="Node_0_must_be_contained_in_the_new_tree">
        <source>Node '{0}' must be contained in the new tree.</source>
        <target state="translated">{0}' 노드가 새 트리에 포함되어야 합니다.</target>
        <note />
      </trans-unit>
      <trans-unit id="Node_0_must_be_contained_in_the_old_tree">
        <source>Node '{0}' must be contained in the old tree.</source>
        <target state="translated">{0}' 노드가 이전 트리에 포함되어야 합니다.</target>
        <note />
      </trans-unit>
      <trans-unit id="The_member_0_is_not_declared_within_the_declaration_of_the_symbol">
        <source>The member '{0}' is not declared within the declaration of the symbol.</source>
        <target state="translated">{0}' 멤버가 기호의 선언 내에서 선언되지 않았습니다.</target>
        <note />
      </trans-unit>
      <trans-unit id="The_position_is_not_within_the_symbol_s_declaration">
        <source>The position is not within the symbol's declaration</source>
        <target state="translated">위치가 기호의 선언 내에 없습니다.</target>
        <note />
      </trans-unit>
      <trans-unit id="The_symbol_0_cannot_be_located_within_the_current_solution">
        <source>The symbol '{0}' cannot be located within the current solution.</source>
        <target state="translated">현재 솔루션 내에서 '{0}' 기호를 찾을 수 없습니다.</target>
        <note />
      </trans-unit>
      <trans-unit id="Changing_compilation_options_is_not_supported">
        <source>Changing compilation options is not supported.</source>
        <target state="translated">컴파일 옵션 변경은 지원되지 않습니다.</target>
        <note />
      </trans-unit>
      <trans-unit id="Changing_parse_options_is_not_supported">
        <source>Changing parse options is not supported.</source>
        <target state="translated">구문 분석 옵션 변경은 지원되지 않습니다.</target>
        <note />
      </trans-unit>
      <trans-unit id="The_node_is_not_part_of_the_tree">
        <source>The node is not part of the tree.</source>
        <target state="translated">노드는 트리의 일부가 아닙니다.</target>
        <note />
      </trans-unit>
      <trans-unit id="This_workspace_does_not_support_opening_and_closing_documents">
        <source>This workspace does not support opening and closing documents.</source>
        <target state="translated">이 작업 영역에서는 문서 열기 및 닫기를 지원하지 않습니다.</target>
        <note />
      </trans-unit>
      <trans-unit id="Exceptions_colon">
        <source>Exceptions:</source>
        <target state="translated">예외:</target>
        <note />
      </trans-unit>
      <trans-unit id="_0_returned_an_uninitialized_ImmutableArray">
        <source>'{0}' returned an uninitialized ImmutableArray</source>
        <target state="translated">'{0}'에서 초기화되지 않은 ImmutableArray를 반환했습니다.</target>
        <note />
      </trans-unit>
      <trans-unit id="Failure">
        <source>Failure</source>
        <target state="translated">실패</target>
        <note />
      </trans-unit>
      <trans-unit id="Warning">
        <source>Warning</source>
        <target state="translated">경고</target>
        <note />
      </trans-unit>
<<<<<<< HEAD
      <trans-unit id="Member_access_should_be_qualified">
        <source>Member access should be qualified.</source>
        <target state="translated">멤버 액세스를 한정해야 합니다.</target>
=======
      <trans-unit id="Populate_switch">
        <source>Populate switch</source>
        <target state="translated">스위치 채우기</target>
>>>>>>> 4667f9fb
        <note />
      </trans-unit>
      <trans-unit id="Enable">
        <source>Enable</source>
        <target state="translated">사용</target>
        <note />
      </trans-unit>
      <trans-unit id="Enable_and_ignore_future_errors">
        <source>Enable and ignore future errors</source>
        <target state="translated">추가 오류 무시하고 사용</target>
        <note />
      </trans-unit>
      <trans-unit id="_0_encountered_an_error_and_has_been_disabled">
        <source>'{0}' encountered an error and has been disabled.</source>
        <target state="translated">'{0}'에 오류가 발생하여 사용할 수 없습니다.</target>
        <note />
      </trans-unit>
      <trans-unit id="Show_Stack_Trace">
        <source>Show Stack Trace</source>
        <target state="translated">스택 추적 표시</target>
        <note />
      </trans-unit>
      <trans-unit id="Stream_is_too_long">
        <source>Stream is too long.</source>
        <target state="translated">스트림이 너무 깁니다.</target>
        <note />
      </trans-unit>
      <trans-unit id="Deserialization_reader_for_0_read_incorrect_number_of_values">
        <source>Deserialization reader for '{0}' read incorrect number of values.</source>
        <target state="translated">{0}'에 대한 역직렬화 판독기가 잘못된 숫자 값을 읽습니다.</target>
        <note />
      </trans-unit>
      <trans-unit id="Async_Method">
        <source>Async Method</source>
        <target state="translated">비동기 메서드</target>
        <note>{locked: async}{locked: method} These are keywords (unless the order of words or capitalization should be handled differently)</note>
      </trans-unit>
      <trans-unit id="Error">
        <source>Error</source>
        <target state="translated">오류</target>
        <note />
      </trans-unit>
      <trans-unit id="None">
        <source>None</source>
        <target state="translated">None</target>
        <note />
      </trans-unit>
      <trans-unit id="Suggestion">
        <source>Suggestion</source>
        <target state="translated">제안</target>
        <note />
      </trans-unit>
      <trans-unit id="File_0_size_of_1_exceeds_maximum_allowed_size_of_2">
        <source>File '{0}' size of {1} exceeds maximum allowed size of {2}</source>
        <target state="translated">파일 '{0}'의 크기({1})가 최대 허용되는 크기({2})를 초과했습니다.</target>
        <note />
      </trans-unit>
      <trans-unit id="Changing_document_property_is_not_supported">
        <source>Changing document properties is not supported</source>
        <target state="translated">문서 속성 변경은 지원되지 않습니다.</target>
        <note />
      </trans-unit>
      <trans-unit id="Alternation_conditions_cannot_be_comments">
        <source>Alternation conditions cannot be comments</source>
        <target state="translated">교체 조건은 주석이 될 수 없습니다.</target>
        <note>This is an error message shown to the user when they write an invalid Regular Expression. Example: a|(?#b)</note>
      </trans-unit>
      <trans-unit id="Alternation_conditions_do_not_capture_and_cannot_be_named">
        <source>Alternation conditions do not capture and cannot be named</source>
        <target state="translated">교체 조건은 캡처하지 않고 이름을 지정할 수 없습니다.</target>
        <note>This is an error message shown to the user when they write an invalid Regular Expression. Example: (?(?'x'))</note>
      </trans-unit>
      <trans-unit id="A_subtraction_must_be_the_last_element_in_a_character_class">
        <source>A subtraction must be the last element in a character class</source>
        <target state="translated">빼기는 문자 클래스의 마지막 요소여야 합니다.</target>
        <note>This is an error message shown to the user when they write an invalid Regular Expression. Example: [a-[b]-c]</note>
      </trans-unit>
      <trans-unit id="Cannot_include_class_0_in_character_range">
        <source>Cannot include class \{0} in character range</source>
        <target state="translated">문자 범위에 \{0} 클래스를 포함할 수 없습니다.</target>
        <note>This is an error message shown to the user when they write an invalid Regular Expression. Example: [a-\w]. {0} is the invalid class (\w here)</note>
      </trans-unit>
      <trans-unit id="Capture_group_numbers_must_be_less_than_or_equal_to_Int32_MaxValue">
        <source>Capture group numbers must be less than or equal to Int32.MaxValue</source>
        <target state="translated">캡처 그룹 번호는 Int32.MaxValue보다 작거나 같아야 합니다.</target>
        <note>This is an error message shown to the user when they write an invalid Regular Expression. Example: a{2147483648}</note>
      </trans-unit>
      <trans-unit id="Capture_number_cannot_be_zero">
        <source>Capture number cannot be zero</source>
        <target state="translated">캡처 번호는 0일 수 없습니다.</target>
        <note>This is an error message shown to the user when they write an invalid Regular Expression. Example: (?&lt;0&gt;a)</note>
      </trans-unit>
      <trans-unit id="Illegal_backslash_at_end_of_pattern">
        <source>Illegal \ at end of pattern</source>
        <target state="translated">패턴 끝에 \를 사용할 수 없습니다.</target>
        <note>This is an error message shown to the user when they write an invalid Regular Expression. Example: \</note>
      </trans-unit>
      <trans-unit id="Illegal_x_y_with_x_less_than_y">
        <source>Illegal {x,y} with x &gt; y</source>
        <target state="translated">x &gt; y인 잘못된 {x,y}입니다.</target>
        <note>This is an error message shown to the user when they write an invalid Regular Expression. Example: a{1,0}</note>
      </trans-unit>
      <trans-unit id="Incomplete_character_escape">
        <source>Incomplete \p{X} character escape</source>
        <target state="translated">불완전한 \p{X} 문자 이스케이프</target>
        <note>This is an error message shown to the user when they write an invalid Regular Expression. Example: \p{ Cc }</note>
      </trans-unit>
      <trans-unit id="Insufficient_hexadecimal_digits">
        <source>Insufficient hexadecimal digits</source>
        <target state="translated">16진수가 부족합니다.</target>
        <note>This is an error message shown to the user when they write an invalid Regular Expression. Example: \x</note>
      </trans-unit>
      <trans-unit id="Invalid_group_name_Group_names_must_begin_with_a_word_character">
        <source>Invalid group name: Group names must begin with a word character</source>
        <target state="translated">잘못된 그룹 이름: 그룹 이름은 단어 문자로 시작해야 합니다.</target>
        <note>This is an error message shown to the user when they write an invalid Regular Expression. Example: (?&lt;a &gt;a)</note>
      </trans-unit>
      <trans-unit id="Malformed">
        <source>malformed</source>
        <target state="translated">형식이 잘못되었습니다.</target>
        <note>This is an error message shown to the user when they write an invalid Regular Expression. Example: (?(0</note>
      </trans-unit>
      <trans-unit id="Malformed_character_escape">
        <source>Malformed \p{X} character escape</source>
        <target state="translated">형식이 잘못된 \p{X} 문자 이스케이프</target>
        <note>This is an error message shown to the user when they write an invalid Regular Expression. Example: \p {Cc}</note>
      </trans-unit>
      <trans-unit id="Malformed_named_back_reference">
        <source>Malformed \k&lt;...&gt; named back reference</source>
        <target state="translated">\k&lt;...&gt; 역참조 형식이 잘못되었습니다.</target>
        <note>This is an error message shown to the user when they write an invalid Regular Expression. Example: \k'</note>
      </trans-unit>
      <trans-unit id="Missing_control_character">
        <source>Missing control character</source>
        <target state="translated">제어 문자가 없습니다.</target>
        <note>This is an error message shown to the user when they write an invalid Regular Expression. Example: \c</note>
      </trans-unit>
      <trans-unit id="Nested_quantifier_0">
        <source>Nested quantifier {0}</source>
        <target state="translated">중첩 수량자 {0}입니다.</target>
        <note>This is an error message shown to the user when they write an invalid Regular Expression. Example: a**. In this case {0} will be '*', the extra unnecessary quantifier.</note>
      </trans-unit>
      <trans-unit id="Not_enough_close_parens">
        <source>Not enough )'s</source>
        <target state="translated">부족 )'s</target>
        <note>This is an error message shown to the user when they write an invalid Regular Expression. Example: (a</note>
      </trans-unit>
      <trans-unit id="Quantifier_x_y_following_nothing">
        <source>Quantifier {x,y} following nothing</source>
        <target state="translated">수량자 {x,y} 앞에 아무 것도 없습니다.</target>
        <note>This is an error message shown to the user when they write an invalid Regular Expression. Example: *</note>
      </trans-unit>
      <trans-unit id="Reference_to_undefined_group">
        <source>reference to undefined group</source>
        <target state="translated">정의되지 않은 그룹에 대한 참조</target>
        <note>This is an error message shown to the user when they write an invalid Regular Expression. Example: (?(1))</note>
      </trans-unit>
      <trans-unit id="Reference_to_undefined_group_name_0">
        <source>Reference to undefined group name {0}</source>
        <target state="translated">정의되지 않은 그룹 이름 {0}에 대한 참조입니다.</target>
        <note>This is an error message shown to the user when they write an invalid Regular Expression. Example: \k&lt;a&gt;. Here, {0} will be the name of the undefined group ('a')</note>
      </trans-unit>
      <trans-unit id="Reference_to_undefined_group_number_0">
        <source>Reference to undefined group number {0}</source>
        <target state="translated">정의되지 않은 그룹 번호 {0}을(를) 참조합니다.</target>
        <note>This is an error message shown to the user when they write an invalid Regular Expression. Example: (?&lt;-1&gt;). Here, {0} will be the number of the undefined group ('1')</note>
      </trans-unit>
      <trans-unit id="Too_many_bars_in_conditional_grouping">
        <source>Too many | in (?()|)</source>
        <target state="translated">(?()|)에 |가 너무 많습니다.</target>
        <note>This is an error message shown to the user when they write an invalid Regular Expression. Example: (?(0)a|b|)</note>
      </trans-unit>
      <trans-unit id="Too_many_close_parens">
        <source>Too many )'s</source>
        <target state="translated">)가 너무 많습니다.</target>
        <note>This is an error message shown to the user when they write an invalid Regular Expression. Example: )</note>
      </trans-unit>
      <trans-unit id="Unknown_property">
        <source>Unknown property</source>
        <target state="translated">알 수 없는 속성</target>
        <note>This is an error message shown to the user when they write an invalid Regular Expression. Example: \p{}</note>
      </trans-unit>
      <trans-unit id="Unknown_property_0">
        <source>Unknown property '{0}'</source>
        <target state="translated">알 수 없는 속성 '{0}'</target>
        <note>This is an error message shown to the user when they write an invalid Regular Expression. Example: \p{xxx}. Here, {0} will be the name of the unknown property ('xxx')</note>
      </trans-unit>
      <trans-unit id="Unrecognized_control_character">
        <source>Unrecognized control character</source>
        <target state="translated">인식할 수 없는 제어 문자입니다.</target>
        <note>This is an error message shown to the user when they write an invalid Regular Expression. Example: [\c]</note>
      </trans-unit>
      <trans-unit id="Unrecognized_escape_sequence_0">
        <source>Unrecognized escape sequence \{0}</source>
        <target state="translated">인식할 수 없는 이스케이프 시퀀스 \{0}입니다.</target>
        <note>This is an error message shown to the user when they write an invalid Regular Expression. Example: \m. Here, {0} will be the unrecognized character ('m')</note>
      </trans-unit>
      <trans-unit id="Unrecognized_grouping_construct">
        <source>Unrecognized grouping construct</source>
        <target state="translated">인식할 수 없는 그룹화 생성자입니다.</target>
        <note>This is an error message shown to the user when they write an invalid Regular Expression. Example: (?&lt;</note>
      </trans-unit>
      <trans-unit id="Unterminated_character_class_set">
        <source>Unterminated [] set</source>
        <target state="translated">종결되지 않은 [] 집합</target>
        <note>This is an error message shown to the user when they write an invalid Regular Expression. Example: [</note>
      </trans-unit>
      <trans-unit id="Unterminated_regex_comment">
        <source>Unterminated (?#...) comment</source>
        <target state="translated">종격되지 않은 (?#...) 주석</target>
        <note>This is an error message shown to the user when they write an invalid Regular Expression. Example: (?#</note>
      </trans-unit>
      <trans-unit id="dot_NET_Coding_Conventions">
        <source>.NET Coding Conventions</source>
        <target state="translated">.NET 코딩 규칙</target>
        <note />
      </trans-unit>
      <trans-unit id="x_y_range_in_reverse_order">
        <source>[x-y] range in reverse order</source>
        <target state="translated">[x-y] 범위가 역순으로 되어 있습니다.</target>
        <note>This is an error message shown to the user when they write an invalid Regular Expression. Example: [b-a]</note>
      </trans-unit>
      <trans-unit id="Variables_captured_colon">
        <source>Variables captured:</source>
        <target state="translated">캡처된 변수:</target>
        <note />
      </trans-unit>
      <trans-unit id="Regex_issue_0">
        <source>Regex issue: {0}</source>
        <target state="translated">Regex 문제: {0}</target>
        <note>This is an error message shown to the user when they write an invalid Regular Expression. {0} will be the actual text of one of the above Regular Expression errors.</note>
      </trans-unit>
    </body>
  </file>
</xliff><|MERGE_RESOLUTION|>--- conflicted
+++ resolved
@@ -1757,17 +1757,6 @@
         <target state="translated">경고</target>
         <note />
       </trans-unit>
-<<<<<<< HEAD
-      <trans-unit id="Member_access_should_be_qualified">
-        <source>Member access should be qualified.</source>
-        <target state="translated">멤버 액세스를 한정해야 합니다.</target>
-=======
-      <trans-unit id="Populate_switch">
-        <source>Populate switch</source>
-        <target state="translated">스위치 채우기</target>
->>>>>>> 4667f9fb
-        <note />
-      </trans-unit>
       <trans-unit id="Enable">
         <source>Enable</source>
         <target state="translated">사용</target>
