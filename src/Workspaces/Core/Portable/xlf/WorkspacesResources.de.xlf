﻿<?xml version="1.0" encoding="utf-8"?>
<xliff xmlns="urn:oasis:names:tc:xliff:document:1.2" xmlns:xsi="http://www.w3.org/2001/XMLSchema-instance" version="1.2" xsi:schemaLocation="urn:oasis:names:tc:xliff:document:1.2 xliff-core-1.2-transitional.xsd">
  <file datatype="xml" source-language="en" target-language="de" original="../WorkspacesResources.resx">
    <body>
      <trans-unit id="Adding_analyzer_config_documents_is_not_supported">
        <source>Adding analyzer config documents is not supported.</source>
        <target state="new">Adding analyzer config documents is not supported.</target>
        <note />
      </trans-unit>
      <trans-unit id="An_error_occurred_while_reading_the_specified_configuration_file_colon_0">
        <source>An error occurred while reading the specified configuration file: {0}</source>
        <target state="translated">Beim Lesen der angegebenen Konfigurationsdatei ist ein Fehler aufgetreten: {0}</target>
        <note />
      </trans-unit>
      <trans-unit id="CSharp_files">
        <source>C# files</source>
        <target state="translated">C#-Dateien</target>
        <note />
      </trans-unit>
      <trans-unit id="Changing_analyzer_config_documents_is_not_supported">
        <source>Changing analyzer config documents is not supported.</source>
        <target state="new">Changing analyzer config documents is not supported.</target>
        <note />
      </trans-unit>
      <trans-unit id="Changing_document_0_is_not_supported">
        <source>Changing document '{0}' is not supported.</source>
        <target state="translated">Das Ändern des Dokuments "{0}" wird nicht unterstützt.</target>
        <note />
      </trans-unit>
      <trans-unit id="Comments_not_allowed">
        <source>Comments not allowed</source>
        <target state="new">Comments not allowed</target>
        <note />
      </trans-unit>
      <trans-unit id="Constructors_not_allowed">
        <source>Constructors not allowed</source>
        <target state="new">Constructors not allowed</target>
        <note />
      </trans-unit>
      <trans-unit id="Core_EditorConfig_Options">
        <source>Core EditorConfig Options</source>
        <target state="translated">Wichtige EditorConfig-Optionen</target>
        <note />
      </trans-unit>
      <trans-unit id="DateTimeKind_must_be_Utc">
        <source>DateTimeKind must be Utc</source>
        <target state="translated">"DateTimeKind" muss UTC sein.</target>
        <note />
      </trans-unit>
      <trans-unit id="Enable_JSON_editor_features">
        <source>Enable JSON editor features</source>
        <target state="new">Enable JSON editor features</target>
        <note />
      </trans-unit>
      <trans-unit id="Error_parsing_comment">
        <source>Error parsing comment</source>
        <target state="new">Error parsing comment</target>
        <note />
      </trans-unit>
      <trans-unit id="Expression_level_preferences">
        <source>Expression-level preferences</source>
        <target state="translated">Einstellungen für Ausdrucksebene</target>
        <note />
      </trans-unit>
      <trans-unit id="Field_preferences">
        <source>Field preferences</source>
        <target state="translated">Einstellungen für Felder</target>
        <note />
      </trans-unit>
      <trans-unit id="Illegal_string_character">
        <source>Illegal string character</source>
        <target state="new">Illegal string character</target>
        <note />
      </trans-unit>
      <trans-unit id="Illegal_whitespace_character">
        <source>Illegal whitespace character</source>
        <target state="new">Illegal whitespace character</target>
        <note />
      </trans-unit>
      <trans-unit id="Indentation_and_spacing">
        <source>Indentation and spacing</source>
        <target state="translated">Einzüge und Abstände</target>
        <note />
      </trans-unit>
      <trans-unit id="Invalid_constructor_name">
        <source>Invalid constructor name</source>
        <target state="new">Invalid constructor name</target>
        <note />
      </trans-unit>
      <trans-unit id="Invalid_escape_sequence">
        <source>Invalid escape sequence</source>
        <target state="new">Invalid escape sequence</target>
        <note />
      </trans-unit>
      <trans-unit id="Invalid_number">
        <source>Invalid number</source>
        <target state="new">Invalid number</target>
        <note />
      </trans-unit>
      <trans-unit id="Invalid_property_name">
        <source>Invalid property name</source>
        <target state="new">Invalid property name</target>
        <note />
      </trans-unit>
      <trans-unit id="JSON_issue_0">
        <source>JSON issue: {0}</source>
        <target state="new">JSON issue: {0}</target>
        <note />
      </trans-unit>
      <trans-unit id="Language_keywords_vs_BCL_types_preferences">
        <source>Language keywords vs BCL types preferences</source>
        <target state="translated">Einstellungen für Sprachschlüsselwörter und BCL-Typen</target>
        <note />
      </trans-unit>
      <trans-unit id="Missing_property_value">
        <source>Missing property value</source>
        <target state="new">Missing property value</target>
        <note />
      </trans-unit>
      <trans-unit id="Modifier_preferences">
        <source>Modifier preferences</source>
        <target state="translated">Einstellungen für Modifizierer</target>
        <note />
      </trans-unit>
<<<<<<< HEAD
      <trans-unit id="Name_expected">
        <source>Name expected</source>
        <target state="new">Name expected</target>
        <note />
      </trans-unit>
      <trans-unit id="Nested_properties_not_allowed">
        <source>Nested properties not allowed</source>
        <target state="new">Nested properties not allowed</target>
=======
      <trans-unit id="Naming_rules">
        <source>Naming rules</source>
        <target state="new">Naming rules</target>
        <note />
      </trans-unit>
      <trans-unit id="Naming_styles">
        <source>Naming styles</source>
        <target state="new">Naming styles</target>
>>>>>>> 0e0f625f
        <note />
      </trans-unit>
      <trans-unit id="New_line_preferences">
        <source>New line preferences</source>
        <target state="translated">Einstellungen für neue Zeilen</target>
        <note />
      </trans-unit>
      <trans-unit id="Only_properties_allowed_in_an_object">
        <source>Only properties allowed in an object</source>
        <target state="new">Only properties allowed in an object</target>
        <note />
      </trans-unit>
      <trans-unit id="Organize_usings">
        <source>Organize usings</source>
        <target state="translated">Using-Direktiven organisieren</target>
        <note />
      </trans-unit>
      <trans-unit id="Parentheses_preferences">
        <source>Parentheses preferences</source>
        <target state="translated">Einstellungen für Klammern</target>
        <note />
      </trans-unit>
      <trans-unit id="Prefix_0_does_not_match_expected_prefix_1">
        <source>Prefix '{0}' does not match expected prefix '{1}'</source>
        <target state="translated">Das Präfix "{0}" entspricht nicht dem erwarteten Präfix "{1}".</target>
        <note />
      </trans-unit>
      <trans-unit id="Prefix_0_is_not_expected">
        <source>Prefix '{0}' is not expected</source>
        <target state="translated">Das Präfix "{0}" wurde nicht erwartet.</target>
        <note />
      </trans-unit>
      <trans-unit id="Probable_JSON_string_detected">
        <source>Probable JSON string detected</source>
        <target state="new">Probable JSON string detected</target>
        <note />
      </trans-unit>
      <trans-unit id="Properties_not_allowed_in_an_array">
        <source>Properties not allowed in an array</source>
        <target state="new">Properties not allowed in an array</target>
        <note />
      </trans-unit>
      <trans-unit id="Property_name_must_be_a_string">
        <source>Property name must be a string</source>
        <target state="new">Property name must be a string</target>
        <note />
      </trans-unit>
      <trans-unit id="Refactoring_Only">
        <source>Refactoring Only</source>
        <target state="translated">Nur Refactoring</target>
        <note />
      </trans-unit>
      <trans-unit id="Regex_all_control_characters_long">
        <source>All control characters. This includes the Cc, Cf, Cs, Co, and Cn categories.</source>
        <target state="new">All control characters. This includes the Cc, Cf, Cs, Co, and Cn categories.</target>
        <note />
      </trans-unit>
      <trans-unit id="Regex_all_control_characters_short">
        <source>all control characters</source>
        <target state="new">all control characters</target>
        <note />
      </trans-unit>
      <trans-unit id="Regex_all_diacritic_marks_long">
        <source>All diacritic marks. This includes the Mn, Mc, and Me categories.</source>
        <target state="new">All diacritic marks. This includes the Mn, Mc, and Me categories.</target>
        <note />
      </trans-unit>
      <trans-unit id="Regex_all_diacritic_marks_short">
        <source>all diacritic marks</source>
        <target state="new">all diacritic marks</target>
        <note />
      </trans-unit>
      <trans-unit id="Regex_all_letter_characters_long">
        <source>All letter characters. This includes the Lu, Ll, Lt, Lm, and Lo characters.</source>
        <target state="new">All letter characters. This includes the Lu, Ll, Lt, Lm, and Lo characters.</target>
        <note />
      </trans-unit>
      <trans-unit id="Regex_all_letter_characters_short">
        <source>all letter characters</source>
        <target state="new">all letter characters</target>
        <note />
      </trans-unit>
      <trans-unit id="Regex_all_numbers_long">
        <source>All numbers. This includes the Nd, Nl, and No categories.</source>
        <target state="new">All numbers. This includes the Nd, Nl, and No categories.</target>
        <note />
      </trans-unit>
      <trans-unit id="Regex_all_numbers_short">
        <source>all numbers</source>
        <target state="new">all numbers</target>
        <note />
      </trans-unit>
      <trans-unit id="Regex_all_punctuation_characters_long">
        <source>All punctuation characters. This includes the Pc, Pd, Ps, Pe, Pi, Pf, and Po categories.</source>
        <target state="new">All punctuation characters. This includes the Pc, Pd, Ps, Pe, Pi, Pf, and Po categories.</target>
        <note />
      </trans-unit>
      <trans-unit id="Regex_all_punctuation_characters_short">
        <source>all punctuation characters</source>
        <target state="new">all punctuation characters</target>
        <note />
      </trans-unit>
      <trans-unit id="Regex_all_separator_characters_long">
        <source>All separator characters. This includes the Zs, Zl, and Zp categories.</source>
        <target state="new">All separator characters. This includes the Zs, Zl, and Zp categories.</target>
        <note />
      </trans-unit>
      <trans-unit id="Regex_all_separator_characters_short">
        <source>all separator characters</source>
        <target state="new">all separator characters</target>
        <note />
      </trans-unit>
      <trans-unit id="Regex_all_symbols_long">
        <source>All symbols. This includes the Sm, Sc, Sk, and So categories.</source>
        <target state="new">All symbols. This includes the Sm, Sc, Sk, and So categories.</target>
        <note />
      </trans-unit>
      <trans-unit id="Regex_all_symbols_short">
        <source>all symbols</source>
        <target state="new">all symbols</target>
        <note />
      </trans-unit>
      <trans-unit id="Regex_alternation_long">
        <source>You can use the vertical bar (|) character to match any one of a series of patterns, where the | character separates each pattern.</source>
        <target state="new">You can use the vertical bar (|) character to match any one of a series of patterns, where the | character separates each pattern.</target>
        <note />
      </trans-unit>
      <trans-unit id="Regex_alternation_short">
        <source>alternation</source>
        <target state="new">alternation</target>
        <note />
      </trans-unit>
      <trans-unit id="Regex_any_character_group_long">
        <source>The period character (.) matches any character except \n (the newline character, \u000A).  If a regular expression pattern is modified by the RegexOptions.Singleline option, or if the portion of the pattern that contains the . character class is modified by the 's' option, . matches any character.</source>
        <target state="new">The period character (.) matches any character except \n (the newline character, \u000A).  If a regular expression pattern is modified by the RegexOptions.Singleline option, or if the portion of the pattern that contains the . character class is modified by the 's' option, . matches any character.</target>
        <note />
      </trans-unit>
      <trans-unit id="Regex_any_character_group_short">
        <source>any character</source>
        <target state="new">any character</target>
        <note />
      </trans-unit>
      <trans-unit id="Regex_backspace_character_long">
        <source>Matches a backspace character, \u0008</source>
        <target state="new">Matches a backspace character, \u0008</target>
        <note />
      </trans-unit>
      <trans-unit id="Regex_backspace_character_short">
        <source>backspace character</source>
        <target state="new">backspace character</target>
        <note />
      </trans-unit>
      <trans-unit id="Regex_balancing_group_long">
        <source>A balancing group definition deletes the definition of a previously defined group and stores, in the current group, the interval between the previously defined group and the current group.
    
'name1' is the current group (optional), 'name2' is a previously defined group, and 'subexpression' is any valid regular expression pattern. The balancing group definition deletes the definition of name2 and stores the interval between name2 and name1 in name1. If no name2 group is defined, the match backtracks. Because deleting the last definition of name2 reveals the previous definition of name2, this construct lets you use the stack of captures for group name2 as a counter for keeping track of nested constructs such as parentheses or opening and closing brackets.

The balancing group definition uses 'name2' as a stack. The beginning character of each nested construct is placed in the group and in its Group.Captures collection. When the closing character is matched, its corresponding opening character is removed from the group, and the Captures collection is decreased by one. After the opening and closing characters of all nested constructs have been matched, 'name1' is empty.</source>
        <target state="new">A balancing group definition deletes the definition of a previously defined group and stores, in the current group, the interval between the previously defined group and the current group.
    
'name1' is the current group (optional), 'name2' is a previously defined group, and 'subexpression' is any valid regular expression pattern. The balancing group definition deletes the definition of name2 and stores the interval between name2 and name1 in name1. If no name2 group is defined, the match backtracks. Because deleting the last definition of name2 reveals the previous definition of name2, this construct lets you use the stack of captures for group name2 as a counter for keeping track of nested constructs such as parentheses or opening and closing brackets.

The balancing group definition uses 'name2' as a stack. The beginning character of each nested construct is placed in the group and in its Group.Captures collection. When the closing character is matched, its corresponding opening character is removed from the group, and the Captures collection is decreased by one. After the opening and closing characters of all nested constructs have been matched, 'name1' is empty.</target>
        <note />
      </trans-unit>
      <trans-unit id="Regex_balancing_group_short">
        <source>balancing group</source>
        <target state="new">balancing group</target>
        <note />
      </trans-unit>
      <trans-unit id="Regex_base_group">
        <source>base-group</source>
        <target state="new">base-group</target>
        <note />
      </trans-unit>
      <trans-unit id="Regex_bell_character_long">
        <source>Matches a bell (alarm) character, \u0007</source>
        <target state="new">Matches a bell (alarm) character, \u0007</target>
        <note />
      </trans-unit>
      <trans-unit id="Regex_bell_character_short">
        <source>bell character</source>
        <target state="new">bell character</target>
        <note />
      </trans-unit>
      <trans-unit id="Regex_carriage_return_character_long">
        <source>Matches a carriage-return character, \u000D.  Note that \r is not equivalent to the newline character, \n.</source>
        <target state="new">Matches a carriage-return character, \u000D.  Note that \r is not equivalent to the newline character, \n.</target>
        <note />
      </trans-unit>
      <trans-unit id="Regex_carriage_return_character_short">
        <source>carriage-return character</source>
        <target state="new">carriage-return character</target>
        <note />
      </trans-unit>
      <trans-unit id="Regex_character_class_subtraction_long">
        <source>Character class subtraction yields a set of characters that is the result of excluding the characters in one character class from another character class.

'base_group' is a positive or negative character group or range. The 'excluded_group' component is another positive or negative character group, or another character class subtraction expression (that is, you can nest character class subtraction expressions).</source>
        <target state="new">Character class subtraction yields a set of characters that is the result of excluding the characters in one character class from another character class.

'base_group' is a positive or negative character group or range. The 'excluded_group' component is another positive or negative character group, or another character class subtraction expression (that is, you can nest character class subtraction expressions).</target>
        <note />
      </trans-unit>
      <trans-unit id="Regex_character_class_subtraction_short">
        <source>character class subtraction</source>
        <target state="new">character class subtraction</target>
        <note />
      </trans-unit>
      <trans-unit id="Regex_character_group">
        <source>character-group</source>
        <target state="new">character-group</target>
        <note />
      </trans-unit>
      <trans-unit id="Regex_comment">
        <source>comment</source>
        <target state="new">comment</target>
        <note />
      </trans-unit>
      <trans-unit id="Regex_conditional_expression_match_long">
        <source>This language element attempts to match one of two patterns depending on whether it can match an initial pattern.

'expression' is the initial pattern to match, 'yes' is the pattern to match if expression is matched, and 'no' is the optional pattern to match if expression is not matched.</source>
        <target state="new">This language element attempts to match one of two patterns depending on whether it can match an initial pattern.

'expression' is the initial pattern to match, 'yes' is the pattern to match if expression is matched, and 'no' is the optional pattern to match if expression is not matched.</target>
        <note />
      </trans-unit>
      <trans-unit id="Regex_conditional_expression_match_short">
        <source>conditional expression match</source>
        <target state="new">conditional expression match</target>
        <note />
      </trans-unit>
      <trans-unit id="Regex_conditional_group_match_long">
        <source>This language element attempts to match one of two patterns depending on whether it has matched a specified capturing group.

'name' is the name (or number) of a capturing group, 'yes' is the expression to match if 'name' (or 'number') has a match, and 'no' is the optional expression to match if it does not.</source>
        <target state="new">This language element attempts to match one of two patterns depending on whether it has matched a specified capturing group.

'name' is the name (or number) of a capturing group, 'yes' is the expression to match if 'name' (or 'number') has a match, and 'no' is the optional expression to match if it does not.</target>
        <note />
      </trans-unit>
      <trans-unit id="Regex_conditional_group_match_short">
        <source>conditional group match</source>
        <target state="new">conditional group match</target>
        <note />
      </trans-unit>
      <trans-unit id="Regex_contiguous_matches_long">
        <source>The \G anchor specifies that a match must occur at the point where the previous match ended. When you use this anchor with the Regex.Matches or Match.NextMatch method, it ensures that all matches are contiguous.</source>
        <target state="new">The \G anchor specifies that a match must occur at the point where the previous match ended. When you use this anchor with the Regex.Matches or Match.NextMatch method, it ensures that all matches are contiguous.</target>
        <note />
      </trans-unit>
      <trans-unit id="Regex_contiguous_matches_short">
        <source>contiguous matches</source>
        <target state="new">contiguous matches</target>
        <note />
      </trans-unit>
      <trans-unit id="Regex_control_character_long">
        <source>Matches an ASCII control character, where X is the letter of the control character. For example, \cC is CTRL-C.</source>
        <target state="new">Matches an ASCII control character, where X is the letter of the control character. For example, \cC is CTRL-C.</target>
        <note />
      </trans-unit>
      <trans-unit id="Regex_control_character_short">
        <source>control character</source>
        <target state="new">control character</target>
        <note />
      </trans-unit>
      <trans-unit id="Regex_decimal_digit_character_long">
        <source>\d matches any decimal digit. It is equivalent to the \p{Nd} regular expression pattern, which includes the standard decimal digits 0-9 as well as the decimal digits of a number of other character sets.

If ECMAScript-compliant behavior is specified, \d is equivalent to [0-9]</source>
        <target state="new">\d matches any decimal digit. It is equivalent to the \p{Nd} regular expression pattern, which includes the standard decimal digits 0-9 as well as the decimal digits of a number of other character sets.

If ECMAScript-compliant behavior is specified, \d is equivalent to [0-9]</target>
        <note />
      </trans-unit>
      <trans-unit id="Regex_decimal_digit_character_short">
        <source>decimal-digit character</source>
        <target state="new">decimal-digit character</target>
        <note />
      </trans-unit>
      <trans-unit id="Regex_end_of_line_comment_long">
        <source>A number sign (#) marks an x-mode comment, which starts at the unescaped # character at the end of the regular expression pattern and continues until the end of the line. To use this construct, you must either enable the x option (through inline options) or supply the RegexOptions.IgnorePatternWhitespace value to the option parameter when instantiating the Regex object or calling a static Regex method.</source>
        <target state="new">A number sign (#) marks an x-mode comment, which starts at the unescaped # character at the end of the regular expression pattern and continues until the end of the line. To use this construct, you must either enable the x option (through inline options) or supply the RegexOptions.IgnorePatternWhitespace value to the option parameter when instantiating the Regex object or calling a static Regex method.</target>
        <note />
      </trans-unit>
      <trans-unit id="Regex_end_of_line_comment_short">
        <source>end-of-line comment</source>
        <target state="new">end-of-line comment</target>
        <note />
      </trans-unit>
      <trans-unit id="Regex_end_of_string_only_long">
        <source>The \z anchor specifies that a match must occur at the end of the input string. Like the $ language element, \z ignores the RegexOptions.Multiline option. Unlike the \Z language element, \z does not match a \n character at the end of a string. Therefore, it can only match the last line of the input string.</source>
        <target state="new">The \z anchor specifies that a match must occur at the end of the input string. Like the $ language element, \z ignores the RegexOptions.Multiline option. Unlike the \Z language element, \z does not match a \n character at the end of a string. Therefore, it can only match the last line of the input string.</target>
        <note />
      </trans-unit>
      <trans-unit id="Regex_end_of_string_only_short">
        <source>end of string only</source>
        <target state="new">end of string only</target>
        <note />
      </trans-unit>
      <trans-unit id="Regex_end_of_string_or_before_ending_newline_long">
        <source>The \Z anchor specifies that a match must occur at the end of the input string, or before \n at the end of the input string. It is identical to the $ anchor, except that \Z ignores the RegexOptions.Multiline option. Therefore, in a multiline string, it can only match the end of the last line, or the last line before \n.

The \Z anchor matches \n but does not match \r\n (the CR/LF character combination). To match CR/LF, include \r?\Z in the regular expression pattern.</source>
        <target state="new">The \Z anchor specifies that a match must occur at the end of the input string, or before \n at the end of the input string. It is identical to the $ anchor, except that \Z ignores the RegexOptions.Multiline option. Therefore, in a multiline string, it can only match the end of the last line, or the last line before \n.

The \Z anchor matches \n but does not match \r\n (the CR/LF character combination). To match CR/LF, include \r?\Z in the regular expression pattern.</target>
        <note />
      </trans-unit>
      <trans-unit id="Regex_end_of_string_or_before_ending_newline_short">
        <source>end of string or before ending newline</source>
        <target state="new">end of string or before ending newline</target>
        <note />
      </trans-unit>
      <trans-unit id="Regex_end_of_string_or_line_long">
        <source>The $ anchor specifies that the preceding pattern must occur at the end of the input string, or before \n at the end of the input string. If you use $ with the RegexOptions.Multiline option, the match can also occur at the end of a line.

The $ anchor matches \n but does not match \r\n (the combination of carriage return and newline characters, or CR/LF). To match the CR/LF character combination, include \r?$ in the regular expression pattern.</source>
        <target state="new">The $ anchor specifies that the preceding pattern must occur at the end of the input string, or before \n at the end of the input string. If you use $ with the RegexOptions.Multiline option, the match can also occur at the end of a line.

The $ anchor matches \n but does not match \r\n (the combination of carriage return and newline characters, or CR/LF). To match the CR/LF character combination, include \r?$ in the regular expression pattern.</target>
        <note />
      </trans-unit>
      <trans-unit id="Regex_end_of_string_or_line_short">
        <source>end of string or line</source>
        <target state="new">end of string or line</target>
        <note />
      </trans-unit>
      <trans-unit id="Regex_escape_character_long">
        <source>Matches an escape character, \u001B</source>
        <target state="new">Matches an escape character, \u001B</target>
        <note />
      </trans-unit>
      <trans-unit id="Regex_escape_character_short">
        <source>escape character</source>
        <target state="new">escape character</target>
        <note />
      </trans-unit>
      <trans-unit id="Regex_excluded_group">
        <source>excluded-group</source>
        <target state="new">excluded-group</target>
        <note />
      </trans-unit>
      <trans-unit id="Regex_expression">
        <source>expression</source>
        <target state="new">expression</target>
        <note />
      </trans-unit>
      <trans-unit id="Regex_form_feed_character_long">
        <source>Matches a form-feed character, \u000C</source>
        <target state="new">Matches a form-feed character, \u000C</target>
        <note />
      </trans-unit>
      <trans-unit id="Regex_form_feed_character_short">
        <source>form-feed character</source>
        <target state="new">form-feed character</target>
        <note />
      </trans-unit>
      <trans-unit id="Regex_group_options_long">
        <source>This grouping construct applies or disables the specified options within a subexpression. The options to enable are specified after the question mark, and the options to disable after the minus sign. The allowed options are:

    i	Use case-insensitive matching.
    m	Use multiline mode, where ^ and $ match the beginning and end of each line
	(instead of the beginning and end of the input string).
    s	Use single-line mode, where the period (.) matches every character
	(instead of every character except \n).
    n	Do not capture unnamed groups. The only valid captures are explicitly
	named or numbered groups of the form (?&lt;name&gt; subexpression).
    x	Exclude unescaped white space from the pattern, and enable comments
	after a number sign (#).</source>
        <target state="new">This grouping construct applies or disables the specified options within a subexpression. The options to enable are specified after the question mark, and the options to disable after the minus sign. The allowed options are:

    i	Use case-insensitive matching.
    m	Use multiline mode, where ^ and $ match the beginning and end of each line
	(instead of the beginning and end of the input string).
    s	Use single-line mode, where the period (.) matches every character
	(instead of every character except \n).
    n	Do not capture unnamed groups. The only valid captures are explicitly
	named or numbered groups of the form (?&lt;name&gt; subexpression).
    x	Exclude unescaped white space from the pattern, and enable comments
	after a number sign (#).</target>
        <note />
      </trans-unit>
      <trans-unit id="Regex_group_options_short">
        <source>group options</source>
        <target state="new">group options</target>
        <note />
      </trans-unit>
      <trans-unit id="Regex_hexadecimal_escape_long">
        <source>Matches an ASCII character, where ## is a two-digit hexadecimal character code.</source>
        <target state="new">Matches an ASCII character, where ## is a two-digit hexadecimal character code.</target>
        <note />
      </trans-unit>
      <trans-unit id="Regex_hexadecimal_escape_short">
        <source>hexidecimal escape</source>
        <target state="new">hexidecimal escape</target>
        <note />
      </trans-unit>
      <trans-unit id="Regex_inline_comment_long">
        <source>The (?# comment) construct lets you include an inline comment in a regular expression. The regular expression engine does not use any part of the comment in pattern matching, although the comment is included in the string that is returned by the Regex.ToString method. The comment ends at the first closing parenthesis.</source>
        <target state="new">The (?# comment) construct lets you include an inline comment in a regular expression. The regular expression engine does not use any part of the comment in pattern matching, although the comment is included in the string that is returned by the Regex.ToString method. The comment ends at the first closing parenthesis.</target>
        <note />
      </trans-unit>
      <trans-unit id="Regex_inline_comment_short">
        <source>inline comment</source>
        <target state="new">inline comment</target>
        <note />
      </trans-unit>
      <trans-unit id="Regex_inline_options_long">
        <source>Enables or disables specific pattern matching options for the remainder of a regular expression. The options to enable are specified after the question mark, and the options to disable after the minus sign. The allowed options are:

    i	Use case-insensitive matching.
    m	Use multiline mode, where ^ and $ match the beginning and end of each line
	(instead of the beginning and end of the input string).
    s	Use single-line mode, where the period (.) matches every character
	(instead of every character except \n).
    n	Do not capture unnamed groups. The only valid captures are explicitly named
	or numbered groups of the form (?&lt;name&gt; subexpression).
    x	Exclude unescaped white space from the pattern, and enable comments
	after a number sign (#).</source>
        <target state="new">Enables or disables specific pattern matching options for the remainder of a regular expression. The options to enable are specified after the question mark, and the options to disable after the minus sign. The allowed options are:

    i	Use case-insensitive matching.
    m	Use multiline mode, where ^ and $ match the beginning and end of each line
	(instead of the beginning and end of the input string).
    s	Use single-line mode, where the period (.) matches every character
	(instead of every character except \n).
    n	Do not capture unnamed groups. The only valid captures are explicitly named
	or numbered groups of the form (?&lt;name&gt; subexpression).
    x	Exclude unescaped white space from the pattern, and enable comments
	after a number sign (#).</target>
        <note />
      </trans-unit>
      <trans-unit id="Regex_inline_options_short">
        <source>inline options</source>
        <target state="new">inline options</target>
        <note />
      </trans-unit>
      <trans-unit id="Regex_letter_lowercase">
        <source>letter, lowercase</source>
        <target state="new">letter, lowercase</target>
        <note />
      </trans-unit>
      <trans-unit id="Regex_letter_modifier">
        <source>letter, modifier</source>
        <target state="new">letter, modifier</target>
        <note />
      </trans-unit>
      <trans-unit id="Regex_letter_other">
        <source>letter, other</source>
        <target state="new">letter, other</target>
        <note />
      </trans-unit>
      <trans-unit id="Regex_letter_titlecase">
        <source>letter, titlecase</source>
        <target state="new">letter, titlecase</target>
        <note />
      </trans-unit>
      <trans-unit id="Regex_letter_uppercase">
        <source>letter, uppercase</source>
        <target state="new">letter, uppercase</target>
        <note />
      </trans-unit>
      <trans-unit id="Regex_mark_enclosing">
        <source>mark, enclosing</source>
        <target state="new">mark, enclosing</target>
        <note />
      </trans-unit>
      <trans-unit id="Regex_mark_nonspacing">
        <source>mark, nonspacing</source>
        <target state="new">mark, nonspacing</target>
        <note />
      </trans-unit>
      <trans-unit id="Regex_mark_spacing_combining">
        <source>mark, spacing combining</source>
        <target state="new">mark, spacing combining</target>
        <note />
      </trans-unit>
      <trans-unit id="Regex_match_at_least_n_times_lazy_long">
        <source>The {n,}? quantifier matches the preceding element at least n times, where n is any integer, but as few times as possible. It is the lazy counterpart of the greedy quantifier {n,}</source>
        <target state="new">The {n,}? quantifier matches the preceding element at least n times, where n is any integer, but as few times as possible. It is the lazy counterpart of the greedy quantifier {n,}</target>
        <note />
      </trans-unit>
      <trans-unit id="Regex_match_at_least_n_times_lazy_short">
        <source>match at least 'n' times (lazy)</source>
        <target state="new">match at least 'n' times (lazy)</target>
        <note />
      </trans-unit>
      <trans-unit id="Regex_match_at_least_n_times_long">
        <source>The {n,} quantifier matches the preceding element at least n times, where n is any integer. {n,} is a greedy quantifier whose lazy equivalent is {n,}?</source>
        <target state="new">The {n,} quantifier matches the preceding element at least n times, where n is any integer. {n,} is a greedy quantifier whose lazy equivalent is {n,}?</target>
        <note />
      </trans-unit>
      <trans-unit id="Regex_match_at_least_n_times_short">
        <source>match at least 'n' times</source>
        <target state="new">match at least 'n' times</target>
        <note />
      </trans-unit>
      <trans-unit id="Regex_match_between_m_and_n_times_lazy_long">
        <source>The {n,m}? quantifier matches the preceding element between n and m times, where n and m are integers, but as few times as possible. It is the lazy counterpart of the greedy quantifier {n,m}</source>
        <target state="new">The {n,m}? quantifier matches the preceding element between n and m times, where n and m are integers, but as few times as possible. It is the lazy counterpart of the greedy quantifier {n,m}</target>
        <note />
      </trans-unit>
      <trans-unit id="Regex_match_between_m_and_n_times_lazy_short">
        <source>match at least 'n' times (lazy)</source>
        <target state="new">match at least 'n' times (lazy)</target>
        <note />
      </trans-unit>
      <trans-unit id="Regex_match_between_m_and_n_times_long">
        <source>The {n,m} quantifier matches the preceding element at least n times, but no more than m times, where n and m are integers. {n,m} is a greedy quantifier whose lazy equivalent is {n,m}?</source>
        <target state="new">The {n,m} quantifier matches the preceding element at least n times, but no more than m times, where n and m are integers. {n,m} is a greedy quantifier whose lazy equivalent is {n,m}?</target>
        <note />
      </trans-unit>
      <trans-unit id="Regex_match_between_m_and_n_times_short">
        <source>match between 'm' and 'n' times</source>
        <target state="new">match between 'm' and 'n' times</target>
        <note />
      </trans-unit>
      <trans-unit id="Regex_match_exactly_n_times_lazy_long">
        <source>The {n}? quantifier matches the preceding element exactly n times, where n is any integer. It is the lazy counterpart of the greedy quantifier {n}+</source>
        <target state="new">The {n}? quantifier matches the preceding element exactly n times, where n is any integer. It is the lazy counterpart of the greedy quantifier {n}+</target>
        <note />
      </trans-unit>
      <trans-unit id="Regex_match_exactly_n_times_lazy_short">
        <source>match exactly 'n' times (lazy)</source>
        <target state="new">match exactly 'n' times (lazy)</target>
        <note />
      </trans-unit>
      <trans-unit id="Regex_match_exactly_n_times_long">
        <source>The {n} quantifier matches the preceding element exactly n times, where n is any integer. {n} is a greedy quantifier whose lazy equivalent is {n}?</source>
        <target state="new">The {n} quantifier matches the preceding element exactly n times, where n is any integer. {n} is a greedy quantifier whose lazy equivalent is {n}?</target>
        <note />
      </trans-unit>
      <trans-unit id="Regex_match_exactly_n_times_short">
        <source>match exactly 'n' times</source>
        <target state="new">match exactly 'n' times</target>
        <note />
      </trans-unit>
      <trans-unit id="Regex_match_one_or_more_times_lazy_long">
        <source>The +? quantifier matches the preceding element one or more times, but as few times as possible. It is the lazy counterpart of the greedy quantifier +</source>
        <target state="new">The +? quantifier matches the preceding element one or more times, but as few times as possible. It is the lazy counterpart of the greedy quantifier +</target>
        <note />
      </trans-unit>
      <trans-unit id="Regex_match_one_or_more_times_lazy_short">
        <source>match one or more times (lazy)</source>
        <target state="new">match one or more times (lazy)</target>
        <note />
      </trans-unit>
      <trans-unit id="Regex_match_one_or_more_times_long">
        <source>The + quantifier matches the preceding element one or more times. It is equivalent to the {1,} quantifier. + is a greedy quantifier whose lazy equivalent is +?.</source>
        <target state="new">The + quantifier matches the preceding element one or more times. It is equivalent to the {1,} quantifier. + is a greedy quantifier whose lazy equivalent is +?.</target>
        <note />
      </trans-unit>
      <trans-unit id="Regex_match_one_or_more_times_short">
        <source>match one or more times</source>
        <target state="new">match one or more times</target>
        <note />
      </trans-unit>
      <trans-unit id="Regex_match_zero_or_more_times_lazy_long">
        <source>The *? quantifier matches the preceding element zero or more times, but as few times as possible. It is the lazy counterpart of the greedy quantifier *</source>
        <target state="new">The *? quantifier matches the preceding element zero or more times, but as few times as possible. It is the lazy counterpart of the greedy quantifier *</target>
        <note />
      </trans-unit>
      <trans-unit id="Regex_match_zero_or_more_times_lazy_short">
        <source>match zero or more times (lazy)</source>
        <target state="new">match zero or more times (lazy)</target>
        <note />
      </trans-unit>
      <trans-unit id="Regex_match_zero_or_more_times_long">
        <source>The * quantifier matches the preceding element zero or more times. It is equivalent to the {0,} quantifier. * is a greedy quantifier whose lazy equivalent is *?.</source>
        <target state="new">The * quantifier matches the preceding element zero or more times. It is equivalent to the {0,} quantifier. * is a greedy quantifier whose lazy equivalent is *?.</target>
        <note />
      </trans-unit>
      <trans-unit id="Regex_match_zero_or_more_times_short">
        <source>match zero or more times</source>
        <target state="new">match zero or more times</target>
        <note />
      </trans-unit>
      <trans-unit id="Regex_match_zero_or_one_time_lazy_long">
        <source>The ?? quantifier matches the preceding element zero or one time, but as few times as possible. It is the lazy counterpart of the greedy quantifier ?</source>
        <target state="new">The ?? quantifier matches the preceding element zero or one time, but as few times as possible. It is the lazy counterpart of the greedy quantifier ?</target>
        <note />
      </trans-unit>
      <trans-unit id="Regex_match_zero_or_one_time_lazy_short">
        <source>match zero or one time (lazy)</source>
        <target state="new">match zero or one time (lazy)</target>
        <note />
      </trans-unit>
      <trans-unit id="Regex_match_zero_or_one_time_long">
        <source>The ? quantifier matches the preceding element zero or one time. It is equivalent to the {0,1} quantifier. ? is a greedy quantifier whose lazy equivalent is ??.</source>
        <target state="new">The ? quantifier matches the preceding element zero or one time. It is equivalent to the {0,1} quantifier. ? is a greedy quantifier whose lazy equivalent is ??.</target>
        <note />
      </trans-unit>
      <trans-unit id="Regex_match_zero_or_one_time_short">
        <source>match zero or one time</source>
        <target state="new">match zero or one time</target>
        <note />
      </trans-unit>
      <trans-unit id="Regex_matched_subexpression_long">
        <source>This grouping construct captures a matched 'subexpression', where 'subexpression' is any valid regular expression pattern. Captures that use parentheses are numbered automatically from left to right based on the order of the opening parentheses in the regular expression, starting from one. The capture that is numbered zero is the text matched by the entire regular expression pattern.</source>
        <target state="new">This grouping construct captures a matched 'subexpression', where 'subexpression' is any valid regular expression pattern. Captures that use parentheses are numbered automatically from left to right based on the order of the opening parentheses in the regular expression, starting from one. The capture that is numbered zero is the text matched by the entire regular expression pattern.</target>
        <note />
      </trans-unit>
      <trans-unit id="Regex_matched_subexpression_short">
        <source>matched subexpression</source>
        <target state="new">matched subexpression</target>
        <note />
      </trans-unit>
      <trans-unit id="Regex_name">
        <source>name</source>
        <target state="new">name</target>
        <note />
      </trans-unit>
      <trans-unit id="Regex_name1">
        <source>name1</source>
        <target state="new">name1</target>
        <note />
      </trans-unit>
      <trans-unit id="Regex_name2">
        <source>name2</source>
        <target state="new">name2</target>
        <note />
      </trans-unit>
      <trans-unit id="Regex_name_or_number">
        <source>name-or-number</source>
        <target state="new">name-or-number</target>
        <note />
      </trans-unit>
      <trans-unit id="Regex_named_backreference_long">
        <source>A named or numbered backreference.

'name' is the name of a capturing group defined in the regular expression pattern.</source>
        <target state="new">A named or numbered backreference.

'name' is the name of a capturing group defined in the regular expression pattern.</target>
        <note />
      </trans-unit>
      <trans-unit id="Regex_named_backreference_short">
        <source>named backreference</source>
        <target state="new">named backreference</target>
        <note />
      </trans-unit>
      <trans-unit id="Regex_named_matched_subexpression_long">
        <source>Captures a matched subexpression and lets you access it by name or by number.

'name' is a valid group name, and 'subexpression' is any valid regular expression pattern. 'name' must not contain any punctuation characters and cannot begin with a number.

If the RegexOptions parameter of a regular expression pattern matching method includes the RegexOptions.ExplicitCapture flag, or if the n option is applied to this subexpression, the only way to capture a subexpression is to explicitly name capturing groups.</source>
        <target state="new">Captures a matched subexpression and lets you access it by name or by number.

'name' is a valid group name, and 'subexpression' is any valid regular expression pattern. 'name' must not contain any punctuation characters and cannot begin with a number.

If the RegexOptions parameter of a regular expression pattern matching method includes the RegexOptions.ExplicitCapture flag, or if the n option is applied to this subexpression, the only way to capture a subexpression is to explicitly name capturing groups.</target>
        <note />
      </trans-unit>
      <trans-unit id="Regex_named_matched_subexpression_short">
        <source>named matched subexpression</source>
        <target state="new">named matched subexpression</target>
        <note />
      </trans-unit>
      <trans-unit id="Regex_negative_character_group_long">
        <source>A negative character group specifies a list of characters that must not appear in an input string for a match to occur. The list of characters are specified individually.

Two or more character ranges can be concatenated. For example, to specify the range of decimal digits from "0" through "9", the range of lowercase letters from "a" through "f", and the range of uppercase letters from "A" through "F", use [0-9a-fA-F].</source>
        <target state="new">A negative character group specifies a list of characters that must not appear in an input string for a match to occur. The list of characters are specified individually.

Two or more character ranges can be concatenated. For example, to specify the range of decimal digits from "0" through "9", the range of lowercase letters from "a" through "f", and the range of uppercase letters from "A" through "F", use [0-9a-fA-F].</target>
        <note />
      </trans-unit>
      <trans-unit id="Regex_negative_character_group_short">
        <source>negative character group</source>
        <target state="new">negative character group</target>
        <note />
      </trans-unit>
      <trans-unit id="Regex_negative_character_range_long">
        <source>A negative character range specifies a list of characters that must not appear in an input string for a match to occur. 'firstCharacter' is the character that begins the range, and 'lastCharacter' is the character that ends the range.

Two or more character ranges can be concatenated. For example, to specify the range of decimal digits from "0" through "9", the range of lowercase letters from "a" through "f", and the range of uppercase letters from "A" through "F", use [0-9a-fA-F].</source>
        <target state="new">A negative character range specifies a list of characters that must not appear in an input string for a match to occur. 'firstCharacter' is the character that begins the range, and 'lastCharacter' is the character that ends the range.

Two or more character ranges can be concatenated. For example, to specify the range of decimal digits from "0" through "9", the range of lowercase letters from "a" through "f", and the range of uppercase letters from "A" through "F", use [0-9a-fA-F].</target>
        <note />
      </trans-unit>
      <trans-unit id="Regex_negative_character_range_short">
        <source>negative character range</source>
        <target state="new">negative character range</target>
        <note />
      </trans-unit>
      <trans-unit id="Regex_negative_unicode_category_long">
        <source>The regular expression construct \P{ name } matches any character that does not belong to a Unicode general category or named block, where name is the category abbreviation or named block name.</source>
        <target state="new">The regular expression construct \P{ name } matches any character that does not belong to a Unicode general category or named block, where name is the category abbreviation or named block name.</target>
        <note />
      </trans-unit>
      <trans-unit id="Regex_negative_unicode_category_short">
        <source>negative unicode category</source>
        <target state="new">negative unicode category</target>
        <note />
      </trans-unit>
      <trans-unit id="Regex_new_line_character_long">
        <source>Matches a new-line character, \u000A</source>
        <target state="new">Matches a new-line character, \u000A</target>
        <note />
      </trans-unit>
      <trans-unit id="Regex_new_line_character_short">
        <source>new-line character</source>
        <target state="new">new-line character</target>
        <note />
      </trans-unit>
      <trans-unit id="Regex_no">
        <source>no</source>
        <target state="new">no</target>
        <note />
      </trans-unit>
      <trans-unit id="Regex_non_digit_character_long">
        <source>\D matches any non-digit character. It is equivalent to the \P{Nd} regular expression pattern.

If ECMAScript-compliant behavior is specified, \D is equivalent to [^0-9]</source>
        <target state="new">\D matches any non-digit character. It is equivalent to the \P{Nd} regular expression pattern.

If ECMAScript-compliant behavior is specified, \D is equivalent to [^0-9]</target>
        <note />
      </trans-unit>
      <trans-unit id="Regex_non_digit_character_short">
        <source>non-digit character</source>
        <target state="new">non-digit character</target>
        <note />
      </trans-unit>
      <trans-unit id="Regex_non_white_space_character_long">
        <source>\S matches any non-white-space character. It is equivalent to the [^\f\n\r\t\v\x85\p{Z}] regular expression pattern, or the opposite of the regular expression pattern that is equivalent to \s, which matches white-space characters.

If ECMAScript-compliant behavior is specified, \S is equivalent to [^ \f\n\r\t\v]</source>
        <target state="new">\S matches any non-white-space character. It is equivalent to the [^\f\n\r\t\v\x85\p{Z}] regular expression pattern, or the opposite of the regular expression pattern that is equivalent to \s, which matches white-space characters.

If ECMAScript-compliant behavior is specified, \S is equivalent to [^ \f\n\r\t\v]</target>
        <note />
      </trans-unit>
      <trans-unit id="Regex_non_white_space_character_short">
        <source>non-white-space character</source>
        <target state="new">non-white-space character</target>
        <note />
      </trans-unit>
      <trans-unit id="Regex_non_word_boundary_long">
        <source>The \B anchor specifies that the match must not occur on a word boundary. It is the opposite of the \b anchor.</source>
        <target state="new">The \B anchor specifies that the match must not occur on a word boundary. It is the opposite of the \b anchor.</target>
        <note />
      </trans-unit>
      <trans-unit id="Regex_non_word_boundary_short">
        <source>non-word boundary</source>
        <target state="new">non-word boundary</target>
        <note />
      </trans-unit>
      <trans-unit id="Regex_non_word_character_long">
        <source>\W matches any non-word character. It matches any character except for those in the following Unicode categories:

    Ll	Letter, Lowercase
    Lu	Letter, Uppercase
    Lt	Letter, Titlecase
    Lo	Letter, Other
    Lm	Letter, Modifier
    Mn	Mark, Nonspacing
    Nd	Number, Decimal Digit
    Pc	Punctuation, Connector

If ECMAScript-compliant behavior is specified, \W is equivalent to [^a-zA-Z_0-9]</source>
        <target state="new">\W matches any non-word character. It matches any character except for those in the following Unicode categories:

    Ll	Letter, Lowercase
    Lu	Letter, Uppercase
    Lt	Letter, Titlecase
    Lo	Letter, Other
    Lm	Letter, Modifier
    Mn	Mark, Nonspacing
    Nd	Number, Decimal Digit
    Pc	Punctuation, Connector

If ECMAScript-compliant behavior is specified, \W is equivalent to [^a-zA-Z_0-9]</target>
        <note>Note: Ll, Lu, Lt, Lo, Lm, Mn, Nd, and Pc are all things that should not be localized. </note>
      </trans-unit>
      <trans-unit id="Regex_non_word_character_short">
        <source>non-word character</source>
        <target state="new">non-word character</target>
        <note />
      </trans-unit>
      <trans-unit id="Regex_nonbacktracking_subexpression_long">
        <source>This construct disables backtracking. The regular expression engine will match as many characters in the input string as it can. When no further match is possible, it will not backtrack to attempt alternate pattern matches. (That is, the subexpression matches only strings that would be matched by the subexpression alone; it does not attempt to match a string based on the subexpression and any subexpressions that follow it.)

This option is recommended if you know that backtracking will not succeed. Preventing the regular expression engine from performing unnecessary searching improves performance.</source>
        <target state="new">This construct disables backtracking. The regular expression engine will match as many characters in the input string as it can. When no further match is possible, it will not backtrack to attempt alternate pattern matches. (That is, the subexpression matches only strings that would be matched by the subexpression alone; it does not attempt to match a string based on the subexpression and any subexpressions that follow it.)

This option is recommended if you know that backtracking will not succeed. Preventing the regular expression engine from performing unnecessary searching improves performance.</target>
        <note />
      </trans-unit>
      <trans-unit id="Regex_nonbacktracking_subexpression_short">
        <source>nonbacktracking subexpression</source>
        <target state="new">nonbacktracking subexpression</target>
        <note />
      </trans-unit>
      <trans-unit id="Regex_noncapturing_group_long">
        <source>This construct does not capture the substring that is matched by a subexpression:

The noncapturing group construct is typically used when a quantifier is applied to a group, but the substrings captured by the group are of no interest.

If a regular expression includes nested grouping constructs, an outer noncapturing group construct does not apply to the inner nested group constructs.</source>
        <target state="new">This construct does not capture the substring that is matched by a subexpression:

The noncapturing group construct is typically used when a quantifier is applied to a group, but the substrings captured by the group are of no interest.

If a regular expression includes nested grouping constructs, an outer noncapturing group construct does not apply to the inner nested group constructs.</target>
        <note />
      </trans-unit>
      <trans-unit id="Regex_noncapturing_group_short">
        <source>noncapturing group</source>
        <target state="new">noncapturing group</target>
        <note />
      </trans-unit>
      <trans-unit id="Regex_number_decimal_digit">
        <source>number, decimal digit</source>
        <target state="new">number, decimal digit</target>
        <note />
      </trans-unit>
      <trans-unit id="Regex_number_letter">
        <source>number, letter</source>
        <target state="new">number, letter</target>
        <note />
      </trans-unit>
      <trans-unit id="Regex_number_other">
        <source>number, other</source>
        <target state="new">number, other</target>
        <note />
      </trans-unit>
      <trans-unit id="Regex_numbered_backreference_long">
        <source>A numbered backreference, where 'number' is the ordinal position of the capturing group in the regular expression. For example, \4 matches the contents of the fourth capturing group.

There is an ambiguity between octal escape codes (such as \16) and \number backreferences that use the same notation. If the ambiguity is a problem, you can use the \k&lt;name&gt; notation, which is unambiguous and cannot be confused with octal character codes. Similarly, hexadecimal codes such as \xdd are unambiguous and cannot be confused with backreferences.</source>
        <target state="new">A numbered backreference, where 'number' is the ordinal position of the capturing group in the regular expression. For example, \4 matches the contents of the fourth capturing group.

There is an ambiguity between octal escape codes (such as \16) and \number backreferences that use the same notation. If the ambiguity is a problem, you can use the \k&lt;name&gt; notation, which is unambiguous and cannot be confused with octal character codes. Similarly, hexadecimal codes such as \xdd are unambiguous and cannot be confused with backreferences.</target>
        <note />
      </trans-unit>
      <trans-unit id="Regex_numbered_backreference_short">
        <source>numbered backreference</source>
        <target state="new">numbered backreference</target>
        <note />
      </trans-unit>
      <trans-unit id="Regex_other_control">
        <source>other, control</source>
        <target state="new">other, control</target>
        <note />
      </trans-unit>
      <trans-unit id="Regex_other_format">
        <source>other, format</source>
        <target state="new">other, format</target>
        <note />
      </trans-unit>
      <trans-unit id="Regex_other_not_assigned">
        <source>other, not assigned</source>
        <target state="new">other, not assigned</target>
        <note />
      </trans-unit>
      <trans-unit id="Regex_other_private_use">
        <source>other, private use</source>
        <target state="new">other, private use</target>
        <note />
      </trans-unit>
      <trans-unit id="Regex_other_surrogate">
        <source>other, surrogate</source>
        <target state="new">other, surrogate</target>
        <note />
      </trans-unit>
      <trans-unit id="Regex_positive_character_group_long">
        <source>A positive character group specifies a list of characters, any one of which may appear in an input string for a match to occur.</source>
        <target state="new">A positive character group specifies a list of characters, any one of which may appear in an input string for a match to occur.</target>
        <note />
      </trans-unit>
      <trans-unit id="Regex_positive_character_group_short">
        <source>positive character group</source>
        <target state="new">positive character group</target>
        <note />
      </trans-unit>
      <trans-unit id="Regex_positive_character_range_long">
        <source>A positive character range specifies a range of characters, any one of which may appear in an input string for a match to occur.  'firstCharacter' is the character that begins the range and 'lastCharacter' is the character that ends the range. </source>
        <target state="new">A positive character range specifies a range of characters, any one of which may appear in an input string for a match to occur.  'firstCharacter' is the character that begins the range and 'lastCharacter' is the character that ends the range. </target>
        <note />
      </trans-unit>
      <trans-unit id="Regex_positive_character_range_short">
        <source>positive character range</source>
        <target state="new">positive character range</target>
        <note />
      </trans-unit>
      <trans-unit id="Regex_punctuation_close">
        <source>punctuation, close</source>
        <target state="new">punctuation, close</target>
        <note />
      </trans-unit>
      <trans-unit id="Regex_punctuation_connector">
        <source>punctuation, connector</source>
        <target state="new">punctuation, connector</target>
        <note />
      </trans-unit>
      <trans-unit id="Regex_punctuation_dash">
        <source>punctuation, dash</source>
        <target state="new">punctuation, dash</target>
        <note />
      </trans-unit>
      <trans-unit id="Regex_punctuation_final_quote">
        <source>punctuation, final quote</source>
        <target state="new">punctuation, final quote</target>
        <note />
      </trans-unit>
      <trans-unit id="Regex_punctuation_initial_quote">
        <source>punctuation, initial quote</source>
        <target state="new">punctuation, initial quote</target>
        <note />
      </trans-unit>
      <trans-unit id="Regex_punctuation_open">
        <source>punctuation, open</source>
        <target state="new">punctuation, open</target>
        <note />
      </trans-unit>
      <trans-unit id="Regex_punctuation_other">
        <source>punctuation, other</source>
        <target state="new">punctuation, other</target>
        <note />
      </trans-unit>
      <trans-unit id="Regex_separator_line">
        <source>separator, line</source>
        <target state="new">separator, line</target>
        <note />
      </trans-unit>
      <trans-unit id="Regex_separator_paragraph">
        <source>separator, paragraph</source>
        <target state="new">separator, paragraph</target>
        <note />
      </trans-unit>
      <trans-unit id="Regex_separator_space">
        <source>separator, space</source>
        <target state="new">separator, space</target>
        <note />
      </trans-unit>
      <trans-unit id="Regex_start_of_string_only_long">
        <source>The \A anchor specifies that a match must occur at the beginning of the input string. It is identical to the ^ anchor, except that \A ignores the RegexOptions.Multiline option. Therefore, it can only match the start of the first line in a multiline input string.</source>
        <target state="new">The \A anchor specifies that a match must occur at the beginning of the input string. It is identical to the ^ anchor, except that \A ignores the RegexOptions.Multiline option. Therefore, it can only match the start of the first line in a multiline input string.</target>
        <note />
      </trans-unit>
      <trans-unit id="Regex_start_of_string_only_short">
        <source>start of string only</source>
        <target state="new">start of string only</target>
        <note />
      </trans-unit>
      <trans-unit id="Regex_start_of_string_or_line_long">
        <source>The ^ anchor specifies that the following pattern must begin at the first character position of the string. If you use ^ with the RegexOptions.Multiline option, the match must occur at the beginning of each line.</source>
        <target state="new">The ^ anchor specifies that the following pattern must begin at the first character position of the string. If you use ^ with the RegexOptions.Multiline option, the match must occur at the beginning of each line.</target>
        <note />
      </trans-unit>
      <trans-unit id="Regex_start_of_string_or_line_short">
        <source>start of string or line</source>
        <target state="new">start of string or line</target>
        <note />
      </trans-unit>
      <trans-unit id="Regex_subexpression">
        <source>subexpression</source>
        <target state="new">subexpression</target>
        <note />
      </trans-unit>
      <trans-unit id="Regex_symbol_currency">
        <source>symbol, currency</source>
        <target state="new">symbol, currency</target>
        <note />
      </trans-unit>
      <trans-unit id="Regex_symbol_math">
        <source>symbol, math</source>
        <target state="new">symbol, math</target>
        <note />
      </trans-unit>
      <trans-unit id="Regex_symbol_modifier">
        <source>symbol, modifier</source>
        <target state="new">symbol, modifier</target>
        <note />
      </trans-unit>
      <trans-unit id="Regex_symbol_other">
        <source>symbol, other</source>
        <target state="new">symbol, other</target>
        <note />
      </trans-unit>
      <trans-unit id="Regex_tab_character_long">
        <source>Matches a tab character, \u0009</source>
        <target state="new">Matches a tab character, \u0009</target>
        <note />
      </trans-unit>
      <trans-unit id="Regex_tab_character_short">
        <source>tab character</source>
        <target state="new">tab character</target>
        <note />
      </trans-unit>
      <trans-unit id="Regex_unicode_category_long">
        <source>The regular expression construct \p{ name } matches any character that belongs to a Unicode general category or named block, where name is the category abbreviation or named block name.</source>
        <target state="new">The regular expression construct \p{ name } matches any character that belongs to a Unicode general category or named block, where name is the category abbreviation or named block name.</target>
        <note />
      </trans-unit>
      <trans-unit id="Regex_unicode_category_short">
        <source>unicode category</source>
        <target state="new">unicode category</target>
        <note />
      </trans-unit>
      <trans-unit id="Regex_unicode_escape_long">
        <source>Matches a UTF-16 code unit whose value is #### hexadecimal.</source>
        <target state="new">Matches a UTF-16 code unit whose value is #### hexadecimal.</target>
        <note />
      </trans-unit>
      <trans-unit id="Regex_unicode_escape_short">
        <source>unicode escape</source>
        <target state="new">unicode escape</target>
        <note />
      </trans-unit>
      <trans-unit id="Regex_unicode_general_category_0">
        <source>Unicode General Category: {0}</source>
        <target state="new">Unicode General Category: {0}</target>
        <note />
      </trans-unit>
      <trans-unit id="Regex_vertical_tab_character_long">
        <source>Matches a vertical-tab character, \u000B</source>
        <target state="new">Matches a vertical-tab character, \u000B</target>
        <note />
      </trans-unit>
      <trans-unit id="Regex_vertical_tab_character_short">
        <source>vertical-tab character</source>
        <target state="new">vertical-tab character</target>
        <note />
      </trans-unit>
      <trans-unit id="Regex_white_space_character_long">
        <source>\s matches any white-space character. It is equivalent to the following escape sequences and Unicode categories:

    \f	The form feed character, \u000C
    \n	The newline character, \u000A
    \r	The carriage return character, \u000D
    \t	The tab character, \u0009
    \v	The vertical tab character, \u000B
    \x85	The ellipsis or NEXT LINE (NEL) character (…), \u0085
    \p{Z}	Matches any separator character

If ECMAScript-compliant behavior is specified, \s is equivalent to [ \f\n\r\t\v]</source>
        <target state="new">\s matches any white-space character. It is equivalent to the following escape sequences and Unicode categories:

    \f	The form feed character, \u000C
    \n	The newline character, \u000A
    \r	The carriage return character, \u000D
    \t	The tab character, \u0009
    \v	The vertical tab character, \u000B
    \x85	The ellipsis or NEXT LINE (NEL) character (…), \u0085
    \p{Z}	Matches any separator character

If ECMAScript-compliant behavior is specified, \s is equivalent to [ \f\n\r\t\v]</target>
        <note />
      </trans-unit>
      <trans-unit id="Regex_white_space_character_short">
        <source>white-space character</source>
        <target state="new">white-space character</target>
        <note />
      </trans-unit>
      <trans-unit id="Regex_word_boundary_long">
        <source>The \b anchor specifies that the match must occur on a boundary between a word character (the \w language element) and a non-word character (the \W language element). Word characters consist of alphanumeric characters and underscores; a non-word character is any character that is not alphanumeric or an underscore. The match may also occur on a word boundary at the beginning or end of the string.

The \b anchor is frequently used to ensure that a subexpression matches an entire word instead of just the beginning or end of a word.</source>
        <target state="new">The \b anchor specifies that the match must occur on a boundary between a word character (the \w language element) and a non-word character (the \W language element). Word characters consist of alphanumeric characters and underscores; a non-word character is any character that is not alphanumeric or an underscore. The match may also occur on a word boundary at the beginning or end of the string.

The \b anchor is frequently used to ensure that a subexpression matches an entire word instead of just the beginning or end of a word.</target>
        <note />
      </trans-unit>
      <trans-unit id="Regex_word_boundary_short">
        <source>word boundary</source>
        <target state="new">word boundary</target>
        <note />
      </trans-unit>
      <trans-unit id="Regex_word_character_long">
        <source>\w matches any word character. A word character is a member of any of the following Unicode categories:

    Ll	Letter, Lowercase
    Lu	Letter, Uppercase
    Lt	Letter, Titlecase
    Lo	Letter, Other
    Lm	Letter, Modifier
    Mn	Mark, Nonspacing
    Nd	Number, Decimal Digit
    Pc	Punctuation, Connector

If ECMAScript-compliant behavior is specified, \w is equivalent to [a-zA-Z_0-9]</source>
        <target state="new">\w matches any word character. A word character is a member of any of the following Unicode categories:

    Ll	Letter, Lowercase
    Lu	Letter, Uppercase
    Lt	Letter, Titlecase
    Lo	Letter, Other
    Lm	Letter, Modifier
    Mn	Mark, Nonspacing
    Nd	Number, Decimal Digit
    Pc	Punctuation, Connector

If ECMAScript-compliant behavior is specified, \w is equivalent to [a-zA-Z_0-9]</target>
        <note>Note: Ll, Lu, Lt, Lo, Lm, Mn, Nd, and Pc are all things that should not be localized.</note>
      </trans-unit>
      <trans-unit id="Regex_word_character_short">
        <source>word character</source>
        <target state="new">word character</target>
        <note />
      </trans-unit>
      <trans-unit id="Regex_yes">
        <source>yes</source>
        <target state="new">yes</target>
        <note />
      </trans-unit>
      <trans-unit id="Regex_zero_width_negative_lookahead_assertion_long">
        <source>A zero-width negative lookahead assertion, where for the match to be successful, the input string must not match the regular expression pattern in subexpression. The matched string is not included in the match result.

A zero-width negative lookahead assertion is typically used either at the beginning or at the end of a regular expression. At the beginning of a regular expression, it can define a specific pattern that should not be matched when the beginning of the regular expression defines a similar but more general pattern to be matched. In this case, it is often used to limit backtracking. At the end of a regular expression, it can define a subexpression that cannot occur at the end of a match.</source>
        <target state="new">A zero-width negative lookahead assertion, where for the match to be successful, the input string must not match the regular expression pattern in subexpression. The matched string is not included in the match result.

A zero-width negative lookahead assertion is typically used either at the beginning or at the end of a regular expression. At the beginning of a regular expression, it can define a specific pattern that should not be matched when the beginning of the regular expression defines a similar but more general pattern to be matched. In this case, it is often used to limit backtracking. At the end of a regular expression, it can define a subexpression that cannot occur at the end of a match.</target>
        <note />
      </trans-unit>
      <trans-unit id="Regex_zero_width_negative_lookahead_assertion_short">
        <source>zero-width negative lookahead assertion</source>
        <target state="new">zero-width negative lookahead assertion</target>
        <note />
      </trans-unit>
      <trans-unit id="Regex_zero_width_negative_lookbehind_assertion_long">
        <source>A zero-width negative lookbehind assertion, where for a match to be successful, 'subexpression' must not occur at the input string to the left of the current position. Any substring that does not match 'subexpression' is not included in the match result.

Zero-width negative lookbehind assertions are typically used at the beginning of regular expressions. The pattern that they define precludes a match in the string that follows. They are also used to limit backtracking when the last character or characters in a captured group must not be one or more of the characters that match that group's regular expression pattern.</source>
        <target state="new">A zero-width negative lookbehind assertion, where for a match to be successful, 'subexpression' must not occur at the input string to the left of the current position. Any substring that does not match 'subexpression' is not included in the match result.

Zero-width negative lookbehind assertions are typically used at the beginning of regular expressions. The pattern that they define precludes a match in the string that follows. They are also used to limit backtracking when the last character or characters in a captured group must not be one or more of the characters that match that group's regular expression pattern.</target>
        <note />
      </trans-unit>
      <trans-unit id="Regex_zero_width_negative_lookbehind_assertion_short">
        <source>zero-width negative lookbehind assertion</source>
        <target state="new">zero-width negative lookbehind assertion</target>
        <note />
      </trans-unit>
      <trans-unit id="Regex_zero_width_positive_lookahead_assertion_long">
        <source>A zero-width positive lookahead assertion, where for a match to be successful, the input string must match the regular expression pattern in 'subexpression'. The matched substring is not included in the match result. A zero-width positive lookahead assertion does not backtrack.

Typically, a zero-width positive lookahead assertion is found at the end of a regular expression pattern. It defines a substring that must be found at the end of a string for a match to occur but that should not be included in the match. It is also useful for preventing excessive backtracking. You can use a zero-width positive lookahead assertion to ensure that a particular captured group begins with text that matches a subset of the pattern defined for that captured group.</source>
        <target state="new">A zero-width positive lookahead assertion, where for a match to be successful, the input string must match the regular expression pattern in 'subexpression'. The matched substring is not included in the match result. A zero-width positive lookahead assertion does not backtrack.

Typically, a zero-width positive lookahead assertion is found at the end of a regular expression pattern. It defines a substring that must be found at the end of a string for a match to occur but that should not be included in the match. It is also useful for preventing excessive backtracking. You can use a zero-width positive lookahead assertion to ensure that a particular captured group begins with text that matches a subset of the pattern defined for that captured group.</target>
        <note />
      </trans-unit>
      <trans-unit id="Regex_zero_width_positive_lookahead_assertion_short">
        <source>zero-width positive lookahead assertion</source>
        <target state="new">zero-width positive lookahead assertion</target>
        <note />
      </trans-unit>
      <trans-unit id="Regex_zero_width_positive_lookbehind_assertion_long">
        <source>A zero-width positive lookbehind assertion, where for a match to be successful, 'subexpression' must occur at the input string to the left of the current position. 'subexpression' is not included in the match result. A zero-width positive lookbehind assertion does not backtrack.

Zero-width positive lookbehind assertions are typically used at the beginning of regular expressions. The pattern that they define is a precondition for a match, although it is not a part of the match result.</source>
        <target state="new">A zero-width positive lookbehind assertion, where for a match to be successful, 'subexpression' must occur at the input string to the left of the current position. 'subexpression' is not included in the match result. A zero-width positive lookbehind assertion does not backtrack.

Zero-width positive lookbehind assertions are typically used at the beginning of regular expressions. The pattern that they define is a precondition for a match, although it is not a part of the match result.</target>
        <note />
      </trans-unit>
      <trans-unit id="Regex_zero_width_positive_lookbehind_assertion_short">
        <source>zero-width positive lookbehind assertion</source>
        <target state="new">zero-width positive lookbehind assertion</target>
        <note />
      </trans-unit>
      <trans-unit id="Remove_the_line_below_if_you_want_to_inherit_dot_editorconfig_settings_from_higher_directories">
        <source>Remove the line below if you want to inherit .editorconfig settings from higher directories</source>
        <target state="translated">Entfernen Sie die folgende Zeile, wenn Sie EDITORCONFIG-Einstellungen von höheren Verzeichnissen vererben möchten.</target>
        <note />
      </trans-unit>
<<<<<<< HEAD
      <trans-unit id="Strings_must_start_with_double_quote_not_single_quote">
        <source>Strings must start with " not '</source>
        <target state="new">Strings must start with " not '</target>
=======
      <trans-unit id="Removing_analyzer_config_documents_is_not_supported">
        <source>Removing analyzer config documents is not supported.</source>
        <target state="new">Removing analyzer config documents is not supported.</target>
>>>>>>> 0e0f625f
        <note />
      </trans-unit>
      <trans-unit id="Symbol_0_is_not_from_source">
        <source>Symbol "{0}" is not from source.</source>
        <target state="translated">Symbol "{0}" ist nicht aus Quelle.</target>
        <note />
      </trans-unit>
      <trans-unit id="Documentation_comment_id_must_start_with_E_F_M_N_P_or_T">
        <source>Documentation comment id must start with E, F, M, N, P or T</source>
        <target state="translated">Dokumentationskommentar-ID muss mit E, F, M, N, P oder T beginnen</target>
        <note />
      </trans-unit>
      <trans-unit id="Cycle_detected_in_extensions">
        <source>Cycle detected in extensions</source>
        <target state="translated">Zyklus in Erweiterungen entdeckt</target>
        <note />
      </trans-unit>
      <trans-unit id="Destination_type_must_be_a_0_but_given_one_is_1">
        <source>Destination type must be a {0}, but given one is {1}.</source>
        <target state="translated">Zieltyp muss {0} sein. Es wurde jedoch {1} angegeben.</target>
        <note />
      </trans-unit>
      <trans-unit id="Destination_type_must_be_a_0_or_a_1_but_given_one_is_2">
        <source>Destination type must be a {0} or a {1}, but given one is {2}.</source>
        <target state="translated">Zieltyp muss {0} oder {1} sein. Es wurde jedoch {2} angegeben.</target>
        <note />
      </trans-unit>
      <trans-unit id="Destination_type_must_be_a_0_1_or_2_but_given_one_is_3">
        <source>Destination type must be a {0}, {1} or {2}, but given one is {3}.</source>
        <target state="translated">Zieltyp muss {0}, {1} oder {2} sein. Es wurde jedoch {3} angegeben.</target>
        <note />
      </trans-unit>
      <trans-unit id="Could_not_find_location_to_generation_symbol_into">
        <source>Could not find location to generation symbol into.</source>
        <target state="translated">Konnte keinen Ort finden, in den das Symbol generiert werden kann.</target>
        <note />
      </trans-unit>
      <trans-unit id="No_location_provided_to_add_statements_to">
        <source>No location provided to add statements to.</source>
        <target state="translated">Kein Ort angegeben, zu dem Anweisungen hinzugefügt werden.</target>
        <note />
      </trans-unit>
      <trans-unit id="Destination_location_was_not_in_source">
        <source>Destination location was not in source.</source>
        <target state="translated">Zielort war nicht in Quelle.</target>
        <note />
      </trans-unit>
      <trans-unit id="Destination_location_was_from_a_different_tree">
        <source>Destination location was from a different tree.</source>
        <target state="translated">Zielort stammt aus anderem Baum.</target>
        <note />
      </trans-unit>
      <trans-unit id="Node_is_of_the_wrong_type">
        <source>Node is of the wrong type.</source>
        <target state="translated">Knoten hat den falschen Typ.</target>
        <note />
      </trans-unit>
      <trans-unit id="Location_must_be_null_or_from_source">
        <source>Location must be null or from source.</source>
        <target state="translated">Ort muss null oder von Quelle sein.</target>
        <note />
      </trans-unit>
      <trans-unit id="Duplicate_source_file_0_in_project_1">
        <source>Duplicate source file '{0}' in project '{1}'</source>
        <target state="translated">Doppelte Quelldatei "{0}" in Projekt "{1}"</target>
        <note />
      </trans-unit>
      <trans-unit id="Removing_projects_is_not_supported">
        <source>Removing projects is not supported.</source>
        <target state="translated">Das Entfernen von Projekten wird nicht unterstützt.</target>
        <note />
      </trans-unit>
      <trans-unit id="Adding_projects_is_not_supported">
        <source>Adding projects is not supported.</source>
        <target state="translated">Das Hinzufügen von Projekten wird nicht unterstützt.</target>
        <note />
      </trans-unit>
<<<<<<< HEAD
      <trans-unit id="Syntax_error">
        <source>Syntax error</source>
        <target state="new">Syntax error</target>
        <note />
      </trans-unit>
      <trans-unit id="Trailing_comma_not_allowed">
        <source>Trailing comma not allowed</source>
        <target state="new">Trailing comma not allowed</target>
=======
      <trans-unit id="Symbol_specifications">
        <source>Symbol specifications</source>
        <target state="new">Symbol specifications</target>
>>>>>>> 0e0f625f
        <note />
      </trans-unit>
      <trans-unit id="TypeOrNamespaceUsageInfo_BaseType">
        <source>Base Type</source>
        <target state="new">Base Type</target>
        <note>See xml doc comments on 'TypeOrNamespaceUsageInfo' enum for context</note>
      </trans-unit>
      <trans-unit id="TypeOrNamespaceUsageInfo_Construct">
        <source>Construct</source>
        <target state="new">Construct</target>
        <note>See xml doc comments on 'TypeOrNamespaceUsageInfo' enum for context</note>
      </trans-unit>
      <trans-unit id="TypeOrNamespaceUsageInfo_Declare">
        <source>Declare</source>
        <target state="new">Declare</target>
        <note>See xml doc comments on 'TypeOrNamespaceUsageInfo' enum for context</note>
      </trans-unit>
<<<<<<< HEAD
      <trans-unit id="TypeOrNamespaceUsageInfo_Qualify">
        <source>Qualify</source>
        <target state="new">Qualify</target>
        <note>See xml doc comments on 'TypeOrNamespaceUsageInfo' enum for context</note>
      </trans-unit>
      <trans-unit id="TypeOrNamespaceUsageInfo_TypeConstraint">
        <source>Type Constraint</source>
        <target state="new">Type Constraint</target>
        <note>See xml doc comments on 'TypeOrNamespaceUsageInfo' enum for context</note>
      </trans-unit>
      <trans-unit id="Unterminated_comment">
        <source>Unterminated comment</source>
        <target state="new">Unterminated comment</target>
        <note />
      </trans-unit>
      <trans-unit id="Unterminated_string">
        <source>Unterminated string</source>
        <target state="new">Unterminated string</target>
        <note />
      </trans-unit>
      <trans-unit id="Value_required">
        <source>Value required</source>
        <target state="new">Value required</target>
        <note />
      </trans-unit>
      <trans-unit id="Visual_Basic_files">
        <source>Visual Basic files</source>
        <target state="translated">Visual Basic-Dateien</target>
        <note />
      </trans-unit>
=======
>>>>>>> 0e0f625f
      <trans-unit id="TypeOrNamespaceUsageInfo_Import">
        <source>Import</source>
        <target state="new">Import</target>
        <note>See xml doc comments on 'TypeOrNamespaceUsageInfo' enum for context</note>
      </trans-unit>
      <trans-unit id="TypeOrNamespaceUsageInfo_Qualify">
        <source>Qualify</source>
        <target state="new">Qualify</target>
        <note>See xml doc comments on 'TypeOrNamespaceUsageInfo' enum for context</note>
      </trans-unit>
      <trans-unit id="TypeOrNamespaceUsageInfo_TypeArgument">
        <source>Type Argument</source>
        <target state="new">Type Argument</target>
        <note>See xml doc comments on 'TypeOrNamespaceUsageInfo' enum for context</note>
      </trans-unit>
      <trans-unit id="TypeOrNamespaceUsageInfo_TypeConstraint">
        <source>Type Constraint</source>
        <target state="new">Type Constraint</target>
        <note>See xml doc comments on 'TypeOrNamespaceUsageInfo' enum for context</note>
      </trans-unit>
      <trans-unit id="ValueUsageInfo_Name">
        <source>Name</source>
        <target state="new">Name</target>
        <note>See xml doc comments on 'ValueUsageInfo' enum for context</note>
      </trans-unit>
      <trans-unit id="Visual_Basic_files">
        <source>Visual Basic files</source>
        <target state="translated">Visual Basic-Dateien</target>
        <note />
      </trans-unit>
      <trans-unit id="Workspace_is_not_empty">
        <source>Workspace is not empty.</source>
        <target state="translated">Arbeitsbereich ist nicht leer.</target>
        <note />
      </trans-unit>
      <trans-unit id="_0_expected">
        <source>'{0}' expected</source>
        <target state="new">'{0}' expected</target>
        <note />
      </trans-unit>
      <trans-unit id="_0_is_not_part_of_the_workspace">
        <source>'{0}' is not part of the workspace.</source>
        <target state="translated">'"{0}" ist nicht Teil des Arbeitsbereichs.</target>
        <note />
      </trans-unit>
      <trans-unit id="_0_is_already_part_of_the_workspace">
        <source>'{0}' is already part of the workspace.</source>
        <target state="translated">'{0}' ist bereits Teil des Workspace.</target>
        <note />
      </trans-unit>
      <trans-unit id="_0_is_not_referenced">
        <source>'{0}' is not referenced.</source>
        <target state="translated">'"{0}" ist nicht referenziert.</target>
        <note />
      </trans-unit>
      <trans-unit id="_0_is_already_referenced">
        <source>'{0}' is already referenced.</source>
        <target state="translated">'"{0}" ist bereits referenziert.</target>
        <note />
      </trans-unit>
      <trans-unit id="Adding_project_reference_from_0_to_1_will_cause_a_circular_reference">
        <source>Adding project reference from '{0}' to '{1}' will cause a circular reference.</source>
        <target state="translated">Das Hinzufügen der Projektreferenz "{0}" zu "{1}" wird einen Zirkelbezug verursachen.</target>
        <note />
      </trans-unit>
      <trans-unit id="Metadata_is_not_referenced">
        <source>Metadata is not referenced.</source>
        <target state="translated">Metadaten sind nicht referenziert.</target>
        <note />
      </trans-unit>
      <trans-unit id="Metadata_is_already_referenced">
        <source>Metadata is already referenced.</source>
        <target state="translated">Metadaten sind bereits referenziert.</target>
        <note />
      </trans-unit>
      <trans-unit id="_0_is_not_present">
        <source>{0} is not present.</source>
        <target state="translated">{0} ist nicht vorhanden.</target>
        <note />
      </trans-unit>
      <trans-unit id="_0_is_already_present">
        <source>{0} is already present.</source>
        <target state="translated">{0} ist bereits vorhanden.</target>
        <note />
      </trans-unit>
      <trans-unit id="The_specified_document_is_not_a_version_of_this_document">
        <source>The specified document is not a version of this document.</source>
        <target state="translated">Das angegebene Dokument ist keine Version dieses Dokuments.</target>
        <note />
      </trans-unit>
      <trans-unit id="The_language_0_is_not_supported">
        <source>The language '{0}' is not supported.</source>
        <target state="translated">Die Sprache "{0}" wird nicht unterstützt.</target>
        <note />
      </trans-unit>
      <trans-unit id="The_solution_already_contains_the_specified_project">
        <source>The solution already contains the specified project.</source>
        <target state="translated">Die Lösung enthält bereits das angegebene Projekt.</target>
        <note />
      </trans-unit>
      <trans-unit id="The_solution_does_not_contain_the_specified_project">
        <source>The solution does not contain the specified project.</source>
        <target state="translated">Lösung enthält nicht das angegebene Projekt.</target>
        <note />
      </trans-unit>
      <trans-unit id="The_project_already_references_the_target_project">
        <source>The project already references the target project.</source>
        <target state="translated">Das Projekt verweist bereits auf das Zielprojekt.</target>
        <note />
      </trans-unit>
      <trans-unit id="The_project_already_transitively_references_the_target_project">
        <source>The project already transitively references the target project.</source>
        <target state="translated">Das Projekt verweist bereits transitiv auf das Zielprojekt.</target>
        <note />
      </trans-unit>
      <trans-unit id="The_solution_already_contains_the_specified_document">
        <source>The solution already contains the specified document.</source>
        <target state="translated">Die Lösung enthält bereits das angegebene Dokument.</target>
        <note />
      </trans-unit>
      <trans-unit id="The_solution_does_not_contain_the_specified_document">
        <source>The solution does not contain the specified document.</source>
        <target state="translated">Die Lösung enthält nicht das angegebene Dokument.</target>
        <note />
      </trans-unit>
      <trans-unit id="Temporary_storage_cannot_be_written_more_than_once">
        <source>Temporary storage cannot be written more than once.</source>
        <target state="translated">Temporärer Speicher kann nicht mehr als einmal geschrieben werden.</target>
        <note />
      </trans-unit>
      <trans-unit id="_0_is_not_open">
        <source>'{0}' is not open.</source>
        <target state="translated">'"{0}" ist nicht geöffnet.</target>
        <note />
      </trans-unit>
      <trans-unit id="A_language_name_cannot_be_specified_for_this_option">
        <source>A language name cannot be specified for this option.</source>
        <target state="translated">Für diese Option kann kein Sprachenname angegeben werden.</target>
        <note />
      </trans-unit>
      <trans-unit id="A_language_name_must_be_specified_for_this_option">
        <source>A language name must be specified for this option.</source>
        <target state="translated">Für diese Option muss ein Sprachenname angegeben werden.</target>
        <note />
      </trans-unit>
      <trans-unit id="File_was_externally_modified_colon_0">
        <source>File was externally modified: {0}.</source>
        <target state="translated">Datei wurde extern modifiziert: {0}.</target>
        <note />
      </trans-unit>
      <trans-unit id="Unrecognized_language_name">
        <source>Unrecognized language name.</source>
        <target state="translated">Unerkannter Sprachenname.</target>
        <note />
      </trans-unit>
      <trans-unit id="Can_t_resolve_metadata_reference_colon_0">
        <source>Can't resolve metadata reference: '{0}'.</source>
        <target state="translated">Metadatenreferenz kann nicht aufgelöst werden: "{0}".</target>
        <note />
      </trans-unit>
      <trans-unit id="Can_t_resolve_analyzer_reference_colon_0">
        <source>Can't resolve analyzer reference: '{0}'.</source>
        <target state="translated">Analysereferenz kann nicht aufgelöst werden: "{0}".</target>
        <note />
      </trans-unit>
      <trans-unit id="Invalid_project_block_expected_after_Project">
        <source>Invalid project block, expected "=" after Project.</source>
        <target state="translated">Ungültiger Projektblock, erwartet wird "=" nach Projekt.</target>
        <note />
      </trans-unit>
      <trans-unit id="Invalid_project_block_expected_after_project_name">
        <source>Invalid project block, expected "," after project name.</source>
        <target state="translated">Ungültiger Projektblock, erwartet wird "," nach Projektname.</target>
        <note />
      </trans-unit>
      <trans-unit id="Invalid_project_block_expected_after_project_path">
        <source>Invalid project block, expected "," after project path.</source>
        <target state="translated">Ungültiger Projektblock, erwartet wird "," nach Projektpfad.</target>
        <note />
      </trans-unit>
      <trans-unit id="Expected_0">
        <source>Expected {0}.</source>
        <target state="translated">Erwartet wird {0}.</target>
        <note />
      </trans-unit>
      <trans-unit id="_0_literal_not_allowed">
        <source>'{0}' literal not allowed</source>
        <target state="new">'{0}' literal not allowed</target>
        <note />
      </trans-unit>
      <trans-unit id="_0_must_be_a_non_null_and_non_empty_string">
        <source>"{0}" must be a non-null and non-empty string.</source>
        <target state="translated">"{0}" muss eine Zeichenfolge sein, die nicht null und nicht leer ist.</target>
        <note />
      </trans-unit>
      <trans-unit id="Expected_header_colon_0">
        <source>Expected header: "{0}".</source>
        <target state="translated">Erwartete Überschrift: "{0}".</target>
        <note />
      </trans-unit>
      <trans-unit id="Expected_end_of_file">
        <source>Expected end-of-file.</source>
        <target state="translated">Erwartetes Dateiende.</target>
        <note />
      </trans-unit>
      <trans-unit id="Expected_0_line">
        <source>Expected {0} line.</source>
        <target state="translated">Erwartete {0}-Zeile.</target>
        <note />
      </trans-unit>
      <trans-unit id="This_submission_already_references_another_submission_project">
        <source>This submission already references another submission project.</source>
        <target state="translated">Diese Übermittlung verweist bereits auf ein anderes Übermittlungsprojekt.</target>
        <note />
      </trans-unit>
      <trans-unit id="_0_still_contains_open_documents">
        <source>{0} still contains open documents.</source>
        <target state="translated">{0} enthält noch offene Dokumente.</target>
        <note />
      </trans-unit>
      <trans-unit id="_0_is_still_open">
        <source>{0} is still open.</source>
        <target state="translated">"{0}" ist noch geöffnet.</target>
        <note />
      </trans-unit>
      <trans-unit id="An_element_with_the_same_key_but_a_different_value_already_exists">
        <source>An element with the same key but a different value already exists.</source>
        <target state="translated">Es ist bereits ein Element mit dem gleichen Schlüssel, jedoch einem anderen Wert vorhanden.</target>
        <note />
      </trans-unit>
      <trans-unit id="Arrays_with_more_than_one_dimension_cannot_be_serialized">
        <source>Arrays with more than one dimension cannot be serialized.</source>
        <target state="translated">Arrays mit mehr als einer Dimension können nicht serialisiert werden.</target>
        <note />
      </trans-unit>
      <trans-unit id="Value_too_large_to_be_represented_as_a_30_bit_unsigned_integer">
        <source>Value too large to be represented as a 30 bit unsigned integer.</source>
        <target state="translated">Der Wert ist zu groß, um als ganze 30-Bit-Zahl ohne Vorzeichen dargestellt zu werden.</target>
        <note />
      </trans-unit>
      <trans-unit id="Specified_path_must_be_absolute">
        <source>Specified path must be absolute.</source>
        <target state="translated">Angegebener Pfad muss absolut sein.</target>
        <note />
      </trans-unit>
      <trans-unit id="Cast_is_redundant">
        <source>Cast is redundant.</source>
        <target state="translated">Umwandlung ist redundant.</target>
        <note />
      </trans-unit>
      <trans-unit id="Name_can_be_simplified">
        <source>Name can be simplified.</source>
        <target state="translated">Der Name kann vereinfacht werden.</target>
        <note />
      </trans-unit>
      <trans-unit id="Unknown_identifier">
        <source>Unknown identifier.</source>
        <target state="translated">Unbekannter Bezeichner.</target>
        <note />
      </trans-unit>
      <trans-unit id="Cannot_generate_code_for_unsupported_operator_0">
        <source>Cannot generate code for unsupported operator '{0}'</source>
        <target state="translated">Kann keinen Code für nicht unterstützten Operator "{0}" generieren</target>
        <note />
      </trans-unit>
      <trans-unit id="Invalid_number_of_parameters_for_binary_operator">
        <source>Invalid number of parameters for binary operator.</source>
        <target state="translated">Ungültige Parameteranzahl für binären Operator.</target>
        <note />
      </trans-unit>
      <trans-unit id="Invalid_number_of_parameters_for_unary_operator">
        <source>Invalid number of parameters for unary operator.</source>
        <target state="translated">Ungültige Parameteranzahl für unären Operator.</target>
        <note />
      </trans-unit>
      <trans-unit id="Absolute_path_expected">
        <source>Absolute path expected.</source>
        <target state="translated">Absoluter Pfad erwartet.</target>
        <note />
      </trans-unit>
      <trans-unit id="Cannot_open_project_0_because_the_file_extension_1_is_not_associated_with_a_language">
        <source>Cannot open project '{0}' because the file extension '{1}' is not associated with a language.</source>
        <target state="translated">Projekt "{0}" kann nicht geöffnet werden, da die Dateierweiterung "{1}" keiner Sprache zugeordnet ist.</target>
        <note />
      </trans-unit>
      <trans-unit id="Cannot_open_project_0_because_the_language_1_is_not_supported">
        <source>Cannot open project '{0}' because the language '{1}' is not supported.</source>
        <target state="translated">Projekt "{0}" kann nicht geöffnet werden, da die Sprache "{1}" nicht unterstützt wird.</target>
        <note />
      </trans-unit>
      <trans-unit id="Invalid_project_file_path_colon_0">
        <source>Invalid project file path: '{0}'</source>
        <target state="translated">Ungültiger Projektdateipfad: "{0}"</target>
        <note />
      </trans-unit>
      <trans-unit id="Invalid_solution_file_path_colon_0">
        <source>Invalid solution file path: '{0}'</source>
        <target state="translated">Ungültiger Lösungsdateipfad: "{0}"</target>
        <note />
      </trans-unit>
      <trans-unit id="Project_file_not_found_colon_0">
        <source>Project file not found: '{0}'</source>
        <target state="translated">Projektdatei nicht gefunden: "{0}"</target>
        <note />
      </trans-unit>
      <trans-unit id="Solution_file_not_found_colon_0">
        <source>Solution file not found: '{0}'</source>
        <target state="translated">Lösungsdatei nicht gefunden: "{0}"</target>
        <note />
      </trans-unit>
      <trans-unit id="Unmerged_change_from_project_0">
        <source>Unmerged change from project '{0}'</source>
        <target state="translated">Nicht gemergte Änderung aus Projekt "{0}"</target>
        <note />
      </trans-unit>
      <trans-unit id="Added_colon">
        <source>Added:</source>
        <target state="translated">Hinzugefügt:</target>
        <note />
      </trans-unit>
      <trans-unit id="Fix_all_0">
        <source>Fix all '{0}'</source>
        <target state="translated">Alle '{0}' reparieren</target>
        <note />
      </trans-unit>
      <trans-unit id="Fix_all_0_in_1">
        <source>Fix all '{0}' in '{1}'</source>
        <target state="translated">Alle '{0}' in '{1}' reparieren</target>
        <note />
      </trans-unit>
      <trans-unit id="Fix_all_0_in_Solution">
        <source>Fix all '{0}' in Solution</source>
        <target state="translated">Alle '{0}' in Lösung reparieren</target>
        <note />
      </trans-unit>
      <trans-unit id="After_colon">
        <source>After:</source>
        <target state="translated">Nach:</target>
        <note />
      </trans-unit>
      <trans-unit id="Before_colon">
        <source>Before:</source>
        <target state="translated">Vor:</target>
        <note />
      </trans-unit>
      <trans-unit id="Removed_colon">
        <source>Removed:</source>
        <target state="translated">Entfernt:</target>
        <note />
      </trans-unit>
      <trans-unit id="Invalid_CodePage_value_colon_0">
        <source>Invalid CodePage value: {0}</source>
        <target state="translated">Ungültiger CodePage-Wert: {0}</target>
        <note />
      </trans-unit>
      <trans-unit id="Adding_additional_documents_is_not_supported">
        <source>Adding additional documents is not supported.</source>
        <target state="translated">Das Hinzufügen weitere Dokumente wird nicht unterstützt.</target>
        <note />
      </trans-unit>
      <trans-unit id="Adding_analyzer_references_is_not_supported">
        <source>Adding analyzer references is not supported.</source>
        <target state="translated">Das Hinzufügen von Verweisen der Analyse wird nicht unterstützt.</target>
        <note />
      </trans-unit>
      <trans-unit id="Adding_documents_is_not_supported">
        <source>Adding documents is not supported.</source>
        <target state="translated">Das Hinzufügen von Dokumenten wird nicht unterstützt.</target>
        <note />
      </trans-unit>
      <trans-unit id="Adding_metadata_references_is_not_supported">
        <source>Adding metadata references is not supported.</source>
        <target state="translated">Das Hinzufügen von Verweisen auf Metadaten wird nicht unterstützt.</target>
        <note />
      </trans-unit>
      <trans-unit id="Adding_project_references_is_not_supported">
        <source>Adding project references is not supported.</source>
        <target state="translated">Das Hinzufügen von Projektverweisen wird nicht unterstützt.</target>
        <note />
      </trans-unit>
      <trans-unit id="Changing_additional_documents_is_not_supported">
        <source>Changing additional documents is not supported.</source>
        <target state="translated">Das Ändern weiterer Dokumente wird nicht unterstützt.</target>
        <note />
      </trans-unit>
      <trans-unit id="Changing_documents_is_not_supported">
        <source>Changing documents is not supported.</source>
        <target state="translated">Das Ändern von Dokumenten wird nicht unterstützt.</target>
        <note />
      </trans-unit>
      <trans-unit id="Changing_project_properties_is_not_supported">
        <source>Changing project properties is not supported.</source>
        <target state="translated">Das Ändern von Projekteigenschaften wird nicht unterstützt.</target>
        <note />
      </trans-unit>
      <trans-unit id="Removing_additional_documents_is_not_supported">
        <source>Removing additional documents is not supported.</source>
        <target state="translated">Das Entfernen weiterer Dokumente wird nicht unterstützt.</target>
        <note />
      </trans-unit>
      <trans-unit id="Removing_analyzer_references_is_not_supported">
        <source>Removing analyzer references is not supported.</source>
        <target state="translated">Das Entfernen von Verweisen der Analyse wird nicht unterstützt.</target>
        <note />
      </trans-unit>
      <trans-unit id="Removing_documents_is_not_supported">
        <source>Removing documents is not supported.</source>
        <target state="translated">Das Entfernen von Dokumenten wird nicht unterstützt.</target>
        <note />
      </trans-unit>
      <trans-unit id="Removing_metadata_references_is_not_supported">
        <source>Removing metadata references is not supported.</source>
        <target state="translated">Das Entfernen von Verweisen auf Metadaten wird nicht unterstützt.</target>
        <note />
      </trans-unit>
      <trans-unit id="Removing_project_references_is_not_supported">
        <source>Removing project references is not supported.</source>
        <target state="translated">Das Entfernen von Projektverweisen wird nicht unterstützt.</target>
        <note />
      </trans-unit>
      <trans-unit id="Service_of_type_0_is_required_to_accomplish_the_task_but_is_not_available_from_the_workspace">
        <source>Service of type '{0}' is required to accomplish the task but is not available from the workspace.</source>
        <target state="translated">Ein Dienst vom Typ "{0}" ist zum Ausführen der Aufgabe erforderlich, steht aber im Arbeitsbereich nicht zur Verfügung.</target>
        <note />
      </trans-unit>
      <trans-unit id="Supplied_diagnostic_cannot_be_null">
        <source>Supplied diagnostic cannot be null.</source>
        <target state="translated">Bereitgestellte Diagnose darf nicht null sein.</target>
        <note />
      </trans-unit>
      <trans-unit id="At_least_one_diagnostic_must_be_supplied">
        <source>At least one diagnostic must be supplied.</source>
        <target state="translated">Es muss mindestens eine Diagnose bereitgestellt sein.</target>
        <note />
      </trans-unit>
      <trans-unit id="Diagnostic_must_have_span_0">
        <source>Diagnostic must have span '{0}'</source>
        <target state="translated">Diagnose muss den Bereich "{0}" enthalten</target>
        <note />
      </trans-unit>
      <trans-unit id="Cannot_deserialize_type_0">
        <source>Cannot deserialize type '{0}'.</source>
        <target state="translated">Typ "{0}" kann nicht deserialisiert werden.</target>
        <note />
      </trans-unit>
      <trans-unit id="Cannot_serialize_type_0">
        <source>Cannot serialize type '{0}'.</source>
        <target state="translated">Typ "{0}" kann nicht serialisiert werden.</target>
        <note />
      </trans-unit>
      <trans-unit id="The_type_0_is_not_understood_by_the_serialization_binder">
        <source>The type '{0}' is not understood by the serialization binder.</source>
        <target state="translated">Der Typ "{0}" wird vom Serialisierungsbinder nicht verstanden.</target>
        <note />
      </trans-unit>
      <trans-unit id="Label_for_node_0_is_invalid_it_must_be_within_bracket_0_1">
        <source>Label for node '{0}' is invalid, it must be within [0, {1}).</source>
        <target state="translated">Die Bezeichnung für Knoten '{0}' ist ungültig, sie muss innerhalb von [0, {1}) liegen.</target>
        <note />
      </trans-unit>
      <trans-unit id="Matching_nodes_0_and_1_must_have_the_same_label">
        <source>Matching nodes '{0}' and '{1}' must have the same label.</source>
        <target state="translated">Die übereinstimmenden Knoten '{0}' und '{1}' müssen dieselbe Bezeichnung aufweisen.</target>
        <note />
      </trans-unit>
      <trans-unit id="Node_0_must_be_contained_in_the_new_tree">
        <source>Node '{0}' must be contained in the new tree.</source>
        <target state="translated">Der Knoten '{0}' muss im neuen Baum enthalten sein.</target>
        <note />
      </trans-unit>
      <trans-unit id="Node_0_must_be_contained_in_the_old_tree">
        <source>Node '{0}' must be contained in the old tree.</source>
        <target state="translated">Der Knoten '{0}' muss im alten Baum enthalten sein.</target>
        <note />
      </trans-unit>
      <trans-unit id="The_member_0_is_not_declared_within_the_declaration_of_the_symbol">
        <source>The member '{0}' is not declared within the declaration of the symbol.</source>
        <target state="translated">Der Member '{0}' wird nicht innerhalb der Deklaration des Symbols deklariert.</target>
        <note />
      </trans-unit>
      <trans-unit id="The_position_is_not_within_the_symbol_s_declaration">
        <source>The position is not within the symbol's declaration</source>
        <target state="translated">Die Position liegt nicht innerhalb der Deklaration des Symbols.</target>
        <note />
      </trans-unit>
      <trans-unit id="The_symbol_0_cannot_be_located_within_the_current_solution">
        <source>The symbol '{0}' cannot be located within the current solution.</source>
        <target state="translated">Das Symbol '{0}' kann nicht in die aktuelle Projektmappe geladen werden.</target>
        <note />
      </trans-unit>
      <trans-unit id="Changing_compilation_options_is_not_supported">
        <source>Changing compilation options is not supported.</source>
        <target state="translated">Das Ändern von Kompilierungsoptionen wird nicht unterstützt.</target>
        <note />
      </trans-unit>
      <trans-unit id="Changing_parse_options_is_not_supported">
        <source>Changing parse options is not supported.</source>
        <target state="translated">Das Ändern von Analyseoptionen wird nicht unterstützt.</target>
        <note />
      </trans-unit>
      <trans-unit id="The_node_is_not_part_of_the_tree">
        <source>The node is not part of the tree.</source>
        <target state="translated">Dieser Knoten ist nicht Teil des Baums.</target>
        <note />
      </trans-unit>
      <trans-unit id="This_workspace_does_not_support_opening_and_closing_documents">
        <source>This workspace does not support opening and closing documents.</source>
        <target state="translated">Das Öffnen und Schließen von Dokumenten wird in diesem Arbeitsbereich nicht unterstützt.</target>
        <note />
      </trans-unit>
      <trans-unit id="Usage_colon">
        <source>Usage:</source>
        <target state="translated">Nutzung:</target>
        <note />
      </trans-unit>
      <trans-unit id="Exceptions_colon">
        <source>Exceptions:</source>
        <target state="translated">Ausnahmen:</target>
        <note />
      </trans-unit>
      <trans-unit id="_0_returned_an_uninitialized_ImmutableArray">
        <source>'{0}' returned an uninitialized ImmutableArray</source>
        <target state="translated">'"{0}" hat ein nicht initialisiertes "ImmutableArray" zurückgegeben.</target>
        <note />
      </trans-unit>
      <trans-unit id="Failure">
        <source>Failure</source>
        <target state="translated">Fehler</target>
        <note />
      </trans-unit>
      <trans-unit id="Warning">
        <source>Warning</source>
        <target state="translated">Warnung</target>
        <note />
      </trans-unit>
      <trans-unit id="Populate_switch">
        <source>Populate switch</source>
        <target state="translated">Switch mit Daten auffüllen</target>
        <note />
      </trans-unit>
      <trans-unit id="Member_access_should_be_qualified">
        <source>Member access should be qualified.</source>
        <target state="translated">Der Memberzugriff sollte qualifiziert sein.</target>
        <note />
      </trans-unit>
      <trans-unit id="Add_braces_to_0_statement">
        <source>Add braces to '{0}' statement.</source>
        <target state="translated">Der Anweisung "{0}" geschweifte Klammern hinzufügen</target>
        <note />
      </trans-unit>
      <trans-unit id="Options_did_not_come_from_Workspace">
        <source>Options did not come from Workspace</source>
        <target state="translated">Optionen stammen nicht aus dem Arbeitsbereich.</target>
        <note />
      </trans-unit>
      <trans-unit id="Enable">
        <source>Enable</source>
        <target state="translated">Aktivieren</target>
        <note />
      </trans-unit>
      <trans-unit id="Enable_and_ignore_future_errors">
        <source>Enable and ignore future errors</source>
        <target state="translated">Aktivieren und weitere Fehler ignorieren</target>
        <note />
      </trans-unit>
      <trans-unit id="_0_encountered_an_error_and_has_been_disabled">
        <source>'{0}' encountered an error and has been disabled.</source>
        <target state="translated">'"{0}" hat einen Fehler festgestellt und wurde deaktiviert.</target>
        <note />
      </trans-unit>
      <trans-unit id="Show_Stack_Trace">
        <source>Show Stack Trace</source>
        <target state="translated">Stapelüberwachung anzeigen</target>
        <note />
      </trans-unit>
      <trans-unit id="Stream_is_too_long">
        <source>Stream is too long.</source>
        <target state="translated">Der Datenstrom ist zu lang.</target>
        <note />
      </trans-unit>
      <trans-unit id="Deserialization_reader_for_0_read_incorrect_number_of_values">
        <source>Deserialization reader for '{0}' read incorrect number of values.</source>
        <target state="translated">Der Deserialisierungsreader für "{0}" hat eine falsche Anzahl von Werten gelesen.</target>
        <note />
      </trans-unit>
      <trans-unit id="Pascal_Case">
        <source>Pascal Case</source>
        <target state="translated">Pascal-Schreibweise</target>
        <note />
      </trans-unit>
      <trans-unit id="Abstract_Method">
        <source>Abstract Method</source>
        <target state="translated">Abstrakte Methode</target>
        <note>{locked: abstract}{locked: method} These are keywords (unless the order of words or capitalization should be handled differently)</note>
      </trans-unit>
      <trans-unit id="Async_Method">
        <source>Async Method</source>
        <target state="translated">Asynchrone Methode</target>
        <note>{locked: async}{locked: method} These are keywords (unless the order of words or capitalization should be handled differently)</note>
      </trans-unit>
      <trans-unit id="Begins_with_I">
        <source>Begins with I</source>
        <target state="translated">Beginnt mit I</target>
        <note>{locked:I}</note>
      </trans-unit>
      <trans-unit id="Class">
        <source>Class</source>
        <target state="new">Class</target>
        <note>{locked} unless the capitalization should be handled differently</note>
      </trans-unit>
      <trans-unit id="Delegate">
        <source>Delegate</source>
        <target state="new">Delegate</target>
        <note>{locked} unless the capitalization should be handled differently</note>
      </trans-unit>
      <trans-unit id="Enum">
        <source>Enum</source>
        <target state="new">Enum</target>
        <note>{locked} unless the capitalization should be handled differently</note>
      </trans-unit>
      <trans-unit id="Event">
        <source>Event</source>
        <target state="new">Event</target>
        <note>{locked} unless the capitalization should be handled differently</note>
      </trans-unit>
      <trans-unit id="Interface">
        <source>Interface</source>
        <target state="new">Interface</target>
        <note>{locked} unless the capitalization should be handled differently</note>
      </trans-unit>
      <trans-unit id="Non_Field_Members">
        <source>Non-Field Members</source>
        <target state="translated">Nicht-Feldmember</target>
        <note>{locked:field}</note>
      </trans-unit>
      <trans-unit id="Private_Method">
        <source>Private Method</source>
        <target state="translated">Private Methode</target>
        <note>{locked: private}{locked: method} These are keywords (unless the order of words or capitalization should be handled differently)</note>
      </trans-unit>
      <trans-unit id="Private_or_Internal_Field">
        <source>Private or Internal Field</source>
        <target state="translated">Privates oder internes Feld</target>
        <note>{locked: private}{locked: internal}{locked:field}</note>
      </trans-unit>
      <trans-unit id="Private_or_Internal_Static_Field">
        <source>Private or Internal Static Field</source>
        <target state="translated">Privates oder internes statisches Feld</target>
        <note>{locked: private}{locked: internal}{locked:static}{locked:field}</note>
      </trans-unit>
      <trans-unit id="Property">
        <source>Property</source>
        <target state="new">Property</target>
        <note>{locked} unless the capitalization should be handled differently</note>
      </trans-unit>
      <trans-unit id="Public_or_Protected_Field">
        <source>Public or Protected Field</source>
        <target state="translated">Öffentliches oder geschütztes Feld</target>
        <note>{locked: public}{locked: protected}{locked:field}</note>
      </trans-unit>
      <trans-unit id="Static_Field">
        <source>Static Field</source>
        <target state="translated">Statisches Feld</target>
        <note>{locked:static}{locked:field} (unless the capitalization should be handled differently)</note>
      </trans-unit>
      <trans-unit id="Static_Method">
        <source>Static Method</source>
        <target state="translated">Statische Methode</target>
        <note>{locked: static}{locked: method} These are keywords (unless the order of words or capitalization should be handled differently)</note>
      </trans-unit>
      <trans-unit id="Struct">
        <source>Struct</source>
        <target state="new">Struct</target>
        <note>{locked} unless the capitalization should be handled differently</note>
      </trans-unit>
      <trans-unit id="Types">
        <source>Types</source>
        <target state="translated">Typen</target>
        <note>{locked:types} unless the capitalization should be handled differently</note>
      </trans-unit>
      <trans-unit id="Method">
        <source>Method</source>
        <target state="translated">Methode</target>
        <note>{locked:method} unless the capitalization should be handled differently</note>
      </trans-unit>
      <trans-unit id="Missing_prefix_colon_0">
        <source>Missing prefix: '{0}'</source>
        <target state="translated">Fehlendes Präfix: "{0}"</target>
        <note />
      </trans-unit>
      <trans-unit id="Error">
        <source>Error</source>
        <target state="translated">Fehler</target>
        <note />
      </trans-unit>
      <trans-unit id="None">
        <source>None</source>
        <target state="translated">NONE</target>
        <note />
      </trans-unit>
      <trans-unit id="Missing_suffix_colon_0">
        <source>Missing suffix: '{0}'</source>
        <target state="translated">Fehlendes Suffix: "{0}"</target>
        <note />
      </trans-unit>
      <trans-unit id="These_non_leading_words_must_begin_with_an_upper_case_letter_colon_0">
        <source>These non-leading words must begin with an upper case letter: {0}</source>
        <target state="translated">Diese nicht führenden Wörter müssen mit einem Großbuchstaben beginnen: {0}</target>
        <note />
      </trans-unit>
      <trans-unit id="Suggestion">
        <source>Suggestion</source>
        <target state="translated">Vorschlag</target>
        <note />
      </trans-unit>
      <trans-unit id="These_non_leading_words_must_begin_with_a_lowercase_letter_colon_0">
        <source>These non-leading words must begin with a lowercase letter: {0}</source>
        <target state="translated">Diese nicht führenden Wörter müssen mit einem Kleinbuchstaben beginnen: {0}</target>
        <note />
      </trans-unit>
      <trans-unit id="These_words_cannot_contain_lower_case_characters_colon_0">
        <source>These words cannot contain lower case characters: {0}</source>
        <target state="translated">Diese Wörter dürfen keine Kleinbuchstaben enthalten: {0}</target>
        <note />
      </trans-unit>
      <trans-unit id="These_words_cannot_contain_upper_case_characters_colon_0">
        <source>These words cannot contain upper case characters: {0}</source>
        <target state="translated">Diese Wörter dürfen keine Großbuchstaben enthalten: {0}</target>
        <note />
      </trans-unit>
      <trans-unit id="These_words_must_begin_with_upper_case_characters_colon_0">
        <source>These words must begin with upper case characters: {0}</source>
        <target state="translated">Diese Wörter müssen mit Großbuchstaben beginnen: {0}</target>
        <note />
      </trans-unit>
      <trans-unit id="The_first_word_0_must_begin_with_an_upper_case_character">
        <source>The first word, '{0}', must begin with an upper case character</source>
        <target state="translated">Das erste Wort ("{0}") muss mit einem Großbuchstaben beginnen.</target>
        <note />
      </trans-unit>
      <trans-unit id="The_first_word_0_must_begin_with_a_lower_case_character">
        <source>The first word, '{0}', must begin with a lower case character</source>
        <target state="translated">Das erste Wort ("{0}") muss mit einem Kleinbuchstaben beginnen.</target>
        <note />
      </trans-unit>
      <trans-unit id="File_0_size_of_1_exceeds_maximum_allowed_size_of_2">
        <source>File '{0}' size of {1} exceeds maximum allowed size of {2}</source>
        <target state="translated">Die Größe der Datei "{0}" beträgt {1} und überschreitet so die maximal zulässige Größe von {2}.</target>
        <note />
      </trans-unit>
      <trans-unit id="Changing_document_property_is_not_supported">
        <source>Changing document properties is not supported</source>
        <target state="translated">Das Ändern der Dokumenteigenschaften wird nicht unterstützt.</target>
        <note />
      </trans-unit>
      <trans-unit id="Alternation_conditions_cannot_be_comments">
        <source>Alternation conditions cannot be comments</source>
        <target state="translated">Wechselbedingungen dürfen keine Kommentare sein.</target>
        <note>This is an error message shown to the user when they write an invalid Regular Expression. Example: a|(?#b)</note>
      </trans-unit>
      <trans-unit id="Alternation_conditions_do_not_capture_and_cannot_be_named">
        <source>Alternation conditions do not capture and cannot be named</source>
        <target state="translated">Wechselbedingungen werden nicht erfasst und können nicht benannt werden.</target>
        <note>This is an error message shown to the user when they write an invalid Regular Expression. Example: (?(?'x'))</note>
      </trans-unit>
      <trans-unit id="A_subtraction_must_be_the_last_element_in_a_character_class">
        <source>A subtraction must be the last element in a character class</source>
        <target state="translated">Eine Subtraktion muss das letzte Element in einer Zeichenklasse sein.</target>
        <note>This is an error message shown to the user when they write an invalid Regular Expression. Example: [a-[b]-c]</note>
      </trans-unit>
      <trans-unit id="Cannot_include_class_0_in_character_range">
        <source>Cannot include class \{0} in character range</source>
        <target state="translated">Die Klasse \{0} kann nicht in den Zeichenbereich aufgenommen werden.</target>
        <note>This is an error message shown to the user when they write an invalid Regular Expression. Example: [a-\w]. {0} is the invalid class (\w here)</note>
      </trans-unit>
      <trans-unit id="Capture_group_numbers_must_be_less_than_or_equal_to_Int32_MaxValue">
        <source>Capture group numbers must be less than or equal to Int32.MaxValue</source>
        <target state="translated">Erfassungsgruppennummern müssen kleiner oder gleich Int32.MaxValue sein.</target>
        <note>This is an error message shown to the user when they write an invalid Regular Expression. Example: a{2147483648}</note>
      </trans-unit>
      <trans-unit id="Capture_number_cannot_be_zero">
        <source>Capture number cannot be zero</source>
        <target state="translated">Aufzeichnungsnummer darf nicht 0 (null) sein.</target>
        <note>This is an error message shown to the user when they write an invalid Regular Expression. Example: (?&lt;0&gt;a)</note>
      </trans-unit>
      <trans-unit id="Illegal_backslash_at_end_of_pattern">
        <source>Illegal \ at end of pattern</source>
        <target state="translated">Nicht zulässiges \-Zeichen am Ende des Musters.</target>
        <note>This is an error message shown to the user when they write an invalid Regular Expression. Example: \</note>
      </trans-unit>
      <trans-unit id="Illegal_x_y_with_x_less_than_y">
        <source>Illegal {x,y} with x &gt; y</source>
        <target state="translated">Illegaler {x,y}-Wert mit x &gt; y.</target>
        <note>This is an error message shown to the user when they write an invalid Regular Expression. Example: a{1,0}</note>
      </trans-unit>
      <trans-unit id="Incomplete_character_escape">
        <source>Incomplete \p{X} character escape</source>
        <target state="translated">Unvollständiges \p{X}-Escapezeichen.</target>
        <note>This is an error message shown to the user when they write an invalid Regular Expression. Example: \p{ Cc }</note>
      </trans-unit>
      <trans-unit id="Insufficient_hexadecimal_digits">
        <source>Insufficient hexadecimal digits</source>
        <target state="translated">Nicht genügend Hexadezimalziffern.</target>
        <note>This is an error message shown to the user when they write an invalid Regular Expression. Example: \x</note>
      </trans-unit>
      <trans-unit id="Invalid_group_name_Group_names_must_begin_with_a_word_character">
        <source>Invalid group name: Group names must begin with a word character</source>
        <target state="translated">Ungültiger Gruppenname: Gruppennamen müssen mit einem Wortzeichen beginnen.</target>
        <note>This is an error message shown to the user when they write an invalid Regular Expression. Example: (?&lt;a &gt;a)</note>
      </trans-unit>
      <trans-unit id="Malformed">
        <source>malformed</source>
        <target state="translated">fehlerhaft</target>
        <note>This is an error message shown to the user when they write an invalid Regular Expression. Example: (?(0</note>
      </trans-unit>
      <trans-unit id="Malformed_character_escape">
        <source>Malformed \p{X} character escape</source>
        <target state="translated">Falsch formatiertes \p{X}-Escapezeichen.</target>
        <note>This is an error message shown to the user when they write an invalid Regular Expression. Example: \p {Cc}</note>
      </trans-unit>
      <trans-unit id="Malformed_named_back_reference">
        <source>Malformed \k&lt;...&gt; named back reference</source>
        <target state="translated">Falsch formatierter mit \k&lt;...&gt; benannter Verweis.</target>
        <note>This is an error message shown to the user when they write an invalid Regular Expression. Example: \k'</note>
      </trans-unit>
      <trans-unit id="Missing_control_character">
        <source>Missing control character</source>
        <target state="translated">Fehlendes Steuerzeichen</target>
        <note>This is an error message shown to the user when they write an invalid Regular Expression. Example: \c</note>
      </trans-unit>
      <trans-unit id="Nested_quantifier_0">
        <source>Nested quantifier {0}</source>
        <target state="translated">Geschachtelter Quantifizierer {0}.</target>
        <note>This is an error message shown to the user when they write an invalid Regular Expression. Example: a**. In this case {0} will be '*', the extra unnecessary quantifier.</note>
      </trans-unit>
      <trans-unit id="Not_enough_close_parens">
        <source>Not enough )'s</source>
        <target state="translated">Zu wenige )-Zeichen</target>
        <note>This is an error message shown to the user when they write an invalid Regular Expression. Example: (a</note>
      </trans-unit>
      <trans-unit id="Quantifier_x_y_following_nothing">
        <source>Quantifier {x,y} following nothing</source>
        <target state="translated">Quantifizierer {x,y} nach nichts.</target>
        <note>This is an error message shown to the user when they write an invalid Regular Expression. Example: *</note>
      </trans-unit>
      <trans-unit id="Reference_to_undefined_group">
        <source>reference to undefined group</source>
        <target state="translated">Verweis auf nicht definierte Gruppe</target>
        <note>This is an error message shown to the user when they write an invalid Regular Expression. Example: (?(1))</note>
      </trans-unit>
      <trans-unit id="Reference_to_undefined_group_name_0">
        <source>Reference to undefined group name {0}</source>
        <target state="translated">Verweis auf nicht definierten Gruppennamen {0}</target>
        <note>This is an error message shown to the user when they write an invalid Regular Expression. Example: \k&lt;a&gt;. Here, {0} will be the name of the undefined group ('a')</note>
      </trans-unit>
      <trans-unit id="Reference_to_undefined_group_number_0">
        <source>Reference to undefined group number {0}</source>
        <target state="translated">Verweis auf nicht definierte Gruppennummer {0}</target>
        <note>This is an error message shown to the user when they write an invalid Regular Expression. Example: (?&lt;-1&gt;). Here, {0} will be the number of the undefined group ('1')</note>
      </trans-unit>
      <trans-unit id="Too_many_bars_in_conditional_grouping">
        <source>Too many | in (?()|)</source>
        <target state="translated">Zu viele |-Zeichen in (?()|).</target>
        <note>This is an error message shown to the user when they write an invalid Regular Expression. Example: (?(0)a|b|)</note>
      </trans-unit>
      <trans-unit id="Too_many_close_parens">
        <source>Too many )'s</source>
        <target state="translated">Zu viele )-Zeichen.</target>
        <note>This is an error message shown to the user when they write an invalid Regular Expression. Example: )</note>
      </trans-unit>
      <trans-unit id="Unknown_property">
        <source>Unknown property</source>
        <target state="translated">Unbekannte Eigenschaft</target>
        <note>This is an error message shown to the user when they write an invalid Regular Expression. Example: \p{}</note>
      </trans-unit>
      <trans-unit id="Unknown_property_0">
        <source>Unknown property '{0}'</source>
        <target state="translated">Unbekannte Eigenschaft "{0}"</target>
        <note>This is an error message shown to the user when they write an invalid Regular Expression. Example: \p{xxx}. Here, {0} will be the name of the unknown property ('xxx')</note>
      </trans-unit>
      <trans-unit id="Unrecognized_control_character">
        <source>Unrecognized control character</source>
        <target state="translated">Unbekanntes Steuerzeichen</target>
        <note>This is an error message shown to the user when they write an invalid Regular Expression. Example: [\c]</note>
      </trans-unit>
      <trans-unit id="Unrecognized_escape_sequence_0">
        <source>Unrecognized escape sequence \{0}</source>
        <target state="translated">Unbekannte Escapesequenz \{0}.</target>
        <note>This is an error message shown to the user when they write an invalid Regular Expression. Example: \m. Here, {0} will be the unrecognized character ('m')</note>
      </trans-unit>
      <trans-unit id="Unrecognized_grouping_construct">
        <source>Unrecognized grouping construct</source>
        <target state="translated">Unbekanntes Gruppierungskonstrukt.</target>
        <note>This is an error message shown to the user when they write an invalid Regular Expression. Example: (?&lt;</note>
      </trans-unit>
      <trans-unit id="Unterminated_character_class_set">
        <source>Unterminated [] set</source>
        <target state="translated">Nicht abgeschlossener []-Satz</target>
        <note>This is an error message shown to the user when they write an invalid Regular Expression. Example: [</note>
      </trans-unit>
      <trans-unit id="Unterminated_regex_comment">
        <source>Unterminated (?#...) comment</source>
        <target state="translated">Nicht abgeschlossener (?#...)-Kommentar.</target>
        <note>This is an error message shown to the user when they write an invalid Regular Expression. Example: (?#</note>
      </trans-unit>
      <trans-unit id="_0_unexpected">
        <source>'{0}' unexpected</source>
        <target state="new">'{0}' unexpected</target>
        <note />
      </trans-unit>
      <trans-unit id="dot_NET_Coding_Conventions">
        <source>.NET Coding Conventions</source>
        <target state="translated">.NET-Codierungskonventionen</target>
        <note />
      </trans-unit>
      <trans-unit id="this_dot_and_Me_dot_preferences">
        <source>this. and Me. preferences</source>
        <target state="translated">this.- und Me.-Einstellungen</target>
        <note />
      </trans-unit>
      <trans-unit id="x_y_range_in_reverse_order">
        <source>[x-y] range in reverse order</source>
        <target state="translated">[x-y]-Bereich in umgekehrter Reihenfolge</target>
        <note>This is an error message shown to the user when they write an invalid Regular Expression. Example: [b-a]</note>
      </trans-unit>
      <trans-unit id="Variables_captured_colon">
        <source>Variables captured:</source>
        <target state="translated">Erfasste Variablen:</target>
        <note />
      </trans-unit>
      <trans-unit id="Regex_issue_0">
        <source>Regex issue: {0}</source>
        <target state="translated">RegEx-Fehler: {0}</target>
        <note>This is an error message shown to the user when they write an invalid Regular Expression. {0} will be the actual text of one of the above Regular Expression errors.</note>
      </trans-unit>
      <trans-unit id="ValueUsageInfo_Read">
        <source>Read</source>
        <target state="needs-review-translation">Lesen</target>
        <note>See xml doc comments on 'ValueUsageInfo' enum for context</note>
      </trans-unit>
      <trans-unit id="ValueUsageInfo_Reference">
        <source>Reference</source>
        <target state="needs-review-translation">Verweis</target>
        <note>See xml doc comments on 'ValueUsageInfo' enum for context</note>
      </trans-unit>
      <trans-unit id="ValueUsageInfo_Write">
        <source>Write</source>
        <target state="needs-review-translation">Schreiben</target>
        <note>See xml doc comments on 'ValueUsageInfo' enum for context</note>
      </trans-unit>
      <trans-unit id="Parameter_preferences">
        <source>Parameter preferences</source>
        <target state="translated">Einstellungen für Parameter</target>
        <note />
      </trans-unit>
    </body>
  </file>
</xliff><|MERGE_RESOLUTION|>--- conflicted
+++ resolved
@@ -122,25 +122,24 @@
         <target state="translated">Einstellungen für Modifizierer</target>
         <note />
       </trans-unit>
-<<<<<<< HEAD
       <trans-unit id="Name_expected">
         <source>Name expected</source>
         <target state="new">Name expected</target>
         <note />
       </trans-unit>
+      <trans-unit id="Naming_rules">
+        <source>Naming rules</source>
+        <target state="new">Naming rules</target>
+        <note />
+      </trans-unit>
+      <trans-unit id="Naming_styles">
+        <source>Naming styles</source>
+        <target state="new">Naming styles</target>
+        <note />
+      </trans-unit>
       <trans-unit id="Nested_properties_not_allowed">
         <source>Nested properties not allowed</source>
         <target state="new">Nested properties not allowed</target>
-=======
-      <trans-unit id="Naming_rules">
-        <source>Naming rules</source>
-        <target state="new">Naming rules</target>
-        <note />
-      </trans-unit>
-      <trans-unit id="Naming_styles">
-        <source>Naming styles</source>
-        <target state="new">Naming styles</target>
->>>>>>> 0e0f625f
         <note />
       </trans-unit>
       <trans-unit id="New_line_preferences">
@@ -1313,15 +1312,14 @@
         <target state="translated">Entfernen Sie die folgende Zeile, wenn Sie EDITORCONFIG-Einstellungen von höheren Verzeichnissen vererben möchten.</target>
         <note />
       </trans-unit>
-<<<<<<< HEAD
+      <trans-unit id="Removing_analyzer_config_documents_is_not_supported">
+        <source>Removing analyzer config documents is not supported.</source>
+        <target state="new">Removing analyzer config documents is not supported.</target>
+        <note />
+      </trans-unit>
       <trans-unit id="Strings_must_start_with_double_quote_not_single_quote">
         <source>Strings must start with " not '</source>
         <target state="new">Strings must start with " not '</target>
-=======
-      <trans-unit id="Removing_analyzer_config_documents_is_not_supported">
-        <source>Removing analyzer config documents is not supported.</source>
-        <target state="new">Removing analyzer config documents is not supported.</target>
->>>>>>> 0e0f625f
         <note />
       </trans-unit>
       <trans-unit id="Symbol_0_is_not_from_source">
@@ -1399,7 +1397,11 @@
         <target state="translated">Das Hinzufügen von Projekten wird nicht unterstützt.</target>
         <note />
       </trans-unit>
-<<<<<<< HEAD
+      <trans-unit id="Symbol_specifications">
+        <source>Symbol specifications</source>
+        <target state="new">Symbol specifications</target>
+        <note />
+      </trans-unit>
       <trans-unit id="Syntax_error">
         <source>Syntax error</source>
         <target state="new">Syntax error</target>
@@ -1408,11 +1410,6 @@
       <trans-unit id="Trailing_comma_not_allowed">
         <source>Trailing comma not allowed</source>
         <target state="new">Trailing comma not allowed</target>
-=======
-      <trans-unit id="Symbol_specifications">
-        <source>Symbol specifications</source>
-        <target state="new">Symbol specifications</target>
->>>>>>> 0e0f625f
         <note />
       </trans-unit>
       <trans-unit id="TypeOrNamespaceUsageInfo_BaseType">
@@ -1430,12 +1427,21 @@
         <target state="new">Declare</target>
         <note>See xml doc comments on 'TypeOrNamespaceUsageInfo' enum for context</note>
       </trans-unit>
-<<<<<<< HEAD
+      <trans-unit id="TypeOrNamespaceUsageInfo_Import">
+        <source>Import</source>
+        <target state="new">Import</target>
+        <note>See xml doc comments on 'TypeOrNamespaceUsageInfo' enum for context</note>
+      </trans-unit>
       <trans-unit id="TypeOrNamespaceUsageInfo_Qualify">
         <source>Qualify</source>
         <target state="new">Qualify</target>
         <note>See xml doc comments on 'TypeOrNamespaceUsageInfo' enum for context</note>
       </trans-unit>
+      <trans-unit id="TypeOrNamespaceUsageInfo_TypeArgument">
+        <source>Type Argument</source>
+        <target state="new">Type Argument</target>
+        <note>See xml doc comments on 'TypeOrNamespaceUsageInfo' enum for context</note>
+      </trans-unit>
       <trans-unit id="TypeOrNamespaceUsageInfo_TypeConstraint">
         <source>Type Constraint</source>
         <target state="new">Type Constraint</target>
@@ -1451,43 +1457,16 @@
         <target state="new">Unterminated string</target>
         <note />
       </trans-unit>
-      <trans-unit id="Value_required">
-        <source>Value required</source>
-        <target state="new">Value required</target>
-        <note />
-      </trans-unit>
-      <trans-unit id="Visual_Basic_files">
-        <source>Visual Basic files</source>
-        <target state="translated">Visual Basic-Dateien</target>
-        <note />
-      </trans-unit>
-=======
->>>>>>> 0e0f625f
-      <trans-unit id="TypeOrNamespaceUsageInfo_Import">
-        <source>Import</source>
-        <target state="new">Import</target>
-        <note>See xml doc comments on 'TypeOrNamespaceUsageInfo' enum for context</note>
-      </trans-unit>
-      <trans-unit id="TypeOrNamespaceUsageInfo_Qualify">
-        <source>Qualify</source>
-        <target state="new">Qualify</target>
-        <note>See xml doc comments on 'TypeOrNamespaceUsageInfo' enum for context</note>
-      </trans-unit>
-      <trans-unit id="TypeOrNamespaceUsageInfo_TypeArgument">
-        <source>Type Argument</source>
-        <target state="new">Type Argument</target>
-        <note>See xml doc comments on 'TypeOrNamespaceUsageInfo' enum for context</note>
-      </trans-unit>
-      <trans-unit id="TypeOrNamespaceUsageInfo_TypeConstraint">
-        <source>Type Constraint</source>
-        <target state="new">Type Constraint</target>
-        <note>See xml doc comments on 'TypeOrNamespaceUsageInfo' enum for context</note>
-      </trans-unit>
       <trans-unit id="ValueUsageInfo_Name">
         <source>Name</source>
         <target state="new">Name</target>
         <note>See xml doc comments on 'ValueUsageInfo' enum for context</note>
       </trans-unit>
+      <trans-unit id="Value_required">
+        <source>Value required</source>
+        <target state="new">Value required</target>
+        <note />
+      </trans-unit>
       <trans-unit id="Visual_Basic_files">
         <source>Visual Basic files</source>
         <target state="translated">Visual Basic-Dateien</target>
