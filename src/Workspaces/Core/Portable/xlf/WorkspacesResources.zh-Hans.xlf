--- conflicted
+++ resolved
@@ -132,1124 +132,6 @@
         <target state="translated">仅重构</target>
         <note />
       </trans-unit>
-<<<<<<< HEAD
-=======
-      <trans-unit id="Regex_all_control_characters_long">
-        <source>All control characters. This includes the Cc, Cf, Cs, Co, and Cn categories.</source>
-        <target state="translated">所有控制字符。这包括 Cc、Cf、Cs、Co 和 Cn 类别。</target>
-        <note />
-      </trans-unit>
-      <trans-unit id="Regex_all_control_characters_short">
-        <source>all control characters</source>
-        <target state="translated">所有控制字符</target>
-        <note />
-      </trans-unit>
-      <trans-unit id="Regex_all_diacritic_marks_long">
-        <source>All diacritic marks. This includes the Mn, Mc, and Me categories.</source>
-        <target state="translated">所有音调符号标记。这包括 "Mn"、"Mc" 和 "Me" 类别。</target>
-        <note />
-      </trans-unit>
-      <trans-unit id="Regex_all_diacritic_marks_short">
-        <source>all diacritic marks</source>
-        <target state="translated">所有音调符号标记</target>
-        <note />
-      </trans-unit>
-      <trans-unit id="Regex_all_letter_characters_long">
-        <source>All letter characters. This includes the Lu, Ll, Lt, Lm, and Lo characters.</source>
-        <target state="translated">所有字母字符。这包括 Lu、Ll、Lt、Lm 和 Lo 字符。</target>
-        <note />
-      </trans-unit>
-      <trans-unit id="Regex_all_letter_characters_short">
-        <source>all letter characters</source>
-        <target state="translated">所有字母字符</target>
-        <note />
-      </trans-unit>
-      <trans-unit id="Regex_all_numbers_long">
-        <source>All numbers. This includes the Nd, Nl, and No categories.</source>
-        <target state="translated">所有数字。这包括 Nd、Nl 和 No 类别。</target>
-        <note />
-      </trans-unit>
-      <trans-unit id="Regex_all_numbers_short">
-        <source>all numbers</source>
-        <target state="translated">所有数字</target>
-        <note />
-      </trans-unit>
-      <trans-unit id="Regex_all_punctuation_characters_long">
-        <source>All punctuation characters. This includes the Pc, Pd, Ps, Pe, Pi, Pf, and Po categories.</source>
-        <target state="translated">所有标点字符。这包括 Pc、Pd、Ps、Pe、Pi、Pf 和 Po 类别。</target>
-        <note />
-      </trans-unit>
-      <trans-unit id="Regex_all_punctuation_characters_short">
-        <source>all punctuation characters</source>
-        <target state="translated">所有标点字符</target>
-        <note />
-      </trans-unit>
-      <trans-unit id="Regex_all_separator_characters_long">
-        <source>All separator characters. This includes the Zs, Zl, and Zp categories.</source>
-        <target state="translated">所有分隔符字符。这包括 Zs、Zl 和 Zp 类别。</target>
-        <note />
-      </trans-unit>
-      <trans-unit id="Regex_all_separator_characters_short">
-        <source>all separator characters</source>
-        <target state="translated">所有分隔符字符</target>
-        <note />
-      </trans-unit>
-      <trans-unit id="Regex_all_symbols_long">
-        <source>All symbols. This includes the Sm, Sc, Sk, and So categories.</source>
-        <target state="translated">所有符号。这包括 Sm、Sc、Sk 和 So 类别。</target>
-        <note />
-      </trans-unit>
-      <trans-unit id="Regex_all_symbols_short">
-        <source>all symbols</source>
-        <target state="translated">所有符号</target>
-        <note />
-      </trans-unit>
-      <trans-unit id="Regex_alternation_long">
-        <source>You can use the vertical bar (|) character to match any one of a series of patterns, where the | character separates each pattern.</source>
-        <target state="translated">可以使用竖线(|)字符匹配一系列模式中的任何一个，其中 | 字符分隔每个模式。</target>
-        <note />
-      </trans-unit>
-      <trans-unit id="Regex_alternation_short">
-        <source>alternation</source>
-        <target state="translated">替换</target>
-        <note />
-      </trans-unit>
-      <trans-unit id="Regex_any_character_group_long">
-        <source>The period character (.) matches any character except \n (the newline character, \u000A).  If a regular expression pattern is modified by the RegexOptions.Singleline option, or if the portion of the pattern that contains the . character class is modified by the 's' option, . matches any character.</source>
-        <target state="translated">句点字符(.)匹配除 \n (换行符 \u000A)以外的任何字符。如果正则表达式模式已被 RegexOptions Singleline 选项修改，或者如果包含 ". " 字符类的模式部分已被 "s" 选项修改，则 ". " 可匹配任何字符。</target>
-        <note />
-      </trans-unit>
-      <trans-unit id="Regex_any_character_group_short">
-        <source>any character</source>
-        <target state="translated">任何字符</target>
-        <note />
-      </trans-unit>
-      <trans-unit id="Regex_backspace_character_long">
-        <source>Matches a backspace character, \u0008</source>
-        <target state="translated">与退格键字符(\u0008)匹配</target>
-        <note />
-      </trans-unit>
-      <trans-unit id="Regex_backspace_character_short">
-        <source>backspace character</source>
-        <target state="translated">退格键字符</target>
-        <note />
-      </trans-unit>
-      <trans-unit id="Regex_balancing_group_long">
-        <source>A balancing group definition deletes the definition of a previously defined group and stores, in the current group, the interval between the previously defined group and the current group.
-    
-'name1' is the current group (optional), 'name2' is a previously defined group, and 'subexpression' is any valid regular expression pattern. The balancing group definition deletes the definition of name2 and stores the interval between name2 and name1 in name1. If no name2 group is defined, the match backtracks. Because deleting the last definition of name2 reveals the previous definition of name2, this construct lets you use the stack of captures for group name2 as a counter for keeping track of nested constructs such as parentheses or opening and closing brackets.
-
-The balancing group definition uses 'name2' as a stack. The beginning character of each nested construct is placed in the group and in its Group.Captures collection. When the closing character is matched, its corresponding opening character is removed from the group, and the Captures collection is decreased by one. After the opening and closing characters of all nested constructs have been matched, 'name1' is empty.</source>
-        <target state="translated">均衡组定义删除以前定义的组的定义，并在当前组中存储以前定义的组和当前组之间的时间间隔。
-    
-"name1" 是当前组(可选)，"name2" 是以前定义的组，而 "subexpression" 是任何有效的正则表达式模式。均衡组定义将删除 name2 的定义，并在 name1 中存储 name2 和 name1 之间的间隔。如果未定义 name2 组，则匹配回溯。由于删除 name2 的最后一个定义会发现 name2 的上一个定义，此构造使你能够使用作为计数器的组的捕获堆栈来跟踪嵌套构造(如括号)或左括号和右括号。
-
-均衡组定义使用 "name2" 作为堆栈。每个嵌套构造的开始字符都放在该组中并位于其组中。捕获集合。匹配结束字符时，将从组中删除其相应的左符号，并减小捕获集合 1。在所有嵌套构造的开始和结束字符都匹配后，"name1" 为空。</target>
-        <note />
-      </trans-unit>
-      <trans-unit id="Regex_balancing_group_short">
-        <source>balancing group</source>
-        <target state="translated">均衡组</target>
-        <note />
-      </trans-unit>
-      <trans-unit id="Regex_base_group">
-        <source>base-group</source>
-        <target state="translated">基本组</target>
-        <note />
-      </trans-unit>
-      <trans-unit id="Regex_bell_character_long">
-        <source>Matches a bell (alarm) character, \u0007</source>
-        <target state="translated">与响铃(警告)字符(\u0007)匹配</target>
-        <note />
-      </trans-unit>
-      <trans-unit id="Regex_bell_character_short">
-        <source>bell character</source>
-        <target state="translated">响铃字符</target>
-        <note />
-      </trans-unit>
-      <trans-unit id="Regex_carriage_return_character_long">
-        <source>Matches a carriage-return character, \u000D.  Note that \r is not equivalent to the newline character, \n.</source>
-        <target state="translated">与回车符(\u000D)匹配。请注意，\r 与换行符(\n)不等效。</target>
-        <note />
-      </trans-unit>
-      <trans-unit id="Regex_carriage_return_character_short">
-        <source>carriage-return character</source>
-        <target state="translated">回车符</target>
-        <note />
-      </trans-unit>
-      <trans-unit id="Regex_character_class_subtraction_long">
-        <source>Character class subtraction yields a set of characters that is the result of excluding the characters in one character class from another character class.
-
-'base_group' is a positive or negative character group or range. The 'excluded_group' component is another positive or negative character group, or another character class subtraction expression (that is, you can nest character class subtraction expressions).</source>
-        <target state="translated">字符类减法生成一组字符，这是从另一个字符类中排除一个字符类中的字符后得到的。
-
-"base_group" 为正或为负的字符组或范围。"excluded_group" 组件是另一个为正或为负的字符组，或其他字符类减法表达式(即，可以嵌套字符类减法表达式)。</target>
-        <note />
-      </trans-unit>
-      <trans-unit id="Regex_character_class_subtraction_short">
-        <source>character class subtraction</source>
-        <target state="translated">字符类减法</target>
-        <note />
-      </trans-unit>
-      <trans-unit id="Regex_character_group">
-        <source>character-group</source>
-        <target state="translated">字符组</target>
-        <note />
-      </trans-unit>
-      <trans-unit id="Regex_comment">
-        <source>comment</source>
-        <target state="translated">注释</target>
-        <note />
-      </trans-unit>
-      <trans-unit id="Regex_conditional_expression_match_long">
-        <source>This language element attempts to match one of two patterns depending on whether it can match an initial pattern.
-
-'expression' is the initial pattern to match, 'yes' is the pattern to match if expression is matched, and 'no' is the optional pattern to match if expression is not matched.</source>
-        <target state="translated">此语言元素尝试匹配两种模式之一，具体取决于它是否可以与初始模式匹配。
-
-"expression" 是要匹配的初始模式，如果表达式匹配，则 "yes" 是可匹配的模式；如果表达式不匹配，则 "no" 是可匹配的可选模式。。</target>
-        <note />
-      </trans-unit>
-      <trans-unit id="Regex_conditional_expression_match_short">
-        <source>conditional expression match</source>
-        <target state="translated">条件表达式匹配</target>
-        <note />
-      </trans-unit>
-      <trans-unit id="Regex_conditional_group_match_long">
-        <source>This language element attempts to match one of two patterns depending on whether it has matched a specified capturing group.
-
-'name' is the name (or number) of a capturing group, 'yes' is the expression to match if 'name' (or 'number') has a match, and 'no' is the optional expression to match if it does not.</source>
-        <target state="translated">此语言元素尝试匹配两种模式之一，具体取决于它是否与指定的捕获组匹配。
-
-"name" 是捕获组的名称(或编号)，"yes" 是在 "name" (或 "number") 具有匹配项的情况下匹配的表达式，"no" 是没有匹配的情况下可匹配的可选表达式。</target>
-        <note />
-      </trans-unit>
-      <trans-unit id="Regex_conditional_group_match_short">
-        <source>conditional group match</source>
-        <target state="translated">条件组匹配</target>
-        <note />
-      </trans-unit>
-      <trans-unit id="Regex_contiguous_matches_long">
-        <source>The \G anchor specifies that a match must occur at the point where the previous match ended. When you use this anchor with the Regex.Matches or Match.NextMatch method, it ensures that all matches are contiguous.</source>
-        <target state="translated">\G 定位点指定匹配必须出现在上一个匹配结束的点。在 Regex.Matches 或 Match.NextMatch 方法中使用此定位点可确保所有匹配项都是连续的。</target>
-        <note />
-      </trans-unit>
-      <trans-unit id="Regex_contiguous_matches_short">
-        <source>contiguous matches</source>
-        <target state="translated">连续匹配</target>
-        <note />
-      </trans-unit>
-      <trans-unit id="Regex_control_character_long">
-        <source>Matches an ASCII control character, where X is the letter of the control character. For example, \cC is CTRL-C.</source>
-        <target state="translated">与 ASCII 控制字符匹配，其中 X 是控制字符的字母。例如, \cC 是 CTRL-C。</target>
-        <note />
-      </trans-unit>
-      <trans-unit id="Regex_control_character_short">
-        <source>control character</source>
-        <target state="translated">控制字符</target>
-        <note />
-      </trans-unit>
-      <trans-unit id="Regex_decimal_digit_character_long">
-        <source>\d matches any decimal digit. It is equivalent to the \p{Nd} regular expression pattern, which includes the standard decimal digits 0-9 as well as the decimal digits of a number of other character sets.
-
-If ECMAScript-compliant behavior is specified, \d is equivalent to [0-9]</source>
-        <target state="translated">\d 匹配任何十进制数字。它等效于 \p{Nd} 正则表达式模式，该模式包括标准十进制数字 0-9 以及许多其他字符集的小数位数。
-
-如果指定了符合 ECMAScript 的行为，则 \d 等效于 [0-9]</target>
-        <note />
-      </trans-unit>
-      <trans-unit id="Regex_decimal_digit_character_short">
-        <source>decimal-digit character</source>
-        <target state="translated">十进制数字字符</target>
-        <note />
-      </trans-unit>
-      <trans-unit id="Regex_end_of_line_comment_long">
-        <source>A number sign (#) marks an x-mode comment, which starts at the unescaped # character at the end of the regular expression pattern and continues until the end of the line. To use this construct, you must either enable the x option (through inline options) or supply the RegexOptions.IgnorePatternWhitespace value to the option parameter when instantiating the Regex object or calling a static Regex method.</source>
-        <target state="translated">数字符号(#)标记 x 模式注释，该注释从正则表达式模式结尾处的非转义 # 字符开始，一直持续到行尾。若要使用此构造，必须启用 x 选项(通过内联选项)，或者在实例化 regex 对象或调用静态 regex 方法时向选项参数提供 RegexOptions 值。</target>
-        <note />
-      </trans-unit>
-      <trans-unit id="Regex_end_of_line_comment_short">
-        <source>end-of-line comment</source>
-        <target state="translated">行尾注释</target>
-        <note />
-      </trans-unit>
-      <trans-unit id="Regex_end_of_string_only_long">
-        <source>The \z anchor specifies that a match must occur at the end of the input string. Like the $ language element, \z ignores the RegexOptions.Multiline option. Unlike the \Z language element, \z does not match a \n character at the end of a string. Therefore, it can only match the last line of the input string.</source>
-        <target state="translated">\z 定位点指定匹配必须出现在输入字符串的末尾。像 $ language 元素一样，\z 忽略了 RegexOptions 选项。与 \z 语言元素不同，\z 与字符串结尾的 \n 字符不匹配。因此，它只能匹配输入字符串的最后一行。</target>
-        <note />
-      </trans-unit>
-      <trans-unit id="Regex_end_of_string_only_short">
-        <source>end of string only</source>
-        <target state="translated">仅字符串末尾</target>
-        <note />
-      </trans-unit>
-      <trans-unit id="Regex_end_of_string_or_before_ending_newline_long">
-        <source>The \Z anchor specifies that a match must occur at the end of the input string, or before \n at the end of the input string. It is identical to the $ anchor, except that \Z ignores the RegexOptions.Multiline option. Therefore, in a multiline string, it can only match the end of the last line, or the last line before \n.
-
-The \Z anchor matches \n but does not match \r\n (the CR/LF character combination). To match CR/LF, include \r?\Z in the regular expression pattern.</source>
-        <target state="translated">\Z 定位点指定匹配必须出现在输入字符串的末尾或输入字符串的结尾处的 \n 之前。它与 $ 定位点相同，只不过 \Z 忽略了 RegexOptions 选项。因此，在多行字符串中，它只能匹配最后一行的结尾或 \n 前的最后一行。
-
-\Z 定位点匹配 \n 但不匹配 \r\n (CR/LF 字符组合)。若要匹配 CR/LF，请在正则表达式模式中包含 \r?\Z。</target>
-        <note />
-      </trans-unit>
-      <trans-unit id="Regex_end_of_string_or_before_ending_newline_short">
-        <source>end of string or before ending newline</source>
-        <target state="translated">字符串末尾或结束换行符之前</target>
-        <note />
-      </trans-unit>
-      <trans-unit id="Regex_end_of_string_or_line_long">
-        <source>The $ anchor specifies that the preceding pattern must occur at the end of the input string, or before \n at the end of the input string. If you use $ with the RegexOptions.Multiline option, the match can also occur at the end of a line.
-
-The $ anchor matches \n but does not match \r\n (the combination of carriage return and newline characters, or CR/LF). To match the CR/LF character combination, include \r?$ in the regular expression pattern.</source>
-        <target state="translated">$ 定位点指定前面的模式必须出现在输入字符串的末尾或输入字符串结尾的 \n 之前。如果将 $ 与 RegexOptions 选项一起使用，则匹配也可以出现在行尾。
-
-$ 定位点匹配 \n，但不匹配 \r\n (回车符和换行符的组合，或 CR/LF)。若要匹配 CR/LF 字符组合, 请在正则表达式模式中包括 \r?$。</target>
-        <note />
-      </trans-unit>
-      <trans-unit id="Regex_end_of_string_or_line_short">
-        <source>end of string or line</source>
-        <target state="translated">字符串或行的结尾</target>
-        <note />
-      </trans-unit>
-      <trans-unit id="Regex_escape_character_long">
-        <source>Matches an escape character, \u001B</source>
-        <target state="translated">与转义字符(\u001B)匹配</target>
-        <note />
-      </trans-unit>
-      <trans-unit id="Regex_escape_character_short">
-        <source>escape character</source>
-        <target state="translated">转义字符</target>
-        <note />
-      </trans-unit>
-      <trans-unit id="Regex_excluded_group">
-        <source>excluded-group</source>
-        <target state="translated">排除的组</target>
-        <note />
-      </trans-unit>
-      <trans-unit id="Regex_expression">
-        <source>expression</source>
-        <target state="translated">表达式</target>
-        <note />
-      </trans-unit>
-      <trans-unit id="Regex_form_feed_character_long">
-        <source>Matches a form-feed character, \u000C</source>
-        <target state="translated">与换页符(\u000C)匹配</target>
-        <note />
-      </trans-unit>
-      <trans-unit id="Regex_form_feed_character_short">
-        <source>form-feed character</source>
-        <target state="translated">换页符</target>
-        <note />
-      </trans-unit>
-      <trans-unit id="Regex_group_options_long">
-        <source>This grouping construct applies or disables the specified options within a subexpression. The options to enable are specified after the question mark, and the options to disable after the minus sign. The allowed options are:
-
-    i	Use case-insensitive matching.
-    m	Use multiline mode, where ^ and $ match the beginning and end of each line
-	(instead of the beginning and end of the input string).
-    s	Use single-line mode, where the period (.) matches every character
-	(instead of every character except \n).
-    n	Do not capture unnamed groups. The only valid captures are explicitly
-	named or numbered groups of the form (?&lt;name&gt; subexpression).
-    x	Exclude unescaped white space from the pattern, and enable comments
-	after a number sign (#).</source>
-        <target state="translated">此分组构造应用或禁用子表达式中的指定选项。在问号后指定要启用的选项，在减号后禁用的选项。允许的选项有:
-
-    i	使用不区分大小写的匹配。
-    m	使用多行模式，其中 ^ 和 $ 分别匹配每行的开头和结尾
-	(而不是输入字符串的开头和结尾)。
-    s	使用单行模式，其中句点(.)与每个字符
-	(而不是除 \n 之外的每个字符)匹配。
-    n	请勿捕获未命名的组。唯一有效的捕获已被显式
-	命名为或编码为(?&lt;name&gt; subexpression)形式的组。
-    x	请删除模式中的非转义空格，并
-	在数字符号(#)之后使用注释。</target>
-        <note />
-      </trans-unit>
-      <trans-unit id="Regex_group_options_short">
-        <source>group options</source>
-        <target state="translated">组选项</target>
-        <note />
-      </trans-unit>
-      <trans-unit id="Regex_hexadecimal_escape_long">
-        <source>Matches an ASCII character, where ## is a two-digit hexadecimal character code.</source>
-        <target state="translated">与 ASCII 字符匹配，其中 ## 是两位数的十六进制字符代码。</target>
-        <note />
-      </trans-unit>
-      <trans-unit id="Regex_hexadecimal_escape_short">
-        <source>hexadecimal escape</source>
-        <target state="translated">十六进制转义符</target>
-        <note />
-      </trans-unit>
-      <trans-unit id="Regex_inline_comment_long">
-        <source>The (?# comment) construct lets you include an inline comment in a regular expression. The regular expression engine does not use any part of the comment in pattern matching, although the comment is included in the string that is returned by the Regex.ToString method. The comment ends at the first closing parenthesis.</source>
-        <target state="translated">(?# comment)构造允许在正则表达式中包括内联注释。尽管注释包含在 Regex 方法返回的字符串中，但正则表达式引擎不使用模式匹配中注释的任何部分。注释以第一个右括号结束。</target>
-        <note />
-      </trans-unit>
-      <trans-unit id="Regex_inline_comment_short">
-        <source>inline comment</source>
-        <target state="translated">内联注释</target>
-        <note />
-      </trans-unit>
-      <trans-unit id="Regex_inline_options_long">
-        <source>Enables or disables specific pattern matching options for the remainder of a regular expression. The options to enable are specified after the question mark, and the options to disable after the minus sign. The allowed options are:
-
-    i	Use case-insensitive matching.
-    m	Use multiline mode, where ^ and $ match the beginning and end of each line
-	(instead of the beginning and end of the input string).
-    s	Use single-line mode, where the period (.) matches every character
-	(instead of every character except \n).
-    n	Do not capture unnamed groups. The only valid captures are explicitly named
-	or numbered groups of the form (?&lt;name&gt; subexpression).
-    x	Exclude unescaped white space from the pattern, and enable comments
-	after a number sign (#).</source>
-        <target state="translated">为正则表达式的其余部分启用或禁用特定模式匹配选项。在问号后面指定要启用的选项，在减号后指定要禁用的选项。允许的选项有:
-
-    i	使用不区分大小写的匹配。
-    m	使用多行模式，其中 ^ 和 $ 分别匹配每行的开头和结尾
-	(而不是输入字符串的开头和结尾)。
-    s	使用单行模式，其中句点(.)与每个字符
-	(而不是除 \n 之外的每个字符)匹配。
-    n	请勿捕获未命名的组。唯一有效的捕获已被显式
-	命名为或编码为(?&lt;name&gt; subexpression)形式的组。
-    x	请删除模式中的非转义空格，并
-	在数字符号(#)之后使用注释。</target>
-        <note />
-      </trans-unit>
-      <trans-unit id="Regex_inline_options_short">
-        <source>inline options</source>
-        <target state="translated">内联选项</target>
-        <note />
-      </trans-unit>
-      <trans-unit id="Regex_letter_lowercase">
-        <source>letter, lowercase</source>
-        <target state="translated">字母，小写</target>
-        <note />
-      </trans-unit>
-      <trans-unit id="Regex_letter_modifier">
-        <source>letter, modifier</source>
-        <target state="translated">字母，修饰符</target>
-        <note />
-      </trans-unit>
-      <trans-unit id="Regex_letter_other">
-        <source>letter, other</source>
-        <target state="translated">字母，其他</target>
-        <note />
-      </trans-unit>
-      <trans-unit id="Regex_letter_titlecase">
-        <source>letter, titlecase</source>
-        <target state="translated">字母，首字母大写</target>
-        <note />
-      </trans-unit>
-      <trans-unit id="Regex_letter_uppercase">
-        <source>letter, uppercase</source>
-        <target state="translated">字母，大写</target>
-        <note />
-      </trans-unit>
-      <trans-unit id="Regex_mark_enclosing">
-        <source>mark, enclosing</source>
-        <target state="translated">标记，封闭</target>
-        <note />
-      </trans-unit>
-      <trans-unit id="Regex_mark_nonspacing">
-        <source>mark, nonspacing</source>
-        <target state="translated">标记，非间距</target>
-        <note />
-      </trans-unit>
-      <trans-unit id="Regex_mark_spacing_combining">
-        <source>mark, spacing combining</source>
-        <target state="translated">标记，间距组合</target>
-        <note />
-      </trans-unit>
-      <trans-unit id="Regex_match_at_least_n_times_lazy_long">
-        <source>The {n,}? quantifier matches the preceding element at least n times, where n is any integer, but as few times as possible. It is the lazy counterpart of the greedy quantifier {n,}</source>
-        <target state="translated">{n,}? 限定符匹配前面的元素至少 n 次，其中 n 是任何整数，但次数尽可能少。它是贪婪限定符 {n,} 的惰性副本</target>
-        <note />
-      </trans-unit>
-      <trans-unit id="Regex_match_at_least_n_times_lazy_short">
-        <source>match at least 'n' times (lazy)</source>
-        <target state="translated">至少匹配 "n" 次(惰性)</target>
-        <note />
-      </trans-unit>
-      <trans-unit id="Regex_match_at_least_n_times_long">
-        <source>The {n,} quantifier matches the preceding element at least n times, where n is any integer. {n,} is a greedy quantifier whose lazy equivalent is {n,}?</source>
-        <target state="translated">{n,} 限定符匹配前面的元素至少 n 次，其中 n 是任何整数。{n,} 是贪婪限定符，其惰性等效值为 {n,}?</target>
-        <note />
-      </trans-unit>
-      <trans-unit id="Regex_match_at_least_n_times_short">
-        <source>match at least 'n' times</source>
-        <target state="translated">至少匹配 "n" 次</target>
-        <note />
-      </trans-unit>
-      <trans-unit id="Regex_match_between_m_and_n_times_lazy_long">
-        <source>The {n,m}? quantifier matches the preceding element between n and m times, where n and m are integers, but as few times as possible. It is the lazy counterpart of the greedy quantifier {n,m}</source>
-        <target state="translated">{n,m}? 限定符匹配前面的元素 n 次和 m 次，其中 n 和 m 是整数，但次数尽可能少。它是贪婪限定符 {n, m} 的惰性副本</target>
-        <note />
-      </trans-unit>
-      <trans-unit id="Regex_match_between_m_and_n_times_lazy_short">
-        <source>match at least 'n' times (lazy)</source>
-        <target state="translated">至少匹配 "n" 次(惰性)</target>
-        <note />
-      </trans-unit>
-      <trans-unit id="Regex_match_between_m_and_n_times_long">
-        <source>The {n,m} quantifier matches the preceding element at least n times, but no more than m times, where n and m are integers. {n,m} is a greedy quantifier whose lazy equivalent is {n,m}?</source>
-        <target state="translated">{n, m} 限定符匹配前面的元素至少 n 次，但不超过 m 次，其中 n 和 m 是整数。{n, m} 是贪婪限定符，其惰性等效值为 {n,m}?</target>
-        <note />
-      </trans-unit>
-      <trans-unit id="Regex_match_between_m_and_n_times_short">
-        <source>match between 'm' and 'n' times</source>
-        <target state="translated">匹配次数介于 "m" 次和 "n" 次之间</target>
-        <note />
-      </trans-unit>
-      <trans-unit id="Regex_match_exactly_n_times_lazy_long">
-        <source>The {n}? quantifier matches the preceding element exactly n times, where n is any integer. It is the lazy counterpart of the greedy quantifier {n}+</source>
-        <target state="translated">{n}? 限定符恰好匹配前面的元素 n 次，其中 n 是任何整数。它是贪婪限定符 {n}+ 的惰性副本</target>
-        <note />
-      </trans-unit>
-      <trans-unit id="Regex_match_exactly_n_times_lazy_short">
-        <source>match exactly 'n' times (lazy)</source>
-        <target state="translated">刚好匹配 "n" 次(惰性)</target>
-        <note />
-      </trans-unit>
-      <trans-unit id="Regex_match_exactly_n_times_long">
-        <source>The {n} quantifier matches the preceding element exactly n times, where n is any integer. {n} is a greedy quantifier whose lazy equivalent is {n}?</source>
-        <target state="translated">{n} 限定符恰好匹配前面的元素 n 次，其中 n 是任何整数。{n} 是贪婪限定符，其惰性等效值为 {n}?</target>
-        <note />
-      </trans-unit>
-      <trans-unit id="Regex_match_exactly_n_times_short">
-        <source>match exactly 'n' times</source>
-        <target state="translated">刚好匹配 "n" 次</target>
-        <note />
-      </trans-unit>
-      <trans-unit id="Regex_match_one_or_more_times_lazy_long">
-        <source>The +? quantifier matches the preceding element one or more times, but as few times as possible. It is the lazy counterpart of the greedy quantifier +</source>
-        <target state="translated">+? 限定符匹配前面的元素一次或多次，但次数尽可能少。它是贪婪限定符 + 的惰性副本</target>
-        <note />
-      </trans-unit>
-      <trans-unit id="Regex_match_one_or_more_times_lazy_short">
-        <source>match one or more times (lazy)</source>
-        <target state="translated">匹配一次或多次(惰性)</target>
-        <note />
-      </trans-unit>
-      <trans-unit id="Regex_match_one_or_more_times_long">
-        <source>The + quantifier matches the preceding element one or more times. It is equivalent to the {1,} quantifier. + is a greedy quantifier whose lazy equivalent is +?.</source>
-        <target state="translated">+ 限定符匹配前面的元素一次或多次。它等效于 {1,} 数量表示符。+ 是贪婪限定符，其惰性等效项为 +?。</target>
-        <note />
-      </trans-unit>
-      <trans-unit id="Regex_match_one_or_more_times_short">
-        <source>match one or more times</source>
-        <target state="translated">匹配一次或多次</target>
-        <note />
-      </trans-unit>
-      <trans-unit id="Regex_match_zero_or_more_times_lazy_long">
-        <source>The *? quantifier matches the preceding element zero or more times, but as few times as possible. It is the lazy counterpart of the greedy quantifier *</source>
-        <target state="translated">*? 限定符匹配前导元素零次或多次，但次数尽可能少。它是贪婪限定符 * 的惰性副本</target>
-        <note />
-      </trans-unit>
-      <trans-unit id="Regex_match_zero_or_more_times_lazy_short">
-        <source>match zero or more times (lazy)</source>
-        <target state="translated">匹配零次或多次(惰性)</target>
-        <note />
-      </trans-unit>
-      <trans-unit id="Regex_match_zero_or_more_times_long">
-        <source>The * quantifier matches the preceding element zero or more times. It is equivalent to the {0,} quantifier. * is a greedy quantifier whose lazy equivalent is *?.</source>
-        <target state="translated">* 限定符匹配前面的元素零次或多次。它等效于 {0,} 数量表示符。* 是贪婪限定符，其惰性等效项为 *?。</target>
-        <note />
-      </trans-unit>
-      <trans-unit id="Regex_match_zero_or_more_times_short">
-        <source>match zero or more times</source>
-        <target state="translated">匹配零次或多次</target>
-        <note />
-      </trans-unit>
-      <trans-unit id="Regex_match_zero_or_one_time_lazy_long">
-        <source>The ?? quantifier matches the preceding element zero or one time, but as few times as possible. It is the lazy counterpart of the greedy quantifier ?</source>
-        <target state="translated">?? 限定符匹配前面的元素零次或一次，但次数尽可能少。它是贪婪限定符 ? 的惰性副本</target>
-        <note />
-      </trans-unit>
-      <trans-unit id="Regex_match_zero_or_one_time_lazy_short">
-        <source>match zero or one time (lazy)</source>
-        <target state="translated">匹配零次或一次(惰性)</target>
-        <note />
-      </trans-unit>
-      <trans-unit id="Regex_match_zero_or_one_time_long">
-        <source>The ? quantifier matches the preceding element zero or one time. It is equivalent to the {0,1} quantifier. ? is a greedy quantifier whose lazy equivalent is ??.</source>
-        <target state="translated">? 限定符匹配前面的元素零次或一次。它等效于 {0,1} 限定符。? 是贪婪限定符，其惰性等效项为 ??。</target>
-        <note />
-      </trans-unit>
-      <trans-unit id="Regex_match_zero_or_one_time_short">
-        <source>match zero or one time</source>
-        <target state="translated">匹配零次或一次</target>
-        <note />
-      </trans-unit>
-      <trans-unit id="Regex_matched_subexpression_long">
-        <source>This grouping construct captures a matched 'subexpression', where 'subexpression' is any valid regular expression pattern. Captures that use parentheses are numbered automatically from left to right based on the order of the opening parentheses in the regular expression, starting from one. The capture that is numbered zero is the text matched by the entire regular expression pattern.</source>
-        <target state="translated">此分组构造捕获匹配的 "subexpression"，其中 "subexpression" 是任何有效的正则表达式模式。使用括号的捕获将根据正则表达式中左括号的顺序从 1 开始按从左到右的顺序自动编号。被编号为零的捕获是由整个正则表达式模式匹配的文本。</target>
-        <note />
-      </trans-unit>
-      <trans-unit id="Regex_matched_subexpression_short">
-        <source>matched subexpression</source>
-        <target state="translated">匹配的子表达式</target>
-        <note />
-      </trans-unit>
-      <trans-unit id="Regex_name">
-        <source>name</source>
-        <target state="translated">名称</target>
-        <note />
-      </trans-unit>
-      <trans-unit id="Regex_name1">
-        <source>name1</source>
-        <target state="translated">name1</target>
-        <note />
-      </trans-unit>
-      <trans-unit id="Regex_name2">
-        <source>name2</source>
-        <target state="translated">name2</target>
-        <note />
-      </trans-unit>
-      <trans-unit id="Regex_name_or_number">
-        <source>name-or-number</source>
-        <target state="translated">名称或数字</target>
-        <note />
-      </trans-unit>
-      <trans-unit id="Regex_named_backreference_long">
-        <source>A named or numbered backreference.
-
-'name' is the name of a capturing group defined in the regular expression pattern.</source>
-        <target state="translated">已命名或已编号的向后引用。
-
-"name" 是在正则表达式模式中定义的捕获组的名称。</target>
-        <note />
-      </trans-unit>
-      <trans-unit id="Regex_named_backreference_short">
-        <source>named backreference</source>
-        <target state="translated">已命名的向后引用</target>
-        <note />
-      </trans-unit>
-      <trans-unit id="Regex_named_matched_subexpression_long">
-        <source>Captures a matched subexpression and lets you access it by name or by number.
-
-'name' is a valid group name, and 'subexpression' is any valid regular expression pattern. 'name' must not contain any punctuation characters and cannot begin with a number.
-
-If the RegexOptions parameter of a regular expression pattern matching method includes the RegexOptions.ExplicitCapture flag, or if the n option is applied to this subexpression, the only way to capture a subexpression is to explicitly name capturing groups.</source>
-        <target state="translated">捕获匹配的子表达式，以便按名称或按编号进行访问。
-
-"name" 是有效的组名，而 "subexpression" 是任何有效的正则表达式模式。"name" 不得包含任何标点符号字符且不能以数字开头。
-
-如果正则表达式模式匹配方法的 RegexOptions 参数包括 RegexOptions ExplicitCapture 标志，或者如果将 n 选项应用于此子表达式，则捕获子表达式的唯一方法是显式命名捕获组。</target>
-        <note />
-      </trans-unit>
-      <trans-unit id="Regex_named_matched_subexpression_short">
-        <source>named matched subexpression</source>
-        <target state="translated">已命名匹配的子表达式</target>
-        <note />
-      </trans-unit>
-      <trans-unit id="Regex_negative_character_group_long">
-        <source>A negative character group specifies a list of characters that must not appear in an input string for a match to occur. The list of characters are specified individually.
-
-Two or more character ranges can be concatenated. For example, to specify the range of decimal digits from "0" through "9", the range of lowercase letters from "a" through "f", and the range of uppercase letters from "A" through "F", use [0-9a-fA-F].</source>
-        <target state="translated">负字符组指定不能出现在匹配项的输入字符串中的字符列表。字符列表是单独指定的。
-
-可以连接两个或更多字符范围。例如，若要指定从 "0" 到 "9" 的十进制数字范围、从 "a" 到 "f" 的小写字母范围以及从 "A" 到 "F" 的大写字母范围，请使用 [0-9a-fA-F]。</target>
-        <note />
-      </trans-unit>
-      <trans-unit id="Regex_negative_character_group_short">
-        <source>negative character group</source>
-        <target state="translated">负字符组</target>
-        <note />
-      </trans-unit>
-      <trans-unit id="Regex_negative_character_range_long">
-        <source>A negative character range specifies a list of characters that must not appear in an input string for a match to occur. 'firstCharacter' is the character that begins the range, and 'lastCharacter' is the character that ends the range.
-
-Two or more character ranges can be concatenated. For example, to specify the range of decimal digits from "0" through "9", the range of lowercase letters from "a" through "f", and the range of uppercase letters from "A" through "F", use [0-9a-fA-F].</source>
-        <target state="translated">负字符范围指定不能出现在输入字符串中的字符列表，以使匹配发生。"firstCharacter" 是该范围的开始字符，而 "lastCharacter" 是该范围的结束字符。
-
-可以连接两个或更多字符范围。例如，若要指定从 "0" 到 "9" 的十进制数字范围、从 "a" 到 "f" 的小写字母范围以及从 "A" 到 "F" 的大写字母范围，请使用 [0-9a-fA-F]。</target>
-        <note />
-      </trans-unit>
-      <trans-unit id="Regex_negative_character_range_short">
-        <source>negative character range</source>
-        <target state="translated">负字符范围</target>
-        <note />
-      </trans-unit>
-      <trans-unit id="Regex_negative_unicode_category_long">
-        <source>The regular expression construct \P{ name } matches any character that does not belong to a Unicode general category or named block, where name is the category abbreviation or named block name.</source>
-        <target state="translated">正则表达式构造 \P{name} 匹配不属于 Unicode 通用类别或命名块的任何字符，其中 "name" 是类别缩写或命名块名称。</target>
-        <note />
-      </trans-unit>
-      <trans-unit id="Regex_negative_unicode_category_short">
-        <source>negative unicode category</source>
-        <target state="translated">负 unicode 类别</target>
-        <note />
-      </trans-unit>
-      <trans-unit id="Regex_new_line_character_long">
-        <source>Matches a new-line character, \u000A</source>
-        <target state="translated">与换行符(\u000A)匹配</target>
-        <note />
-      </trans-unit>
-      <trans-unit id="Regex_new_line_character_short">
-        <source>new-line character</source>
-        <target state="translated">换行符</target>
-        <note />
-      </trans-unit>
-      <trans-unit id="Regex_no">
-        <source>no</source>
-        <target state="translated">否</target>
-        <note />
-      </trans-unit>
-      <trans-unit id="Regex_non_digit_character_long">
-        <source>\D matches any non-digit character. It is equivalent to the \P{Nd} regular expression pattern.
-
-If ECMAScript-compliant behavior is specified, \D is equivalent to [^0-9]</source>
-        <target state="translated">\D 与任何非数字字符匹配。它等效于 \P{Nd} 正则表达式模式。
-
-如果指定了符合 ECMAScript 的行为，则 \P 等效于 [^0-9]</target>
-        <note />
-      </trans-unit>
-      <trans-unit id="Regex_non_digit_character_short">
-        <source>non-digit character</source>
-        <target state="translated">非数字字符</target>
-        <note />
-      </trans-unit>
-      <trans-unit id="Regex_non_white_space_character_long">
-        <source>\S matches any non-white-space character. It is equivalent to the [^\f\n\r\t\v\x85\p{Z}] regular expression pattern, or the opposite of the regular expression pattern that is equivalent to \s, which matches white-space characters.
-
-If ECMAScript-compliant behavior is specified, \S is equivalent to [^ \f\n\r\t\v]</source>
-        <target state="translated">\S 与任何非空格字符匹配。它等效于 [^\f\n\r\t\v\x85\p{Z}] 正则表达式模式，或与等效于 \s 的正则表达式模式(与空格字符匹配)的相反形式。
-
-如果指定了符合 ECMAScript 的行为，则 \s 等效于 [^ \f\n\r\t\v]</target>
-        <note />
-      </trans-unit>
-      <trans-unit id="Regex_non_white_space_character_short">
-        <source>non-white-space character</source>
-        <target state="translated">非空格字符</target>
-        <note />
-      </trans-unit>
-      <trans-unit id="Regex_non_word_boundary_long">
-        <source>The \B anchor specifies that the match must not occur on a word boundary. It is the opposite of the \b anchor.</source>
-        <target state="translated">\B 定位点指定匹配不得出现在字边界上。它与 \b 定位点相反。</target>
-        <note />
-      </trans-unit>
-      <trans-unit id="Regex_non_word_boundary_short">
-        <source>non-word boundary</source>
-        <target state="translated">非字边界</target>
-        <note />
-      </trans-unit>
-      <trans-unit id="Regex_non_word_character_long">
-        <source>\W matches any non-word character. It matches any character except for those in the following Unicode categories:
-
-    Ll	Letter, Lowercase
-    Lu	Letter, Uppercase
-    Lt	Letter, Titlecase
-    Lo	Letter, Other
-    Lm	Letter, Modifier
-    Mn	Mark, Nonspacing
-    Nd	Number, Decimal Digit
-    Pc	Punctuation, Connector
-
-If ECMAScript-compliant behavior is specified, \W is equivalent to [^a-zA-Z_0-9]</source>
-        <target state="translated">\w 与任何非字词字符匹配。它匹配除以下 Unicode 类别中的任何字符:
-
-    Ll	字母，小写
-    Lu 	字母，大写
-    Lt	字母，首字母大写
-    Lo	字母，其他
-    Lm	字母，修饰符
-    Mn	标记，非间距
-    Nd	数字，十进制数字
-    Pc	标点，连接符
-
-如果指定了符合 ECMAScript 的行为，则 \W 等效于 [^a-zA-Z_0-9]</target>
-        <note>Note: Ll, Lu, Lt, Lo, Lm, Mn, Nd, and Pc are all things that should not be localized. </note>
-      </trans-unit>
-      <trans-unit id="Regex_non_word_character_short">
-        <source>non-word character</source>
-        <target state="translated">非字词字符</target>
-        <note />
-      </trans-unit>
-      <trans-unit id="Regex_nonbacktracking_subexpression_long">
-        <source>This construct disables backtracking. The regular expression engine will match as many characters in the input string as it can. When no further match is possible, it will not backtrack to attempt alternate pattern matches. (That is, the subexpression matches only strings that would be matched by the subexpression alone; it does not attempt to match a string based on the subexpression and any subexpressions that follow it.)
-
-This option is recommended if you know that backtracking will not succeed. Preventing the regular expression engine from performing unnecessary searching improves performance.</source>
-        <target state="translated">此构造禁用回溯。正则表达式引擎将匹配输入字符串中的多个字符。当无进一步的匹配时，它将不回溯以尝试匹配备用模式。(也就是说，子表达式只匹配那些将单独由子表达式匹配的字符串；它不会尝试根据子表达式和其后的任何子表达式匹配字符串。)
-
-如果你知道回溯不会成功，建议使用此选项。防止正则表达式引擎执行不必要的搜索可提高性能。</target>
-        <note />
-      </trans-unit>
-      <trans-unit id="Regex_nonbacktracking_subexpression_short">
-        <source>nonbacktracking subexpression</source>
-        <target state="translated">非回溯子表达式</target>
-        <note />
-      </trans-unit>
-      <trans-unit id="Regex_noncapturing_group_long">
-        <source>This construct does not capture the substring that is matched by a subexpression:
-
-The noncapturing group construct is typically used when a quantifier is applied to a group, but the substrings captured by the group are of no interest.
-
-If a regular expression includes nested grouping constructs, an outer noncapturing group construct does not apply to the inner nested group constructs.</source>
-        <target state="translated">此构造不捕获由子表达式匹配的子字符串:
-
-在将限定符应用于组时，通常使用非捕获组构造，但组捕获的子字符串不具有任何意义。
-
-如果正则表达式包含嵌套的分组构造，则外部非捕获组构造不适用于内部嵌套的组构造。</target>
-        <note />
-      </trans-unit>
-      <trans-unit id="Regex_noncapturing_group_short">
-        <source>noncapturing group</source>
-        <target state="translated">非捕获组</target>
-        <note />
-      </trans-unit>
-      <trans-unit id="Regex_number_decimal_digit">
-        <source>number, decimal digit</source>
-        <target state="translated">数字，十进制数字</target>
-        <note />
-      </trans-unit>
-      <trans-unit id="Regex_number_letter">
-        <source>number, letter</source>
-        <target state="translated">数字，字母</target>
-        <note />
-      </trans-unit>
-      <trans-unit id="Regex_number_other">
-        <source>number, other</source>
-        <target state="translated">数字，其他</target>
-        <note />
-      </trans-unit>
-      <trans-unit id="Regex_numbered_backreference_long">
-        <source>A numbered backreference, where 'number' is the ordinal position of the capturing group in the regular expression. For example, \4 matches the contents of the fourth capturing group.
-
-There is an ambiguity between octal escape codes (such as \16) and \number backreferences that use the same notation. If the ambiguity is a problem, you can use the \k&lt;name&gt; notation, which is unambiguous and cannot be confused with octal character codes. Similarly, hexadecimal codes such as \xdd are unambiguous and cannot be confused with backreferences.</source>
-        <target state="translated">一个带编号的向后引用，其中 "number" 是正则表达式中捕获组的序号位置。例如，\4 与第四个捕获组的内容匹配。
-
-八进制转义码(例如 \16) 和使用相同表示法的 \number 向后引用之间存在二义性。如果多义性是一个问题，则可以使用 \k&lt;name&gt; 表示法，该符号是明确的，不能与八进制字符代码混淆。同样，十六进制代码(如 \xdd)是明确的，不能与向后引用混淆。</target>
-        <note />
-      </trans-unit>
-      <trans-unit id="Regex_numbered_backreference_short">
-        <source>numbered backreference</source>
-        <target state="translated">带编号的向后引用</target>
-        <note />
-      </trans-unit>
-      <trans-unit id="Regex_other_control">
-        <source>other, control</source>
-        <target state="translated">其他，控件</target>
-        <note />
-      </trans-unit>
-      <trans-unit id="Regex_other_format">
-        <source>other, format</source>
-        <target state="translated">其他，格式</target>
-        <note />
-      </trans-unit>
-      <trans-unit id="Regex_other_not_assigned">
-        <source>other, not assigned</source>
-        <target state="translated">其他，未分配</target>
-        <note />
-      </trans-unit>
-      <trans-unit id="Regex_other_private_use">
-        <source>other, private use</source>
-        <target state="translated">其他，专用</target>
-        <note />
-      </trans-unit>
-      <trans-unit id="Regex_other_surrogate">
-        <source>other, surrogate</source>
-        <target state="translated">其他，代理项</target>
-        <note />
-      </trans-unit>
-      <trans-unit id="Regex_positive_character_group_long">
-        <source>A positive character group specifies a list of characters, any one of which may appear in an input string for a match to occur.</source>
-        <target state="translated">正字符组指定字符列表，其中的任何一个字符都可能出现在输入字符串中，以使匹配发生。</target>
-        <note />
-      </trans-unit>
-      <trans-unit id="Regex_positive_character_group_short">
-        <source>positive character group</source>
-        <target state="translated">正字符组</target>
-        <note />
-      </trans-unit>
-      <trans-unit id="Regex_positive_character_range_long">
-        <source>A positive character range specifies a range of characters, any one of which may appear in an input string for a match to occur.  'firstCharacter' is the character that begins the range and 'lastCharacter' is the character that ends the range. </source>
-        <target state="translated">正字符范围指定一个字符范围，其中的任何一个字符都可能出现在输入字符串中，以使匹配发生。 "firstCharacter" 是该范围的起始字符，而 "lastCharacter" 是该范围的结束字符。</target>
-        <note />
-      </trans-unit>
-      <trans-unit id="Regex_positive_character_range_short">
-        <source>positive character range</source>
-        <target state="translated">正字符范围</target>
-        <note />
-      </trans-unit>
-      <trans-unit id="Regex_punctuation_close">
-        <source>punctuation, close</source>
-        <target state="translated">标点，结束</target>
-        <note />
-      </trans-unit>
-      <trans-unit id="Regex_punctuation_connector">
-        <source>punctuation, connector</source>
-        <target state="translated">标点，连接符</target>
-        <note />
-      </trans-unit>
-      <trans-unit id="Regex_punctuation_dash">
-        <source>punctuation, dash</source>
-        <target state="translated">标点，短划线</target>
-        <note />
-      </trans-unit>
-      <trans-unit id="Regex_punctuation_final_quote">
-        <source>punctuation, final quote</source>
-        <target state="translated">标点，右引号</target>
-        <note />
-      </trans-unit>
-      <trans-unit id="Regex_punctuation_initial_quote">
-        <source>punctuation, initial quote</source>
-        <target state="translated">标点，左引号</target>
-        <note />
-      </trans-unit>
-      <trans-unit id="Regex_punctuation_open">
-        <source>punctuation, open</source>
-        <target state="translated">标点，开始</target>
-        <note />
-      </trans-unit>
-      <trans-unit id="Regex_punctuation_other">
-        <source>punctuation, other</source>
-        <target state="translated">标点，其他</target>
-        <note />
-      </trans-unit>
-      <trans-unit id="Regex_separator_line">
-        <source>separator, line</source>
-        <target state="translated">分隔符，行</target>
-        <note />
-      </trans-unit>
-      <trans-unit id="Regex_separator_paragraph">
-        <source>separator, paragraph</source>
-        <target state="translated">分隔符，段落</target>
-        <note />
-      </trans-unit>
-      <trans-unit id="Regex_separator_space">
-        <source>separator, space</source>
-        <target state="translated">分隔符，空格</target>
-        <note />
-      </trans-unit>
-      <trans-unit id="Regex_start_of_string_only_long">
-        <source>The \A anchor specifies that a match must occur at the beginning of the input string. It is identical to the ^ anchor, except that \A ignores the RegexOptions.Multiline option. Therefore, it can only match the start of the first line in a multiline input string.</source>
-        <target state="translated">\A 定位点指定匹配必须出现在输入字符串的开头。它与 ^ 定位点相同，只不过 \A 忽略了 RegexOptions 选项。因此，它只能匹配多行输入字符串中第一行的开头。</target>
-        <note />
-      </trans-unit>
-      <trans-unit id="Regex_start_of_string_only_short">
-        <source>start of string only</source>
-        <target state="translated">仅字符串的开头</target>
-        <note />
-      </trans-unit>
-      <trans-unit id="Regex_start_of_string_or_line_long">
-        <source>The ^ anchor specifies that the following pattern must begin at the first character position of the string. If you use ^ with the RegexOptions.Multiline option, the match must occur at the beginning of each line.</source>
-        <target state="translated">^ 定位点指定以下模式必须从字符串的第一个字符位置开始。如果使用 ^ 和 RegexOptions 选项，则匹配必须出现在每行的开头。</target>
-        <note />
-      </trans-unit>
-      <trans-unit id="Regex_start_of_string_or_line_short">
-        <source>start of string or line</source>
-        <target state="translated">字符串或行的开头</target>
-        <note />
-      </trans-unit>
-      <trans-unit id="Regex_subexpression">
-        <source>subexpression</source>
-        <target state="translated">子表达式</target>
-        <note />
-      </trans-unit>
-      <trans-unit id="Regex_symbol_currency">
-        <source>symbol, currency</source>
-        <target state="translated">符号，货币</target>
-        <note />
-      </trans-unit>
-      <trans-unit id="Regex_symbol_math">
-        <source>symbol, math</source>
-        <target state="translated">符号，数学</target>
-        <note />
-      </trans-unit>
-      <trans-unit id="Regex_symbol_modifier">
-        <source>symbol, modifier</source>
-        <target state="translated">符号，修饰符</target>
-        <note />
-      </trans-unit>
-      <trans-unit id="Regex_symbol_other">
-        <source>symbol, other</source>
-        <target state="translated">符号，其他</target>
-        <note />
-      </trans-unit>
-      <trans-unit id="Regex_tab_character_long">
-        <source>Matches a tab character, \u0009</source>
-        <target state="translated">与制表符(\u0009)匹配</target>
-        <note />
-      </trans-unit>
-      <trans-unit id="Regex_tab_character_short">
-        <source>tab character</source>
-        <target state="translated">制表符</target>
-        <note />
-      </trans-unit>
-      <trans-unit id="Regex_unicode_category_long">
-        <source>The regular expression construct \p{ name } matches any character that belongs to a Unicode general category or named block, where name is the category abbreviation or named block name.</source>
-        <target state="translated">正则表达式构造 \p{name} 匹配属于 Unicode 通用类别或命名块的任何字符，其中 "name" 是类别缩写或命名块名称。</target>
-        <note />
-      </trans-unit>
-      <trans-unit id="Regex_unicode_category_short">
-        <source>unicode category</source>
-        <target state="translated">Unicode 类别</target>
-        <note />
-      </trans-unit>
-      <trans-unit id="Regex_unicode_escape_long">
-        <source>Matches a UTF-16 code unit whose value is #### hexadecimal.</source>
-        <target state="translated">与值为 ####十六进制的 utf-16 代码单元匹配。</target>
-        <note />
-      </trans-unit>
-      <trans-unit id="Regex_unicode_escape_short">
-        <source>unicode escape</source>
-        <target state="translated">Unicode 转义</target>
-        <note />
-      </trans-unit>
-      <trans-unit id="Regex_unicode_general_category_0">
-        <source>Unicode General Category: {0}</source>
-        <target state="translated">Unicode 通用类别: {0}</target>
-        <note />
-      </trans-unit>
-      <trans-unit id="Regex_vertical_tab_character_long">
-        <source>Matches a vertical-tab character, \u000B</source>
-        <target state="translated">与垂直制表符(\u000B)匹配</target>
-        <note />
-      </trans-unit>
-      <trans-unit id="Regex_vertical_tab_character_short">
-        <source>vertical-tab character</source>
-        <target state="translated">垂直制表符</target>
-        <note />
-      </trans-unit>
-      <trans-unit id="Regex_white_space_character_long">
-        <source>\s matches any white-space character. It is equivalent to the following escape sequences and Unicode categories:
-
-    \f	The form feed character, \u000C
-    \n	The newline character, \u000A
-    \r	The carriage return character, \u000D
-    \t	The tab character, \u0009
-    \v	The vertical tab character, \u000B
-    \x85	The ellipsis or NEXT LINE (NEL) character (…), \u0085
-    \p{Z}	Matches any separator character
-
-If ECMAScript-compliant behavior is specified, \s is equivalent to [ \f\n\r\t\v]</source>
-        <target state="translated">\s 与任何空格字符匹配。它等效于以下转义序列和 Unicode 类别:
-
-    \f	换页符 \u000C
-    \n	换行符 \u000A
-    \rr	回车符 \u000D
-    \t	制表符 \u0009
-    \v	垂直制表符 \u000B
-    \x85	省略号或下一行(NEL)字符(…) \u0085
-    \p{Z}	匹配任何分隔符字符
-
-如果指定了符合 ECMAScript 的行为，则 \s 等效于 [ \f\n\r\t\v]</target>
-        <note />
-      </trans-unit>
-      <trans-unit id="Regex_white_space_character_short">
-        <source>white-space character</source>
-        <target state="translated">空格字符</target>
-        <note />
-      </trans-unit>
-      <trans-unit id="Regex_word_boundary_long">
-        <source>The \b anchor specifies that the match must occur on a boundary between a word character (the \w language element) and a non-word character (the \W language element). Word characters consist of alphanumeric characters and underscores; a non-word character is any character that is not alphanumeric or an underscore. The match may also occur on a word boundary at the beginning or end of the string.
-
-The \b anchor is frequently used to ensure that a subexpression matches an entire word instead of just the beginning or end of a word.</source>
-        <target state="translated">\b 定位点指定匹配必须出现在字词字符(\w 语言元素)和非字词字符(\w 语言元素)之间的边界上。字词字符由字母数字字符和下划线组成；非字词字符是任何不是字母数字或下划线的字符。匹配也可能出现在字符串开头或结尾的字边界上。
-
-\b 定位点经常用于确保子表达式匹配整个字而不只是匹配字的开头或结尾。</target>
-        <note />
-      </trans-unit>
-      <trans-unit id="Regex_word_boundary_short">
-        <source>word boundary</source>
-        <target state="translated">字边界</target>
-        <note />
-      </trans-unit>
-      <trans-unit id="Regex_word_character_long">
-        <source>\w matches any word character. A word character is a member of any of the following Unicode categories:
-
-    Ll	Letter, Lowercase
-    Lu	Letter, Uppercase
-    Lt	Letter, Titlecase
-    Lo	Letter, Other
-    Lm	Letter, Modifier
-    Mn	Mark, Nonspacing
-    Nd	Number, Decimal Digit
-    Pc	Punctuation, Connector
-
-If ECMAScript-compliant behavior is specified, \w is equivalent to [a-zA-Z_0-9]</source>
-        <target state="translated">\w 匹配任何字词字符。字词字符是以下任何 Unicode 类别中的成员之一:
-
-    Ll	字母，小写
-    Lu	字母，大写
-    Lt	字母，首字母大写
-    Lo	字母，其他
-    Lm	字母，修饰符
-    Mn	标记，非间距
-    Nd	数字，十进制数字
-    Pc	标点，连接符
-
-如果指定了符合 ECMAScript 的行为，则 \w 等效于 [a-zA-Z_0-9]</target>
-        <note>Note: Ll, Lu, Lt, Lo, Lm, Mn, Nd, and Pc are all things that should not be localized.</note>
-      </trans-unit>
-      <trans-unit id="Regex_word_character_short">
-        <source>word character</source>
-        <target state="translated">字词字符</target>
-        <note />
-      </trans-unit>
-      <trans-unit id="Regex_yes">
-        <source>yes</source>
-        <target state="translated">是</target>
-        <note />
-      </trans-unit>
-      <trans-unit id="Regex_zero_width_negative_lookahead_assertion_long">
-        <source>A zero-width negative lookahead assertion, where for the match to be successful, the input string must not match the regular expression pattern in subexpression. The matched string is not included in the match result.
-
-A zero-width negative lookahead assertion is typically used either at the beginning or at the end of a regular expression. At the beginning of a regular expression, it can define a specific pattern that should not be matched when the beginning of the regular expression defines a similar but more general pattern to be matched. In this case, it is often used to limit backtracking. At the end of a regular expression, it can define a subexpression that cannot occur at the end of a match.</source>
-        <target state="translated">零宽负向先行断言(即要成功匹配)，输入字符串不得与子表达式中的正则表达式模式匹配。匹配的字符串未包含在匹配结果中。
-
-零宽负向先行断言通常在正则表达式的开头或结尾使用。在正则表达式的开头，它可以定义一个特定模式，当正则表达式的开头定义类似但更多个要匹配的常规模式时，不应匹配该模式。在这种情况下，它通常用于限制回溯。在正则表达式的末尾，它可以定义无法在匹配结束时出现的子表达式。</target>
-        <note />
-      </trans-unit>
-      <trans-unit id="Regex_zero_width_negative_lookahead_assertion_short">
-        <source>zero-width negative lookahead assertion</source>
-        <target state="translated">零宽负向先行断言</target>
-        <note />
-      </trans-unit>
-      <trans-unit id="Regex_zero_width_negative_lookbehind_assertion_long">
-        <source>A zero-width negative lookbehind assertion, where for a match to be successful, 'subexpression' must not occur at the input string to the left of the current position. Any substring that does not match 'subexpression' is not included in the match result.
-
-Zero-width negative lookbehind assertions are typically used at the beginning of regular expressions. The pattern that they define precludes a match in the string that follows. They are also used to limit backtracking when the last character or characters in a captured group must not be one or more of the characters that match that group's regular expression pattern.</source>
-        <target state="translated">零宽负向后行断言(即要成功匹配)，不得在输入字符串的当前位置左侧出现 "subexpression"。与 "subexpression" 不匹配的任何子字符串都不包含在匹配结果中。
-
-零宽负向后行断言通常在正则表达式开头使用。它们定义的模式在后面的字符串中排除匹配。当捕获组中的最后一个字符不能是与该组的正则表达式模式匹配的一个或多个字符时，它们也用于限制回溯。</target>
-        <note />
-      </trans-unit>
-      <trans-unit id="Regex_zero_width_negative_lookbehind_assertion_short">
-        <source>zero-width negative lookbehind assertion</source>
-        <target state="translated">零宽负向后行断言</target>
-        <note />
-      </trans-unit>
-      <trans-unit id="Regex_zero_width_positive_lookahead_assertion_long">
-        <source>A zero-width positive lookahead assertion, where for a match to be successful, the input string must match the regular expression pattern in 'subexpression'. The matched substring is not included in the match result. A zero-width positive lookahead assertion does not backtrack.
-
-Typically, a zero-width positive lookahead assertion is found at the end of a regular expression pattern. It defines a substring that must be found at the end of a string for a match to occur but that should not be included in the match. It is also useful for preventing excessive backtracking. You can use a zero-width positive lookahead assertion to ensure that a particular captured group begins with text that matches a subset of the pattern defined for that captured group.</source>
-        <target state="translated">零宽正向先行断言(即要成功匹配)，输入字符串必须与 "subexpression" 中的正则表达式模式匹配。匹配结果中不包括匹配的子字符串。零宽正向先行断言不回溯。
-
-零宽正向先行断言通常出现在正则表达式模式的末尾。它定义一个子字符串，该字符串必须位于字符串的末尾(以便匹配发生)但不应包含在匹配中。它对于防止过度回溯也很有用。可以使用零宽正向先行断言来确保特定捕获的组以与为捕获的组定义的模式的子集匹配的文本开头。</target>
-        <note />
-      </trans-unit>
-      <trans-unit id="Regex_zero_width_positive_lookahead_assertion_short">
-        <source>zero-width positive lookahead assertion</source>
-        <target state="translated">零宽正向先行断言</target>
-        <note />
-      </trans-unit>
-      <trans-unit id="Regex_zero_width_positive_lookbehind_assertion_long">
-        <source>A zero-width positive lookbehind assertion, where for a match to be successful, 'subexpression' must occur at the input string to the left of the current position. 'subexpression' is not included in the match result. A zero-width positive lookbehind assertion does not backtrack.
-
-Zero-width positive lookbehind assertions are typically used at the beginning of regular expressions. The pattern that they define is a precondition for a match, although it is not a part of the match result.</source>
-        <target state="translated">零宽正向后行断言(即要成功匹配)，"subexpression" 必须出现在输入字符串的当前位置左侧。匹配结果中不包含 "subexpression"。零宽正向后行断言不会回溯。
-
-零宽正向后行断言通常在正则表达式开头使用。它们定义的模式是匹配项的前提条件，尽管它不是匹配结果的一部分。</target>
-        <note />
-      </trans-unit>
-      <trans-unit id="Regex_zero_width_positive_lookbehind_assertion_short">
-        <source>zero-width positive lookbehind assertion</source>
-        <target state="translated">零宽正向后行断言</target>
-        <note />
-      </trans-unit>
->>>>>>> 21d9c895
       <trans-unit id="Remove_the_line_below_if_you_want_to_inherit_dot_editorconfig_settings_from_higher_directories">
         <source>Remove the line below if you want to inherit .editorconfig settings from higher directories</source>
         <target state="translated">如果要从更高级别的目录继承 .editorconfig 设置，请删除以下行</target>
@@ -2080,28 +962,6 @@
         <target state="translated">已捕获变量:</target>
         <note />
       </trans-unit>
-<<<<<<< HEAD
-      <trans-unit id="ValueUsageInfo_Read">
-        <source>Read</source>
-        <target state="needs-review-translation">读取</target>
-        <note>See xml doc comments on 'ValueUsageInfo' enum for context</note>
-      </trans-unit>
-      <trans-unit id="ValueUsageInfo_Reference">
-        <source>Reference</source>
-        <target state="needs-review-translation">引用</target>
-        <note>See xml doc comments on 'ValueUsageInfo' enum for context</note>
-      </trans-unit>
-      <trans-unit id="ValueUsageInfo_Write">
-        <source>Write</source>
-        <target state="needs-review-translation">写入</target>
-        <note>See xml doc comments on 'ValueUsageInfo' enum for context</note>
-=======
-      <trans-unit id="Regex_issue_0">
-        <source>Regex issue: {0}</source>
-        <target state="translated">正则表达式问题: {0}</target>
-        <note>This is an error message shown to the user when they write an invalid Regular Expression. {0} will be the actual text of one of the above Regular Expression errors.</note>
->>>>>>> 21d9c895
-      </trans-unit>
       <trans-unit id="Parameter_preferences">
         <source>Parameter preferences</source>
         <target state="translated">参数首选项</target>
