--- conflicted
+++ resolved
@@ -27,14 +27,10 @@
         /// </summary>
         public CancellationToken CancellationToken { get; }
 
-<<<<<<< HEAD
-        private readonly Action<CodeAction, TextSpan?> _registerRefactoring;
-=======
         private readonly bool _isBlocking;
         bool ITypeScriptCodeRefactoringContext.IsBlocking => _isBlocking;
 
-        private readonly Action<CodeAction> _registerRefactoring;
->>>>>>> 807f6d9c
+        private readonly Action<CodeAction, TextSpan?> _registerRefactoring;
 
         /// <summary>
         /// Creates a code refactoring context to be passed into <see cref="CodeRefactoringProvider.ComputeRefactoringsAsync(CodeRefactoringContext)"/> method.
@@ -44,28 +40,14 @@
             TextSpan span,
             Action<CodeAction> registerRefactoring,
             CancellationToken cancellationToken)
-<<<<<<< HEAD
-            : this(document, span, (action, textSpan) => registerRefactoring(action), cancellationToken)
+            : this(document, span, (action, textSpan) => registerRefactoring(action), isBlocking: false, cancellationToken)
         { }
 
-        /// <summary>
-        /// Creates a code refactoring context to be passed into <see cref="CodeRefactoringProvider.ComputeRefactoringsAsync(CodeRefactoringContext)"/> method.
-        /// </summary>
         internal CodeRefactoringContext(
             Document document,
             TextSpan span,
             Action<CodeAction, TextSpan?> registerRefactoring,
-=======
-            : this(document, span, registerRefactoring, isBlocking: false, cancellationToken)
-        {
-        }
-
-        internal CodeRefactoringContext(
-            Document document,
-            TextSpan span,
-            Action<CodeAction> registerRefactoring,
             bool isBlocking,
->>>>>>> 807f6d9c
             CancellationToken cancellationToken)
         {
             // NOTE/TODO: Don't make this overload public & obsolete the `Action<CodeAction> registerRefactoring`
