--- conflicted
+++ resolved
@@ -105,11 +105,7 @@
         /// <summary>
         /// Finds all the documents in the provided project that contain a global attribute in them.
         /// </summary>
-<<<<<<< HEAD
-        protected static Task<ImmutableArray<Document>> FindDocumentsWithGlobalAttributesAsync(
-=======
         protected static Task<ImmutableArray<Document>> FindDocumentsWithGlobalSuppressMessageAttributeAsync(
->>>>>>> 67d940c4
             Project project,
             IImmutableSet<Document>? documents,
             CancellationToken cancellationToken)
@@ -117,11 +113,7 @@
             return FindDocumentsAsync(project, documents, async (d, c) =>
             {
                 var info = await SyntaxTreeIndex.GetRequiredIndexAsync(d, c).ConfigureAwait(false);
-<<<<<<< HEAD
-                return info.ContainsGlobalAttributes;
-=======
                 return info.ContainsGlobalSuppressMessageAttribute;
->>>>>>> 67d940c4
             }, cancellationToken);
         }
 
