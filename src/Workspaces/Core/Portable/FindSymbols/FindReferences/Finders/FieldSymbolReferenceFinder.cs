--- conflicted
+++ resolved
@@ -40,19 +40,14 @@
 
         protected override async ValueTask<ImmutableArray<FinderLocation>> FindReferencesInDocumentAsync(
             IFieldSymbol symbol,
-            Func<ISymbol, ValueTask<bool>> isMatchAsync,
             Document document,
             SemanticModel semanticModel,
             FindReferencesSearchOptions options,
             CancellationToken cancellationToken)
         {
-<<<<<<< HEAD
-            return FindReferencesInDocumentUsingSymbolNameAsync(symbol, isMatchAsync, document, semanticModel, cancellationToken);
-=======
             var nameReferences = await FindReferencesInDocumentUsingSymbolNameAsync(symbol, document, semanticModel, cancellationToken).ConfigureAwait(false);
             var suppressionReferences = await FindReferencesInDocumentInsideGlobalSuppressionsAsync(document, semanticModel, symbol, cancellationToken).ConfigureAwait(false);
             return nameReferences.Concat(suppressionReferences);
->>>>>>> 04c02bfc
         }
     }
 }