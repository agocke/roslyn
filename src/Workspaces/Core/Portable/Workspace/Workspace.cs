--- conflicted
+++ resolved
@@ -87,15 +87,8 @@
             // initialize with empty solution
             var info = SolutionInfo.Create(SolutionId.CreateNewId(), VersionStamp.Create());
 
-<<<<<<< HEAD
-            var emptyOptions = new SerializableOptionSet(_optionService,
-                serializableOptions: ImmutableHashSet<IOption>.Empty, values: ImmutableDictionary<OptionKey, object?>.Empty,
-=======
             var emptyOptions = new SerializableOptionSet(
-                languages: ImmutableHashSet<string>.Empty, _optionService,
-                values: ImmutableDictionary<OptionKey, object?>.Empty,
->>>>>>> b32cda72
-                changedOptionKeysSerializable: ImmutableHashSet<OptionKey>.Empty);
+                _optionService, ImmutableDictionary<OptionKey, object?>.Empty, changedOptionKeysSerializable: ImmutableHashSet<OptionKey>.Empty);
 
             _latestSolution = CreateSolution(info, emptyOptions, analyzerReferences: SpecializedCollections.EmptyReadOnlyList<AnalyzerReference>());
 
