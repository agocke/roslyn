--- conflicted
+++ resolved
@@ -2,32 +2,27 @@
 // The .NET Foundation licenses this file to you under the MIT license.
 // See the LICENSE file in the project root for more information.
 
-<<<<<<< HEAD
-#nullable disable
+namespace Microsoft.CodeAnalysis
+{
+    /// <summary>
+    ///  Known workspace kinds
+    /// </summary>
+    public static class WorkspaceKind
+    {
+        public const string Host = nameof(Host);
+        public const string Debugger = nameof(Debugger);
+        public const string Interactive = nameof(Interactive);
+        public const string MetadataAsSource = nameof(MetadataAsSource);
+        public const string MiscellaneousFiles = nameof(MiscellaneousFiles);
+        public const string Preview = nameof(Preview);
+        public const string MSBuild = "MSBuildWorkspace"; // This string is specifically used to avoid a breaking change.
 
-namespace Microsoft.CodeAnalysis;
+        /// <summary>
+        /// <see cref="AdhocWorkspace"/> kind.
+        /// </summary>
+        internal const string Custom = "Custom";
 
-/// <summary>
-///  Known workspace kinds
-/// </summary>
-public static class WorkspaceKind
-=======
-namespace Microsoft.CodeAnalysis
->>>>>>> 815f0269
-{
-    public const string Host = nameof(Host);
-    public const string Debugger = nameof(Debugger);
-    public const string Interactive = nameof(Interactive);
-    public const string MetadataAsSource = nameof(MetadataAsSource);
-    public const string MiscellaneousFiles = nameof(MiscellaneousFiles);
-    public const string Preview = nameof(Preview);
-    public const string MSBuild = "MSBuildWorkspace"; // This string is specifically used to avoid a breaking change.
-
-    /// <summary>
-    /// <see cref="AdhocWorkspace"/> kind.
-    /// </summary>
-    internal const string Custom = "Custom";
-
-    internal const string CloudEnvironmentClientWorkspace = nameof(CloudEnvironmentClientWorkspace);
-    internal const string RemoteWorkspace = nameof(RemoteWorkspace);
+        internal const string CloudEnvironmentClientWorkspace = nameof(CloudEnvironmentClientWorkspace);
+        internal const string RemoteWorkspace = nameof(RemoteWorkspace);
+    }
 }