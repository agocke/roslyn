﻿// Licensed to the .NET Foundation under one or more agreements.
// The .NET Foundation licenses this file to you under the MIT license.
// See the LICENSE file in the project root for more information.

using System;
using System.Collections.Generic;
using System.Collections.Immutable;
using System.Diagnostics;
using System.Diagnostics.CodeAnalysis;
using System.Linq;
using Microsoft.CodeAnalysis.Diagnostics;
using Microsoft.CodeAnalysis.ErrorReporting;
using Microsoft.CodeAnalysis.Host;
using Microsoft.CodeAnalysis.Options;
using Microsoft.CodeAnalysis.PooledObjects;
using Microsoft.CodeAnalysis.Shared.Extensions;
using Microsoft.CodeAnalysis.Text;
using Roslyn.Utilities;

namespace Microsoft.CodeAnalysis
{
    internal readonly record struct StateChange(
        SolutionState NewSolutionState,
        ProjectState OldProjectState,
        ProjectState NewProjectState);

    /// <summary>
    /// Represents a set of projects and their source code documents.
    ///
    /// this is a green node of Solution like ProjectState/DocumentState are for
    /// Project and Document.
    /// </summary>
    internal sealed partial class SolutionState
    {
        // the version of the workspace this solution is from
        public int WorkspaceVersion { get; }
        public string? WorkspaceKind { get; }
        public SolutionServices Services { get; }
        public SolutionOptionSet Options { get; }
        public IReadOnlyList<AnalyzerReference> AnalyzerReferences { get; }

        private readonly SolutionInfo.SolutionAttributes _solutionAttributes;
        private readonly ImmutableDictionary<ProjectId, ProjectState> _projectIdToProjectStateMap;
        private readonly ImmutableDictionary<string, ImmutableArray<DocumentId>> _filePathToDocumentIdsMap;
        private readonly ProjectDependencyGraph _dependencyGraph;

        // holds on data calculated based on the AnalyzerReferences list
        private readonly Lazy<HostDiagnosticAnalyzers> _lazyAnalyzers;

        private SolutionState(
            string? workspaceKind,
            int workspaceVersion,
            SolutionServices services,
            SolutionInfo.SolutionAttributes solutionAttributes,
            IReadOnlyList<ProjectId> projectIds,
            SolutionOptionSet options,
            IReadOnlyList<AnalyzerReference> analyzerReferences,
            ImmutableDictionary<ProjectId, ProjectState> idToProjectStateMap,
            ImmutableDictionary<string, ImmutableArray<DocumentId>> filePathToDocumentIdsMap,
            ProjectDependencyGraph dependencyGraph,
            Lazy<HostDiagnosticAnalyzers>? lazyAnalyzers)
        {
            WorkspaceKind = workspaceKind;
            WorkspaceVersion = workspaceVersion;
            _solutionAttributes = solutionAttributes;
            Services = services;
            ProjectIds = projectIds;
            Options = options;
            AnalyzerReferences = analyzerReferences;
            _projectIdToProjectStateMap = idToProjectStateMap;
            _filePathToDocumentIdsMap = filePathToDocumentIdsMap;
            _dependencyGraph = dependencyGraph;
            _lazyAnalyzers = lazyAnalyzers ?? CreateLazyHostDiagnosticAnalyzers(analyzerReferences);

            // when solution state is changed, we recalculate its checksum
            _lazyChecksums = AsyncLazy.Create(c => ComputeChecksumsAsync(projectConeId: null, c));

            CheckInvariants();

            // make sure we don't accidentally capture any state but the list of references:
            static Lazy<HostDiagnosticAnalyzers> CreateLazyHostDiagnosticAnalyzers(IReadOnlyList<AnalyzerReference> analyzerReferences)
                => new(() => new HostDiagnosticAnalyzers(analyzerReferences));
        }

        public SolutionState(
            string? workspaceKind,
            SolutionServices services,
            SolutionInfo.SolutionAttributes solutionAttributes,
            SolutionOptionSet options,
            IReadOnlyList<AnalyzerReference> analyzerReferences)
            : this(
                workspaceKind,
                workspaceVersion: 0,
                services,
                solutionAttributes,
                projectIds: SpecializedCollections.EmptyBoxedImmutableArray<ProjectId>(),
                options,
                analyzerReferences,
                idToProjectStateMap: ImmutableDictionary<ProjectId, ProjectState>.Empty,
                filePathToDocumentIdsMap: ImmutableDictionary.Create<string, ImmutableArray<DocumentId>>(StringComparer.OrdinalIgnoreCase),
                dependencyGraph: ProjectDependencyGraph.Empty,
                lazyAnalyzers: null)
        {
        }

        public HostDiagnosticAnalyzers Analyzers => _lazyAnalyzers.Value;

        public SolutionInfo.SolutionAttributes SolutionAttributes => _solutionAttributes;

        public ImmutableDictionary<ProjectId, ProjectState> ProjectStates => _projectIdToProjectStateMap;

        /// <summary>
        /// The Id of the solution. Multiple solution instances may share the same Id.
        /// </summary>
        public SolutionId Id => _solutionAttributes.Id;

        /// <summary>
        /// The path to the solution file or null if there is no solution file.
        /// </summary>
        public string? FilePath => _solutionAttributes.FilePath;

        /// <summary>
        /// The solution version. This equates to the solution file's version.
        /// </summary>
        public VersionStamp Version => _solutionAttributes.Version;

        /// <summary>
        /// A list of all the ids for all the projects contained by the solution.
        /// </summary>
        public IReadOnlyList<ProjectId> ProjectIds { get; }

        private void CheckInvariants()
        {
            // Run these quick checks all the time.  We need to know immediately if we violate these.
            Contract.ThrowIfFalse(_projectIdToProjectStateMap.Count == ProjectIds.Count);
            Contract.ThrowIfFalse(_projectIdToProjectStateMap.Count == _dependencyGraph.ProjectIds.Count);

            // Only run this in debug builds; even the .SetEquals() call across all projects can be expensive when there's a lot of them.
#if DEBUG
            // project ids must be the same:
            Debug.Assert(_projectIdToProjectStateMap.Keys.SetEquals(ProjectIds));
            Debug.Assert(_projectIdToProjectStateMap.Keys.SetEquals(_dependencyGraph.ProjectIds));
#endif
        }

        internal SolutionState Branch(
            SolutionInfo.SolutionAttributes? solutionAttributes = null,
            IReadOnlyList<ProjectId>? projectIds = null,
            SolutionOptionSet? options = null,
            IReadOnlyList<AnalyzerReference>? analyzerReferences = null,
            ImmutableDictionary<ProjectId, ProjectState>? idToProjectStateMap = null,
            ImmutableDictionary<string, ImmutableArray<DocumentId>>? filePathToDocumentIdsMap = null,
            ProjectDependencyGraph? dependencyGraph = null)
        {
            solutionAttributes ??= _solutionAttributes;
            projectIds ??= ProjectIds;
            idToProjectStateMap ??= _projectIdToProjectStateMap;
            options ??= Options;
            analyzerReferences ??= AnalyzerReferences;
            filePathToDocumentIdsMap ??= _filePathToDocumentIdsMap;
            dependencyGraph ??= _dependencyGraph;

            var analyzerReferencesEqual = AnalyzerReferences.SequenceEqual(analyzerReferences);

            if (solutionAttributes == _solutionAttributes &&
                projectIds == ProjectIds &&
                options == Options &&
                analyzerReferencesEqual &&
                idToProjectStateMap == _projectIdToProjectStateMap &&
                filePathToDocumentIdsMap == _filePathToDocumentIdsMap &&
                dependencyGraph == _dependencyGraph)
            {
                return this;
            }

            return new SolutionState(
                WorkspaceKind,
                WorkspaceVersion,
                Services,
                solutionAttributes,
                projectIds,
                options,
                analyzerReferences,
                idToProjectStateMap,
                filePathToDocumentIdsMap,
                dependencyGraph,
                analyzerReferencesEqual ? _lazyAnalyzers : null);
        }

        /// <summary>
        /// Updates the solution with specified workspace kind, workspace version and services.
        /// This implicitly also changes the value of <see cref="Solution.Workspace"/> for this solution,
        /// since that is extracted from <see cref="SolutionServices"/> for backwards compatibility.
        /// </summary>
        public SolutionState WithNewWorkspace(
            string? workspaceKind,
            int workspaceVersion,
            SolutionServices services)
        {
            if (workspaceKind == WorkspaceKind &&
                workspaceVersion == WorkspaceVersion &&
                services == Services)
            {
                return this;
            }

            // Note: this will potentially have problems if the workspace services are different, as some services
            // get locked-in by document states and project states when first constructed.
            return new SolutionState(
                workspaceKind,
                workspaceVersion,
                services,
                _solutionAttributes,
                ProjectIds,
                Options,
                AnalyzerReferences,
                _projectIdToProjectStateMap,
                _filePathToDocumentIdsMap,
                _dependencyGraph,
                _lazyAnalyzers);
        }

        /// <summary>
        /// The version of the most recently modified project.
        /// </summary>
        public VersionStamp GetLatestProjectVersion()
        {
            // this may produce a version that is out of sync with the actual Document versions.
            var latestVersion = VersionStamp.Default;
            foreach (var project in this.ProjectStates.Values)
            {
                latestVersion = project.Version.GetNewerVersion(latestVersion);
            }

            return latestVersion;
        }

        /// <summary>
        /// True if the solution contains a project with the specified project ID.
        /// </summary>
        public bool ContainsProject([NotNullWhen(returnValue: true)] ProjectId? projectId)
            => projectId != null && _projectIdToProjectStateMap.ContainsKey(projectId);

        /// <summary>
        /// True if the solution contains the document in one of its projects
        /// </summary>
        public bool ContainsDocument([NotNullWhen(returnValue: true)] DocumentId? documentId)
        {
            return
                documentId != null &&
                this.ContainsProject(documentId.ProjectId) &&
                this.GetProjectState(documentId.ProjectId)!.DocumentStates.Contains(documentId);
        }

        /// <summary>
        /// True if the solution contains the additional document in one of its projects
        /// </summary>
        public bool ContainsAdditionalDocument([NotNullWhen(returnValue: true)] DocumentId? documentId)
        {
            return
                documentId != null &&
                this.ContainsProject(documentId.ProjectId) &&
                this.GetProjectState(documentId.ProjectId)!.AdditionalDocumentStates.Contains(documentId);
        }

        /// <summary>
        /// True if the solution contains the analyzer config document in one of its projects
        /// </summary>
        public bool ContainsAnalyzerConfigDocument([NotNullWhen(returnValue: true)] DocumentId? documentId)
        {
            return
                documentId != null &&
                this.ContainsProject(documentId.ProjectId) &&
                this.GetProjectState(documentId.ProjectId)!.AnalyzerConfigDocumentStates.Contains(documentId);
        }

        internal DocumentState GetRequiredDocumentState(DocumentId documentId)
            => GetRequiredProjectState(documentId.ProjectId).DocumentStates.GetRequiredState(documentId);

        private AdditionalDocumentState GetRequiredAdditionalDocumentState(DocumentId documentId)
            => GetRequiredProjectState(documentId.ProjectId).AdditionalDocumentStates.GetRequiredState(documentId);

        private AnalyzerConfigDocumentState GetRequiredAnalyzerConfigDocumentState(DocumentId documentId)
            => GetRequiredProjectState(documentId.ProjectId).AnalyzerConfigDocumentStates.GetRequiredState(documentId);

        public ProjectState? GetProjectState(ProjectId projectId)
            => _projectIdToProjectStateMap.TryGetValue(projectId, out var state) ? state : null;

        public ProjectState GetRequiredProjectState(ProjectId projectId)
        {
            var result = GetProjectState(projectId);
            Contract.ThrowIfNull(result);
            return result;
        }

        private SolutionState AddProject(ProjectState projectState)
        {
            var projectId = projectState.Id;

            // changed project list so, increment version.
            var newSolutionAttributes = _solutionAttributes.With(version: Version.GetNewerVersion());

            var newProjectIds = ProjectIds.ToImmutableArray().Add(projectId);
            var newStateMap = _projectIdToProjectStateMap.Add(projectId, projectState);

            var newDependencyGraph = _dependencyGraph
                .WithAdditionalProject(projectId)
                .WithAdditionalProjectReferences(projectId, projectState.ProjectReferences);

            // It's possible that another project already in newStateMap has a reference to this project that we're adding, since we allow
            // dangling references like that. If so, we'll need to link those in too.
            foreach (var newState in newStateMap)
            {
                foreach (var projectReference in newState.Value.ProjectReferences)
                {
                    if (projectReference.ProjectId == projectId)
                    {
                        newDependencyGraph = newDependencyGraph.WithAdditionalProjectReferences(
                            newState.Key,
                            SpecializedCollections.SingletonReadOnlyList(projectReference));

                        break;
                    }
                }
            }

            var newFilePathToDocumentIdsMap = CreateFilePathToDocumentIdsMapWithAddedDocuments(GetDocumentStates(newStateMap[projectId]));

            return Branch(
                solutionAttributes: newSolutionAttributes,
                projectIds: newProjectIds,
                idToProjectStateMap: newStateMap,
                filePathToDocumentIdsMap: newFilePathToDocumentIdsMap,
                dependencyGraph: newDependencyGraph);
        }

        /// <summary>
        /// Create a new solution instance that includes a project with the specified project information.
        /// </summary>
        public SolutionState AddProject(ProjectInfo projectInfo)
        {
            if (projectInfo == null)
            {
                throw new ArgumentNullException(nameof(projectInfo));
            }

            var projectId = projectInfo.Id;

            var language = projectInfo.Language;
            if (language == null)
            {
                throw new ArgumentNullException(nameof(language));
            }

            var displayName = projectInfo.Name;
            if (displayName == null)
            {
                throw new ArgumentNullException(nameof(displayName));
            }

            CheckNotContainsProject(projectId);

            var languageServices = Services.GetLanguageServices(language);
            if (languageServices == null)
            {
                throw new ArgumentException(string.Format(WorkspacesResources.The_language_0_is_not_supported, language));
            }

            var newProject = new ProjectState(languageServices, projectInfo);

            return this.AddProject(newProject);
        }

        private static IEnumerable<TextDocumentState> GetDocumentStates(ProjectState projectState)
            => projectState.DocumentStates.States.Values
                   .Concat<TextDocumentState>(projectState.AdditionalDocumentStates.States.Values)
                   .Concat(projectState.AnalyzerConfigDocumentStates.States.Values);

        /// <summary>
        /// Create a new solution instance without the project specified.
        /// </summary>
        public SolutionState RemoveProject(ProjectId projectId)
        {
            if (projectId == null)
            {
                throw new ArgumentNullException(nameof(projectId));
            }

            CheckContainsProject(projectId);

            // changed project list so, increment version.
            var newSolutionAttributes = _solutionAttributes.With(version: this.Version.GetNewerVersion());

            var newProjectIds = ProjectIds.ToImmutableArray().Remove(projectId);
            var newStateMap = _projectIdToProjectStateMap.Remove(projectId);
            var newDependencyGraph = _dependencyGraph.WithProjectRemoved(projectId);
            var newFilePathToDocumentIdsMap = CreateFilePathToDocumentIdsMapWithRemovedDocuments(GetDocumentStates(_projectIdToProjectStateMap[projectId]));

            return this.Branch(
                solutionAttributes: newSolutionAttributes,
                projectIds: newProjectIds,
                idToProjectStateMap: newStateMap,
                filePathToDocumentIdsMap: newFilePathToDocumentIdsMap,
                dependencyGraph: newDependencyGraph);
        }

<<<<<<< HEAD
        public ImmutableDictionary<string, ImmutableArray<DocumentId>> CreateFilePathToDocumentIdsMapWithAddedAndRemovedDocuments(
            ArrayBuilder<DocumentState> documentsToAdd,
            ArrayBuilder<DocumentState> documentsToRemove)
        {
            if (documentsToRemove.Count == 0 && documentsToAdd.Count == 0)
                return _filePathToDocumentIdsMap;

            var builder = _filePathToDocumentIdsMap.ToBuilder();

            AddDocumentFilePaths(documentsToAdd, builder);
            RemoveDocumentFilePaths(documentsToRemove, builder);

            return builder.ToImmutable();
        }

=======
>>>>>>> d0ffff1a
        public ImmutableDictionary<string, ImmutableArray<DocumentId>> CreateFilePathToDocumentIdsMapWithAddedDocuments(IEnumerable<TextDocumentState> documentStates)
        {
            var builder = _filePathToDocumentIdsMap.ToBuilder();
            AddDocumentFilePaths(documentStates, builder);
            return builder.ToImmutable();
        }

        private static void AddDocumentFilePaths(IEnumerable<TextDocumentState> documentStates, ImmutableDictionary<string, ImmutableArray<DocumentId>>.Builder builder)
        {
            foreach (var documentState in documentStates)
            {
                var filePath = documentState.FilePath;

                if (RoslynString.IsNullOrEmpty(filePath))
                {
                    continue;
                }

                builder.MultiAdd(filePath, documentState.Id);
            }
        }

        public ImmutableDictionary<string, ImmutableArray<DocumentId>> CreateFilePathToDocumentIdsMapWithRemovedDocuments(IEnumerable<TextDocumentState> documentStates)
        {
            var builder = _filePathToDocumentIdsMap.ToBuilder();
            RemoveDocumentFilePaths(documentStates, builder);
            return builder.ToImmutable();
        }

        private static void RemoveDocumentFilePaths(IEnumerable<TextDocumentState> documentStates, ImmutableDictionary<string, ImmutableArray<DocumentId>>.Builder builder)
        {
            foreach (var documentState in documentStates)
            {
                var filePath = documentState.FilePath;

                if (RoslynString.IsNullOrEmpty(filePath))
                {
                    continue;
                }

                if (!builder.TryGetValue(filePath, out var documentIdsWithPath) || !documentIdsWithPath.Contains(documentState.Id))
                {
                    throw new ArgumentException($"The given documentId was not found in '{nameof(_filePathToDocumentIdsMap)}'.");
                }

                builder.MultiRemove(filePath, documentState.Id);
            }
        }

        private ImmutableDictionary<string, ImmutableArray<DocumentId>> CreateFilePathToDocumentIdsMapWithFilePath(DocumentId documentId, string? oldFilePath, string? newFilePath)
        {
            if (oldFilePath == newFilePath)
            {
                return _filePathToDocumentIdsMap;
            }

            var builder = _filePathToDocumentIdsMap.ToBuilder();

            if (!RoslynString.IsNullOrEmpty(oldFilePath))
            {
                builder.MultiRemove(oldFilePath, documentId);
            }

            if (!RoslynString.IsNullOrEmpty(newFilePath))
            {
                builder.MultiAdd(newFilePath, documentId);
            }

            return builder.ToImmutable();
        }

        /// <summary>
        /// Creates a new solution instance with the project specified updated to have the new
        /// assembly name.
        /// </summary>
        public StateChange WithProjectAssemblyName(ProjectId projectId, string assemblyName)
        {
            var oldProject = GetRequiredProjectState(projectId);
            var newProject = oldProject.WithAssemblyName(assemblyName);

            if (oldProject == newProject)
            {
                return new(this, oldProject, newProject);
            }

            return ForkProject(oldProject, newProject);
        }

        /// <summary>
        /// Creates a new solution instance with the project specified updated to have the output file path.
        /// </summary>
        public StateChange WithProjectOutputFilePath(ProjectId projectId, string? outputFilePath)
        {
            var oldProject = GetRequiredProjectState(projectId);
            var newProject = oldProject.WithOutputFilePath(outputFilePath);

            if (oldProject == newProject)
            {
                return new(this, oldProject, newProject);
            }

            return ForkProject(oldProject, newProject);
        }

        /// <summary>
        /// Creates a new solution instance with the project specified updated to have the output file path.
        /// </summary>
        public StateChange WithProjectOutputRefFilePath(ProjectId projectId, string? outputRefFilePath)
        {
            var oldProject = GetRequiredProjectState(projectId);
            var newProject = oldProject.WithOutputRefFilePath(outputRefFilePath);

            if (oldProject == newProject)
            {
                return new(this, oldProject, newProject);
            }

            return ForkProject(oldProject, newProject);
        }

        /// <summary>
        /// Creates a new solution instance with the project specified updated to have the compiler output file path.
        /// </summary>
        public StateChange WithProjectCompilationOutputInfo(ProjectId projectId, in CompilationOutputInfo info)
        {
            var oldProject = GetRequiredProjectState(projectId);
            var newProject = oldProject.WithCompilationOutputInfo(info);

            if (oldProject == newProject)
            {
                return new(this, oldProject, newProject);
            }

            return ForkProject(oldProject, newProject);
        }

        /// <summary>
        /// Creates a new solution instance with the project specified updated to have the default namespace.
        /// </summary>
        public StateChange WithProjectDefaultNamespace(ProjectId projectId, string? defaultNamespace)
        {
            var oldProject = GetRequiredProjectState(projectId);
            var newProject = oldProject.WithDefaultNamespace(defaultNamespace);

            if (oldProject == newProject)
            {
                return new(this, oldProject, newProject);
            }

            return ForkProject(oldProject, newProject);
        }

        /// <summary>
        /// Creates a new solution instance with the project specified updated to have the name.
        /// </summary>
        public StateChange WithProjectChecksumAlgorithm(ProjectId projectId, SourceHashAlgorithm checksumAlgorithm)
        {
            var oldProject = GetRequiredProjectState(projectId);
            var newProject = oldProject.WithChecksumAlgorithm(checksumAlgorithm);

            if (oldProject == newProject)
            {
                return new(this, oldProject, newProject);
            }

            return ForkProject(oldProject, newProject);
        }

        /// <summary>
        /// Creates a new solution instance with the project specified updated to have the name.
        /// </summary>
        public StateChange WithProjectName(ProjectId projectId, string name)
        {
            var oldProject = GetRequiredProjectState(projectId);
            var newProject = oldProject.WithName(name);

            if (oldProject == newProject)
            {
                return new(this, oldProject, newProject);
            }

            return ForkProject(oldProject, newProject);
        }

        /// <summary>
        /// Creates a new solution instance with the project specified updated to have the project file path.
        /// </summary>
        public StateChange WithProjectFilePath(ProjectId projectId, string? filePath)
        {
            var oldProject = GetRequiredProjectState(projectId);
            var newProject = oldProject.WithFilePath(filePath);

            if (oldProject == newProject)
            {
                return new(this, oldProject, newProject);
            }

            return ForkProject(oldProject, newProject);
        }

        /// <summary>
        /// Create a new solution instance with the project specified updated to have
        /// the specified compilation options.
        /// </summary>
        public StateChange WithProjectCompilationOptions(ProjectId projectId, CompilationOptions options)
        {
            var oldProject = GetRequiredProjectState(projectId);
            var newProject = oldProject.WithCompilationOptions(options);

            if (oldProject == newProject)
            {
                return new(this, oldProject, newProject);
            }

            return ForkProject(oldProject, newProject);
        }

        /// <summary>
        /// Create a new solution instance with the project specified updated to have
        /// the specified parse options.
        /// </summary>
        public StateChange WithProjectParseOptions(ProjectId projectId, ParseOptions options)
        {
            var oldProject = GetRequiredProjectState(projectId);
            var newProject = oldProject.WithParseOptions(options);

            if (oldProject == newProject)
            {
                return new(this, oldProject, newProject);
            }

            return ForkProject(oldProject, newProject);
        }

        /// <summary>
        /// Create a new solution instance with the project specified updated to have
        /// the specified hasAllInformation.
        /// </summary>
        public StateChange WithHasAllInformation(ProjectId projectId, bool hasAllInformation)
        {
            var oldProject = GetRequiredProjectState(projectId);
            var newProject = oldProject.WithHasAllInformation(hasAllInformation);

            if (oldProject == newProject)
            {
                return new(this, oldProject, newProject);
            }

            // fork without any change on compilation.
            return ForkProject(oldProject, newProject);
        }

        /// <summary>
        /// Create a new solution instance with the project specified updated to have
        /// the specified runAnalyzers.
        /// </summary>
        public StateChange WithRunAnalyzers(ProjectId projectId, bool runAnalyzers)
        {
            var oldProject = GetRequiredProjectState(projectId);
            var newProject = oldProject.WithRunAnalyzers(runAnalyzers);

            if (oldProject == newProject)
            {
                return new(this, oldProject, newProject);
            }

            // fork without any change on compilation.
            return ForkProject(oldProject, newProject);
        }

        /// <summary>
        /// Create a new solution instance with the project specified updated to include
        /// the specified project references.
        /// </summary>
        public StateChange AddProjectReferences(ProjectId projectId, IReadOnlyCollection<ProjectReference> projectReferences)
        {
            var oldProject = GetRequiredProjectState(projectId);
            if (projectReferences.Count == 0)
            {
                return new(this, oldProject, oldProject);
            }

            var oldReferences = oldProject.ProjectReferences.ToImmutableArray();
            var newReferences = oldReferences.AddRange(projectReferences);

            var newProject = oldProject.WithProjectReferences(newReferences);
            var newDependencyGraph = _dependencyGraph.WithAdditionalProjectReferences(projectId, projectReferences);

            return ForkProject(oldProject, newProject, newDependencyGraph: newDependencyGraph);
        }

        /// <summary>
        /// Create a new solution instance with the project specified updated to no longer
        /// include the specified project reference.
        /// </summary>
        public StateChange RemoveProjectReference(ProjectId projectId, ProjectReference projectReference)
        {
            var oldProject = GetRequiredProjectState(projectId);
            var oldReferences = oldProject.ProjectReferences.ToImmutableArray();

            // Note: uses ProjectReference equality to compare references.
            var newReferences = oldReferences.Remove(projectReference);

            if (oldReferences == newReferences)
            {
                return new(this, oldProject, oldProject);
            }

            var newProject = oldProject.WithProjectReferences(newReferences);

            ProjectDependencyGraph newDependencyGraph;
            if (newProject.ContainsReferenceToProject(projectReference.ProjectId) ||
                !_projectIdToProjectStateMap.ContainsKey(projectReference.ProjectId))
            {
                // Two cases:
                // 1) The project contained multiple non-equivalent references to the project,
                // and not all of them were removed. The dependency graph doesn't change.
                // Note that there might be two references to the same project, one with
                // extern alias and the other without. These are not considered duplicates.
                // 2) The referenced project is not part of the solution and hence not included
                // in the dependency graph.
                newDependencyGraph = _dependencyGraph;
            }
            else
            {
                newDependencyGraph = _dependencyGraph.WithProjectReferenceRemoved(projectId, projectReference.ProjectId);
            }

            return ForkProject(oldProject, newProject, newDependencyGraph: newDependencyGraph);
        }

        /// <summary>
        /// Create a new solution instance with the project specified updated to contain
        /// the specified list of project references.
        /// </summary>
        public StateChange WithProjectReferences(ProjectId projectId, IReadOnlyList<ProjectReference> projectReferences)
        {
            var oldProject = GetRequiredProjectState(projectId);
            var newProject = oldProject.WithProjectReferences(projectReferences);
            if (oldProject == newProject)
            {
                return new(this, oldProject, newProject);
            }

            var newDependencyGraph = _dependencyGraph.WithProjectReferences(projectId, projectReferences);
            return ForkProject(oldProject, newProject, newDependencyGraph: newDependencyGraph);
        }

        /// <summary>
        /// Creates a new solution instance with the project documents in the order by the specified document ids.
        /// The specified document ids must be the same as what is already in the project; no adding or removing is allowed.
        /// </summary>
        public StateChange WithProjectDocumentsOrder(ProjectId projectId, ImmutableList<DocumentId> documentIds)
        {
            var oldProject = GetRequiredProjectState(projectId);

            if (documentIds.Count != oldProject.DocumentStates.Count)
            {
                throw new ArgumentException($"The specified documents do not equal the project document count.", nameof(documentIds));
            }

            foreach (var id in documentIds)
            {
                if (!oldProject.DocumentStates.Contains(id))
                {
                    throw new InvalidOperationException($"The document '{id}' does not exist in the project.");
                }
            }

            var newProject = oldProject.UpdateDocumentsOrder(documentIds);

            if (oldProject == newProject)
            {
                return new(this, oldProject, newProject);
            }

            return ForkProject(oldProject, newProject);
        }

        /// <summary>
        /// Create a new solution instance with the project specified updated to include the
        /// specified metadata references.
        /// </summary>
        public StateChange AddMetadataReferences(ProjectId projectId, IReadOnlyCollection<MetadataReference> metadataReferences)
        {
            var oldProject = GetRequiredProjectState(projectId);
            if (metadataReferences.Count == 0)
            {
                return new(this, oldProject, oldProject);
            }

            var oldReferences = oldProject.MetadataReferences.ToImmutableArray();
            var newReferences = oldReferences.AddRange(metadataReferences);

            return ForkProject(oldProject, oldProject.WithMetadataReferences(newReferences));
        }

        /// <summary>
        /// Create a new solution instance with the project specified updated to no longer include
        /// the specified metadata reference.
        /// </summary>
        public StateChange RemoveMetadataReference(ProjectId projectId, MetadataReference metadataReference)
        {
            var oldProject = GetRequiredProjectState(projectId);
            var oldReferences = oldProject.MetadataReferences.ToImmutableArray();
            var newReferences = oldReferences.Remove(metadataReference);
            if (oldReferences == newReferences)
            {
                return new(this, oldProject, oldProject);
            }

            return ForkProject(oldProject, oldProject.WithMetadataReferences(newReferences));
        }

        /// <summary>
        /// Create a new solution instance with the project specified updated to include only the
        /// specified metadata references.
        /// </summary>
        public StateChange WithProjectMetadataReferences(ProjectId projectId, IReadOnlyList<MetadataReference> metadataReferences)
        {
            var oldProject = GetRequiredProjectState(projectId);
            var newProject = oldProject.WithMetadataReferences(metadataReferences);
            if (oldProject == newProject)
            {
                return new(this, oldProject, newProject);
            }

            return ForkProject(oldProject, newProject);
        }

        /// <summary>
        /// Create a new solution instance with the project specified updated to include the
        /// specified analyzer references.
        /// </summary>
        public StateChange AddAnalyzerReferences(ProjectId projectId, ImmutableArray<AnalyzerReference> analyzerReferences)
        {
            var oldProject = GetRequiredProjectState(projectId);
            if (analyzerReferences.Length == 0)
            {
                return new(this, oldProject, oldProject);
            }

            var oldReferences = oldProject.AnalyzerReferences.ToImmutableArray();
            var newReferences = oldReferences.AddRange(analyzerReferences);

            return ForkProject(oldProject, oldProject.WithAnalyzerReferences(newReferences));
        }

        /// <summary>
        /// Create a new solution instance with the project specified updated to no longer include
        /// the specified analyzer reference.
        /// </summary>
        public StateChange RemoveAnalyzerReference(ProjectId projectId, AnalyzerReference analyzerReference)
        {
            var oldProject = GetRequiredProjectState(projectId);
            var oldReferences = oldProject.AnalyzerReferences.ToImmutableArray();
            var newReferences = oldReferences.Remove(analyzerReference);
            if (oldReferences == newReferences)
            {
                return new(this, oldProject, oldProject);
            }

            return ForkProject(oldProject, oldProject.WithAnalyzerReferences(newReferences));
        }

        /// <summary>
        /// Create a new solution instance with the project specified updated to include only the
        /// specified analyzer references.
        /// </summary>
        public StateChange WithProjectAnalyzerReferences(ProjectId projectId, IReadOnlyList<AnalyzerReference> analyzerReferences)
        {
            var oldProject = GetRequiredProjectState(projectId);
            var newProject = oldProject.WithAnalyzerReferences(analyzerReferences);
            if (oldProject == newProject)
            {
                return new(this, oldProject, newProject);
            }

            return ForkProject(oldProject, newProject);
        }

        /// <summary>
        /// Creates a new solution instance with the document specified updated to have the specified name.
        /// </summary>
        public StateChange WithDocumentName(DocumentId documentId, string name)
        {
            var oldDocument = GetRequiredDocumentState(documentId);
            if (oldDocument.Attributes.Name == name)
            {
                var oldProject = GetRequiredProjectState(documentId.ProjectId);
                return new(this, oldProject, oldProject);
            }

            return UpdateDocumentState(oldDocument.UpdateName(name), contentChanged: false);
        }

        /// <summary>
        /// Creates a new solution instance with the document specified updated to be contained in
        /// the sequence of logical folders.
        /// </summary>
        public StateChange WithDocumentFolders(DocumentId documentId, IReadOnlyList<string> folders)
        {
            var oldDocument = GetRequiredDocumentState(documentId);
            if (oldDocument.Folders.SequenceEqual(folders))
            {
                var oldProject = GetRequiredProjectState(documentId.ProjectId);
                return new(this, oldProject, oldProject);
            }

            return UpdateDocumentState(oldDocument.UpdateFolders(folders), contentChanged: false);
        }

        /// <summary>
        /// Creates a new solution instance with the document specified updated to have the specified file path.
        /// </summary>
        public StateChange WithDocumentFilePath(DocumentId documentId, string? filePath)
        {
            var oldDocument = GetRequiredDocumentState(documentId);
            if (oldDocument.FilePath == filePath)
            {
                var oldProject = GetRequiredProjectState(documentId.ProjectId);
                return new(this, oldProject, oldProject);
            }

            return UpdateDocumentState(oldDocument.UpdateFilePath(filePath), contentChanged: false);
        }

        /// <summary>
        /// Creates a new solution instance with the document specified updated to have the text
        /// specified.
        /// </summary>
        public StateChange WithDocumentText(DocumentId documentId, SourceText text, PreservationMode mode = PreservationMode.PreserveValue)
        {
            var oldDocument = GetRequiredDocumentState(documentId);
            if (oldDocument.TryGetText(out var oldText) && text == oldText)
            {
                var oldProject = GetRequiredProjectState(documentId.ProjectId);
                return new(this, oldProject, oldProject);
            }

            return UpdateDocumentState(oldDocument.UpdateText(text, mode), contentChanged: true);
        }

        public StateChange WithDocumentState(DocumentState newDocument)
        {
            var oldDocument = GetRequiredDocumentState(newDocument.Id);
            if (oldDocument == newDocument)
            {
                var oldProject = GetRequiredProjectState(newDocument.Id.ProjectId);
                return new(this, oldProject, oldProject);
            }

            return UpdateDocumentState(newDocument, contentChanged: true);
        }

        /// <summary>
        /// Creates a new solution instance with the additional document specified updated to have the text
        /// specified.
        /// </summary>
        public StateChange WithAdditionalDocumentText(DocumentId documentId, SourceText text, PreservationMode mode = PreservationMode.PreserveValue)
        {
            var oldDocument = GetRequiredAdditionalDocumentState(documentId);
            if (oldDocument.TryGetText(out var oldText) && text == oldText)
            {
                var oldProject = GetRequiredProjectState(documentId.ProjectId);
                return new(this, oldProject, oldProject);
            }

            return UpdateAdditionalDocumentState(oldDocument.UpdateText(text, mode), contentChanged: true);
        }

        /// <summary>
        /// Creates a new solution instance with the document specified updated to have the text
        /// specified.
        /// </summary>
        public StateChange WithAnalyzerConfigDocumentText(DocumentId documentId, SourceText text, PreservationMode mode = PreservationMode.PreserveValue)
        {
            var oldDocument = GetRequiredAnalyzerConfigDocumentState(documentId);
            if (oldDocument.TryGetText(out var oldText) && text == oldText)
            {
                var oldProject = GetRequiredProjectState(documentId.ProjectId);
                return new(this, oldProject, oldProject);
            }

            return UpdateAnalyzerConfigDocumentState(oldDocument.UpdateText(text, mode));
        }

        /// <summary>
        /// Creates a new solution instance with the document specified updated to have the text
        /// and version specified.
        /// </summary>
        public StateChange WithDocumentText(DocumentId documentId, TextAndVersion textAndVersion, PreservationMode mode = PreservationMode.PreserveValue)
        {
            var oldDocument = GetRequiredDocumentState(documentId);
            if (oldDocument.TryGetTextAndVersion(out var oldTextAndVersion) && textAndVersion == oldTextAndVersion)
            {
                var oldProject = GetRequiredProjectState(documentId.ProjectId);
                return new(this, oldProject, oldProject);
            }

            return UpdateDocumentState(oldDocument.UpdateText(textAndVersion, mode), contentChanged: true);
        }

        /// <summary>
        /// Creates a new solution instance with the additional document specified updated to have the text
        /// and version specified.
        /// </summary>
        public StateChange WithAdditionalDocumentText(DocumentId documentId, TextAndVersion textAndVersion, PreservationMode mode = PreservationMode.PreserveValue)
        {
            var oldDocument = GetRequiredAdditionalDocumentState(documentId);
            if (oldDocument.TryGetTextAndVersion(out var oldTextAndVersion) && textAndVersion == oldTextAndVersion)
            {
                var oldProject = GetRequiredProjectState(documentId.ProjectId);
                return new(this, oldProject, oldProject);
            }

            return UpdateAdditionalDocumentState(oldDocument.UpdateText(textAndVersion, mode), contentChanged: true);
        }

        /// <summary>
        /// Creates a new solution instance with the analyzer config document specified updated to have the text
        /// and version specified.
        /// </summary>
        public StateChange WithAnalyzerConfigDocumentText(DocumentId documentId, TextAndVersion textAndVersion, PreservationMode mode = PreservationMode.PreserveValue)
        {
            var oldDocument = GetRequiredAnalyzerConfigDocumentState(documentId);
            if (oldDocument.TryGetTextAndVersion(out var oldTextAndVersion) && textAndVersion == oldTextAndVersion)
            {
                var oldProject = GetRequiredProjectState(documentId.ProjectId);
                return new(this, oldProject, oldProject);
            }

            return UpdateAnalyzerConfigDocumentState(oldDocument.UpdateText(textAndVersion, mode));
        }

        /// <summary>
        /// Creates a new solution instance with the document specified updated to have a syntax tree
        /// rooted by the specified syntax node.
        /// </summary>
        public StateChange WithDocumentSyntaxRoot(DocumentId documentId, SyntaxNode root, PreservationMode mode = PreservationMode.PreserveValue)
        {
            var oldDocument = GetRequiredDocumentState(documentId);
            if (oldDocument.TryGetSyntaxTree(out var oldTree) &&
                oldTree.TryGetRoot(out var oldRoot) &&
                oldRoot == root)
            {
                var oldProject = GetRequiredProjectState(documentId.ProjectId);
                return new(this, oldProject, oldProject);
            }

            return UpdateDocumentState(oldDocument.UpdateTree(root, mode), contentChanged: true);
        }

        /// <param name="forceEvenIfTreesWouldDiffer">Whether or not the specified document is forced to have the same text and
        /// green-tree-root from <paramref name="documentState"/>.  If <see langword="true"/>, then they will share
        /// these values.  If <see langword="false"/>, then they will only be shared when safe to do so (for example,
        /// when parse-options and pp-directives would not cause issues.</param>
        /// <remarks>
        /// Forcing should only happen in frozen-partial snapshots, where we are ok with inaccuracies in the trees we
        /// get back and want perf to be very high.  Any codepaths from frozen-partial should pass <see
        /// langword="true"/> for this.  Any codepaths from Workspace.UnifyLinkedDocumentContents should pass <see
        /// langword="false"/>.</remarks>
        public StateChange WithDocumentContentsFrom(DocumentId documentId, DocumentState documentState, bool forceEvenIfTreesWouldDiffer)
        {
            var oldDocument = GetRequiredDocumentState(documentId);
            var oldProject = GetRequiredProjectState(documentId.ProjectId);
            if (oldDocument == documentState)
                return new(this, oldProject, oldProject);

            if (oldDocument.TextAndVersionSource == documentState.TextAndVersionSource &&
                oldDocument.TreeSource == documentState.TreeSource)
            {
                return new(this, oldProject, oldProject);
            }

            return UpdateDocumentState(
                oldDocument.UpdateTextAndTreeContents(documentState.TextAndVersionSource, documentState.TreeSource, forceEvenIfTreesWouldDiffer),
                contentChanged: true);
        }

        /// <summary>
        /// Creates a new solution instance with the document specified updated to have the source
        /// code kind specified.
        /// </summary>
        public StateChange WithDocumentSourceCodeKind(DocumentId documentId, SourceCodeKind sourceCodeKind)
        {
            var oldDocument = GetRequiredDocumentState(documentId);
            if (oldDocument.SourceCodeKind == sourceCodeKind)
            {
                var oldProject = GetRequiredProjectState(documentId.ProjectId);
                return new(this, oldProject, oldProject);
            }

            return UpdateDocumentState(oldDocument.UpdateSourceCodeKind(sourceCodeKind), contentChanged: true);
        }

        public StateChange UpdateDocumentTextLoader(DocumentId documentId, TextLoader loader, PreservationMode mode)
        {
            var oldDocument = GetRequiredDocumentState(documentId);

            // Assumes that content has changed. User could have closed a doc without saving and we are loading text
            // from closed file with old content.
            return UpdateDocumentState(oldDocument.UpdateText(loader, mode), contentChanged: true);
        }

        /// <summary>
        /// Creates a new solution instance with the additional document specified updated to have the text
        /// supplied by the text loader.
        /// </summary>
        public StateChange UpdateAdditionalDocumentTextLoader(DocumentId documentId, TextLoader loader, PreservationMode mode)
        {
            var oldDocument = GetRequiredAdditionalDocumentState(documentId);

            // Assumes that content has changed. User could have closed a doc without saving and we are loading text
            // from closed file with old content.
            return UpdateAdditionalDocumentState(oldDocument.UpdateText(loader, mode), contentChanged: true);
        }

        /// <summary>
        /// Creates a new solution instance with the analyzer config document specified updated to have the text
        /// supplied by the text loader.
        /// </summary>
        public StateChange UpdateAnalyzerConfigDocumentTextLoader(DocumentId documentId, TextLoader loader, PreservationMode mode)
        {
            var oldDocument = GetRequiredAnalyzerConfigDocumentState(documentId);

            // Assumes that text has changed. User could have closed a doc without saving and we are loading text from closed file with
            // old content. Also this should make sure we don't re-use latest doc version with data associated with opened document.
            return UpdateAnalyzerConfigDocumentState(oldDocument.UpdateText(loader, mode));
        }

        private StateChange UpdateDocumentState(DocumentState newDocument, bool contentChanged)
        {
            var oldProject = GetProjectState(newDocument.Id.ProjectId)!;
            var newProject = oldProject.UpdateDocument(newDocument, contentChanged);

            // This method shouldn't have been called if the document has not changed.
            Debug.Assert(oldProject != newProject);

            var oldDocument = oldProject.DocumentStates.GetRequiredState(newDocument.Id);
            var newFilePathToDocumentIdsMap = CreateFilePathToDocumentIdsMapWithFilePath(newDocument.Id, oldDocument.FilePath, newDocument.FilePath);

            return ForkProject(
                oldProject,
                newProject,
                newFilePathToDocumentIdsMap: newFilePathToDocumentIdsMap);
        }

        private StateChange UpdateAdditionalDocumentState(AdditionalDocumentState newDocument, bool contentChanged)
        {
            var oldProject = GetProjectState(newDocument.Id.ProjectId)!;
            var newProject = oldProject.UpdateAdditionalDocument(newDocument, contentChanged);

            // This method shouldn't have been called if the document has not changed.
            Debug.Assert(oldProject != newProject);

            return ForkProject(oldProject, newProject);
        }

        private StateChange UpdateAnalyzerConfigDocumentState(AnalyzerConfigDocumentState newDocument)
        {
            var oldProject = GetProjectState(newDocument.Id.ProjectId)!;
            var newProject = oldProject.UpdateAnalyzerConfigDocument(newDocument);

            // This method shouldn't have been called if the document has not changed.
            Debug.Assert(oldProject != newProject);

            return ForkProject(oldProject, newProject);
        }

        /// <summary>
        /// Creates a new snapshot with an updated project and an action that will produce a new
        /// compilation matching the new project out of an old compilation. All dependent projects
        /// are fixed-up if the change to the new project affects its public metadata, and old
        /// dependent compilations are forgotten.
        /// </summary>
        public StateChange ForkProject(
            ProjectState oldProjectState,
            ProjectState newProjectState,
            ProjectDependencyGraph? newDependencyGraph = null,
            ImmutableDictionary<string, ImmutableArray<DocumentId>>? newFilePathToDocumentIdsMap = null)
        {
            var projectId = newProjectState.Id;

            Contract.ThrowIfFalse(_projectIdToProjectStateMap.ContainsKey(projectId));
            var newStateMap = _projectIdToProjectStateMap.SetItem(projectId, newProjectState);

            newDependencyGraph ??= _dependencyGraph;

            var newSolutionState = this.Branch(
                idToProjectStateMap: newStateMap,
                dependencyGraph: newDependencyGraph,
                filePathToDocumentIdsMap: newFilePathToDocumentIdsMap ?? _filePathToDocumentIdsMap);

            return new(newSolutionState, oldProjectState, newProjectState);
        }

        /// <summary>
        /// Gets the set of <see cref="DocumentId"/>s in this <see cref="Solution"/> with a
        /// <see cref="TextDocument.FilePath"/> that matches the given file path.
        /// </summary>
        public ImmutableArray<DocumentId> GetDocumentIdsWithFilePath(string? filePath)
        {
            if (string.IsNullOrEmpty(filePath))
            {
                return [];
            }

            return _filePathToDocumentIdsMap.TryGetValue(filePath!, out var documentIds)
                ? documentIds
                : [];
        }

        public static ProjectDependencyGraph CreateDependencyGraph(
            IReadOnlyList<ProjectId> projectIds,
            ImmutableDictionary<ProjectId, ProjectState> projectStates)
        {
            var map = projectStates.Values.Select(state => new KeyValuePair<ProjectId, ImmutableHashSet<ProjectId>>(
                    state.Id,
                    state.ProjectReferences.Where(pr => projectStates.ContainsKey(pr.ProjectId)).Select(pr => pr.ProjectId).ToImmutableHashSet()))
                    .ToImmutableDictionary();

            return new ProjectDependencyGraph(projectIds.ToImmutableHashSet(), map);
        }

        public SolutionState WithOptions(SolutionOptionSet options)
            => Branch(options: options);

        public SolutionState AddAnalyzerReferences(IReadOnlyCollection<AnalyzerReference> analyzerReferences)
        {
            if (analyzerReferences.Count == 0)
            {
                return this;
            }

            var oldReferences = AnalyzerReferences.ToImmutableArray();
            var newReferences = oldReferences.AddRange(analyzerReferences);
            return Branch(analyzerReferences: newReferences);
        }

        public SolutionState RemoveAnalyzerReference(AnalyzerReference analyzerReference)
        {
            var oldReferences = AnalyzerReferences.ToImmutableArray();
            var newReferences = oldReferences.Remove(analyzerReference);
            if (oldReferences == newReferences)
            {
                return this;
            }

            return Branch(analyzerReferences: newReferences);
        }

        public SolutionState WithAnalyzerReferences(IReadOnlyList<AnalyzerReference> analyzerReferences)
        {
            if (analyzerReferences == AnalyzerReferences)
            {
                return this;
            }

            return Branch(analyzerReferences: analyzerReferences);
        }

        public ImmutableArray<DocumentId> GetRelatedDocumentIds(DocumentId documentId)
        {
            var projectState = this.GetProjectState(documentId.ProjectId);
            if (projectState == null)
            {
                // this document no longer exist
                return [];
            }

            var documentState = projectState.DocumentStates.GetState(documentId);
            if (documentState == null)
            {
                // this document no longer exist
                return [];
            }

            var filePath = documentState.FilePath;
            if (string.IsNullOrEmpty(filePath))
            {
                // this document can't have any related document. only related document is itself.
                return [documentId];
            }

            var documentIds = GetDocumentIdsWithFilePath(filePath);
            return documentIds.WhereAsArray(
                static (documentId, args) =>
                {
                    var projectState = args.solution.GetProjectState(documentId.ProjectId);
                    if (projectState == null)
                    {
                        // this document no longer exist
                        // I'm adding this ReportAndCatch to see if this does happen in the wild; it's not clear to me under what scenario that could happen since all the IDs of all document types
                        // should be removed when a project is removed.
                        FatalError.ReportAndCatch(new Exception("GetDocumentIdsWithFilePath returned a document in a project that does not exist."));
                        return false;
                    }

                    if (projectState.ProjectInfo.Language != args.Language)
                        return false;

                    // GetDocumentIdsWithFilePath may return DocumentIds for other types of documents (like additional files), so filter to normal documents
                    return projectState.DocumentStates.Contains(documentId);
                },
                (solution: this, projectState.Language));
        }

        /// <summary>
        /// Gets a <see cref="ProjectDependencyGraph"/> that details the dependencies between projects for this solution.
        /// </summary>
        public ProjectDependencyGraph GetProjectDependencyGraph()
            => _dependencyGraph;

        private void CheckNotContainsProject(ProjectId projectId)
        {
            if (this.ContainsProject(projectId))
            {
                throw new InvalidOperationException(WorkspacesResources.The_solution_already_contains_the_specified_project);
            }
        }

        internal void CheckContainsProject(ProjectId projectId)
        {
            if (!this.ContainsProject(projectId))
            {
                throw new InvalidOperationException(WorkspacesResources.The_solution_does_not_contain_the_specified_project);
            }
        }

        internal bool ContainsProjectReference(ProjectId projectId, ProjectReference projectReference)
            => GetRequiredProjectState(projectId).ProjectReferences.Contains(projectReference);

        internal bool ContainsMetadataReference(ProjectId projectId, MetadataReference metadataReference)
            => GetRequiredProjectState(projectId).MetadataReferences.Contains(metadataReference);

        internal bool ContainsAnalyzerReference(ProjectId projectId, AnalyzerReference analyzerReference)
            => GetRequiredProjectState(projectId).AnalyzerReferences.Contains(analyzerReference);

        internal bool ContainsTransitiveReference(ProjectId fromProjectId, ProjectId toProjectId)
            => _dependencyGraph.GetProjectsThatThisProjectTransitivelyDependsOn(fromProjectId).Contains(toProjectId);
    }
}<|MERGE_RESOLUTION|>--- conflicted
+++ resolved
@@ -404,7 +404,6 @@
                 dependencyGraph: newDependencyGraph);
         }
 
-<<<<<<< HEAD
         public ImmutableDictionary<string, ImmutableArray<DocumentId>> CreateFilePathToDocumentIdsMapWithAddedAndRemovedDocuments(
             ArrayBuilder<DocumentState> documentsToAdd,
             ArrayBuilder<DocumentState> documentsToRemove)
@@ -414,14 +413,16 @@
 
             var builder = _filePathToDocumentIdsMap.ToBuilder();
 
+            // Add first, then remove.  This helps avoid the case where a filepath now sees no documents, so we remove
+            // the entry entirely for it in the dictionary, only to add it back in.  Adding then removing will at least
+            // keep the entry, but increase the docs for it, then lower it back down.
+
             AddDocumentFilePaths(documentsToAdd, builder);
             RemoveDocumentFilePaths(documentsToRemove, builder);
 
             return builder.ToImmutable();
         }
 
-=======
->>>>>>> d0ffff1a
         public ImmutableDictionary<string, ImmutableArray<DocumentId>> CreateFilePathToDocumentIdsMapWithAddedDocuments(IEnumerable<TextDocumentState> documentStates)
         {
             var builder = _filePathToDocumentIdsMap.ToBuilder();
