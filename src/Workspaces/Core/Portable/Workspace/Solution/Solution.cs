﻿// Licensed to the .NET Foundation under one or more agreements.
// The .NET Foundation licenses this file to you under the MIT license.
// See the LICENSE file in the project root for more information.

using System;
using System.Collections.Generic;
using System.Collections.Immutable;
using System.ComponentModel;
using System.Diagnostics;
using System.Diagnostics.CodeAnalysis;
using System.Linq;
using System.Threading;
using System.Threading.Tasks;
using Microsoft.CodeAnalysis.Diagnostics;
using Microsoft.CodeAnalysis.Host;
using Microsoft.CodeAnalysis.Options;
using Microsoft.CodeAnalysis.Shared.Extensions;
using Microsoft.CodeAnalysis.Text;
using Roslyn.Collections.Immutable;
using Roslyn.Utilities;

namespace Microsoft.CodeAnalysis
{
    /// <summary>
    /// Represents a set of projects and their source code documents. 
    /// </summary>
    public partial class Solution
    {
        // SolutionState that doesn't hold onto Project/Document
        private readonly SolutionState _state;

        // Values for all these are created on demand.
        private ImmutableHashMap<ProjectId, Project> _projectIdToProjectMap;

        private Solution(SolutionState state)
        {
            _projectIdToProjectMap = ImmutableHashMap<ProjectId, Project>.Empty;
            _state = state;
        }

        internal Solution(Workspace workspace, SolutionInfo.SolutionAttributes solutionAttributes, SolutionOptionSet options, IReadOnlyList<AnalyzerReference> analyzerReferences)
            : this(new SolutionState(workspace.PrimaryBranchId, workspace.Kind, workspace.Services, solutionAttributes, options, analyzerReferences))
        {
        }

        internal SolutionState State => _state;

        internal int WorkspaceVersion => _state.WorkspaceVersion;

<<<<<<< HEAD
        public HostWorkspaceServices Services => _state.Services;
=======
        // TODO(cyrusn): Make public.  Tracked through https://github.com/dotnet/roslyn/issues/62914
        // Obsolete (or ban) Solution.Workspace as it can be used to acquire the Workspace from a project.
        internal HostSolutionServices Services => _state.Services.SolutionServices;
>>>>>>> 5450f4fa

        internal string? WorkspaceKind => _state.WorkspaceKind;

        internal BranchId BranchId => _state.BranchId;

        internal ProjectState? GetProjectState(ProjectId projectId) => _state.GetProjectState(projectId);

        /// <summary>
        /// The Workspace this solution is associated with.
        /// </summary>
        public Workspace Workspace => _state.Workspace;

        /// <summary>
        /// The Id of the solution. Multiple solution instances may share the same Id.
        /// </summary>
        public SolutionId Id => _state.Id;

        /// <summary>
        /// The path to the solution file or null if there is no solution file.
        /// </summary>
        public string? FilePath => _state.FilePath;

        /// <summary>
        /// The solution version. This equates to the solution file's version.
        /// </summary>
        public VersionStamp Version => _state.Version;

        /// <summary>
        /// A list of all the ids for all the projects contained by the solution.
        /// </summary>
        public IReadOnlyList<ProjectId> ProjectIds => _state.ProjectIds;

        /// <summary>
        /// A list of all the projects contained by the solution.
        /// </summary>
        public IEnumerable<Project> Projects => ProjectIds.Select(id => GetProject(id)!);

        /// <summary>
        /// The version of the most recently modified project.
        /// </summary>
        public VersionStamp GetLatestProjectVersion() => _state.GetLatestProjectVersion();

        /// <summary>
        /// True if the solution contains a project with the specified project ID.
        /// </summary>
        public bool ContainsProject([NotNullWhen(returnValue: true)] ProjectId? projectId) => _state.ContainsProject(projectId);

        /// <summary>
        /// Gets the project in this solution with the specified project ID. 
        /// 
        /// If the id is not an id of a project that is part of this solution the method returns null.
        /// </summary>
        public Project? GetProject(ProjectId? projectId)
        {
            if (this.ContainsProject(projectId))
            {
                return ImmutableHashMapExtensions.GetOrAdd(ref _projectIdToProjectMap, projectId, s_createProjectFunction, this);
            }

            return null;
        }

        private static readonly Func<ProjectId, Solution, Project> s_createProjectFunction = CreateProject;
        private static Project CreateProject(ProjectId projectId, Solution solution)
        {
            var state = solution.State.GetProjectState(projectId);
            Contract.ThrowIfNull(state);
            return new Project(solution, state);
        }

#pragma warning disable IDE0060 // Remove unused parameter 'cancellationToken' - shipped public API
        /// <summary>
        /// Gets the <see cref="Project"/> associated with an assembly symbol.
        /// </summary>
        public Project? GetProject(IAssemblySymbol assemblySymbol,
            CancellationToken cancellationToken = default)
#pragma warning restore IDE0060 // Remove unused parameter
        {
            var projectState = _state.GetProjectState(assemblySymbol);

            return projectState == null ? null : GetProject(projectState.Id);
        }

        /// <summary>
        /// Given a <paramref name="symbol"/> returns the <see cref="ProjectId"/> of the <see cref="Project"/> it came
        /// from.  Returns <see langword="null"/> if <paramref name="symbol"/> does not come from any project in this solution.
        /// </summary>
        /// <remarks>
        /// This function differs from <see cref="GetProject(IAssemblySymbol, CancellationToken)"/> in terms of how it
        /// treats <see cref="IAssemblySymbol"/>s.  Specifically, say there is the following:
        ///
        /// <c>
        /// Project-A, containing Symbol-A.<para/>
        /// Project-B, with a reference to Project-A, and usage of Symbol-A.
        /// </c>
        ///
        /// It is possible (with retargeting, and other complex cases) that Symbol-A from Project-B will be a different
        /// symbol than Symbol-A from Project-A.  However, <see cref="GetProject(IAssemblySymbol, CancellationToken)"/>
        /// will always try to return Project-A for either of the Symbol-A's, as it prefers to return the original
        /// Source-Project of the original definition, not the project that actually produced the symbol.  For many
        /// features this is an acceptable abstraction.  However, for some cases (Find-References in particular) it is
        /// necessary to resolve symbols back to the actual project/compilation that produced them for correctness.
        /// </remarks>
        internal ProjectId? GetOriginatingProjectId(ISymbol symbol)
            => _state.GetOriginatingProjectId(symbol);

        /// <inheritdoc cref="GetOriginatingProjectId"/>
        internal Project? GetOriginatingProject(ISymbol symbol)
            => GetProject(GetOriginatingProjectId(symbol));

        /// <summary>
        /// True if the solution contains the document in one of its projects
        /// </summary>
        public bool ContainsDocument([NotNullWhen(returnValue: true)] DocumentId? documentId) => _state.ContainsDocument(documentId);

        /// <summary>
        /// True if the solution contains the additional document in one of its projects
        /// </summary>
        public bool ContainsAdditionalDocument([NotNullWhen(returnValue: true)] DocumentId? documentId) => _state.ContainsAdditionalDocument(documentId);

        /// <summary>
        /// True if the solution contains the analyzer config document in one of its projects
        /// </summary>
        public bool ContainsAnalyzerConfigDocument([NotNullWhen(returnValue: true)] DocumentId? documentId) => _state.ContainsAnalyzerConfigDocument(documentId);

        /// <summary>
        /// Gets the documentId in this solution with the specified syntax tree.
        /// </summary>
        public DocumentId? GetDocumentId(SyntaxTree? syntaxTree) => GetDocumentId(syntaxTree, projectId: null);

        /// <summary>
        /// Gets the documentId in this solution with the specified syntax tree.
        /// </summary>
        public DocumentId? GetDocumentId(SyntaxTree? syntaxTree, ProjectId? projectId)
        {
            return State.GetDocumentState(syntaxTree, projectId)?.Id;
        }

        /// <summary>
        /// Gets the document in this solution with the specified document ID.
        /// </summary>
        public Document? GetDocument(DocumentId? documentId)
            => GetProject(documentId?.ProjectId)?.GetDocument(documentId!);

        /// <summary>
        /// Gets a document or a source generated document in this solution with the specified document ID.
        /// </summary>
        internal ValueTask<Document?> GetDocumentAsync(DocumentId? documentId, bool includeSourceGenerated = false, CancellationToken cancellationToken = default)
        {
            var project = GetProject(documentId?.ProjectId);
            if (project == null)
            {
                return default;
            }

            Contract.ThrowIfNull(documentId);
            return project.GetDocumentAsync(documentId, includeSourceGenerated, cancellationToken);
        }

        /// <summary>
        /// Gets a document, additional document, analyzer config document or a source generated document in this solution with the specified document ID.
        /// </summary>
        internal ValueTask<TextDocument?> GetTextDocumentAsync(DocumentId? documentId, CancellationToken cancellationToken = default)
        {
            var project = GetProject(documentId?.ProjectId);
            if (project == null)
            {
                return default;
            }

            Contract.ThrowIfNull(documentId);
            return project.GetTextDocumentAsync(documentId, cancellationToken);
        }

        /// <summary>
        /// Gets the additional document in this solution with the specified document ID.
        /// </summary>
        public TextDocument? GetAdditionalDocument(DocumentId? documentId)
        {
            if (this.ContainsAdditionalDocument(documentId))
            {
                return this.GetProject(documentId.ProjectId)!.GetAdditionalDocument(documentId);
            }

            return null;
        }

        /// <summary>
        /// Gets the analyzer config document in this solution with the specified document ID.
        /// </summary>
        public AnalyzerConfigDocument? GetAnalyzerConfigDocument(DocumentId? documentId)
        {
            if (this.ContainsAnalyzerConfigDocument(documentId))
            {
                return this.GetProject(documentId.ProjectId)!.GetAnalyzerConfigDocument(documentId);
            }

            return null;
        }

        public ValueTask<SourceGeneratedDocument?> GetSourceGeneratedDocumentAsync(DocumentId documentId, CancellationToken cancellationToken)
        {
            var project = GetProject(documentId.ProjectId);

            if (project == null)
            {
                return new(result: null);
            }
            else
            {
                return project.GetSourceGeneratedDocumentAsync(documentId, cancellationToken);
            }
        }

        /// <summary>
        /// Gets the document in this solution with the specified syntax tree.
        /// </summary>
        public Document? GetDocument(SyntaxTree? syntaxTree)
            => this.GetDocument(syntaxTree, projectId: null);

        internal Document? GetDocument(SyntaxTree? syntaxTree, ProjectId? projectId)
        {
            if (syntaxTree != null)
            {
                var documentState = State.GetDocumentState(syntaxTree, projectId);

                if (documentState is SourceGeneratedDocumentState)
                {
                    // We have the underlying state, but we need to get the wrapper SourceGeneratedDocument object. The wrapping is maintained by
                    // the Project object, so we'll now fetch the project and ask it to get the SourceGeneratedDocument wrapper. Under the covers this
                    // implicity may call to fetch the SourceGeneratedDocumentState a second time but that's not expensive.
                    var generatedDocument = this.GetRequiredProject(documentState.Id.ProjectId).TryGetSourceGeneratedDocumentForAlreadyGeneratedId(documentState.Id);
                    Contract.ThrowIfNull(generatedDocument, "The call to GetDocumentState found a SourceGeneratedDocumentState, so we should have found it now.");
                    return generatedDocument;
                }
                else if (documentState is DocumentState)
                {
                    return GetDocument(documentState.Id)!;
                }
            }

            return null;
        }

        /// <summary>
        /// Creates a new solution instance that includes a project with the specified language and names.
        /// Returns the new project.
        /// </summary>
        public Project AddProject(string name, string assemblyName, string language)
        {
            var id = ProjectId.CreateNewId(debugName: name);
            return this.AddProject(id, name, assemblyName, language).GetProject(id)!;
        }

        /// <summary>
        /// Creates a new solution instance that includes a project with the specified language and names.
        /// </summary>
        public Solution AddProject(ProjectId projectId, string name, string assemblyName, string language)
            => this.AddProject(ProjectInfo.Create(projectId, VersionStamp.Create(), name, assemblyName, language));

        /// <summary>
        /// Create a new solution instance that includes a project with the specified project information.
        /// </summary>
        public Solution AddProject(ProjectInfo projectInfo)
        {
            var newState = _state.AddProject(projectInfo);
            if (newState == _state)
            {
                return this;
            }

            return new Solution(newState);
        }

        /// <summary>
        /// Create a new solution instance without the project specified.
        /// </summary>
        public Solution RemoveProject(ProjectId projectId)
        {
            var newState = _state.RemoveProject(projectId);
            if (newState == _state)
            {
                return this;
            }

            return new Solution(newState);
        }

        /// <summary>
        /// Creates a new solution instance with the project specified updated to have the new
        /// assembly name.
        /// </summary>
        public Solution WithProjectAssemblyName(ProjectId projectId, string assemblyName)
        {
            CheckContainsProject(projectId);

            if (assemblyName == null)
            {
                throw new ArgumentNullException(nameof(assemblyName));
            }

            var newState = _state.WithProjectAssemblyName(projectId, assemblyName);
            if (newState == _state)
            {
                return this;
            }

            return new Solution(newState);
        }

        /// <summary>
        /// Creates a new solution instance with the project specified updated to have the output file path.
        /// </summary>
        public Solution WithProjectOutputFilePath(ProjectId projectId, string? outputFilePath)
        {
            CheckContainsProject(projectId);

            var newState = _state.WithProjectOutputFilePath(projectId, outputFilePath);
            if (newState == _state)
            {
                return this;
            }

            return new Solution(newState);
        }

        /// <summary>
        /// Creates a new solution instance with the project specified updated to have the reference assembly output file path.
        /// </summary>
        public Solution WithProjectOutputRefFilePath(ProjectId projectId, string? outputRefFilePath)
        {
            CheckContainsProject(projectId);

            var newState = _state.WithProjectOutputRefFilePath(projectId, outputRefFilePath);
            if (newState == _state)
            {
                return this;
            }

            return new Solution(newState);
        }

        /// <summary>
        /// Creates a new solution instance with the project specified updated to have the compiler output file path.
        /// </summary>
        public Solution WithProjectCompilationOutputInfo(ProjectId projectId, in CompilationOutputInfo info)
        {
            CheckContainsProject(projectId);

            var newState = _state.WithProjectCompilationOutputInfo(projectId, info);
            if (newState == _state)
            {
                return this;
            }

            return new Solution(newState);
        }

        /// <summary>
        /// Creates a new solution instance with the project specified updated to have the default namespace.
        /// </summary>
        public Solution WithProjectDefaultNamespace(ProjectId projectId, string? defaultNamespace)
        {
            CheckContainsProject(projectId);

            var newState = _state.WithProjectDefaultNamespace(projectId, defaultNamespace);
            if (newState == _state)
            {
                return this;
            }

            return new Solution(newState);
        }

        /// <summary>
        /// Creates a new solution instance with the project specified updated to have the name.
        /// </summary>
        public Solution WithProjectName(ProjectId projectId, string name)
        {
            CheckContainsProject(projectId);

            if (name == null)
            {
                throw new ArgumentNullException(nameof(name));
            }

            var newState = _state.WithProjectName(projectId, name);
            if (newState == _state)
            {
                return this;
            }

            return new Solution(newState);
        }

        /// <summary>
        /// Creates a new solution instance with the project specified updated to have the project file path.
        /// </summary>
        public Solution WithProjectFilePath(ProjectId projectId, string? filePath)
        {
            CheckContainsProject(projectId);

            var newState = _state.WithProjectFilePath(projectId, filePath);
            if (newState == _state)
            {
                return this;
            }

            return new Solution(newState);
        }

        /// <summary>
        /// Create a new solution instance with the project specified updated to have
        /// the specified compilation options.
        /// </summary>
        public Solution WithProjectCompilationOptions(ProjectId projectId, CompilationOptions options)
        {
            CheckContainsProject(projectId);

            if (options == null)
            {
                throw new ArgumentNullException(nameof(options));
            }

            var newState = _state.WithProjectCompilationOptions(projectId, options);
            if (newState == _state)
            {
                return this;
            }

            return new Solution(newState);
        }

        /// <summary>
        /// Create a new solution instance with the project specified updated to have
        /// the specified parse options.
        /// </summary>
        public Solution WithProjectParseOptions(ProjectId projectId, ParseOptions options)
        {
            CheckContainsProject(projectId);

            if (options == null)
            {
                throw new ArgumentNullException(nameof(options));
            }

            var newState = _state.WithProjectParseOptions(projectId, options);
            if (newState == _state)
            {
                return this;
            }

            return new Solution(newState);
        }

        /// <summary>
        /// Create a new solution instance with the project specified updated to have
        /// the specified hasAllInformation.
        /// </summary>
        // TODO: https://github.com/dotnet/roslyn/issues/42449 make it public
        internal Solution WithHasAllInformation(ProjectId projectId, bool hasAllInformation)
        {
            CheckContainsProject(projectId);

            var newState = _state.WithHasAllInformation(projectId, hasAllInformation);
            if (newState == _state)
            {
                return this;
            }

            return new Solution(newState);
        }

        /// <summary>
        /// Create a new solution instance with the project specified updated to have
        /// the specified runAnalyzers.
        /// </summary>
        // TODO: https://github.com/dotnet/roslyn/issues/42449 make it public
        internal Solution WithRunAnalyzers(ProjectId projectId, bool runAnalyzers)
        {
            CheckContainsProject(projectId);

            var newState = _state.WithRunAnalyzers(projectId, runAnalyzers);
            if (newState == _state)
            {
                return this;
            }

            return new Solution(newState);
        }

        /// <summary>
        /// Creates a new solution instance with the project documents in the order by the specified document ids.
        /// The specified document ids must be the same as what is already in the project; no adding or removing is allowed.
        /// </summary>
        /// <exception cref="ArgumentNullException"><paramref name="projectId"/> is <see langword="null"/>.</exception>
        /// <exception cref="ArgumentNullException"><paramref name="documentIds"/> is <see langword="null"/>.</exception>
        /// <exception cref="ArgumentException">The solution does not contain <paramref name="projectId"/>.</exception>
        /// <exception cref="ArgumentException">The number of documents specified in <paramref name="documentIds"/> is not equal to the number of documents in project <paramref name="projectId"/>.</exception>
        /// <exception cref="InvalidOperationException">Document specified in <paramref name="documentIds"/> does not exist in project <paramref name="projectId"/>.</exception>
        public Solution WithProjectDocumentsOrder(ProjectId projectId, ImmutableList<DocumentId> documentIds)
        {
            CheckContainsProject(projectId);

            if (documentIds == null)
            {
                throw new ArgumentNullException(nameof(documentIds));
            }

            var newState = _state.WithProjectDocumentsOrder(projectId, documentIds);
            if (newState == _state)
            {
                return this;
            }

            return new Solution(newState);
        }

        /// <summary>
        /// Create a new solution instance with the project specified updated to include
        /// the specified project reference.
        /// </summary>
        /// <exception cref="ArgumentNullException"><paramref name="projectId"/> is <see langword="null"/>.</exception>
        /// <exception cref="ArgumentNullException"><paramref name="projectReference"/> is <see langword="null"/>.</exception>
        /// <exception cref="ArgumentException">The solution does not contain <paramref name="projectId"/>.</exception>
        /// <exception cref="InvalidOperationException">The project already references the target project.</exception>
        public Solution AddProjectReference(ProjectId projectId, ProjectReference projectReference)
        {
            return AddProjectReferences(projectId,
                SpecializedCollections.SingletonEnumerable(
                    projectReference ?? throw new ArgumentNullException(nameof(projectReference))));
        }

        /// <summary>
        /// Create a new solution instance with the project specified updated to include
        /// the specified project references.
        /// </summary>
        /// <exception cref="ArgumentNullException"><paramref name="projectId"/> is <see langword="null"/>.</exception>
        /// <exception cref="ArgumentNullException"><paramref name="projectReferences"/> contains <see langword="null"/>.</exception>
        /// <exception cref="ArgumentException"><paramref name="projectReferences"/> contains duplicate items.</exception>
        /// <exception cref="InvalidOperationException">The solution does not contain <paramref name="projectId"/>.</exception>
        /// <exception cref="InvalidOperationException">The project already references the target project.</exception>
        /// <exception cref="InvalidOperationException">Adding the project reference would create a circular dependency.</exception>
        public Solution AddProjectReferences(ProjectId projectId, IEnumerable<ProjectReference> projectReferences)
        {
            CheckContainsProject(projectId);

            // avoid enumerating multiple times:
            var collection = projectReferences?.ToCollection();

            PublicContract.RequireUniqueNonNullItems(collection, nameof(projectReferences));

            foreach (var projectReference in collection)
            {
                if (_state.ContainsProjectReference(projectId, projectReference))
                {
                    throw new InvalidOperationException(WorkspacesResources.The_project_already_references_the_target_project);
                }
            }

            CheckCircularProjectReferences(projectId, collection);
            CheckSubmissionProjectReferences(projectId, collection, ignoreExistingReferences: false);

            var newState = _state.AddProjectReferences(projectId, collection);
            if (newState == _state)
            {
                return this;
            }

            return new Solution(newState);
        }

        /// <summary>
        /// Create a new solution instance with the project specified updated to no longer
        /// include the specified project reference.
        /// </summary>
        /// <exception cref="ArgumentNullException"><paramref name="projectId"/> is <see langword="null"/>.</exception>
        /// <exception cref="ArgumentNullException"><paramref name="projectReference"/> is <see langword="null"/>.</exception>
        /// <exception cref="ArgumentException">The solution does not contain <paramref name="projectId"/>.</exception>
        public Solution RemoveProjectReference(ProjectId projectId, ProjectReference projectReference)
        {
            if (projectReference == null)
            {
                throw new ArgumentNullException(nameof(projectReference));
            }

            CheckContainsProject(projectId);

            var newState = _state.RemoveProjectReference(projectId, projectReference);
            if (newState == _state)
            {
                throw new ArgumentException(WorkspacesResources.Project_does_not_contain_specified_reference, nameof(projectReference));
            }

            return new Solution(newState);
        }

        /// <summary>
        /// Create a new solution instance with the project specified updated to contain
        /// the specified list of project references.
        /// </summary>
        /// <param name="projectId">Id of the project whose references to replace with <paramref name="projectReferences"/>.</param>
        /// <param name="projectReferences">New project references.</param>
        /// <exception cref="ArgumentNullException"><paramref name="projectId"/> is <see langword="null"/>.</exception>
        /// <exception cref="ArgumentNullException"><paramref name="projectReferences"/> contains <see langword="null"/>.</exception>
        /// <exception cref="ArgumentException"><paramref name="projectReferences"/> contains duplicate items.</exception>
        /// <exception cref="InvalidOperationException">The solution does not contain <paramref name="projectId"/>.</exception>
        public Solution WithProjectReferences(ProjectId projectId, IEnumerable<ProjectReference>? projectReferences)
        {
            CheckContainsProject(projectId);

            // avoid enumerating multiple times:
            var collection = PublicContract.ToBoxedImmutableArrayWithDistinctNonNullItems(projectReferences, nameof(projectReferences));

            CheckCircularProjectReferences(projectId, collection);
            CheckSubmissionProjectReferences(projectId, collection, ignoreExistingReferences: true);

            var newState = _state.WithProjectReferences(projectId, collection);
            if (newState == _state)
            {
                return this;
            }

            return new Solution(newState);
        }

        /// <summary>
        /// Create a new solution instance with the project specified updated to include the 
        /// specified metadata reference.
        /// </summary>
        /// <exception cref="ArgumentNullException"><paramref name="projectId"/> is <see langword="null"/>.</exception>
        /// <exception cref="ArgumentNullException"><paramref name="metadataReference"/> is <see langword="null"/>.</exception>
        /// <exception cref="InvalidOperationException">The solution does not contain <paramref name="projectId"/>.</exception>
        /// <exception cref="InvalidOperationException">The project already contains the specified reference.</exception>
        public Solution AddMetadataReference(ProjectId projectId, MetadataReference metadataReference)
        {
            return AddMetadataReferences(projectId,
                SpecializedCollections.SingletonEnumerable(
                    metadataReference ?? throw new ArgumentNullException(nameof(metadataReference))));
        }

        /// <summary>
        /// Create a new solution instance with the project specified updated to include the
        /// specified metadata references.
        /// </summary>
        /// <exception cref="ArgumentNullException"><paramref name="projectId"/> is <see langword="null"/>.</exception>
        /// <exception cref="ArgumentNullException"><paramref name="metadataReferences"/> contains <see langword="null"/>.</exception>
        /// <exception cref="ArgumentException"><paramref name="metadataReferences"/> contains duplicate items.</exception>
        /// <exception cref="InvalidOperationException">The solution does not contain <paramref name="projectId"/>.</exception>
        /// <exception cref="InvalidOperationException">The project already contains the specified reference.</exception>
        public Solution AddMetadataReferences(ProjectId projectId, IEnumerable<MetadataReference> metadataReferences)
        {
            CheckContainsProject(projectId);

            // avoid enumerating multiple times:
            var collection = metadataReferences?.ToCollection();

            PublicContract.RequireUniqueNonNullItems(collection, nameof(metadataReferences));
            foreach (var metadataReference in collection)
            {
                if (_state.ContainsMetadataReference(projectId, metadataReference))
                {
                    throw new InvalidOperationException(WorkspacesResources.The_project_already_contains_the_specified_reference);
                }
            }

            var newState = _state.AddMetadataReferences(projectId, collection);
            if (newState == _state)
            {
                return this;
            }

            return new Solution(newState);
        }

        /// <summary>
        /// Create a new solution instance with the project specified updated to no longer include
        /// the specified metadata reference.
        /// </summary>
        /// <exception cref="ArgumentNullException"><paramref name="projectId"/> is <see langword="null"/>.</exception>
        /// <exception cref="ArgumentNullException"><paramref name="metadataReference"/> is <see langword="null"/>.</exception>
        /// <exception cref="InvalidOperationException">The solution does not contain <paramref name="projectId"/>.</exception>
        /// <exception cref="InvalidOperationException">The project does not contain the specified reference.</exception>
        public Solution RemoveMetadataReference(ProjectId projectId, MetadataReference metadataReference)
        {
            CheckContainsProject(projectId);

            if (metadataReference == null)
            {
                throw new ArgumentNullException(nameof(metadataReference));
            }

            var newState = _state.RemoveMetadataReference(projectId, metadataReference);
            if (newState == _state)
            {
                throw new InvalidOperationException(WorkspacesResources.Project_does_not_contain_specified_reference);
            }

            return new Solution(newState);
        }

        /// <summary>
        /// Create a new solution instance with the project specified updated to include only the
        /// specified metadata references.
        /// </summary>
        /// <exception cref="ArgumentNullException"><paramref name="projectId"/> is <see langword="null"/>.</exception>
        /// <exception cref="ArgumentNullException"><paramref name="metadataReferences"/> contains <see langword="null"/>.</exception>
        /// <exception cref="ArgumentException"><paramref name="metadataReferences"/> contains duplicate items.</exception>
        /// <exception cref="InvalidOperationException">The solution does not contain <paramref name="projectId"/>.</exception>
        public Solution WithProjectMetadataReferences(ProjectId projectId, IEnumerable<MetadataReference> metadataReferences)
        {
            CheckContainsProject(projectId);

            var newState = _state.WithProjectMetadataReferences(
                projectId,
                PublicContract.ToBoxedImmutableArrayWithDistinctNonNullItems(metadataReferences, nameof(metadataReferences)));

            if (newState == _state)
            {
                return this;
            }

            return new Solution(newState);
        }

        /// <summary>
        /// Create a new solution instance with the project specified updated to include the 
        /// specified analyzer reference.
        /// </summary>
        /// <exception cref="ArgumentNullException"><paramref name="projectId"/> is <see langword="null"/>.</exception>
        /// <exception cref="ArgumentNullException"><paramref name="analyzerReference"/> is <see langword="null"/>.</exception>
        /// <exception cref="InvalidOperationException">The solution does not contain <paramref name="projectId"/>.</exception>
        public Solution AddAnalyzerReference(ProjectId projectId, AnalyzerReference analyzerReference)
        {
            return AddAnalyzerReferences(projectId,
                SpecializedCollections.SingletonEnumerable(
                    analyzerReference ?? throw new ArgumentNullException(nameof(analyzerReference))));
        }

        /// <summary>
        /// Create a new solution instance with the project specified updated to include the
        /// specified analyzer references.
        /// </summary>
        /// <exception cref="ArgumentNullException"><paramref name="projectId"/> is <see langword="null"/>.</exception>
        /// <exception cref="ArgumentNullException"><paramref name="analyzerReferences"/> contains <see langword="null"/>.</exception>
        /// <exception cref="ArgumentException"><paramref name="analyzerReferences"/> contains duplicate items.</exception>
        /// <exception cref="InvalidOperationException">The solution does not contain <paramref name="projectId"/>.</exception>
        /// <exception cref="InvalidOperationException">The project already contains the specified reference.</exception>
        public Solution AddAnalyzerReferences(ProjectId projectId, IEnumerable<AnalyzerReference> analyzerReferences)
        {
            CheckContainsProject(projectId);

            if (analyzerReferences is null)
            {
                throw new ArgumentNullException(nameof(analyzerReferences));
            }

            var collection = analyzerReferences.ToImmutableArray();

            PublicContract.RequireUniqueNonNullItems(collection, nameof(analyzerReferences));

            foreach (var analyzerReference in collection)
            {
                if (_state.ContainsAnalyzerReference(projectId, analyzerReference))
                {
                    throw new InvalidOperationException(WorkspacesResources.The_project_already_contains_the_specified_reference);
                }
            }

            var newState = _state.AddAnalyzerReferences(projectId, collection);
            if (newState == _state)
            {
                return this;
            }

            return new Solution(newState);
        }

        /// <summary>
        /// Create a new solution instance with the project specified updated to no longer include
        /// the specified analyzer reference.
        /// </summary>
        /// <exception cref="ArgumentNullException"><paramref name="projectId"/> is <see langword="null"/>.</exception>
        /// <exception cref="ArgumentNullException"><paramref name="analyzerReference"/> is <see langword="null"/>.</exception>
        /// <exception cref="InvalidOperationException">The solution does not contain <paramref name="projectId"/>.</exception>
        /// <exception cref="InvalidOperationException">The project does not contain the specified reference.</exception>
        public Solution RemoveAnalyzerReference(ProjectId projectId, AnalyzerReference analyzerReference)
        {
            CheckContainsProject(projectId);

            if (analyzerReference == null)
            {
                throw new ArgumentNullException(nameof(analyzerReference));
            }

            var newState = _state.RemoveAnalyzerReference(projectId, analyzerReference);
            if (newState == _state)
            {
                throw new InvalidOperationException(WorkspacesResources.Project_does_not_contain_specified_reference);
            }

            return new Solution(newState);
        }

        /// <summary>
        /// Create a new solution instance with the project specified updated to include only the
        /// specified analyzer references.
        /// </summary>
        /// <exception cref="ArgumentNullException"><paramref name="projectId"/> is <see langword="null"/>.</exception>
        /// <exception cref="ArgumentNullException"><paramref name="analyzerReferences"/> contains <see langword="null"/>.</exception>
        /// <exception cref="ArgumentException"><paramref name="analyzerReferences"/> contains duplicate items.</exception>
        /// <exception cref="InvalidOperationException">The solution does not contain <paramref name="projectId"/>.</exception>
        public Solution WithProjectAnalyzerReferences(ProjectId projectId, IEnumerable<AnalyzerReference> analyzerReferences)
        {
            CheckContainsProject(projectId);

            var newState = _state.WithProjectAnalyzerReferences(
                projectId,
                PublicContract.ToBoxedImmutableArrayWithDistinctNonNullItems(analyzerReferences, nameof(analyzerReferences)));

            if (newState == _state)
            {
                return this;
            }

            return new Solution(newState);
        }

        /// <summary>
        /// Create a new solution instance updated to include the specified analyzer reference.
        /// </summary>
        /// <exception cref="ArgumentNullException"><paramref name="analyzerReference"/> is <see langword="null"/>.</exception>
        public Solution AddAnalyzerReference(AnalyzerReference analyzerReference)
        {
            return AddAnalyzerReferences(
                SpecializedCollections.SingletonEnumerable(
                    analyzerReference ?? throw new ArgumentNullException(nameof(analyzerReference))));
        }

        /// <summary>
        /// Create a new solution instance updated to include the specified analyzer references.
        /// </summary>
        /// <exception cref="ArgumentNullException"><paramref name="analyzerReferences"/> contains <see langword="null"/>.</exception>
        /// <exception cref="ArgumentException"><paramref name="analyzerReferences"/> contains duplicate items.</exception>
        /// <exception cref="InvalidOperationException">The solution already contains the specified reference.</exception>
        public Solution AddAnalyzerReferences(IEnumerable<AnalyzerReference> analyzerReferences)
        {
            // avoid enumerating multiple times:
            var collection = analyzerReferences?.ToCollection();

            PublicContract.RequireUniqueNonNullItems(collection, nameof(analyzerReferences));

            foreach (var analyzerReference in collection)
            {
                if (_state.AnalyzerReferences.Contains(analyzerReference))
                {
                    throw new InvalidOperationException(WorkspacesResources.The_solution_already_contains_the_specified_reference);
                }
            }

            var newState = _state.AddAnalyzerReferences(collection);
            if (newState == _state)
            {
                return this;
            }

            return new Solution(newState);
        }

        /// <summary>
        /// Create a new solution instance with the project specified updated to no longer include
        /// the specified analyzer reference.
        /// </summary>
        /// <exception cref="ArgumentNullException"><paramref name="analyzerReference"/> is <see langword="null"/>.</exception>
        /// <exception cref="InvalidOperationException">The solution does not contain the specified reference.</exception>
        public Solution RemoveAnalyzerReference(AnalyzerReference analyzerReference)
        {
            if (analyzerReference == null)
            {
                throw new ArgumentNullException(nameof(analyzerReference));
            }

            var newState = _state.RemoveAnalyzerReference(analyzerReference);
            if (newState == _state)
            {
                throw new InvalidOperationException(WorkspacesResources.Solution_does_not_contain_specified_reference);
            }

            return new Solution(newState);
        }

        /// <summary>
        /// Creates a new solution instance with the specified analyzer references.
        /// </summary>
        /// <exception cref="ArgumentNullException"><paramref name="analyzerReferences"/> contains <see langword="null"/>.</exception>
        /// <exception cref="ArgumentException"><paramref name="analyzerReferences"/> contains duplicate items.</exception>
        public Solution WithAnalyzerReferences(IEnumerable<AnalyzerReference> analyzerReferences)
        {
            var newState = _state.WithAnalyzerReferences(
                PublicContract.ToBoxedImmutableArrayWithDistinctNonNullItems(analyzerReferences, nameof(analyzerReferences)));

            if (newState == _state)
            {
                return this;
            }

            return new Solution(newState);
        }

        private static SourceCodeKind GetSourceCodeKind(ProjectState project)
            => project.ParseOptions != null ? project.ParseOptions.Kind : SourceCodeKind.Regular;

        /// <summary>
        /// Creates a new solution instance with the corresponding project updated to include a new
        /// document instance defined by its name and text.
        /// </summary>
        public Solution AddDocument(DocumentId documentId, string name, string text, IEnumerable<string>? folders = null, string? filePath = null)
            => this.AddDocument(documentId, name, SourceText.From(text), folders, filePath);

        /// <summary>
        /// Creates a new solution instance with the corresponding project updated to include a new
        /// document instance defined by its name and text.
        /// </summary>
        public Solution AddDocument(DocumentId documentId, string name, SourceText text, IEnumerable<string>? folders = null, string? filePath = null, bool isGenerated = false)
        {
            if (documentId == null)
            {
                throw new ArgumentNullException(nameof(documentId));
            }

            if (name == null)
            {
                throw new ArgumentNullException(nameof(name));
            }

            if (text == null)
            {
                throw new ArgumentNullException(nameof(text));
            }

            var project = _state.GetProjectState(documentId.ProjectId);

            if (project == null)
            {
                throw new InvalidOperationException(string.Format(WorkspacesResources._0_is_not_part_of_the_workspace, documentId.ProjectId));
            }

            var version = VersionStamp.Create();
            var loader = TextLoader.From(TextAndVersion.Create(text, version, name));

            var info = DocumentInfo.Create(
                documentId,
                name: name,
                folders: folders,
                sourceCodeKind: GetSourceCodeKind(project),
                loader: loader,
                filePath: filePath,
                isGenerated: isGenerated);

            return this.AddDocument(info);
        }

        /// <summary>
        /// Creates a new solution instance with the corresponding project updated to include a new
        /// document instance defined by its name and root <see cref="SyntaxNode"/>.
        /// </summary>
        public Solution AddDocument(DocumentId documentId, string name, SyntaxNode syntaxRoot, IEnumerable<string>? folders = null, string? filePath = null, bool isGenerated = false, PreservationMode preservationMode = PreservationMode.PreserveValue)
            => this.AddDocument(documentId, name, SourceText.From(string.Empty), folders, filePath, isGenerated).WithDocumentSyntaxRoot(documentId, syntaxRoot, preservationMode);

        /// <summary>
        /// Creates a new solution instance with the project updated to include a new document with
        /// the arguments specified.
        /// </summary>
        public Solution AddDocument(DocumentId documentId, string name, TextLoader loader, IEnumerable<string>? folders = null)
        {
            if (documentId == null)
            {
                throw new ArgumentNullException(nameof(documentId));
            }

            if (name == null)
            {
                throw new ArgumentNullException(nameof(name));
            }

            if (loader == null)
            {
                throw new ArgumentNullException(nameof(loader));
            }

            var project = _state.GetProjectState(documentId.ProjectId);

            if (project == null)
            {
                throw new InvalidOperationException(string.Format(WorkspacesResources._0_is_not_part_of_the_workspace, documentId.ProjectId));
            }

            var info = DocumentInfo.Create(
                documentId,
                name: name,
                folders: folders,
                sourceCodeKind: GetSourceCodeKind(project),
                loader: loader);

            return this.AddDocument(info);
        }

        /// <summary>
        /// Create a new solution instance with the corresponding project updated to include a new 
        /// document instanced defined by the document info.
        /// </summary>
        public Solution AddDocument(DocumentInfo documentInfo)
            => AddDocuments(ImmutableArray.Create(documentInfo));

        /// <summary>
        /// Create a new <see cref="Solution"/> instance with the corresponding <see cref="Project"/>s updated to include
        /// the documents specified by <paramref name="documentInfos"/>.
        /// </summary>
        /// <returns>A new <see cref="Solution"/> with the documents added.</returns>
        public Solution AddDocuments(ImmutableArray<DocumentInfo> documentInfos)
        {
            var newState = _state.AddDocuments(documentInfos);
            if (newState == _state)
            {
                return this;
            }

            return new Solution(newState);
        }

        /// <summary>
        /// Creates a new solution instance with the corresponding project updated to include a new
        /// additional document instance defined by its name and text.
        /// </summary>
        public Solution AddAdditionalDocument(DocumentId documentId, string name, string text, IEnumerable<string>? folders = null, string? filePath = null)
            => this.AddAdditionalDocument(documentId, name, SourceText.From(text), folders, filePath);

        /// <summary>
        /// Creates a new solution instance with the corresponding project updated to include a new
        /// additional document instance defined by its name and text.
        /// </summary>
        public Solution AddAdditionalDocument(DocumentId documentId, string name, SourceText text, IEnumerable<string>? folders = null, string? filePath = null)
        {
            if (documentId == null)
            {
                throw new ArgumentNullException(nameof(documentId));
            }

            if (name == null)
            {
                throw new ArgumentNullException(nameof(name));
            }

            if (text == null)
            {
                throw new ArgumentNullException(nameof(text));
            }

            var info = CreateDocumentInfo(documentId, name, text, folders, filePath);
            return this.AddAdditionalDocument(info);
        }

        public Solution AddAdditionalDocument(DocumentInfo documentInfo)
            => AddAdditionalDocuments(ImmutableArray.Create(documentInfo));

        public Solution AddAdditionalDocuments(ImmutableArray<DocumentInfo> documentInfos)
        {
            var newState = _state.AddAdditionalDocuments(documentInfos);
            if (newState == _state)
            {
                return this;
            }

            return new Solution(newState);
        }

        /// <summary>
        /// Creates a new solution instance with the corresponding project updated to include a new
        /// analyzer config document instance defined by its name and text.
        /// </summary>
        public Solution AddAnalyzerConfigDocument(DocumentId documentId, string name, SourceText text, IEnumerable<string>? folders = null, string? filePath = null)
        {
            if (documentId == null)
            {
                throw new ArgumentNullException(nameof(documentId));
            }

            if (name == null)
            {
                throw new ArgumentNullException(nameof(name));
            }

            if (text == null)
            {
                throw new ArgumentNullException(nameof(text));
            }

            // TODO: should we validate file path?
            // https://github.com/dotnet/roslyn/issues/41940

            var info = CreateDocumentInfo(documentId, name, text, folders, filePath);
            return this.AddAnalyzerConfigDocuments(ImmutableArray.Create(info));
        }

        private DocumentInfo CreateDocumentInfo(DocumentId documentId, string name, SourceText text, IEnumerable<string>? folders, string? filePath)
        {
            var project = _state.GetProjectState(documentId.ProjectId);

            if (project is null)
            {
                throw new InvalidOperationException(string.Format(WorkspacesResources._0_is_not_part_of_the_workspace, documentId.ProjectId));
            }

            var version = VersionStamp.Create();
            var loader = TextLoader.From(TextAndVersion.Create(text, version, name));

            return DocumentInfo.Create(
                documentId,
                name: name,
                folders: folders,
                sourceCodeKind: GetSourceCodeKind(project),
                loader: loader,
                filePath: filePath);
        }

        /// <summary>
        /// Creates a new Solution instance that contains a new compiler configuration document like a .editorconfig file.
        /// </summary>
        public Solution AddAnalyzerConfigDocuments(ImmutableArray<DocumentInfo> documentInfos)
        {
            var newState = _state.AddAnalyzerConfigDocuments(documentInfos);
            if (newState == _state)
            {
                return this;
            }

            return new Solution(newState);
        }

        /// <summary>
        /// Creates a new solution instance that no longer includes the specified document.
        /// </summary>
        public Solution RemoveDocument(DocumentId documentId)
        {
            CheckContainsDocument(documentId);
            return RemoveDocumentsImpl(ImmutableArray.Create(documentId));
        }

        /// <summary>
        /// Creates a new solution instance that no longer includes the specified documents.
        /// </summary>
        public Solution RemoveDocuments(ImmutableArray<DocumentId> documentIds)
        {
            CheckContainsDocuments(documentIds);
            return RemoveDocumentsImpl(documentIds);
        }

        private Solution RemoveDocumentsImpl(ImmutableArray<DocumentId> documentIds)
        {
            var newState = _state.RemoveDocuments(documentIds);
            if (newState == _state)
            {
                return this;
            }

            return new Solution(newState);
        }

        /// <summary>
        /// Creates a new solution instance that no longer includes the specified additional document.
        /// </summary>
        public Solution RemoveAdditionalDocument(DocumentId documentId)
        {
            CheckContainsAdditionalDocument(documentId);
            return RemoveAdditionalDocumentsImpl(ImmutableArray.Create(documentId));
        }

        /// <summary>
        /// Creates a new solution instance that no longer includes the specified additional documents.
        /// </summary>
        public Solution RemoveAdditionalDocuments(ImmutableArray<DocumentId> documentIds)
        {
            CheckContainsAdditionalDocuments(documentIds);
            return RemoveAdditionalDocumentsImpl(documentIds);
        }

        private Solution RemoveAdditionalDocumentsImpl(ImmutableArray<DocumentId> documentIds)
        {
            var newState = _state.RemoveAdditionalDocuments(documentIds);
            if (newState == _state)
            {
                return this;
            }

            return new Solution(newState);
        }

        /// <summary>
        /// Creates a new solution instance that no longer includes the specified <see cref="AnalyzerConfigDocument"/>.
        /// </summary>
        public Solution RemoveAnalyzerConfigDocument(DocumentId documentId)
        {
            CheckContainsAnalyzerConfigDocument(documentId);
            return RemoveAnalyzerConfigDocumentsImpl(ImmutableArray.Create(documentId));
        }

        /// <summary>
        /// Creates a new solution instance that no longer includes the specified <see cref="AnalyzerConfigDocument"/>s.
        /// </summary>
        public Solution RemoveAnalyzerConfigDocuments(ImmutableArray<DocumentId> documentIds)
        {
            CheckContainsAnalyzerConfigDocuments(documentIds);
            return RemoveAnalyzerConfigDocumentsImpl(documentIds);
        }

        private Solution RemoveAnalyzerConfigDocumentsImpl(ImmutableArray<DocumentId> documentIds)
        {
            var newState = _state.RemoveAnalyzerConfigDocuments(documentIds);
            if (newState == _state)
            {
                return this;
            }

            return new Solution(newState);
        }

        /// <summary>
        /// Creates a new solution instance with the document specified updated to have the new name.
        /// </summary>
        public Solution WithDocumentName(DocumentId documentId, string name)
        {
            CheckContainsDocument(documentId);

            if (name == null)
            {
                throw new ArgumentNullException(nameof(name));
            }

            var newState = _state.WithDocumentName(documentId, name);
            if (newState == _state)
            {
                return this;
            }

            return new Solution(newState);
        }

        /// <summary>
        /// Creates a new solution instance with the document specified updated to be contained in
        /// the sequence of logical folders.
        /// </summary>
        public Solution WithDocumentFolders(DocumentId documentId, IEnumerable<string>? folders)
        {
            CheckContainsDocument(documentId);

            var newState = _state.WithDocumentFolders(documentId,
                PublicContract.ToBoxedImmutableArrayWithNonNullItems(folders, nameof(folders)));

            if (newState == _state)
            {
                return this;
            }

            return new Solution(newState);
        }

        /// <summary>
        /// Creates a new solution instance with the document specified updated to have the specified file path.
        /// </summary>
        public Solution WithDocumentFilePath(DocumentId documentId, string filePath)
        {
            CheckContainsDocument(documentId);

            // TODO (https://github.com/dotnet/roslyn/issues/37125): 
            // We *do* support null file paths. Why can't you switch a document back to null?
            // See DocumentState.GetSyntaxTreeFilePath
            if (filePath == null)
            {
                throw new ArgumentNullException(nameof(filePath));
            }

            var newState = _state.WithDocumentFilePath(documentId, filePath);
            if (newState == _state)
            {
                return this;
            }

            return new Solution(newState);
        }

        /// <summary>
        /// Creates a new solution instance with the document specified updated to have the text
        /// specified.
        /// </summary>
        public Solution WithDocumentText(DocumentId documentId, SourceText text, PreservationMode mode = PreservationMode.PreserveValue)
        {
            CheckContainsDocument(documentId);

            if (text == null)
            {
                throw new ArgumentNullException(nameof(text));
            }

            if (!mode.IsValid())
            {
                throw new ArgumentOutOfRangeException(nameof(mode));
            }

            var newState = _state.WithDocumentText(documentId, text, mode);
            if (newState == _state)
            {
                return this;
            }

            return new Solution(newState);
        }

        /// <summary>
        /// Creates a new solution instance with the additional document specified updated to have the text
        /// specified.
        /// </summary>
        public Solution WithAdditionalDocumentText(DocumentId documentId, SourceText text, PreservationMode mode = PreservationMode.PreserveValue)
        {
            CheckContainsAdditionalDocument(documentId);

            if (text == null)
            {
                throw new ArgumentNullException(nameof(text));
            }

            if (!mode.IsValid())
            {
                throw new ArgumentOutOfRangeException(nameof(mode));
            }

            var newState = _state.WithAdditionalDocumentText(documentId, text, mode);
            if (newState == _state)
            {
                return this;
            }

            return new Solution(newState);
        }

        /// <summary>
        /// Creates a new solution instance with the analyzer config document specified updated to have the text
        /// supplied by the text loader.
        /// </summary>
        public Solution WithAnalyzerConfigDocumentText(DocumentId documentId, SourceText text, PreservationMode mode = PreservationMode.PreserveValue)
        {
            CheckContainsAnalyzerConfigDocument(documentId);

            if (text == null)
            {
                throw new ArgumentNullException(nameof(text));
            }

            if (!mode.IsValid())
            {
                throw new ArgumentOutOfRangeException(nameof(mode));
            }

            var newState = _state.WithAnalyzerConfigDocumentText(documentId, text, mode);
            if (newState == _state)
            {
                return this;
            }

            return new Solution(newState);
        }

        /// <summary>
        /// Creates a new solution instance with the document specified updated to have the text
        /// and version specified.
        /// </summary>
        public Solution WithDocumentText(DocumentId documentId, TextAndVersion textAndVersion, PreservationMode mode = PreservationMode.PreserveValue)
        {
            CheckContainsDocument(documentId);

            if (textAndVersion == null)
            {
                throw new ArgumentNullException(nameof(textAndVersion));
            }

            if (!mode.IsValid())
            {
                throw new ArgumentOutOfRangeException(nameof(mode));
            }

            var newState = _state.WithDocumentText(documentId, textAndVersion, mode);
            if (newState == _state)
            {
                return this;
            }

            return new Solution(newState);
        }

        /// <summary>
        /// Creates a new solution instance with the additional document specified updated to have the text
        /// and version specified.
        /// </summary>
        public Solution WithAdditionalDocumentText(DocumentId documentId, TextAndVersion textAndVersion, PreservationMode mode = PreservationMode.PreserveValue)
        {
            CheckContainsAdditionalDocument(documentId);

            if (textAndVersion == null)
            {
                throw new ArgumentNullException(nameof(textAndVersion));
            }

            if (!mode.IsValid())
            {
                throw new ArgumentOutOfRangeException(nameof(mode));
            }

            var newState = _state.WithAdditionalDocumentText(documentId, textAndVersion, mode);
            if (newState == _state)
            {
                return this;
            }

            return new Solution(newState);
        }

        /// <summary>
        /// Creates a new solution instance with the analyzer config document specified updated to have the text
        /// and version specified.
        /// </summary>
        public Solution WithAnalyzerConfigDocumentText(DocumentId documentId, TextAndVersion textAndVersion, PreservationMode mode = PreservationMode.PreserveValue)
        {
            CheckContainsAnalyzerConfigDocument(documentId);

            if (textAndVersion == null)
            {
                throw new ArgumentNullException(nameof(textAndVersion));
            }

            if (!mode.IsValid())
            {
                throw new ArgumentOutOfRangeException(nameof(mode));
            }

            var newState = _state.WithAnalyzerConfigDocumentText(documentId, textAndVersion, mode);
            if (newState == _state)
            {
                return this;
            }

            return new Solution(newState);
        }

        /// <summary>
        /// Creates a new solution instance with the document specified updated to have a syntax tree
        /// rooted by the specified syntax node.
        /// </summary>
        public Solution WithDocumentSyntaxRoot(DocumentId documentId, SyntaxNode root, PreservationMode mode = PreservationMode.PreserveValue)
        {
            CheckContainsDocument(documentId);

            if (root == null)
            {
                throw new ArgumentNullException(nameof(root));
            }

            if (!mode.IsValid())
            {
                throw new ArgumentOutOfRangeException(nameof(mode));
            }

            var newState = _state.WithDocumentSyntaxRoot(documentId, root, mode);
            if (newState == _state)
            {
                return this;
            }

            return new Solution(newState);
        }

        /// <summary>
        /// Creates a new solution instance with the document specified updated to have the source
        /// code kind specified.
        /// </summary>
        public Solution WithDocumentSourceCodeKind(DocumentId documentId, SourceCodeKind sourceCodeKind)
        {
            CheckContainsDocument(documentId);

#pragma warning disable CS0618 // Interactive is obsolete but this method accepts it for backward compatibility.
            if (sourceCodeKind == SourceCodeKind.Interactive)
            {
                sourceCodeKind = SourceCodeKind.Script;
            }
#pragma warning restore CS0618

            if (!sourceCodeKind.IsValid())
            {
                throw new ArgumentOutOfRangeException(nameof(sourceCodeKind));
            }

            var newState = _state.WithDocumentSourceCodeKind(documentId, sourceCodeKind);
            if (newState == _state)
            {
                return this;
            }

            return new Solution(newState);
        }

        /// <summary>
        /// Creates a new solution instance with the document specified updated to have the text
        /// supplied by the text loader.
        /// </summary>
        public Solution WithDocumentTextLoader(DocumentId documentId, TextLoader loader, PreservationMode mode)
        {
            CheckContainsDocument(documentId);

            if (loader == null)
            {
                throw new ArgumentNullException(nameof(loader));
            }

            if (!mode.IsValid())
            {
                throw new ArgumentOutOfRangeException(nameof(mode));
            }

            return UpdateDocumentTextLoader(documentId, loader, text: null, mode: mode);
        }

        internal Solution UpdateDocumentTextLoader(DocumentId documentId, TextLoader loader, SourceText? text, PreservationMode mode)
        {
            var newState = _state.UpdateDocumentTextLoader(documentId, loader, text, mode);

            // Note: state is currently not reused.
            // If UpdateDocumentTextLoader is changed to reuse the state replace this assert with Solution instance reusal.
            Debug.Assert(newState != _state);

            return new Solution(newState);
        }

        /// <summary>
        /// Creates a new solution instance with the additional document specified updated to have the text
        /// supplied by the text loader.
        /// </summary>
        public Solution WithAdditionalDocumentTextLoader(DocumentId documentId, TextLoader loader, PreservationMode mode)
        {
            CheckContainsAdditionalDocument(documentId);

            if (loader == null)
            {
                throw new ArgumentNullException(nameof(loader));
            }

            if (!mode.IsValid())
            {
                throw new ArgumentOutOfRangeException(nameof(mode));
            }

            var newState = _state.UpdateAdditionalDocumentTextLoader(documentId, loader, mode);

            // Note: state is currently not reused.
            // If UpdateAdditionalDocumentTextLoader is changed to reuse the state replace this assert with Solution instance reusal.
            Debug.Assert(newState != _state);

            return new Solution(newState);
        }

        /// <summary>
        /// Creates a new solution instance with the analyzer config document specified updated to have the text
        /// supplied by the text loader.
        /// </summary>
        public Solution WithAnalyzerConfigDocumentTextLoader(DocumentId documentId, TextLoader loader, PreservationMode mode)
        {
            CheckContainsAnalyzerConfigDocument(documentId);

            if (loader == null)
            {
                throw new ArgumentNullException(nameof(loader));
            }

            if (!mode.IsValid())
            {
                throw new ArgumentOutOfRangeException(nameof(mode));
            }

            var newState = _state.UpdateAnalyzerConfigDocumentTextLoader(documentId, loader, mode);

            // Note: state is currently not reused.
            // If UpdateAnalyzerConfigDocumentTextLoader is changed to reuse the state replace this assert with Solution instance reusal.
            Debug.Assert(newState != _state);

            return new Solution(newState);
        }

        /// <summary>
        /// Creates a branch of the solution that has its compilations frozen in whatever state they are in at the time, assuming a background compiler is
        /// busy building this compilations.
        /// 
        /// A compilation for the project containing the specified document id will be guaranteed to exist with at least the syntax tree for the document.
        /// 
        /// This not intended to be the public API, use Document.WithFrozenPartialSemantics() instead.
        /// </summary>
        internal Solution WithFrozenPartialCompilationIncludingSpecificDocument(DocumentId documentId, CancellationToken cancellationToken)
        {
            var newState = _state.WithFrozenPartialCompilationIncludingSpecificDocument(documentId, cancellationToken);
            return new Solution(newState);
        }

        internal async Task<Solution> WithMergedLinkedFileChangesAsync(
            Solution oldSolution,
            SolutionChanges? solutionChanges = null,
            IMergeConflictHandler? mergeConflictHandler = null,
            CancellationToken cancellationToken = default)
        {
            // we only log sessioninfo for actual changes committed to workspace which should exclude ones from preview
            var session = new LinkedFileDiffMergingSession(oldSolution, this, solutionChanges ?? this.GetChanges(oldSolution));

            return (await session.MergeDiffsAsync(mergeConflictHandler, cancellationToken).ConfigureAwait(false)).MergedSolution;
        }

        internal ImmutableArray<DocumentId> GetRelatedDocumentIds(DocumentId documentId)
        {
            var projectState = _state.GetProjectState(documentId.ProjectId);
            if (projectState == null)
            {
                // this document no longer exist
                return ImmutableArray<DocumentId>.Empty;
            }

            var documentState = projectState.DocumentStates.GetState(documentId);
            if (documentState == null)
            {
                // this document no longer exist
                return ImmutableArray<DocumentId>.Empty;
            }

            var filePath = documentState.FilePath;
            if (string.IsNullOrEmpty(filePath))
            {
                // this document can't have any related document. only related document is itself.
                return ImmutableArray.Create(documentId);
            }

            var documentIds = GetDocumentIdsWithFilePath(filePath);
            return this.FilterDocumentIdsByLanguage(documentIds, projectState.ProjectInfo.Language);
        }

        internal Solution WithNewWorkspace(Workspace workspace, int workspaceVersion)
        {
            var newState = _state.WithNewWorkspace(workspace, workspaceVersion);
            if (newState == _state)
            {
                return this;
            }

            return new Solution(newState);
        }

        /// <summary>
        /// Formerly, returned a copy of the solution isolated from the original so that they do not share computed state. It now does nothing.
        /// </summary>
        [Obsolete("This method no longer produces a Solution that does not share state and is no longer necessary to call.", error: false)]
        [EditorBrowsable(EditorBrowsableState.Never)] // hide this since it is obsolete and only leads to confusion
        public Solution GetIsolatedSolution()
        {
            // To maintain compat, just return ourself, which will be functionally identical.
            return this;
        }

        /// <summary>
        /// Creates a new solution instance with all the documents specified updated to have the same specified text.
        /// </summary>
        public Solution WithDocumentText(IEnumerable<DocumentId?> documentIds, SourceText text, PreservationMode mode = PreservationMode.PreserveValue)
        {
            if (documentIds == null)
            {
                throw new ArgumentNullException(nameof(documentIds));
            }

            if (text == null)
            {
                throw new ArgumentNullException(nameof(text));
            }

            if (!mode.IsValid())
            {
                throw new ArgumentOutOfRangeException(nameof(mode));
            }

            var newState = _state.WithDocumentText(documentIds, text, mode);
            if (newState == _state)
            {
                return this;
            }

            return new Solution(newState);
        }

        /// <summary>
        /// Returns a new Solution that will always produce a specific output for a generated file. This is used only in the
        /// implementation of <see cref="TextExtensions.GetOpenDocumentInCurrentContextWithChanges"/> where if a user has a source
        /// generated file open, we need to make sure everything lines up.
        /// </summary>
        internal Document WithFrozenSourceGeneratedDocument(SourceGeneratedDocumentIdentity documentIdentity, SourceText text)
        {
            var newState = _state.WithFrozenSourceGeneratedDocument(documentIdentity, text);
            var newSolution = newState != _state ? new Solution(newState) : this;
            var newDocumentState = newState.TryGetSourceGeneratedDocumentStateForAlreadyGeneratedId(documentIdentity.DocumentId);
            Contract.ThrowIfNull(newDocumentState, "Because we just froze this document, it should always exist.");
            var newProject = newSolution.GetRequiredProject(newDocumentState.Id.ProjectId);
            return newProject.GetOrCreateSourceGeneratedDocument(newDocumentState);
        }

        /// <summary>
        /// Undoes the operation of <see cref="WithFrozenSourceGeneratedDocument"/>; any frozen source generated document is allowed
        /// to have it's real output again.
        /// </summary>
        internal Solution WithoutFrozenSourceGeneratedDocuments()
        {
            var newState = _state.WithoutFrozenSourceGeneratedDocuments();
            if (newState == _state)
            {
                return this;
            }

            return new Solution(newState);
        }

        /// <summary>
        /// Returns a new Solution which represents the same state as before, but with the cached generator driver state from the given project updated to match.
        /// </summary>
        /// <remarks>
        /// When generators are ran in a Solution snapshot, they may cache state to speed up future runs. For Razor, we only run their generator on forked
        /// solutions that are thrown away; this API gives us a way to reuse that cached state in other forked solutions, since otherwise there's no way to reuse
        /// the cached state.
        /// </remarks>
        internal Solution WithCachedSourceGeneratorState(ProjectId projectToUpdate, Project projectWithCachedGeneratorState)
        {
            var newState = _state.WithCachedSourceGeneratorState(projectToUpdate, projectWithCachedGeneratorState);
            if (newState == _state)
            {
                return this;
            }

            return new Solution(newState);
        }

        /// <summary>
        /// Gets an objects that lists the added, changed and removed projects between
        /// this solution and the specified solution.
        /// </summary>
        public SolutionChanges GetChanges(Solution oldSolution)
        {
            if (oldSolution == null)
            {
                throw new ArgumentNullException(nameof(oldSolution));
            }

            return new SolutionChanges(this, oldSolution);
        }

        /// <summary>
        /// Gets the set of <see cref="DocumentId"/>s in this <see cref="Solution"/> with a
        /// <see cref="TextDocument.FilePath"/> that matches the given file path.
        /// </summary>
        public ImmutableArray<DocumentId> GetDocumentIdsWithFilePath(string? filePath) => _state.GetDocumentIdsWithFilePath(filePath);

        /// <summary>
        /// Gets a <see cref="ProjectDependencyGraph"/> that details the dependencies between projects for this solution.
        /// </summary>
        public ProjectDependencyGraph GetProjectDependencyGraph() => _state.GetProjectDependencyGraph();

        /// <summary>
        /// Returns the options that should be applied to this solution. This is equivalent to <see cref="Workspace.Options" /> when the <see cref="Solution"/> 
        /// instance was created.
        /// </summary>
        public OptionSet Options => _state.Options;

        /// <summary>
        /// Analyzer references associated with the solution.
        /// </summary>
        public IReadOnlyList<AnalyzerReference> AnalyzerReferences => _state.AnalyzerReferences;

        /// <summary>
        /// Creates a new solution instance with the specified <paramref name="options"/>.
        /// </summary>
        public Solution WithOptions(OptionSet options)
        {
            return options switch
            {
                SolutionOptionSet serializableOptions => WithOptions(serializableOptions),
                null => throw new ArgumentNullException(nameof(options)),
                _ => throw new ArgumentException(WorkspacesResources.Options_did_not_come_from_specified_Solution, paramName: nameof(options))
            };
        }

        /// <summary>
        /// Creates a new solution instance with the specified serializable <paramref name="options"/>.
        /// </summary>
        internal Solution WithOptions(SolutionOptionSet options)
        {
            var newState = _state.WithOptions(options: options);
            if (newState == _state)
            {
                return this;
            }

            return new Solution(newState);
        }

        private void CheckContainsProject(ProjectId projectId)
        {
            if (projectId == null)
            {
                throw new ArgumentNullException(nameof(projectId));
            }

            if (!ContainsProject(projectId))
            {
                throw new InvalidOperationException(WorkspacesResources.The_solution_does_not_contain_the_specified_project);
            }
        }

        private void CheckContainsDocument(DocumentId documentId)
        {
            if (documentId == null)
            {
                throw new ArgumentNullException(nameof(documentId));
            }

            if (!ContainsDocument(documentId))
            {
                throw new InvalidOperationException(WorkspaceExtensionsResources.The_solution_does_not_contain_the_specified_document);
            }
        }

        private void CheckContainsDocuments(ImmutableArray<DocumentId> documentIds)
        {
            if (documentIds.IsDefault)
            {
                throw new ArgumentNullException(nameof(documentIds));
            }

            foreach (var documentId in documentIds)
            {
                CheckContainsDocument(documentId);
            }
        }

        private void CheckContainsAdditionalDocument(DocumentId documentId)
        {
            if (documentId == null)
            {
                throw new ArgumentNullException(nameof(documentId));
            }

            if (!ContainsAdditionalDocument(documentId))
            {
                throw new InvalidOperationException(WorkspaceExtensionsResources.The_solution_does_not_contain_the_specified_document);
            }
        }

        private void CheckContainsAdditionalDocuments(ImmutableArray<DocumentId> documentIds)
        {
            if (documentIds.IsDefault)
            {
                throw new ArgumentNullException(nameof(documentIds));
            }

            foreach (var documentId in documentIds)
            {
                CheckContainsAdditionalDocument(documentId);
            }
        }

        private void CheckContainsAnalyzerConfigDocument(DocumentId documentId)
        {
            if (documentId == null)
            {
                throw new ArgumentNullException(nameof(documentId));
            }

            if (!ContainsAnalyzerConfigDocument(documentId))
            {
                throw new InvalidOperationException(WorkspaceExtensionsResources.The_solution_does_not_contain_the_specified_document);
            }
        }

        private void CheckContainsAnalyzerConfigDocuments(ImmutableArray<DocumentId> documentIds)
        {
            if (documentIds.IsDefault)
            {
                throw new ArgumentNullException(nameof(documentIds));
            }

            foreach (var documentId in documentIds)
            {
                CheckContainsAnalyzerConfigDocument(documentId);
            }
        }

        /// <summary>
        /// Throws if setting the project references of project <paramref name="projectId"/> to specified <paramref name="projectReferences"/>
        /// would form a cycle in project dependency graph.
        /// </summary>
        private void CheckCircularProjectReferences(ProjectId projectId, IReadOnlyCollection<ProjectReference> projectReferences)
        {
            foreach (var projectReference in projectReferences)
            {
                if (projectId == projectReference.ProjectId)
                {
                    throw new InvalidOperationException(WorkspacesResources.A_project_may_not_reference_itself);
                }

                if (_state.ContainsTransitiveReference(projectReference.ProjectId, projectId))
                {
                    throw new InvalidOperationException(
                        string.Format(WorkspacesResources.Adding_project_reference_from_0_to_1_will_cause_a_circular_reference,
                            projectId,
                            projectReference.ProjectId));
                }
            }
        }

        /// <summary>
        /// Throws if setting the project references of project <paramref name="projectId"/> to specified <paramref name="projectReferences"/>
        /// would form an invalid submission project chain.
        /// 
        /// Submission projects can reference at most one other submission project. Regular projects can't reference any.
        /// </summary>
        private void CheckSubmissionProjectReferences(ProjectId projectId, IEnumerable<ProjectReference> projectReferences, bool ignoreExistingReferences)
        {
            var projectState = _state.GetRequiredProjectState(projectId);

            var isSubmission = projectState.IsSubmission;
            var hasSubmissionReference = !ignoreExistingReferences && projectState.ProjectReferences.Any(p => _state.GetRequiredProjectState(p.ProjectId).IsSubmission);

            foreach (var projectReference in projectReferences)
            {
                // Note: need to handle reference to a project that's not included in the solution:
                var referencedProjectState = _state.GetProjectState(projectReference.ProjectId);
                if (referencedProjectState != null && referencedProjectState.IsSubmission)
                {
                    if (!isSubmission)
                    {
                        throw new InvalidOperationException(WorkspacesResources.Only_submission_project_can_reference_submission_projects);
                    }

                    if (hasSubmissionReference)
                    {
                        throw new InvalidOperationException(WorkspacesResources.This_submission_already_references_another_submission_project);
                    }

                    hasSubmissionReference = true;
                }
            }
        }
    }
}<|MERGE_RESOLUTION|>--- conflicted
+++ resolved
@@ -47,13 +47,9 @@
 
         internal int WorkspaceVersion => _state.WorkspaceVersion;
 
-<<<<<<< HEAD
-        public HostWorkspaceServices Services => _state.Services;
-=======
         // TODO(cyrusn): Make public.  Tracked through https://github.com/dotnet/roslyn/issues/62914
         // Obsolete (or ban) Solution.Workspace as it can be used to acquire the Workspace from a project.
         internal HostSolutionServices Services => _state.Services.SolutionServices;
->>>>>>> 5450f4fa
 
         internal string? WorkspaceKind => _state.WorkspaceKind;
 
