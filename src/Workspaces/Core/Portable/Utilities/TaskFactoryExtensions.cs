--- conflicted
+++ resolved
@@ -19,21 +19,6 @@
         public static Task SafeStartNew(this TaskFactory factory, Action action, CancellationToken cancellationToken, TaskScheduler scheduler)
 #pragma warning restore VSTHRD200 // Use "Async" suffix for async methods
         {
-<<<<<<< HEAD
-            return factory.SafeStartNew(action, cancellationToken, TaskCreationOptions.None, scheduler);
-        }
-
-#pragma warning disable VSTHRD200 // Use "Async" suffix for async methods
-        public static Task SafeStartNew(
-#pragma warning restore VSTHRD200 // Use "Async" suffix for async methods
-            this TaskFactory factory,
-            Action action,
-            CancellationToken cancellationToken,
-            TaskCreationOptions creationOptions,
-            TaskScheduler scheduler)
-        {
-=======
->>>>>>> e0567782
             void wrapped()
             {
                 try
@@ -53,21 +38,6 @@
         public static Task<TResult> SafeStartNew<TResult>(this TaskFactory factory, Func<TResult> func, CancellationToken cancellationToken, TaskScheduler scheduler)
 #pragma warning restore VSTHRD200 // Use "Async" suffix for async methods
         {
-<<<<<<< HEAD
-            return factory.SafeStartNew(func, cancellationToken, TaskCreationOptions.None, scheduler);
-        }
-
-#pragma warning disable VSTHRD200 // Use "Async" suffix for async methods
-        public static Task<TResult> SafeStartNew<TResult>(
-#pragma warning restore VSTHRD200 // Use "Async" suffix for async methods
-            this TaskFactory factory,
-            Func<TResult> func,
-            CancellationToken cancellationToken,
-            TaskCreationOptions creationOptions,
-            TaskScheduler scheduler)
-        {
-=======
->>>>>>> e0567782
             TResult wrapped()
             {
                 try
