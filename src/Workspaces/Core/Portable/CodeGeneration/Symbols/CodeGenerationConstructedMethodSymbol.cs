﻿// Copyright (c) Microsoft.  All Rights Reserved.  Licensed under the Apache License, Version 2.0.  See License.txt in the project root for license information.

using System.Collections.Immutable;

namespace Microsoft.CodeAnalysis.CodeGeneration
{
    internal class CodeGenerationConstructedMethodSymbol : CodeGenerationAbstractMethodSymbol
    {
        private readonly CodeGenerationAbstractMethodSymbol _constructedFrom;
        private readonly ITypeSymbol[] _typeArguments;

        public CodeGenerationConstructedMethodSymbol(
            CodeGenerationAbstractMethodSymbol constructedFrom,
            ITypeSymbol[] typeArguments)
            : base(constructedFrom.ContainingType,
                   constructedFrom.GetAttributes(),
                   constructedFrom.DeclaredAccessibility,
                   constructedFrom.Modifiers,
                   constructedFrom.Name,
                   constructedFrom.GetReturnTypeAttributes())
        {
            _constructedFrom = constructedFrom;
            this.OriginalDefinition = _constructedFrom.OriginalDefinition;
            _typeArguments = typeArguments;
        }

        public override int Arity => _constructedFrom.Arity;

        public override bool ReturnsVoid => _constructedFrom.ReturnsVoid;

        public override bool ReturnsByRef => _constructedFrom.ReturnsByRef;

<<<<<<< HEAD
        public override bool ReturnsByRefReadonly
        {
            get
            {
                return _constructedFrom.ReturnsByRefReadonly;
            }
        }

        public override ITypeSymbol ReturnType
        {
            get
            {
=======
        public override ITypeSymbol ReturnType =>
>>>>>>> 7e01c6fa
                // TODO(cyrusn): Construct this.
                _constructedFrom.ReturnType;

        public override ImmutableArray<ITypeSymbol> TypeArguments
        {
            get
            {
                return ImmutableArray.CreateRange(_typeArguments);
            }
        }

        public override ImmutableArray<ITypeParameterSymbol> TypeParameters => _constructedFrom.TypeParameters;

        public override ImmutableArray<IParameterSymbol> Parameters
        {
            get
            {
                // TODO(cyrusn): Construct this.
                return this.OriginalDefinition.Parameters;
            }
        }

        public override IMethodSymbol ConstructedFrom => _constructedFrom;

        public override IMethodSymbol OverriddenMethod =>
                // TODO(cyrusn): Construct this.
                _constructedFrom.OverriddenMethod;

        public override IMethodSymbol ReducedFrom =>
                // TODO(cyrusn): Construct this.
                _constructedFrom.ReducedFrom;

        public override ITypeSymbol GetTypeInferredDuringReduction(ITypeParameterSymbol reducedFromTypeParameter)
        {
            throw new System.InvalidOperationException();
        }

        public override IMethodSymbol ReduceExtensionMethod(ITypeSymbol receiverType)
        {
            // TODO(cyrusn): support this properly.
            return null;
        }

        public override ImmutableArray<IMethodSymbol> ExplicitInterfaceImplementations =>
                // TODO(cyrusn): Construct this.
                _constructedFrom.ExplicitInterfaceImplementations;

        public override IMethodSymbol PartialDefinitionPart =>
                // TODO(cyrusn): Construct this.
                _constructedFrom.PartialDefinitionPart;

        public override IMethodSymbol PartialImplementationPart =>
                // TODO(cyrusn): Construct this.
                _constructedFrom.PartialImplementationPart;

        protected override CodeGenerationSymbol Clone()
        {
            return new CodeGenerationConstructedMethodSymbol(_constructedFrom, _typeArguments);
        }
    }
}<|MERGE_RESOLUTION|>--- conflicted
+++ resolved
@@ -30,7 +30,6 @@
 
         public override bool ReturnsByRef => _constructedFrom.ReturnsByRef;
 
-<<<<<<< HEAD
         public override bool ReturnsByRefReadonly
         {
             get
@@ -43,9 +42,6 @@
         {
             get
             {
-=======
-        public override ITypeSymbol ReturnType =>
->>>>>>> 7e01c6fa
                 // TODO(cyrusn): Construct this.
                 _constructedFrom.ReturnType;
 
