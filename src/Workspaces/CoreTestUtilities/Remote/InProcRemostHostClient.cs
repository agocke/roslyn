--- conflicted
+++ resolved
@@ -270,11 +270,8 @@
                 RegisterRemoteBrokeredService(new RemoteGlobalNotificationDeliveryService.Factory());
                 RegisterRemoteBrokeredService(new RemoteCodeLensReferencesService.Factory());
                 RegisterRemoteBrokeredService(new RemoteEditAndContinueService.Factory());
-<<<<<<< HEAD
                 RegisterRemoteBrokeredService(new RemoteValueTrackingService.Factory());
-=======
                 RegisterRemoteBrokeredService(new RemoteInheritanceMarginService.Factory());
->>>>>>> 060bd544
             }
 
             public void Dispose()
