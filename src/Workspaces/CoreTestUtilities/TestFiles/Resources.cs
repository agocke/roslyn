﻿// Copyright (c) Microsoft.  All Rights Reserved.  Licensed under the Apache License, Version 2.0.  See License.txt in the project root for license information.

using System;
using System.Collections.Generic;
using System.IO;
using System.Reflection;

namespace Microsoft.CodeAnalysis.UnitTests.TestFiles
{
    public static class Resources
    {
        private static Stream GetResourceStream(string name)
        {
            var resourceName = $"Microsoft.CodeAnalysis.UnitTests.Resources.{name}";

            var resourceStream = Assembly.GetExecutingAssembly().GetManifestResourceStream(resourceName);
            if (resourceStream != null)
            {
                return resourceStream;
            }

            throw new InvalidOperationException($"Cannot find resource named: '{resourceName}'");
        }

        private static byte[] LoadBytes(string name)
        {
            using (var resourceStream = GetResourceStream(name))
            {
                var bytes = new byte[resourceStream.Length];
                resourceStream.Read(bytes, 0, (int)resourceStream.Length);
                return bytes;
            }
        }

        private static string LoadText(string name)
        {
            using (var streamReader = new StreamReader(GetResourceStream(name)))
            {
                return streamReader.ReadToEnd();
            }
        }

        private readonly static Func<string, byte[]> s_bytesLoader = LoadBytes;
        private readonly static Func<string, string> s_textLoader = LoadText;
        private static Dictionary<string, byte[]> s_bytesCache;
        private static Dictionary<string, string> s_textCache;

        private static TResult GetOrLoadValue<TResult>(string name, Func<string, TResult> loader, ref Dictionary<string, TResult> cache)
        {
            if (cache != null && cache.TryGetValue(name, out var result))
            {
                return result;
            }

            result = loader(name);

            if (cache == null)
            {
                cache = new Dictionary<string, TResult>();
            }

            cache[name] = result;

            return result;
        }

        public static byte[] GetBytes(string name) => GetOrLoadValue(name, s_bytesLoader, ref s_bytesCache);
        public static string GetText(string name) => GetOrLoadValue(name, s_textLoader, ref s_textCache);

        public static string Directory_Build_props => GetText("Directory.Build.props");
        public static string Directory_Build_targets => GetText("Directory.Build.targets");
        public static byte[] Key_snk => GetBytes("key.snk");
        public static string NuGet_Config => GetText("NuGet.Config");

        public static class SolutionFiles
        {
            public static string AnalyzerReference => GetText("SolutionFiles.AnalyzerReference.sln");
            public static string CircularSolution => GetText("CircularProjectReferences.CircularSolution.sln");
            public static string CSharp => GetText("SolutionFiles.CSharp.sln");
            public static string CSharp_EmptyLines => GetText("SolutionFiles.CSharp_EmptyLines.sln");
            public static string CSharp_ProjectReference => GetText("SolutionFiles.CSharp_ProjectReference.sln");
            public static string CSharp_UnknownProjectExtension => GetText("SolutionFiles.CSharp_UnknownProjectExtension.sln");
            public static string CSharp_UnknownProjectTypeGuid => GetText("SolutionFiles.CSharp_UnknownProjectTypeGuid.sln");
            public static string CSharp_UnknownProjectTypeGuidAndUnknownExtension => GetText("SolutionFiles.CSharp_UnknownProjectTypeGuidAndUnknownExtension.sln");
            public static string DuplicatedGuids => GetText("SolutionFiles.DuplicatedGuids.sln");
            public static string DuplicatedGuidsBecomeSelfReferential => GetText("SolutionFiles.DuplicatedGuidsBecomeSelfReferential.sln");
            public static string DuplicatedGuidsBecomeCircularReferential => GetText("SolutionFiles.DuplicatedGuidsBecomeCircularReferential.sln");
            public static string EmptyLineBetweenProjectBlock => GetText("SolutionFiles.EmptyLineBetweenProjectBlock.sln");
            public static string Issue29122_Solution => GetText("Issue29122.TestVB2.sln");
            public static string Issue30174_Solution => GetText("Issue30174.Solution.sln");
            public static string InvalidProjectPath => GetText("SolutionFiles.InvalidProjectPath.sln");
            public static string MissingEndProject1 => GetText("SolutionFiles.MissingEndProject1.sln");
            public static string MissingEndProject2 => GetText("SolutionFiles.MissingEndProject2.sln");
            public static string MissingEndProject3 => GetText("SolutionFiles.MissingEndProject3.sln");
            public static string NetCoreMultiTFM_ProjectReferenceToFSharp = GetText("NetCoreMultiTFM_ProjectReferenceToFSharp.Solution.sln");
            public static string NonExistentProject => GetText("SolutionFiles.NonExistentProject.sln");
            public static string ProjectLoadErrorOnMissingDebugType => GetText("SolutionFiles.ProjectLoadErrorOnMissingDebugType.sln");
            public static string SolutionFolder => GetText("SolutionFiles.SolutionFolder.sln");
            public static string VB_and_CSharp => GetText("SolutionFiles.VB_and_CSharp.sln");
        }

        public static class ProjectFiles
        {
            public static class CSharp
            {
                public static string AnalyzerReference => GetText("ProjectFiles.CSharp.AnalyzerReference.csproj");
                public static string AllOptions => GetText("ProjectFiles.CSharp.AllOptions.csproj");
                public static string AssemblyNameIsPath => GetText("ProjectFiles.CSharp.AssemblyNameIsPath.csproj");
                public static string AssemblyNameIsPath2 => GetText("ProjectFiles.CSharp.AssemblyNameIsPath2.csproj");
                public static string BadHintPath => GetText("ProjectFiles.CSharp.BadHintPath.csproj");
                public static string BadLink => GetText("ProjectFiles.CSharp.BadLink.csproj");
                public static string BadElement => GetText("ProjectFiles.CSharp.BadElement.csproj");
                public static string BadTasks => GetText("ProjectFiles.CSharp.BadTasks.csproj");
                public static string CircularProjectReferences_CircularCSharpProject1 => GetText("CircularProjectReferences.CircularCSharpProject1.csproj");
                public static string CircularProjectReferences_CircularCSharpProject2 => GetText("CircularProjectReferences.CircularCSharpProject2.csproj");
                public static string CSharpProject => GetText("ProjectFiles.CSharp.CSharpProject.csproj");
                public static string DuplicateFile => GetText("ProjectFiles.CSharp.DuplicateFile.csproj");
                public static string DuplicatedGuidLibrary1 => GetText("ProjectFiles.CSharp.DuplicatedGuidLibrary1.csproj");
                public static string DuplicatedGuidLibrary2 => GetText("ProjectFiles.CSharp.DuplicatedGuidLibrary2.csproj");
                public static string DuplicatedGuidLibrary3 => GetText("ProjectFiles.CSharp.DuplicatedGuidLibrary3.csproj");
                public static string DuplicatedGuidLibrary4 => GetText("ProjectFiles.CSharp.DuplicatedGuidLibrary4.csproj");
                public static string DuplicatedGuidReferenceTest => GetText("ProjectFiles.CSharp.DuplicatedGuidReferenceTest.csproj");
                public static string DuplicatedGuidsBecomeSelfReferential => GetText("ProjectFiles.CSharp.DuplicatedGuidsBecomeSelfReferential.csproj");
                public static string DuplicatedGuidsBecomeCircularReferential => GetText("ProjectFiles.CSharp.DuplicatedGuidsBecomeCircularReferential.csproj");
                public static string Encoding => GetText("ProjectFiles.CSharp.Encoding.csproj");
                public static string ExternAlias => GetText("ProjectFiles.CSharp.ExternAlias.csproj");
                public static string ExternAlias2 => GetText("ProjectFiles.CSharp.ExternAlias2.csproj");
                public static string ForEmittedOutput => GetText("ProjectFiles.CSharp.ForEmittedOutput.csproj");
                public static string Issue30174_InspectedLibrary => GetText("Issue30174.InspectedLibrary.InspectedLibrary.csproj");
                public static string Issue30174_ReferencedLibrary => GetText("Issue30174.ReferencedLibrary.ReferencedLibrary.csproj");
                public static string MsbuildError => GetText("ProjectFiles.CSharp.MsbuildError.csproj");
                public static string MallformedAdditionalFilePath => GetText("ProjectFiles.CSharp.MallformedAdditionalFilePath.csproj");
                public static string NetCoreApp2_Project => GetText("NetCoreApp2.Project.csproj");
                public static string NetCoreApp2AndLibrary_Project => GetText("NetCoreApp2AndLibrary.Project.csproj");
                public static string NetCoreApp2AndLibrary_Library => GetText("NetCoreApp2AndLibrary.Library.csproj");
                public static string NetCoreApp2AndTwoLibraries_Project => GetText("NetCoreApp2AndTwoLibraries.Project.csproj");
                public static string NetCoreApp2AndTwoLibraries_Library1 => GetText("NetCoreApp2AndTwoLibraries.Library1.csproj");
                public static string NetCoreApp2AndTwoLibraries_Library2 => GetText("NetCoreApp2AndTwoLibraries.Library2.csproj");
                public static string NetCoreMultiTFM_Project => GetText("NetCoreMultiTFM.Project.csproj");
                public static string NetCoreMultiTFM_ProjectReference_Library => GetText("NetCoreMultiTFM_ProjectReference.Library.csproj");
                public static string NetCoreMultiTFM_ProjectReference_Project => GetText("NetCoreMultiTFM_ProjectReference.Project.csproj");
                public static string NetCoreMultiTFM_ProjectReferenceToFSharp_CSharpLib = GetText("NetCoreMultiTFM_ProjectReferenceToFSharp.csharplib.csharplib.csproj");
                public static string NetCoreMultiTFM_ProjectReferenceWithReversedTFMs_Library => GetText("NetCoreMultiTFM_ProjectReferenceWithReversedTFMs.Library.csproj");
                public static string NetCoreMultiTFM_ProjectReferenceWithReversedTFMs_Project => GetText("NetCoreMultiTFM_ProjectReferenceWithReversedTFMs.Project.csproj");
                public static string PortableProject => GetText("ProjectFiles.CSharp.PortableProject.csproj");
                public static string ProjectLoadErrorOnMissingDebugType => GetText("ProjectFiles.CSharp.ProjectLoadErrorOnMissingDebugType.csproj");
                public static string ProjectReference => GetText("ProjectFiles.CSharp.ProjectReference.csproj");
                public static string ReferencesPortableProject => GetText("ProjectFiles.CSharp.ReferencesPortableProject.csproj");
                public static string Wildcards => GetText("ProjectFiles.CSharp.Wildcards.csproj");
                public static string WithoutCSharpTargetsImported => GetText("ProjectFiles.CSharp.WithoutCSharpTargetsImported.csproj");
                public static string WithPrefer32Bit => GetText("ProjectFiles.CSharp.WithPrefer32Bit.csproj");
                public static string WithLink => GetText("ProjectFiles.CSharp.WithLink.csproj");
                public static string WithSystemNumerics => GetText("ProjectFiles.CSharp.WithSystemNumerics.csproj");
                public static string WithXaml => GetText("ProjectFiles.CSharp.WithXaml.csproj");
                public static string WithoutPrefer32Bit => GetText("ProjectFiles.CSharp.WithoutPrefer32Bit.csproj");
            }

            public static class FSharp
            {
                public static string NetCoreMultiTFM_ProjectReferenceToFSharp_FSharpLib = GetText("NetCoreMultiTFM_ProjectReferenceToFSharp.fsharplib.fsharplib.fsproj");
            }

            public static class VisualBasic
            {
                public static string AnalyzerReference => GetText("ProjectFiles.VisualBasic.AnalyzerReference.vbproj");
                public static string Circular_Target => GetText("ProjectFiles.VisualBasic.Circular_Target.vbproj");
                public static string Circular_Top => GetText("ProjectFiles.VisualBasic.Circular_Top.vbproj");
                public static string Embed => GetText("ProjectFiles.VisualBasic.Embed.vbproj");
                public static string Issue29122_ClassLibrary1 => GetText("Issue29122.Proj1.ClassLibrary1.vbproj");
                public static string Issue29122_ClassLibrary2 => GetText("Issue29122.Proj2.ClassLibrary2.vbproj");
                public static string InvalidProjectReference => GetText("ProjectFiles.VisualBasic.InvalidProjectReference.vbproj");
                public static string NonExistentProjectReference => GetText("ProjectFiles.VisualBasic.NonExistentProjectReference.vbproj");
                public static string UnknownProjectExtension => GetText("ProjectFiles.VisualBasic.UnknownProjectExtension.vbproj");
                public static string VisualBasicProject => GetText("ProjectFiles.VisualBasic.VisualBasicProject.vbproj");
                public static string VisualBasicProject_3_5 => GetText("ProjectFiles.VisualBasic.VisualBasicProject_3_5.vbproj");
                public static string WithPrefer32Bit => GetText("ProjectFiles.VisualBasic.WithPrefer32Bit.vbproj");
                public static string WithoutPrefer32Bit => GetText("ProjectFiles.VisualBasic.WithoutPrefer32Bit.vbproj");
                public static string WithoutVBTargetsImported => GetText("ProjectFiles.VisualBasic.WithoutVBTargetsImported.vbproj");
            }
        }

        public static class SourceFiles
        {
            public static class CSharp
            {
                public static string App => GetText("SourceFiles.CSharp.App.xaml.cs");
                public static string AssemblyInfo => GetText("SourceFiles.CSharp.AssemblyInfo.cs");
                public static string CSharpClass => GetText("SourceFiles.CSharp.CSharpClass.cs");
                public static string CSharpClass_WithConditionalAttributes => GetText("SourceFiles.CSharp.CSharpClass_WithConditionalAttributes.cs");
                public static string CSharpConsole => GetText("SourceFiles.CSharp.CSharpConsole.cs");
                public static string CSharpExternAlias => GetText("SourceFiles.CSharp.CSharpExternAlias.cs");
                public static string Issue30174_InspectedClass => GetText("Issue30174.InspectedLibrary.InspectedClass.cs");
                public static string Issue30174_SomeMetadataAttribute => GetText("Issue30174.ReferencedLibrary.SomeMetadataAttribute.cs");
                public static string NetCoreApp2_Program => GetText("NetCoreApp2.Program.cs");
                public static string NetCoreApp2AndLibrary_Class1 => GetText("NetCoreApp2AndLibrary.Class1.cs");
                public static string NetCoreApp2AndLibrary_Program => GetText("NetCoreApp2AndLibrary.Program.cs");
                public static string NetCoreApp2AndTwoLibraries_Class1 => GetText("NetCoreApp2AndTwoLibraries.Class1.cs");
                public static string NetCoreApp2AndTwoLibraries_Class2 => GetText("NetCoreApp2AndTwoLibraries.Class1.cs");
                public static string NetCoreApp2AndTwoLibraries_Program => GetText("NetCoreApp2AndTwoLibraries.Program.cs");
                public static string NetCoreMultiTFM_Program => GetText("NetCoreMultiTFM.Program.cs");
                public static string NetCoreMultiTFM_ProjectReference_Class1 => GetText("NetCoreMultiTFM_ProjectReference.Class1.cs");
                public static string NetCoreMultiTFM_ProjectReference_Program => GetText("NetCoreMultiTFM_ProjectReference.Program.cs");
                public static string NetCoreMultiTFM_ProjectReferenceToFSharp_CSharpLib_Class1 = GetText("NetCoreMultiTFM_ProjectReferenceToFSharp.csharplib.Class1.cs");
                public static string NetCoreMultiTFM_ProjectReferenceWithReversedTFMs_Class1 => GetText("NetCoreMultiTFM_ProjectReferenceWithReversedTFMs.Class1.cs");
                public static string NetCoreMultiTFM_ProjectReferenceWithReversedTFMs_Program => GetText("NetCoreMultiTFM_ProjectReferenceWithReversedTFMs.Program.cs");
                public static string MainWindow => GetText("SourceFiles.CSharp.MainWindow.xaml.cs");
                public static string OtherStuff_Foo => GetText("SourceFiles.CSharp.OtherStuff_Foo.cs");
            }

            public static class FSharp
            {
                public static string NetCoreMultiTFM_ProjectReferenceToFSharp_FSharpLib_Library = GetText("NetCoreMultiTFM_ProjectReferenceToFSharp.fsharplib.Library.fs");
            }

<<<<<<< HEAD
=======
            public static class Text
            {
                public static string ValidAdditionalFile => GetText("SourceFiles.Text.ValidAdditionalFile.txt");
            }

>>>>>>> 5a8dabf9
            public static class VisualBasic
            {
                public static string Application => GetText("SourceFiles.VisualBasic.Application.myapp");
                public static string Application_Designer => GetText("SourceFiles.VisualBasic.Application.Designer.vb");
                public static string AssemblyInfo => GetText("SourceFiles.VisualBasic.AssemblyInfo.vb");
                public static string Resources => GetText("SourceFiles.VisualBasic.Resources.resx_");
                public static string Resources_Designer => GetText("SourceFiles.VisualBasic.Resources.Designer.vb");
                public static string Settings => GetText("SourceFiles.VisualBasic.Settings.settings");
                public static string Settings_Designer => GetText("SourceFiles.VisualBasic.Settings.Designer.vb");
                public static string VisualBasicClass => GetText("SourceFiles.VisualBasic.VisualBasicClass.vb");
                public static string VisualBasicClass_WithConditionalAttributes => GetText("SourceFiles.VisualBasic.VisualBasicClass_WithConditionalAttributes.vb");
            }

            public static class Xaml
            {
                public static string App => GetText("SourceFiles.Xaml.App.xaml");
                public static string MainWindow => GetText("SourceFiles.Xaml.MainWindow.xaml");
            }
        }

        public static class Dlls
        {
            public static byte[] CSharpProject => GetBytes("Dlls.CSharpProject.dll");
            public static byte[] EmptyLibrary => GetBytes("Dlls.EmptyLibrary.dll");
        }
    }
}<|MERGE_RESOLUTION|>--- conflicted
+++ resolved
@@ -212,14 +212,11 @@
                 public static string NetCoreMultiTFM_ProjectReferenceToFSharp_FSharpLib_Library = GetText("NetCoreMultiTFM_ProjectReferenceToFSharp.fsharplib.Library.fs");
             }
 
-<<<<<<< HEAD
-=======
             public static class Text
             {
                 public static string ValidAdditionalFile => GetText("SourceFiles.Text.ValidAdditionalFile.txt");
             }
 
->>>>>>> 5a8dabf9
             public static class VisualBasic
             {
                 public static string Application => GetText("SourceFiles.VisualBasic.Application.myapp");
