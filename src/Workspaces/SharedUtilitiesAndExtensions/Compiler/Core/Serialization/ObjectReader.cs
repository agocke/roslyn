--- conflicted
+++ resolved
@@ -83,11 +83,7 @@
         return new ObjectReader(stream, leaveOpen);
     }
 
-<<<<<<< HEAD
-    /// <summary>
-=======
     /// <summary> 
->>>>>>> b7c51cc9
     /// Creates an <see cref="ObjectReader"/> from the provided <paramref name="stream"/>. Unlike <see
     /// cref="TryGetReader(Stream, bool)"/>, it requires the version of the data in the stream to
     /// exactly match the current format version. Should only be used to read data written by the same version of
@@ -96,34 +92,21 @@
     public static ObjectReader GetReader(Stream stream, bool leaveOpen)
         => GetReader(stream, leaveOpen, checkValidationBytes: true);
 
-<<<<<<< HEAD
-=======
     /// <summary> 
->>>>>>> b7c51cc9
     /// <inheritdoc cref="GetReader(Stream, bool)"/>
     /// <param name="checkValidationBytes">Whether or not the validation bytes (see <see
     /// cref="ObjectWriter.WriteValidationBytes"/> should be checked immediately at the stream's current
     /// position.</param>
-<<<<<<< HEAD
-=======
-    /// </summary>
->>>>>>> b7c51cc9
+    /// </summary>
     public static ObjectReader GetReader(Stream stream, bool leaveOpen, bool checkValidationBytes)
     {
         var reader = new ObjectReader(stream, leaveOpen);
         if (checkValidationBytes)
             reader.CheckValidationBytes();
-<<<<<<< HEAD
 
         return reader;
     }
 
-=======
-
-        return reader;
-    }
-
->>>>>>> b7c51cc9
     public void CheckValidationBytes()
     {
         var b = this.ReadByte();
