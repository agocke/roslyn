﻿// Licensed to the .NET Foundation under one or more agreements.
// The .NET Foundation licenses this file to you under the MIT license.
// See the LICENSE file in the project root for more information.

using System.Collections.Generic;
using System.Collections.Immutable;
using Microsoft.CodeAnalysis;
using Microsoft.CodeAnalysis.PooledObjects;

namespace Roslyn.Utilities;

internal static class ImmutableArrayExtensions
{
    public static ImmutableArray<T> ToImmutableArray<T>(this HashSet<T> set)
    {
        return [.. set];
    }

    public static bool Contains<T>(this ImmutableArray<T> items, T item, IEqualityComparer<T>? equalityComparer)
        => items.IndexOf(item, 0, equalityComparer) >= 0;

    public static ImmutableArray<T> ToImmutableArrayOrEmpty<T>(this T[]? items)
    {
        if (items == null)
        {
            return [];
        }

        return ImmutableArray.Create<T>(items);
    }

    public static ConcatImmutableArray<T> ConcatFast<T>(this ImmutableArray<T> first, ImmutableArray<T> second)
        => new(first, second);

<<<<<<< HEAD
    public static ImmutableArray<T> TakeAsArray<T>(this ImmutableArray<T> array, int count)
    {
        using var _ = ArrayBuilder<T>.GetInstance(count, out var result);
        for (var i = 0; i < count; i++)
            result.Add(array[i]);

        return result.ToImmutableAndClear();
=======
            return result.ToImmutableAndClear();
        }

        public static ImmutableArray<T> ToImmutableAndClear<T>(this ImmutableArray<T>.Builder builder)
        {
            if (builder.Count == 0)
                return ImmutableArray<T>.Empty;

            if (builder.Count == builder.Capacity)
                return builder.MoveToImmutable();

            var result = builder.ToImmutable();
            builder.Clear();
            return result;
        }
>>>>>>> bd9acaae
    }
}<|MERGE_RESOLUTION|>--- conflicted
+++ resolved
@@ -7,40 +7,37 @@
 using Microsoft.CodeAnalysis;
 using Microsoft.CodeAnalysis.PooledObjects;
 
-namespace Roslyn.Utilities;
-
-internal static class ImmutableArrayExtensions
+namespace Roslyn.Utilities
 {
-    public static ImmutableArray<T> ToImmutableArray<T>(this HashSet<T> set)
+    internal static class ImmutableArrayExtensions
     {
-        return [.. set];
-    }
-
-    public static bool Contains<T>(this ImmutableArray<T> items, T item, IEqualityComparer<T>? equalityComparer)
-        => items.IndexOf(item, 0, equalityComparer) >= 0;
-
-    public static ImmutableArray<T> ToImmutableArrayOrEmpty<T>(this T[]? items)
-    {
-        if (items == null)
+        public static ImmutableArray<T> ToImmutableArray<T>(this HashSet<T> set)
         {
-            return [];
+            return [.. set];
         }
 
-        return ImmutableArray.Create<T>(items);
-    }
+        public static bool Contains<T>(this ImmutableArray<T> items, T item, IEqualityComparer<T>? equalityComparer)
+            => items.IndexOf(item, 0, equalityComparer) >= 0;
 
-    public static ConcatImmutableArray<T> ConcatFast<T>(this ImmutableArray<T> first, ImmutableArray<T> second)
-        => new(first, second);
+        public static ImmutableArray<T> ToImmutableArrayOrEmpty<T>(this T[]? items)
+        {
+            if (items == null)
+            {
+                return [];
+            }
 
-<<<<<<< HEAD
-    public static ImmutableArray<T> TakeAsArray<T>(this ImmutableArray<T> array, int count)
-    {
-        using var _ = ArrayBuilder<T>.GetInstance(count, out var result);
-        for (var i = 0; i < count; i++)
-            result.Add(array[i]);
+            return ImmutableArray.Create<T>(items);
+        }
 
-        return result.ToImmutableAndClear();
-=======
+        public static ConcatImmutableArray<T> ConcatFast<T>(this ImmutableArray<T> first, ImmutableArray<T> second)
+            => new(first, second);
+
+        public static ImmutableArray<T> TakeAsArray<T>(this ImmutableArray<T> array, int count)
+        {
+            using var _ = ArrayBuilder<T>.GetInstance(count, out var result);
+            for (var i = 0; i < count; i++)
+                result.Add(array[i]);
+
             return result.ToImmutableAndClear();
         }
 
@@ -56,6 +53,5 @@
             builder.Clear();
             return result;
         }
->>>>>>> bd9acaae
     }
 }