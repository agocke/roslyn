﻿<?xml version="1.0" encoding="utf-8"?>
<Project ToolsVersion="4.0" DefaultTargets="Build" xmlns="http://schemas.microsoft.com/developer/msbuild/2003">
  <ImportGroup Label="Settings">
    <Import Project="..\..\..\..\..\build\Targets\VSL.Settings.targets" />
  </ImportGroup>
  <PropertyGroup>
    <UseCommonOutputDirectory>True</UseCommonOutputDirectory>
    <FileUpgradeFlags>
    </FileUpgradeFlags>
    <UpgradeBackupLocation>
    </UpgradeBackupLocation>
    <OldToolsVersion>4.0</OldToolsVersion>
    <SolutionDir Condition="'$(SolutionDir)' == '' OR '$(SolutionDir)' == '*Undefined*'">..\..\..\</SolutionDir>
  </PropertyGroup>
  <ItemGroup Label="Project References">
    <ProjectReference Include="..\..\..\..\..\src\Compilers\Core\Portable\CodeAnalysis.csproj">
      <Project>{1EE8CAD3-55F9-4D91-96B2-084641DA9A6C}</Project>
      <Name>Microsoft.CodeAnalysis</Name>
    </ProjectReference>
    <ProjectReference Include="..\..\..\..\..\src\Compilers\VisualBasic\Portable\BasicCodeAnalysis.vbproj">
      <Project>{2523D0E6-DF32-4A3E-8AE0-A19BFFAE2EF6}</Project>
      <Name>Microsoft.CodeAnalysis.VisualBasic</Name>
    </ProjectReference>
    <ProjectReference Include="..\..\..\..\..\src\Workspaces\Core\Portable\Workspaces.csproj">
      <Project>{5F8D2414-064A-4B3A-9B42-8E2A04246BE5}</Project>
      <Name>Microsoft.CodeAnalysis.Workspaces</Name>
    </ProjectReference>
    <ProjectReference Include="..\..\..\..\Dependencies\Composition\Composition.csproj">
<<<<<<< HEAD
      <Project>{02abb346-3cc8-4cc2-b6e4-72a60a3e1491}</Project>
=======
      <Project>{A57DDFE5-AB0E-4371-98E5-11B9218DF11C}</Project>
>>>>>>> 583c674c
      <Name>Composition</Name>
      <Private>False</Private>
    </ProjectReference>
  </ItemGroup>
  <PropertyGroup>
    <NonShipping>true</NonShipping>
    <ImportVSSDKTargets>true</ImportVSSDKTargets>
    <ScrubbedSamplePath>VisualBasic\ConvertToAutoProperty</ScrubbedSamplePath>
    <Configuration Condition=" '$(Configuration)' == '' ">Debug</Configuration>
    <Platform Condition=" '$(Platform)' == '' ">AnyCPU</Platform>
    <ProjectGuid>{DA0874AB-377A-48CF-99FF-0B209916309D}</ProjectGuid>
    <OutputType>Library</OutputType>
    <RootNamespace>ConvertToAutoPropertyVB</RootNamespace>
    <AssemblyName>ConvertToAutoPropertyVB</AssemblyName>
    <TargetFrameworkVersion>v4.5.2</TargetFrameworkVersion>
    <UseCodeBase>true</UseCodeBase>
    <GeneratePkgDefFile>false</GeneratePkgDefFile>
    <IncludeAssemblyInVSIXContainer>true</IncludeAssemblyInVSIXContainer>
    <IncludeDebugSymbolsInVSIXContainer>false</IncludeDebugSymbolsInVSIXContainer>
    <IncludeDebugSymbolsInLocalVSIXDeployment>false</IncludeDebugSymbolsInLocalVSIXDeployment>
    <VSSDKTargetPlatformRegRootSuffix>RoslynDev</VSSDKTargetPlatformRegRootSuffix>
    <ProjectTypeGuids>{82b43b9b-a64c-4715-b499-d71e9ca2bd60};{F184B08F-C81C-45F6-A57F-5ABD9991F28F}</ProjectTypeGuids>
  </PropertyGroup>
  <PropertyGroup Condition=" '$(Configuration)|$(Platform)' == 'Debug|AnyCPU' ">
  </PropertyGroup>
  <PropertyGroup Condition=" '$(Configuration)|$(Platform)' == 'Release|AnyCPU' ">
  </PropertyGroup>
  <PropertyGroup>
    <OptionExplicit>On</OptionExplicit>
  </PropertyGroup>
  <PropertyGroup>
    <OptionCompare>Binary</OptionCompare>
  </PropertyGroup>
  <PropertyGroup>
    <OptionStrict>Off</OptionStrict>
  </PropertyGroup>
  <PropertyGroup>
    <OptionInfer>On</OptionInfer>
  </PropertyGroup>
  <PropertyGroup>
    <StartAction>Program</StartAction>
    <StartProgram>$(DevEnvDir)devenv.exe</StartProgram>
    <StartArguments>/rootsuffix RoslynDev /log</StartArguments>
  </PropertyGroup>
  <PropertyGroup>
    <VisualStudioVersion Condition="'$(VisualStudioVersion)' == ''">11.0</VisualStudioVersion>
    <MinimumVisualStudioVersion>$(VisualStudioVersion)</MinimumVisualStudioVersion>
    <VSToolsPath Condition="'$(VSToolsPath)' == ''">$(MSBuildExtensionsPath32)\Microsoft\VisualStudio\v$(VisualStudioVersion)</VSToolsPath>
  </PropertyGroup>
  <ItemGroup>
    <Reference Include="System" />
    <Reference Include="System.Core" />
    <Reference Include="System.Xml" />
    <Reference Include="System.Xml.Linq" />
  </ItemGroup>
  <ItemGroup>
    <Import Include="Microsoft.VisualBasic" />
    <Import Include="System" />
    <Import Include="System.Collections" />
    <Import Include="System.Collections.Generic" />
    <Import Include="System.Diagnostics" />
    <Import Include="System.Linq" />
    <Import Include="System.Xml.Linq" />
  </ItemGroup>
  <ItemGroup>
    <Compile Include="CodeRefactoringProvider.vb" />
    <Compile Include="My Project\AssemblyInfo.vb" />
    <Compile Include="ReferenceRewriter.vb" />
  </ItemGroup>
  <ItemGroup>
    <None Include="project.json" />
    <None Include="source.extension.vsixmanifest">
      <SubType>Designer</SubType>
    </None>
  </ItemGroup>
  <ItemGroup>
    <InternalsVisibleToTest Include="ConvertToAutoPropertyVB.UnitTests" />
  </ItemGroup>
  <ImportGroup Label="Targets">
    <Import Project="..\..\..\..\..\build\Targets\VSL.Imports.targets" />
  </ImportGroup>
</Project><|MERGE_RESOLUTION|>--- conflicted
+++ resolved
@@ -26,11 +26,7 @@
       <Name>Microsoft.CodeAnalysis.Workspaces</Name>
     </ProjectReference>
     <ProjectReference Include="..\..\..\..\Dependencies\Composition\Composition.csproj">
-<<<<<<< HEAD
-      <Project>{02abb346-3cc8-4cc2-b6e4-72a60a3e1491}</Project>
-=======
       <Project>{A57DDFE5-AB0E-4371-98E5-11B9218DF11C}</Project>
->>>>>>> 583c674c
       <Name>Composition</Name>
       <Private>False</Private>
     </ProjectReference>
