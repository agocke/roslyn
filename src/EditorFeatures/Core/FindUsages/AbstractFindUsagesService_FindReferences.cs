﻿// Licensed to the .NET Foundation under one or more agreements.
// The .NET Foundation licenses this file to you under the MIT license.
// See the LICENSE file in the project root for more information.

using System;
using System.Collections.Immutable;
using System.Linq;
using System.Threading;
using System.Threading.Tasks;
using Microsoft.CodeAnalysis.FindSymbols;
using Microsoft.CodeAnalysis.FindUsages;
using Microsoft.CodeAnalysis.LanguageServices;
using Microsoft.CodeAnalysis.Remote;
using Microsoft.CodeAnalysis.Shared.Extensions;
using Roslyn.Utilities;

namespace Microsoft.CodeAnalysis.Editor.FindUsages
{
    internal abstract partial class AbstractFindUsagesService
    {
<<<<<<< HEAD
        async Task IFindUsagesService.FindReferencesAsync(
            Document document, int position, IFindUsagesContext context, CancellationToken cancellationToken)
=======
        async Task IFindUsagesServiceRenameOnceTypeScriptMovesToExternalAccess.FindReferencesAsync(
            Document document, int position, IFindUsagesContext context)
>>>>>>> d5d56d0b
        {
            var definitionTrackingContext = new DefinitionTrackingContext(context);

            // Need ConfigureAwait(true) here so we get back to the UI thread before calling 
            // GetThirdPartyDefinitions.  We need to call that on the UI thread to match behavior
            // of how the language service always worked in the past.
            //
            // Any async calls before GetThirdPartyDefinitions must be ConfigureAwait(true).
            await FindLiteralOrSymbolReferencesAsync(
                document, position, definitionTrackingContext, cancellationToken).ConfigureAwait(true);

            // After the FAR engine is done call into any third party extensions to see
            // if they want to add results.
            var thirdPartyDefinitions = GetThirdPartyDefinitions(
                document.Project.Solution, definitionTrackingContext.GetDefinitions(), cancellationToken);

            // From this point on we can do ConfigureAwait(false) as we're not calling back 
            // into third parties anymore.

            foreach (var definition in thirdPartyDefinitions)
            {
                // Don't need ConfigureAwait(true) here 
                await context.OnDefinitionFoundAsync(definition, cancellationToken).ConfigureAwait(false);
            }
        }

        Task IFindUsagesLSPService.FindReferencesAsync(
            Document document, int position, IFindUsagesContext context, CancellationToken cancellationToken)
        {
            // We don't need to get third party definitions when finding references in LSP.
            // Currently, 3rd party definitions = XAML definitions, and XAML will provide
            // references via LSP instead of hooking into Roslyn.
            // This also means that we don't need to be on the UI thread.
            return FindLiteralOrSymbolReferencesAsync(
                document, position, new DefinitionTrackingContext(context), cancellationToken);
        }

        private static async Task FindLiteralOrSymbolReferencesAsync(
            Document document, int position, IFindUsagesContext context, CancellationToken cancellationToken)
        {
            // First, see if we're on a literal.  If so search for literals in the solution with
            // the same value.
            var found = await TryFindLiteralReferencesAsync(
                document, position, context, cancellationToken).ConfigureAwait(false);
            if (found)
            {
                return;
            }

            // Wasn't a literal.  Try again as a symbol.
            await FindSymbolReferencesAsync(
                document, position, context, cancellationToken).ConfigureAwait(false);
        }

        private static ImmutableArray<DefinitionItem> GetThirdPartyDefinitions(
            Solution solution,
            ImmutableArray<DefinitionItem> definitions,
            CancellationToken cancellationToken)
        {
            var factory = solution.Workspace.Services.GetRequiredService<IDefinitionsAndReferencesFactory>();
            return definitions.Select(d => factory.GetThirdPartyDefinitionItem(solution, d, cancellationToken))
                              .WhereNotNull()
                              .ToImmutableArray();
        }

        private static async Task FindSymbolReferencesAsync(
            Document document, int position, IFindUsagesContext context, CancellationToken cancellationToken)
        {
            cancellationToken.ThrowIfCancellationRequested();

            // If this is a symbol from a metadata-as-source project, then map that symbol back to a symbol in the primary workspace.
            var symbolAndProjectOpt = await FindUsagesHelpers.GetRelevantSymbolAndProjectAtPositionAsync(
                document, position, cancellationToken).ConfigureAwait(false);
            if (symbolAndProjectOpt == null)
                return;

            var (symbol, project) = symbolAndProjectOpt.Value;

            await FindSymbolReferencesAsync(
                context, symbol, project, cancellationToken).ConfigureAwait(false);
        }

        /// <summary>
        /// Public helper that we use from features like ObjectBrowser which start with a symbol
        /// and want to push all the references to it into the Streaming-Find-References window.
        /// </summary>
        public static async Task FindSymbolReferencesAsync(
            IFindUsagesContext context, ISymbol symbol, Project project, CancellationToken cancellationToken)
        {
            await context.SetSearchTitleAsync(
                string.Format(EditorFeaturesResources._0_references,
                FindUsagesHelpers.GetDisplayName(symbol)),
                cancellationToken).ConfigureAwait(false);

            var options = FindReferencesSearchOptions.GetFeatureOptionsForStartingSymbol(symbol);

            // Now call into the underlying FAR engine to find reference.  The FAR
            // engine will push results into the 'progress' instance passed into it.
            // We'll take those results, massage them, and forward them along to the 
            // FindReferencesContext instance we were given.
            await FindReferencesAsync(context, symbol, project, options, cancellationToken).ConfigureAwait(false);
        }

        public static async Task FindReferencesAsync(
            IFindUsagesContext context,
            ISymbol symbol,
            Project project,
            FindReferencesSearchOptions options,
            CancellationToken cancellationToken)
        {
            var solution = project.Solution;
            var client = await RemoteHostClient.TryGetClientAsync(solution.Workspace, cancellationToken).ConfigureAwait(false);
            if (client != null)
            {
                // Create a callback that we can pass to the server process to hear about the 
                // results as it finds them.  When we hear about results we'll forward them to
                // the 'progress' parameter which will then update the UI.
                var serverCallback = new FindUsagesServerCallback(solution, context);
                var symbolAndProjectId = SerializableSymbolAndProjectId.Create(symbol, project, cancellationToken);

                _ = await client.TryInvokeAsync<IRemoteFindUsagesService>(
                    solution,
                    (service, solutionInfo, callbackId, cancellationToken) => service.FindReferencesAsync(solutionInfo, callbackId, symbolAndProjectId, options, cancellationToken),
                    serverCallback,
                    cancellationToken).ConfigureAwait(false);
            }
            else
            {
                // Couldn't effectively search in OOP. Perform the search in-process.
                await FindReferencesInCurrentProcessAsync(
                    context, symbol, project, options, cancellationToken).ConfigureAwait(false);
            }
        }

        private static Task FindReferencesInCurrentProcessAsync(
            IFindUsagesContext context,
            ISymbol symbol,
            Project project,
            FindReferencesSearchOptions options,
            CancellationToken cancellationToken)
        {
            var progress = new FindReferencesProgressAdapter(project.Solution, context, options);
            return SymbolFinder.FindReferencesAsync(
                symbol, project.Solution, progress, documents: null, options, cancellationToken);
        }

        private static async Task<bool> TryFindLiteralReferencesAsync(
            Document document, int position, IFindUsagesContext context, CancellationToken cancellationToken)
        {
            cancellationToken.ThrowIfCancellationRequested();

            var syntaxTree = await document.GetRequiredSyntaxTreeAsync(cancellationToken).ConfigureAwait(false);
            var syntaxFacts = document.GetRequiredLanguageService<ISyntaxFactsService>();

            // Currently we only support FAR for numbers, strings and characters.  We don't
            // bother with true/false/null as those are likely to have way too many results
            // to be useful.
            var token = await syntaxTree.GetTouchingTokenAsync(
                position,
                t => syntaxFacts.IsNumericLiteral(t) ||
                     syntaxFacts.IsCharacterLiteral(t) ||
                     syntaxFacts.IsStringLiteral(t),
                cancellationToken).ConfigureAwait(false);

            if (token.RawKind == 0)
            {
                return false;
            }

            // Searching for decimals not supported currently.  Our index can only store 64bits
            // for numeric values, and a decimal won't fit within that.
            var tokenValue = token.Value;
            if (tokenValue == null || tokenValue is decimal)
                return false;

            if (token.Parent is null)
                return false;

            var semanticModel = await document.GetRequiredSemanticModelAsync(cancellationToken).ConfigureAwait(false);
            var symbol = semanticModel.GetSymbolInfo(token.Parent, cancellationToken).Symbol ?? semanticModel.GetDeclaredSymbol(token.Parent, cancellationToken);

            // Numeric labels are available in VB.  In that case we want the normal FAR engine to
            // do the searching.  For these literals we want to find symbolic results and not 
            // numeric matches.
            if (symbol is ILabelSymbol)
                return false;

            // Use the literal to make the title.  Trim literal if it's too long.
            var title = syntaxFacts.ConvertToSingleLine(token.Parent).ToString();
            if (title.Length >= 10)
            {
                title = title.Substring(0, 10) + "...";
            }

            var searchTitle = string.Format(EditorFeaturesResources._0_references, title);
            await context.SetSearchTitleAsync(searchTitle, cancellationToken).ConfigureAwait(false);

            var solution = document.Project.Solution;

            // There will only be one 'definition' that all matching literal reference.
            // So just create it now and report to the context what it is.
            var definition = DefinitionItem.CreateNonNavigableItem(
                ImmutableArray.Create(TextTags.StringLiteral),
                ImmutableArray.Create(new TaggedText(TextTags.Text, searchTitle)));

            await context.OnDefinitionFoundAsync(definition, cancellationToken).ConfigureAwait(false);

            var progressAdapter = new FindLiteralsProgressAdapter(context, definition);

            // Now call into the underlying FAR engine to find reference.  The FAR
            // engine will push results into the 'progress' instance passed into it.
            // We'll take those results, massage them, and forward them along to the 
            // FindUsagesContext instance we were given.
            await SymbolFinder.FindLiteralReferencesAsync(
                tokenValue, Type.GetTypeCode(tokenValue.GetType()), solution, progressAdapter, cancellationToken).ConfigureAwait(false);

            return true;
        }
    }
}<|MERGE_RESOLUTION|>--- conflicted
+++ resolved
@@ -18,13 +18,8 @@
 {
     internal abstract partial class AbstractFindUsagesService
     {
-<<<<<<< HEAD
-        async Task IFindUsagesService.FindReferencesAsync(
-            Document document, int position, IFindUsagesContext context, CancellationToken cancellationToken)
-=======
         async Task IFindUsagesServiceRenameOnceTypeScriptMovesToExternalAccess.FindReferencesAsync(
-            Document document, int position, IFindUsagesContext context)
->>>>>>> d5d56d0b
+            Document document, int position, IFindUsagesContextRenameOnceTypeScriptMovesToExternalAccess context, CancellationToken cancellationToken)
         {
             var definitionTrackingContext = new DefinitionTrackingContext(context);
 
@@ -52,7 +47,7 @@
         }
 
         Task IFindUsagesLSPService.FindReferencesAsync(
-            Document document, int position, IFindUsagesContext context, CancellationToken cancellationToken)
+            Document document, int position, IFindUsagesContextRenameOnceTypeScriptMovesToExternalAccess context, CancellationToken cancellationToken)
         {
             // We don't need to get third party definitions when finding references in LSP.
             // Currently, 3rd party definitions = XAML definitions, and XAML will provide
@@ -63,7 +58,7 @@
         }
 
         private static async Task FindLiteralOrSymbolReferencesAsync(
-            Document document, int position, IFindUsagesContext context, CancellationToken cancellationToken)
+            Document document, int position, IFindUsagesContextRenameOnceTypeScriptMovesToExternalAccess context, CancellationToken cancellationToken)
         {
             // First, see if we're on a literal.  If so search for literals in the solution with
             // the same value.
@@ -91,7 +86,7 @@
         }
 
         private static async Task FindSymbolReferencesAsync(
-            Document document, int position, IFindUsagesContext context, CancellationToken cancellationToken)
+            Document document, int position, IFindUsagesContextRenameOnceTypeScriptMovesToExternalAccess context, CancellationToken cancellationToken)
         {
             cancellationToken.ThrowIfCancellationRequested();
 
@@ -112,7 +107,7 @@
         /// and want to push all the references to it into the Streaming-Find-References window.
         /// </summary>
         public static async Task FindSymbolReferencesAsync(
-            IFindUsagesContext context, ISymbol symbol, Project project, CancellationToken cancellationToken)
+            IFindUsagesContextRenameOnceTypeScriptMovesToExternalAccess context, ISymbol symbol, Project project, CancellationToken cancellationToken)
         {
             await context.SetSearchTitleAsync(
                 string.Format(EditorFeaturesResources._0_references,
@@ -129,7 +124,7 @@
         }
 
         public static async Task FindReferencesAsync(
-            IFindUsagesContext context,
+            IFindUsagesContextRenameOnceTypeScriptMovesToExternalAccess context,
             ISymbol symbol,
             Project project,
             FindReferencesSearchOptions options,
@@ -160,7 +155,7 @@
         }
 
         private static Task FindReferencesInCurrentProcessAsync(
-            IFindUsagesContext context,
+            IFindUsagesContextRenameOnceTypeScriptMovesToExternalAccess context,
             ISymbol symbol,
             Project project,
             FindReferencesSearchOptions options,
@@ -172,7 +167,7 @@
         }
 
         private static async Task<bool> TryFindLiteralReferencesAsync(
-            Document document, int position, IFindUsagesContext context, CancellationToken cancellationToken)
+            Document document, int position, IFindUsagesContextRenameOnceTypeScriptMovesToExternalAccess context, CancellationToken cancellationToken)
         {
             cancellationToken.ThrowIfCancellationRequested();
 
