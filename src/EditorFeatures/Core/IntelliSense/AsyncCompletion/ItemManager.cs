﻿// Licensed to the .NET Foundation under one or more agreements.
// The .NET Foundation licenses this file to you under the MIT license.
// See the LICENSE file in the project root for more information.

using System.Collections.Generic;
using System.Collections.Immutable;
using System.Linq;
using System.Threading;
using System.Threading.Tasks;
using Microsoft.CodeAnalysis.Collections;
using Microsoft.CodeAnalysis.Options;
using Microsoft.VisualStudio.Language.Intellisense.AsyncCompletion;
using Microsoft.VisualStudio.Language.Intellisense.AsyncCompletion.Data;
using Roslyn.Utilities;

using RoslynCompletionItem = Microsoft.CodeAnalysis.Completion.CompletionItem;
using VSCompletionItem = Microsoft.VisualStudio.Language.Intellisense.AsyncCompletion.Data.CompletionItem;

namespace Microsoft.CodeAnalysis.Editor.Implementation.IntelliSense.AsyncCompletion
{
    internal sealed partial class ItemManager : IAsyncCompletionItemManager2
    {
        public const string AggressiveDefaultsMatchingOptionName = "AggressiveDefaultsMatchingOption";

        private readonly RecentItemsManager _recentItemsManager;
        private readonly IGlobalOptionService _globalOptions;

        internal ItemManager(RecentItemsManager recentItemsManager, IGlobalOptionService globalOptions)
        {
            _recentItemsManager = recentItemsManager;
            _globalOptions = globalOptions;
        }

        public Task<ImmutableArray<VSCompletionItem>> SortCompletionListAsync(
            IAsyncCompletionSession session,
            AsyncCompletionSessionInitialDataSnapshot data,
            CancellationToken cancellationToken)
        {
            var stopwatch = SharedStopwatch.StartNew();
            var items = SortCompletionitems(data, cancellationToken).ToImmutableArray();

<<<<<<< HEAD
            // Sort by default comparer of Roslyn CompletionItem
            var sortedItems = data.InitialList.OrderBy(CompletionItemData.GetOrAddDummyRoslynItem).ToImmutableArray();
            AsyncCompletionLogger.LogItemManagerSortTicksDataPoint((int)stopwatch.Elapsed.TotalMilliseconds);
            return Task.FromResult(sortedItems);
=======
            AsyncCompletionLogger.LogItemManagerSortTicksDataPoint(stopwatch.Elapsed);
            return Task.FromResult(items);
        }

        public Task<CompletionList<VSCompletionItem>> SortCompletionItemListAsync(
            IAsyncCompletionSession session,
            AsyncCompletionSessionInitialDataSnapshot data,
            CancellationToken cancellationToken)
        {
            var stopwatch = SharedStopwatch.StartNew();
            var itemList = session.CreateCompletionList(SortCompletionitems(data, cancellationToken));

            AsyncCompletionLogger.LogItemManagerSortTicksDataPoint(stopwatch.Elapsed);
            return Task.FromResult(itemList);
        }

        private static SegmentedList<VSCompletionItem> SortCompletionitems(AsyncCompletionSessionInitialDataSnapshot data, CancellationToken cancellationToken)
        {
            cancellationToken.ThrowIfCancellationRequested();
            var items = new SegmentedList<VSCompletionItem>(data.InitialItemList);
            items.Sort(VSItemComparer.Instance);

            return items;
>>>>>>> 3bd38ba6
        }

        public async Task<FilteredCompletionModel?> UpdateCompletionListAsync(
            IAsyncCompletionSession session,
            AsyncCompletionSessionDataSnapshot data,
            CancellationToken cancellationToken)
        {
            var stopwatch = SharedStopwatch.StartNew();
            try
            {
                var sessionData = CompletionSessionData.GetOrCreateSessionData(session);

                // As explained in more details in the comments for `CompletionSource.GetCompletionContextAsync`, expanded items might
                // not be provided upon initial trigger of completion to reduce typing delays, even if they are supposed to be included by default.
                // While we do not expect to run in to this scenario very often, we'd still want to minimize the impact on user experience of this feature
                // as best as we could when it does occur. So the solution we came up with is this: if we decided to not include expanded items (because the
                // computation is running too long,) we will let it run in the background as long as the completion session is still active. Then whenever
                // any user input that would cause the completion list to refresh, we will check the state of this background task and add expanded items as part
                // of the update if they are available.
                // There is a `CompletionContext.IsIncomplete` flag, which is only supported in LSP mode at the moment. Therefore we opt to handle the checking
                // and combining the items in Roslyn until the `IsIncomplete` flag is fully supported in classic mode.

                if (sessionData.CombinedSortedList is not null)
                {
                    // Always use the previously saved combined list if available.
                    data = new AsyncCompletionSessionDataSnapshot(sessionData.CombinedSortedList, data.Snapshot, data.Trigger, data.InitialTrigger, data.SelectedFilters,
                        data.IsSoftSelected, data.DisplaySuggestionItem, data.Defaults);
                }
                else if (sessionData.ExpandedItemsTask != null)
                {
                    var task = sessionData.ExpandedItemsTask;
                    if (task.Status == TaskStatus.RanToCompletion)
                    {
                        // Make sure the task is removed when Adding expanded items,
                        // so duplicated items won't be added in subsequent list updates.
                        sessionData.ExpandedItemsTask = null;

                        var (expandedContext, _) = await task.ConfigureAwait(false);
                        if (expandedContext.ItemList.Count > 0)
                        {
                            // Here we rely on the implementation detail of `CompletionItem.CompareTo`, which always put expand items after regular ones.
                            var combinedItemList = session.CreateCompletionList(data.InitialSortedItemList.Concat(expandedContext.ItemList));

                            // Add expanded items into a combined list, and save it to be used for future updates during the same session.
                            sessionData.CombinedSortedList = combinedItemList;
                            var combinedFilterStates = FilterSet.CombineFilterStates(expandedContext.Filters, data.SelectedFilters);

                            data = new AsyncCompletionSessionDataSnapshot(combinedItemList, data.Snapshot, data.Trigger, data.InitialTrigger, combinedFilterStates,
                                data.IsSoftSelected, data.DisplaySuggestionItem, data.Defaults);
                        }

                        AsyncCompletionLogger.LogSessionWithDelayedImportCompletionIncludedInUpdate();
                    }
                }

                var updater = new CompletionListUpdater(session.ApplicableToSpan, sessionData, data, _recentItemsManager, _globalOptions);
                return updater.UpdateCompletionList(session, cancellationToken);
            }
            finally
            {
                AsyncCompletionLogger.LogItemManagerUpdateDataPoint((int)stopwatch.Elapsed.TotalMilliseconds, isCanceled: cancellationToken.IsCancellationRequested);
            }
        }

        private sealed class VSItemComparer : IComparer<VSCompletionItem>
        {
            public static VSItemComparer Instance { get; } = new();

            private VSItemComparer()
            {
            }

            public int Compare(VSCompletionItem? x, VSCompletionItem? y)
            {
                if (x is null && y is null)
                    return 0;

                var xRoslyn = x is not null ? CompletionItemData.GetOrAddDummyRoslynItem(x) : null;
                var yRoslyn = y is not null ? CompletionItemData.GetOrAddDummyRoslynItem(y) : null;

                // Sort by default comparer of Roslyn CompletionItem
                return Comparer<RoslynCompletionItem>.Default.Compare(xRoslyn, yRoslyn);
            }
        }
    }
}<|MERGE_RESOLUTION|>--- conflicted
+++ resolved
@@ -39,13 +39,7 @@
             var stopwatch = SharedStopwatch.StartNew();
             var items = SortCompletionitems(data, cancellationToken).ToImmutableArray();
 
-<<<<<<< HEAD
-            // Sort by default comparer of Roslyn CompletionItem
-            var sortedItems = data.InitialList.OrderBy(CompletionItemData.GetOrAddDummyRoslynItem).ToImmutableArray();
             AsyncCompletionLogger.LogItemManagerSortTicksDataPoint((int)stopwatch.Elapsed.TotalMilliseconds);
-            return Task.FromResult(sortedItems);
-=======
-            AsyncCompletionLogger.LogItemManagerSortTicksDataPoint(stopwatch.Elapsed);
             return Task.FromResult(items);
         }
 
@@ -57,7 +51,7 @@
             var stopwatch = SharedStopwatch.StartNew();
             var itemList = session.CreateCompletionList(SortCompletionitems(data, cancellationToken));
 
-            AsyncCompletionLogger.LogItemManagerSortTicksDataPoint(stopwatch.Elapsed);
+            AsyncCompletionLogger.LogItemManagerSortTicksDataPoint((int)stopwatch.Elapsed.TotalMilliseconds);
             return Task.FromResult(itemList);
         }
 
@@ -68,7 +62,6 @@
             items.Sort(VSItemComparer.Instance);
 
             return items;
->>>>>>> 3bd38ba6
         }
 
         public async Task<FilteredCompletionModel?> UpdateCompletionListAsync(
