--- conflicted
+++ resolved
@@ -14,31 +14,8 @@
     /// <summary>
     /// options to indicate whether a certain component in Roslyn is enabled or not
     /// </summary>
-<<<<<<< HEAD
-    internal static class EditorComponentOnOffOptions
-    {
-        private const string LocalRegistryPath = @"Roslyn\Internal\OnOff\Components\";
-
-        public static readonly Option2<bool> Adornment = new(nameof(EditorComponentOnOffOptions), nameof(Adornment), defaultValue: true,
-            storageLocation: new LocalUserProfileStorageLocation(LocalRegistryPath + "Adornment"));
-
-        public static readonly Option2<bool> Tagger = new(nameof(EditorComponentOnOffOptions), nameof(Tagger), defaultValue: true,
-            storageLocation: new LocalUserProfileStorageLocation(LocalRegistryPath + "Tagger"));
-
-        public static readonly Option2<bool> CodeRefactorings = new(nameof(EditorComponentOnOffOptions), nameof(CodeRefactorings), defaultValue: true,
-            storageLocation: new LocalUserProfileStorageLocation(LocalRegistryPath + "Code Refactorings"));
-
-        public static readonly Option2<bool> ShowCodeRefactoringsWhenQueriedForCodeFixes = new(
-            nameof(EditorComponentOnOffOptions), nameof(ShowCodeRefactoringsWhenQueriedForCodeFixes), defaultValue: false,
-            storageLocation: new LocalUserProfileStorageLocation(LocalRegistryPath + nameof(ShowCodeRefactoringsWhenQueriedForCodeFixes)));
-    }
-
-    [ExportOptionProvider, Shared]
-    internal class EditorComponentOnOffOptionsProvider : IOptionProvider
-=======
     [ExportGlobalOptionProvider, Shared]
     internal sealed class EditorComponentOnOffOptions : IOptionProvider
->>>>>>> 67d940c4
     {
         [ImportingConstructor]
         [Obsolete(MefConstruction.ImportingConstructorMessage, error: true)]
