﻿// Copyright (c) Microsoft.  All Rights Reserved.  Licensed under the Apache License, Version 2.0.  See License.txt in the project root for license information.

using System.ComponentModel.Composition;
using Microsoft.CodeAnalysis.Classification;
using Microsoft.VisualStudio.Language.StandardClassification;
using Microsoft.VisualStudio.Text.Classification;
using Microsoft.VisualStudio.Utilities;

namespace Microsoft.CodeAnalysis.Editor.Implementation.Classification
{
    internal sealed class ClassificationTypeDefinitions
    {
        #region Preprocessor Text 
        [Export]
        [Name(ClassificationTypeNames.PreprocessorText)]
        [BaseDefinition(PredefinedClassificationTypeNames.FormalLanguage)]
        internal ClassificationTypeDefinition PreprocessorTextTypeDefinition { get; set; }
        #endregion
        #region Punctuation
        [Export]
        [Name(ClassificationTypeNames.Punctuation)]
        [BaseDefinition(PredefinedClassificationTypeNames.FormalLanguage)]
        internal ClassificationTypeDefinition PunctuationTypeDefinition;
        #endregion
        #region String - Verbatim
        [Export]
        [Name(ClassificationTypeNames.VerbatimStringLiteral)]
        [BaseDefinition(PredefinedClassificationTypeNames.FormalLanguage)]
        internal readonly ClassificationTypeDefinition StringVerbatimTypeDefinition;

        [Export]
        [Name(ClassificationTypeNames.StringEscapeCharacter)]
        [BaseDefinition(PredefinedClassificationTypeNames.FormalLanguage)]
        internal readonly ClassificationTypeDefinition StringEscapeCharacterTypeDefinition;
        #endregion

        #region User Types - Classes
        [Export]
        [Name(ClassificationTypeNames.ClassName)]
        [BaseDefinition(PredefinedClassificationTypeNames.FormalLanguage)]
        internal readonly ClassificationTypeDefinition UserTypeClassesTypeDefinition;
        #endregion
        #region User Types - Delegates 
        [Export]
        [Name(ClassificationTypeNames.DelegateName)]
        [BaseDefinition(PredefinedClassificationTypeNames.FormalLanguage)]
        internal readonly ClassificationTypeDefinition UserTypeDelegatesTypeDefinition;
        #endregion
        #region User Types - Enums 
        [Export]
        [Name(ClassificationTypeNames.EnumName)]
        [BaseDefinition(PredefinedClassificationTypeNames.FormalLanguage)]
        internal readonly ClassificationTypeDefinition UserTypeEnumsTypeDefinition;
        #endregion
        #region User Types - Interfaces 
        [Export]
        [Name(ClassificationTypeNames.InterfaceName)]
        [BaseDefinition(PredefinedClassificationTypeNames.FormalLanguage)]
        internal readonly ClassificationTypeDefinition UserTypeInterfacesTypeDefinition;
        #endregion
        #region User Types - Modules 
        [Export]
        [Name(ClassificationTypeNames.ModuleName)]
        [BaseDefinition(PredefinedClassificationTypeNames.FormalLanguage)]
        internal readonly ClassificationTypeDefinition UserTypeModulesTypeDefinition;
        #endregion
        #region User Types - Structures 
        [Export]
        [Name(ClassificationTypeNames.StructName)]
        [BaseDefinition(PredefinedClassificationTypeNames.FormalLanguage)]
        internal readonly ClassificationTypeDefinition UserTypeStructuresTypeDefinition;
        #endregion
        #region User Types - Type Parameters 
        [Export]
        [Name(ClassificationTypeNames.TypeParameterName)]
        [BaseDefinition(PredefinedClassificationTypeNames.FormalLanguage)]
        internal readonly ClassificationTypeDefinition UserTypeTypeParametersTypeDefinition;
        #endregion

        #region Field Name
        [Export]
        [Name(ClassificationTypeNames.FieldName)]
        [BaseDefinition(PredefinedClassificationTypeNames.Identifier)]
        internal readonly ClassificationTypeDefinition FieldNameTypeDefinition;
        #endregion
        #region Enum Member Name
        [Export]
        [Name(ClassificationTypeNames.EnumMemberName)]
        [BaseDefinition(PredefinedClassificationTypeNames.Identifier)]
        internal readonly ClassificationTypeDefinition EnumMemberNameTypeDefinition;
        #endregion
        #region Constant Name
        [Export]
        [Name(ClassificationTypeNames.ConstantName)]
        [BaseDefinition(PredefinedClassificationTypeNames.Identifier)]
        internal readonly ClassificationTypeDefinition ConstantNameTypeDefinition;
        #endregion
        #region Local Name
        [Export]
        [Name(ClassificationTypeNames.LocalName)]
        [BaseDefinition(PredefinedClassificationTypeNames.Identifier)]
        internal readonly ClassificationTypeDefinition LocalNameTypeDefinition;
        #endregion
        #region Parameter Name
        [Export]
        [Name(ClassificationTypeNames.ParameterName)]
        [BaseDefinition(PredefinedClassificationTypeNames.Identifier)]
        internal readonly ClassificationTypeDefinition ParameterNameTypeDefinition;
        #endregion
        #region Method Name
        [Export]
        [Name(ClassificationTypeNames.MethodName)]
        [BaseDefinition(PredefinedClassificationTypeNames.Identifier)]
        internal readonly ClassificationTypeDefinition MethodNameTypeDefinition;
        #endregion
        #region Extension Method Name
        [Export]
        [Name(ClassificationTypeNames.ExtensionMethodName)]
        [BaseDefinition(PredefinedClassificationTypeNames.Identifier)]
        internal readonly ClassificationTypeDefinition ExtensionMethodNameTypeDefinition;
        #endregion
        #region Property Name
        [Export]
        [Name(ClassificationTypeNames.PropertyName)]
        [BaseDefinition(PredefinedClassificationTypeNames.Identifier)]
        internal readonly ClassificationTypeDefinition PropertyNameTypeDefinition;
        #endregion
        #region Event Name
        [Export]
        [Name(ClassificationTypeNames.EventName)]
        [BaseDefinition(PredefinedClassificationTypeNames.Identifier)]
        internal readonly ClassificationTypeDefinition EventNameTypeDefinition;
        #endregion

        #region XML Doc Comments - Attribute Name 
        [Export]
        [Name(ClassificationTypeNames.XmlDocCommentAttributeName)]
        [BaseDefinition(PredefinedClassificationTypeNames.FormalLanguage)]
        internal readonly ClassificationTypeDefinition XmlDocCommentAttributeNameTypeDefinition;
        #endregion
        #region XML Doc Comments - Attribute Quotes 
        [Export]
        [Name(ClassificationTypeNames.XmlDocCommentAttributeQuotes)]
        [BaseDefinition(PredefinedClassificationTypeNames.FormalLanguage)]
        internal readonly ClassificationTypeDefinition XmlDocCommentAttributeQuotesTypeDefinition;
        #endregion
        #region XML Doc Comments - Attribute Value 
        [Export]
        [Name(ClassificationTypeNames.XmlDocCommentAttributeValue)]
        [BaseDefinition(PredefinedClassificationTypeNames.FormalLanguage)]
        internal readonly ClassificationTypeDefinition XmlDocCommentAttributeValueTypeDefinition;
        #endregion
        #region XML Doc Comments - CData Section 
        [Export]
        [Name(ClassificationTypeNames.XmlDocCommentCDataSection)]
        [BaseDefinition(PredefinedClassificationTypeNames.FormalLanguage)]
        internal readonly ClassificationTypeDefinition XmlDocCommentCDataSectionTypeDefinition;
        #endregion
        #region XML Doc Comments - Comment 
        [Export]
        [Name(ClassificationTypeNames.XmlDocCommentComment)]
        [BaseDefinition(PredefinedClassificationTypeNames.FormalLanguage)]
        internal readonly ClassificationTypeDefinition XmlDocCommentCommentTypeDefinition;
        #endregion
        #region XML Doc Comments - Delimiter 
        [Export]
        [Name(ClassificationTypeNames.XmlDocCommentDelimiter)]
        [BaseDefinition(PredefinedClassificationTypeNames.FormalLanguage)]
        internal readonly ClassificationTypeDefinition XmlDocCommentDelimiterTypeDefinition;
        #endregion
        #region XML Doc Comments - Entity Reference
        [Export]
        [Name(ClassificationTypeNames.XmlDocCommentEntityReference)]
        [BaseDefinition(PredefinedClassificationTypeNames.FormalLanguage)]
        internal readonly ClassificationTypeDefinition XmlDocCommentEntityReferenceTypeDefinition;
        #endregion
        #region XML Doc Comments - Name
        [Export]
        [Name(ClassificationTypeNames.XmlDocCommentName)]
        [BaseDefinition(PredefinedClassificationTypeNames.FormalLanguage)]
        internal readonly ClassificationTypeDefinition XmlDocCommentNameTypeDefinition;
        #endregion
        #region XML Doc Comments - Processing Instruction
        [Export]
        [Name(ClassificationTypeNames.XmlDocCommentProcessingInstruction)]
        [BaseDefinition(PredefinedClassificationTypeNames.FormalLanguage)]
        internal readonly ClassificationTypeDefinition XmlDocCommentProcessingInstructionTypeDefinition;
        #endregion
        #region XML Doc Comments - Text 
        [Export]
        [Name(ClassificationTypeNames.XmlDocCommentText)]
        [BaseDefinition(PredefinedClassificationTypeNames.FormalLanguage)]
        internal readonly ClassificationTypeDefinition XmlDocCommentTextTypeDefinition;
        #endregion

<<<<<<< HEAD
        #region JSON
        [Export]
        [Name(ClassificationTypeNames.JsonComment)]
        [BaseDefinition(PredefinedClassificationTypeNames.FormalLanguage)]
        internal readonly ClassificationTypeDefinition JsonCommentTypeDefinition;

        [Export]
        [Name(ClassificationTypeNames.JsonNumber)]
        [BaseDefinition(PredefinedClassificationTypeNames.FormalLanguage)]
        internal readonly ClassificationTypeDefinition JsonNumberTypeDefinition;

        [Export]
        [Name(ClassificationTypeNames.JsonString)]
        [BaseDefinition(PredefinedClassificationTypeNames.FormalLanguage)]
        internal readonly ClassificationTypeDefinition JsonStringTypeDefinition;

        [Export]
        [Name(ClassificationTypeNames.JsonKeyword)]
        [BaseDefinition(PredefinedClassificationTypeNames.FormalLanguage)]
        internal readonly ClassificationTypeDefinition JsonKeywordTypeDefinition;

        [Export]
        [Name(ClassificationTypeNames.JsonText)]
        [BaseDefinition(PredefinedClassificationTypeNames.FormalLanguage)]
        internal readonly ClassificationTypeDefinition JsonTextTypeDefinition;

        [Export]
        [Name(ClassificationTypeNames.JsonOperator)]
        [BaseDefinition(PredefinedClassificationTypeNames.FormalLanguage)]
        internal readonly ClassificationTypeDefinition JsonOperatorTypeDefinition;

        [Export]
        [Name(ClassificationTypeNames.JsonPunctuation)]
        [BaseDefinition(PredefinedClassificationTypeNames.FormalLanguage)]
        internal readonly ClassificationTypeDefinition JsonPunctuationTypeDefinition;

        [Export]
        [Name(ClassificationTypeNames.JsonArray)]
        [BaseDefinition(PredefinedClassificationTypeNames.FormalLanguage)]
        internal readonly ClassificationTypeDefinition JsonArrayTypeDefinition;

        [Export]
        [Name(ClassificationTypeNames.JsonObject)]
        [BaseDefinition(PredefinedClassificationTypeNames.FormalLanguage)]
        internal readonly ClassificationTypeDefinition JsonObjectTypeDefinition;

        [Export]
        [Name(ClassificationTypeNames.JsonPropertyName)]
        [BaseDefinition(PredefinedClassificationTypeNames.FormalLanguage)]
        internal readonly ClassificationTypeDefinition JsonPropertyNameTypeDefinition;

        [Export]
        [Name(ClassificationTypeNames.JsonConstructorName)]
        [BaseDefinition(PredefinedClassificationTypeNames.FormalLanguage)]
        internal readonly ClassificationTypeDefinition JsonConstructorNameTypeDefinition;
=======
        #region Regex
        [Export]
        [Name(ClassificationTypeNames.RegexComment)]
        [BaseDefinition(PredefinedClassificationTypeNames.FormalLanguage)]
        internal readonly ClassificationTypeDefinition RegexCommentTypeDefinition;

        [Export]
        [Name(ClassificationTypeNames.RegexText)]
        [BaseDefinition(PredefinedClassificationTypeNames.FormalLanguage)]
        internal readonly ClassificationTypeDefinition RegexTextTypeDefinition;

        [Export]
        [Name(ClassificationTypeNames.RegexCharacterClass)]
        [BaseDefinition(PredefinedClassificationTypeNames.FormalLanguage)]
        internal readonly ClassificationTypeDefinition RegexCharacterClassTypeDefinition;

        [Export]
        [Name(ClassificationTypeNames.RegexQuantifier)]
        [BaseDefinition(PredefinedClassificationTypeNames.FormalLanguage)]
        internal readonly ClassificationTypeDefinition RegexQuantifierTypeDefinition;

        [Export]
        [Name(ClassificationTypeNames.RegexAnchor)]
        [BaseDefinition(PredefinedClassificationTypeNames.FormalLanguage)]
        internal readonly ClassificationTypeDefinition RegexAnchorTypeDefinition;

        [Export]
        [Name(ClassificationTypeNames.RegexAlternation)]
        [BaseDefinition(PredefinedClassificationTypeNames.FormalLanguage)]
        internal readonly ClassificationTypeDefinition RegexAlternationTypeDefinition;

        [Export]
        [Name(ClassificationTypeNames.RegexOtherEscape)]
        [BaseDefinition(PredefinedClassificationTypeNames.FormalLanguage)]
        internal readonly ClassificationTypeDefinition RegexOtherEscapeTypeDefinition;

        [Export]
        [Name(ClassificationTypeNames.RegexSelfEscapedCharacter)]
        [BaseDefinition(PredefinedClassificationTypeNames.FormalLanguage)]
        internal readonly ClassificationTypeDefinition RegexSelfEscapedCharacterTypeDefinition;

        [Export]
        [Name(ClassificationTypeNames.RegexGrouping)]
        [BaseDefinition(PredefinedClassificationTypeNames.FormalLanguage)]
        internal readonly ClassificationTypeDefinition RegexGroupingTypeDefinition;
>>>>>>> b5e36269
        #endregion

        #region VB XML Literals - Attribute Name 
        [Export]
        [Name(ClassificationTypeNames.XmlLiteralAttributeName)]
        [BaseDefinition(PredefinedClassificationTypeNames.FormalLanguage)]
        internal readonly ClassificationTypeDefinition XmlLiteralAttributeNameTypeDefinition;
        #endregion
        #region VB XML Literals - Attribute Quotes 
        [Export]
        [Name(ClassificationTypeNames.XmlLiteralAttributeQuotes)]
        [BaseDefinition(PredefinedClassificationTypeNames.FormalLanguage)]
        internal readonly ClassificationTypeDefinition XmlLiteralAttributeQuotesTypeDefinition;
        #endregion
        #region VB XML Literals - Attribute Value 
        [Export]
        [Name(ClassificationTypeNames.XmlLiteralAttributeValue)]
        [BaseDefinition(PredefinedClassificationTypeNames.FormalLanguage)]
        internal readonly ClassificationTypeDefinition XmlLiteralAttributeValueTypeDefinition;
        #endregion
        #region VB XML Literals - CData Section 
        [Export]
        [Name(ClassificationTypeNames.XmlLiteralCDataSection)]
        [BaseDefinition(PredefinedClassificationTypeNames.FormalLanguage)]
        internal readonly ClassificationTypeDefinition XmlLiteralCDataSectionTypeDefinition;
        #endregion
        #region VB XML Literals - Comment 
        [Export]
        [Name(ClassificationTypeNames.XmlLiteralComment)]
        [BaseDefinition(PredefinedClassificationTypeNames.FormalLanguage)]
        internal readonly ClassificationTypeDefinition XmlLiteralCommentTypeDefinition;
        #endregion
        #region VB XML Literals - Delimiter 
        [Export]
        [Name(ClassificationTypeNames.XmlLiteralDelimiter)]
        [BaseDefinition(PredefinedClassificationTypeNames.FormalLanguage)]
        internal readonly ClassificationTypeDefinition XmlLiteralDelimiterTypeDefinition;
        #endregion
        #region VB XML Literals - Embedded Expression 
        [Export]
        [Name(ClassificationTypeNames.XmlLiteralEmbeddedExpression)]
        [BaseDefinition(PredefinedClassificationTypeNames.FormalLanguage)]
        internal readonly ClassificationTypeDefinition XmlLiteralEmbeddedExpressionTypeDefinition;
        #endregion
        #region VB XML Literals - Entity Reference 
        [Export]
        [Name(ClassificationTypeNames.XmlLiteralEntityReference)]
        [BaseDefinition(PredefinedClassificationTypeNames.FormalLanguage)]
        internal readonly ClassificationTypeDefinition XmlLiteralEntityReferenceTypeDefinition;
        #endregion
        #region VB XML Literals - Name 
        [Export]
        [Name(ClassificationTypeNames.XmlLiteralName)]
        [BaseDefinition(PredefinedClassificationTypeNames.FormalLanguage)]
        internal readonly ClassificationTypeDefinition XmlLiteralNameTypeDefinition;
        #endregion
        #region VB XML Literals - Processing Instruction 
        [Export]
        [Name(ClassificationTypeNames.XmlLiteralProcessingInstruction)]
        [BaseDefinition(PredefinedClassificationTypeNames.FormalLanguage)]
        internal readonly ClassificationTypeDefinition XmlLiteralProcessingInstructionTypeDefinition;
        #endregion
        #region VB XML Literals - Text 
        [Export]
        [Name(ClassificationTypeNames.XmlLiteralText)]
        [BaseDefinition(PredefinedClassificationTypeNames.FormalLanguage)]
        internal readonly ClassificationTypeDefinition XmlLiteralTextTypeDefinition;
        #endregion
    }
}<|MERGE_RESOLUTION|>--- conflicted
+++ resolved
@@ -193,7 +193,54 @@
         internal readonly ClassificationTypeDefinition XmlDocCommentTextTypeDefinition;
         #endregion
 
-<<<<<<< HEAD
+        #region Regex
+        [Export]
+        [Name(ClassificationTypeNames.RegexComment)]
+        [BaseDefinition(PredefinedClassificationTypeNames.FormalLanguage)]
+        internal readonly ClassificationTypeDefinition RegexCommentTypeDefinition;
+
+        [Export]
+        [Name(ClassificationTypeNames.RegexText)]
+        [BaseDefinition(PredefinedClassificationTypeNames.FormalLanguage)]
+        internal readonly ClassificationTypeDefinition RegexTextTypeDefinition;
+
+        [Export]
+        [Name(ClassificationTypeNames.RegexCharacterClass)]
+        [BaseDefinition(PredefinedClassificationTypeNames.FormalLanguage)]
+        internal readonly ClassificationTypeDefinition RegexCharacterClassTypeDefinition;
+
+        [Export]
+        [Name(ClassificationTypeNames.RegexQuantifier)]
+        [BaseDefinition(PredefinedClassificationTypeNames.FormalLanguage)]
+        internal readonly ClassificationTypeDefinition RegexQuantifierTypeDefinition;
+
+        [Export]
+        [Name(ClassificationTypeNames.RegexAnchor)]
+        [BaseDefinition(PredefinedClassificationTypeNames.FormalLanguage)]
+        internal readonly ClassificationTypeDefinition RegexAnchorTypeDefinition;
+
+        [Export]
+        [Name(ClassificationTypeNames.RegexAlternation)]
+        [BaseDefinition(PredefinedClassificationTypeNames.FormalLanguage)]
+        internal readonly ClassificationTypeDefinition RegexAlternationTypeDefinition;
+
+        [Export]
+        [Name(ClassificationTypeNames.RegexOtherEscape)]
+        [BaseDefinition(PredefinedClassificationTypeNames.FormalLanguage)]
+        internal readonly ClassificationTypeDefinition RegexOtherEscapeTypeDefinition;
+
+        [Export]
+        [Name(ClassificationTypeNames.RegexSelfEscapedCharacter)]
+        [BaseDefinition(PredefinedClassificationTypeNames.FormalLanguage)]
+        internal readonly ClassificationTypeDefinition RegexSelfEscapedCharacterTypeDefinition;
+
+        [Export]
+        [Name(ClassificationTypeNames.RegexGrouping)]
+        [BaseDefinition(PredefinedClassificationTypeNames.FormalLanguage)]
+        internal readonly ClassificationTypeDefinition RegexGroupingTypeDefinition;
+
+        #endregion
+
         #region JSON
         [Export]
         [Name(ClassificationTypeNames.JsonComment)]
@@ -249,53 +296,7 @@
         [Name(ClassificationTypeNames.JsonConstructorName)]
         [BaseDefinition(PredefinedClassificationTypeNames.FormalLanguage)]
         internal readonly ClassificationTypeDefinition JsonConstructorNameTypeDefinition;
-=======
-        #region Regex
-        [Export]
-        [Name(ClassificationTypeNames.RegexComment)]
-        [BaseDefinition(PredefinedClassificationTypeNames.FormalLanguage)]
-        internal readonly ClassificationTypeDefinition RegexCommentTypeDefinition;
-
-        [Export]
-        [Name(ClassificationTypeNames.RegexText)]
-        [BaseDefinition(PredefinedClassificationTypeNames.FormalLanguage)]
-        internal readonly ClassificationTypeDefinition RegexTextTypeDefinition;
-
-        [Export]
-        [Name(ClassificationTypeNames.RegexCharacterClass)]
-        [BaseDefinition(PredefinedClassificationTypeNames.FormalLanguage)]
-        internal readonly ClassificationTypeDefinition RegexCharacterClassTypeDefinition;
-
-        [Export]
-        [Name(ClassificationTypeNames.RegexQuantifier)]
-        [BaseDefinition(PredefinedClassificationTypeNames.FormalLanguage)]
-        internal readonly ClassificationTypeDefinition RegexQuantifierTypeDefinition;
-
-        [Export]
-        [Name(ClassificationTypeNames.RegexAnchor)]
-        [BaseDefinition(PredefinedClassificationTypeNames.FormalLanguage)]
-        internal readonly ClassificationTypeDefinition RegexAnchorTypeDefinition;
-
-        [Export]
-        [Name(ClassificationTypeNames.RegexAlternation)]
-        [BaseDefinition(PredefinedClassificationTypeNames.FormalLanguage)]
-        internal readonly ClassificationTypeDefinition RegexAlternationTypeDefinition;
-
-        [Export]
-        [Name(ClassificationTypeNames.RegexOtherEscape)]
-        [BaseDefinition(PredefinedClassificationTypeNames.FormalLanguage)]
-        internal readonly ClassificationTypeDefinition RegexOtherEscapeTypeDefinition;
-
-        [Export]
-        [Name(ClassificationTypeNames.RegexSelfEscapedCharacter)]
-        [BaseDefinition(PredefinedClassificationTypeNames.FormalLanguage)]
-        internal readonly ClassificationTypeDefinition RegexSelfEscapedCharacterTypeDefinition;
-
-        [Export]
-        [Name(ClassificationTypeNames.RegexGrouping)]
-        [BaseDefinition(PredefinedClassificationTypeNames.FormalLanguage)]
-        internal readonly ClassificationTypeDefinition RegexGroupingTypeDefinition;
->>>>>>> b5e36269
+
         #endregion
 
         #region VB XML Literals - Attribute Name 
