﻿// Copyright (c) Microsoft.  All Rights Reserved.  Licensed under the Apache License, Version 2.0.  See License.txt in the project root for license information.

using System;
using System.Collections.Concurrent;
using System.Threading.Tasks;
using Microsoft.CodeAnalysis.Editor.Navigation;
using Microsoft.CodeAnalysis.Editor.Shared.Utilities;
using Microsoft.CodeAnalysis.FindReferences;
using Microsoft.CodeAnalysis.FindSymbols;
using Roslyn.Utilities;

namespace Microsoft.CodeAnalysis.Editor.Implementation.FindReferences
{
    internal abstract partial class AbstractFindReferencesService
    {
        /// <summary>
        /// Forwards IFindReferencesProgress calls to a FindRefrencesContext instance.
        /// </summary>
        private class ProgressAdapter : ForegroundThreadAffinitizedObject, IStreamingFindReferencesProgress
        {
            private readonly Solution _solution;
            private readonly FindReferencesContext _context;

            /// <summary>
            /// We will hear about definition symbols many times while performing FAR.  We'll
            /// here about it first when the FAR engine discovers the symbol, and then for every
            /// reference it finds to the symbol.  However, we only want to create and pass along
            /// a single instance of <see cref="INavigableItem" /> for that definition no matter
            /// how many times we see it.
            /// 
            /// This dictionary allows us to make that mapping once and then keep it around for
            /// all future callbacks.
            /// </summary>
            private readonly ConcurrentDictionary<ISymbol, DefinitionItem> _definitionToItem =
                new ConcurrentDictionary<ISymbol, DefinitionItem>(MetadataUnifyingEquivalenceComparer.Instance);

            private readonly Func<ISymbol, DefinitionItem> _definitionFactory;

            public ProgressAdapter(Solution solution, FindReferencesContext context)
            {
                _solution = solution;
                _context = context;
                _definitionFactory = s => s.ToDefinitionItem(solution);
            }

            // Do nothing functions.  The streaming far service doesn't care about
            // any of these.
            public Task OnStartedAsync() => SpecializedTasks.EmptyTask;
            public Task OnCompletedAsync() => SpecializedTasks.EmptyTask;
            public Task OnFindInDocumentStartedAsync(Document document) => SpecializedTasks.EmptyTask;
            public Task OnFindInDocumentCompletedAsync(Document document) => SpecializedTasks.EmptyTask;

            // Simple context forwarding functions.
<<<<<<< HEAD
            public Task ReportProgressAsync(int current, int maximum)
            {
                _context.ReportProgress(current, maximum);
                return SpecializedTasks.EmptyTask;
            }
=======
            public Task ReportProgressAsync(int current, int maximum) => 
                _context.ReportProgressAsync(current, maximum);
>>>>>>> 08ee79bd

            // More complicated forwarding functions.  These need to map from the symbols
            // used by the FAR engine to the INavigableItems used by the streaming FAR 
            // feature.

            private DefinitionItem GetDefinitionItem(SymbolAndProjectId definition)
            {
                return _definitionToItem.GetOrAdd(definition.Symbol, _definitionFactory);
            }

            public Task OnDefinitionFoundAsync(SymbolAndProjectId definition)
            {
<<<<<<< HEAD
                _context.OnDefinitionFound(GetDefinitionItem(definition.Symbol));
                return SpecializedTasks.EmptyTask;
            }

            public Task OnReferenceFoundAsync(
                SymbolAndProjectId definition, ReferenceLocation location)
=======
                return _context.OnDefinitionFoundAsync(GetDefinitionItem(definition));
            }

            public async Task OnReferenceFoundAsync(SymbolAndProjectId definition, ReferenceLocation location)
>>>>>>> 08ee79bd
            {
                var referenceItem = location.TryCreateSourceReferenceItem(
                    GetDefinitionItem(definition.Symbol));

                if (referenceItem != null)
                {
                    await _context.OnReferenceFoundAsync(referenceItem).ConfigureAwait(false);
                }

                return SpecializedTasks.EmptyTask;
            }

            public async Task CallThirdPartyExtensionsAsync()
            {
                var factory = _solution.Workspace.Services.GetService<IDefinitionsAndReferencesFactory>();
                foreach (var definition in _definitionToItem.Keys)
                {
                    var item = factory.GetThirdPartyDefinitionItem(_solution, definition);
                    if (item != null)
                    {
                        // ConfigureAwait(true) because we want to come back on the 
                        // same thread after calling into extensions.
                        await _context.OnDefinitionFoundAsync(item).ConfigureAwait(true);
                    }
                }
            }
        }
    }
}<|MERGE_RESOLUTION|>--- conflicted
+++ resolved
@@ -51,16 +51,8 @@
             public Task OnFindInDocumentCompletedAsync(Document document) => SpecializedTasks.EmptyTask;
 
             // Simple context forwarding functions.
-<<<<<<< HEAD
-            public Task ReportProgressAsync(int current, int maximum)
-            {
-                _context.ReportProgress(current, maximum);
-                return SpecializedTasks.EmptyTask;
-            }
-=======
             public Task ReportProgressAsync(int current, int maximum) => 
                 _context.ReportProgressAsync(current, maximum);
->>>>>>> 08ee79bd
 
             // More complicated forwarding functions.  These need to map from the symbols
             // used by the FAR engine to the INavigableItems used by the streaming FAR 
@@ -73,29 +65,18 @@
 
             public Task OnDefinitionFoundAsync(SymbolAndProjectId definition)
             {
-<<<<<<< HEAD
-                _context.OnDefinitionFound(GetDefinitionItem(definition.Symbol));
-                return SpecializedTasks.EmptyTask;
-            }
-
-            public Task OnReferenceFoundAsync(
-                SymbolAndProjectId definition, ReferenceLocation location)
-=======
                 return _context.OnDefinitionFoundAsync(GetDefinitionItem(definition));
             }
 
             public async Task OnReferenceFoundAsync(SymbolAndProjectId definition, ReferenceLocation location)
->>>>>>> 08ee79bd
             {
                 var referenceItem = location.TryCreateSourceReferenceItem(
-                    GetDefinitionItem(definition.Symbol));
+                    GetDefinitionItem(definition));
 
                 if (referenceItem != null)
                 {
                     await _context.OnReferenceFoundAsync(referenceItem).ConfigureAwait(false);
                 }
-
-                return SpecializedTasks.EmptyTask;
             }
 
             public async Task CallThirdPartyExtensionsAsync()
