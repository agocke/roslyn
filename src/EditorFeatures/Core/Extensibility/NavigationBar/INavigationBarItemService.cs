--- conflicted
+++ resolved
@@ -16,46 +16,10 @@
     {
         Task<ImmutableArray<NavigationBarItem>> GetItemsAsync(Document document, ITextSnapshot textSnapshot, CancellationToken cancellationToken);
         bool ShowItemGrayedIfNear(NavigationBarItem item);
-<<<<<<< HEAD
 
         /// <summary>
         /// Returns <see langword="true"/> if navigation (or generation) happened.  <see langword="false"/> otherwise.
         /// </summary>
         Task<bool> TryNavigateToItemAsync(Document document, NavigationBarItem item, ITextView view, ITextSnapshot textSnapshot, CancellationToken cancellationToken);
-=======
-        void NavigateToItem(Document document, NavigationBarItem item, ITextView view, CancellationToken cancellationToken);
-    }
-
-    internal interface INavigationBarItemServiceRenameOnceTypeScriptMovesToExternalAccess : ILanguageService
-    {
-        Task<IList<NavigationBarItem>?> GetItemsAsync(Document document, CancellationToken cancellationToken);
-        bool ShowItemGrayedIfNear(NavigationBarItem item);
-        /// <summary>
-        /// Returns <see langword="true"/> if navigation (or generation) happened.  <see langword="false"/> otherwise.
-        /// </summary>
-        Task<bool> TryNavigateToItemAsync(Document document, NavigationBarItem item, ITextView view, CancellationToken cancellationToken);
-    }
-
-    internal class NavigationBarItemServiceWrapper : INavigationBarItemServiceRenameOnceTypeScriptMovesToExternalAccess
-    {
-#pragma warning disable CS0618 // Type or member is obsolete
-        private readonly INavigationBarItemService _service;
-
-        public NavigationBarItemServiceWrapper(INavigationBarItemService service)
-            => _service = service;
-#pragma warning restore CS0618 // Type or member is obsolete
-
-        public Task<IList<NavigationBarItem>?> GetItemsAsync(Document document, CancellationToken cancellationToken)
-            => _service.GetItemsAsync(document, cancellationToken);
-
-        public bool ShowItemGrayedIfNear(NavigationBarItem item)
-            => _service.ShowItemGrayedIfNear(item);
-
-        public Task<bool> TryNavigateToItemAsync(Document document, NavigationBarItem item, ITextView view, CancellationToken cancellationToken)
-        {
-            _service.NavigateToItem(document, item, view, cancellationToken);
-            return SpecializedTasks.True;
-        }
->>>>>>> b240d313
     }
 }