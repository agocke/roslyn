--- conflicted
+++ resolved
@@ -308,23 +308,6 @@
         private static StringComparison GetComparision(bool isCaseSensitive)
         {
             return isCaseSensitive ? StringComparison.CurrentCulture : StringComparison.CurrentCultureIgnoreCase;
-<<<<<<< HEAD
-=======
-        }
-
-        /// <summary>
-        /// Returns true if the completion item should be "soft" selected, or false if it should be "hard"
-        /// selected.
-        /// </summary>
-        public virtual bool ShouldSoftSelectItem(CompletionItem item, string filterText, CompletionTrigger trigger)
-        {
-            return filterText.Length == 0 && item.Rules.MatchPriority == MatchPriority.Default;
-        }
-
-        protected bool IsObjectCreationItem(CompletionItem item)
-        {
-            return item.Tags.Contains(CompletionTags.ObjectCreation);
->>>>>>> ffca12b7
         }
     }
 }