﻿// Licensed to the .NET Foundation under one or more agreements.
// The .NET Foundation licenses this file to you under the MIT license.
// See the LICENSE file in the project root for more information.

using System;
using System.Collections.Generic;
using System.Collections.Immutable;
using System.Diagnostics;
using System.Linq;
using System.Threading;
using Microsoft.CodeAnalysis.Editor.Shared.Tagging;
using Microsoft.CodeAnalysis.Editor.Shared.Utilities;
using Microsoft.CodeAnalysis.Options;
using Microsoft.CodeAnalysis.Shared.TestHooks;
using Microsoft.CodeAnalysis.Text;
using Microsoft.VisualStudio.Text;
using Microsoft.VisualStudio.Text.Editor;
using Microsoft.VisualStudio.Text.Tagging;
using Roslyn.Utilities;

namespace Microsoft.CodeAnalysis.Editor.Tagging
{
    internal partial class AbstractAsynchronousTaggerProvider<TTag>
    {
        private sealed partial class TagSource : ForegroundThreadAffinitizedObject
        {
            /// <summary>
            /// If we get more than this many differences, then we just issue it as a single change
            /// notification.  The number has been completely made up without any data to support it.
            /// 
            /// Internal for testing purposes.
            /// </summary>
            private const int CoalesceDifferenceCount = 10;

            #region Fields that can be accessed from either thread

            private readonly AbstractAsynchronousTaggerProvider<TTag> _dataSource;

            /// <summary>
            /// async operation notifier
            /// </summary>
            private readonly IAsynchronousOperationListener _asyncListener;

            private readonly CancellationTokenSource _disposalTokenSource = new();

            /// <summary>
            /// Work queue that collects event notifications and kicks off the work to process them.
            /// The actual value here is not relevant and will always be <see langword="null"/>.
            /// </summary>
            private readonly AsyncBatchingWorkQueue<object?> _eventWorkQueue;

            /// <summary>
            /// Work queue that collects requests to remove tags and kicks off the work to issue them.
            /// </summary>
            private readonly AsyncBatchingWorkQueue<NormalizedSnapshotSpanCollection> _tagsRemovedWorkQueue;

            /// <summary>
            /// Work queue that collects requests to remove tags and kicks off the work to issue them.
            /// </summary>
            private readonly AsyncBatchingWorkQueue<NormalizedSnapshotSpanCollection> _tagsAddedWorkQueue;

            #endregion

            #region Fields that can only be accessed from the foreground thread

            private readonly ITextView _textViewOpt;
            private readonly ITextBuffer _subjectBuffer;

            /// <summary>
            /// Our tagger event source that lets us know when we should call into the tag producer for
            /// new tags.
            /// </summary>
            private readonly ITaggerEventSource _eventSource;

            /// <summary>
            /// accumulated text changes since last tag calculation
            /// </summary>
            private TextChangeRange? _accumulatedTextChanges_doNotAccessDirectly;
            private ImmutableDictionary<ITextBuffer, TagSpanIntervalTree<TTag>> _cachedTagTrees_doNotAccessDirectly = ImmutableDictionary.Create<ITextBuffer, TagSpanIntervalTree<TTag>>();
            private object? _state_doNotAccessDirecty;

            /// <summary>
            /// Keep track of if we are processing the first <see cref="ITagger{T}.GetTags"/> request.  If our provider returns 
            /// <see langword="true"/> for <see cref="AbstractAsynchronousTaggerProvider{TTag}.ComputeInitialTagsSynchronously"/>,
            /// then we'll want to synchronously block then and only then for tags.
            /// </summary>
            private bool _firstTagsRequest = true;

            #endregion

            public TagSource(
                ITextView textViewOpt,
                ITextBuffer subjectBuffer,
                AbstractAsynchronousTaggerProvider<TTag> dataSource,
                IAsynchronousOperationListener asyncListener)
                : base(dataSource.ThreadingContext)
            {
                this.AssertIsForeground();
                if (dataSource.SpanTrackingMode == SpanTrackingMode.Custom)
                    throw new ArgumentException("SpanTrackingMode.Custom not allowed.", "spanTrackingMode");

                _subjectBuffer = subjectBuffer;
                _textViewOpt = textViewOpt;
                _dataSource = dataSource;
                _asyncListener = asyncListener;

                _eventWorkQueue = new AsyncBatchingWorkQueue<object?>(
                    _dataSource.EventChangeDelay.ComputeTimeDelay(),
                    ProcessEventsAsync,
                    EqualityComparer<object?>.Default,
                    asyncListener,
                    _disposalTokenSource.Token);

                _tagsRemovedWorkQueue = new AsyncBatchingWorkQueue<NormalizedSnapshotSpanCollection>(
                    TaggerDelay.NearImmediate.ComputeTimeDelay(),
                    ProcessTagsRemovedAsync,
                    equalityComparer: null,
                    asyncListener,
                    _disposalTokenSource.Token);

                _tagsAddedWorkQueue = new AsyncBatchingWorkQueue<NormalizedSnapshotSpanCollection>(
                    _dataSource.AddedTagNotificationDelay.ComputeTimeDelay(),
                    ProcessTagsAddedAsync,
                    equalityComparer: null,
                    asyncListener,
                    _disposalTokenSource.Token);

                DebugRecordInitialStackTrace();

                _eventSource = CreateEventSource();

                Connect();

                // Start computing the initial set of tags immediately.  We want to get the UI
                // to a complete state as soon as possible.
<<<<<<< HEAD
                _eventWorkQueue.AddWork(item: null);
=======
                ComputeInitialTags();

                return;

                void Connect()
                {
                    this.AssertIsForeground();

                    _eventSource.Changed += OnEventSourceChanged;

                    if (_dataSource.TextChangeBehavior.HasFlag(TaggerTextChangeBehavior.TrackTextChanges))
                    {
                        _subjectBuffer.Changed += OnSubjectBufferChanged;
                    }

                    if (_dataSource.CaretChangeBehavior.HasFlag(TaggerCaretChangeBehavior.RemoveAllTagsOnCaretMoveOutsideOfTag))
                    {
                        if (_textViewOpt == null)
                        {
                            throw new ArgumentException(
                                nameof(_dataSource.CaretChangeBehavior) + " can only be specified for an " + nameof(IViewTaggerProvider));
                        }

                        _textViewOpt.Caret.PositionChanged += OnCaretPositionChanged;
                    }

                    // Tell the interaction object to start issuing events.
                    _eventSource.Connect();
                }
            }

            private void Dispose()
            {
                if (_disposed)
                {
                    Debug.Fail("Tagger already disposed");
                    return;
                }

                // Stop computing any initial tags if we've been asked for them.
                _initialComputationCancellationTokenSource.Cancel();
                _disposed = true;
                this.Disposed(this, EventArgs.Empty);
                GC.SuppressFinalize(this);

                Disconnect();

                return;

                void Disconnect()
                {
                    this.AssertIsForeground();
                    _workQueue.CancelCurrentWork(remainCancelled: true);

                    // Tell the interaction object to stop issuing events.
                    _eventSource.Disconnect();

                    if (_dataSource.CaretChangeBehavior.HasFlag(TaggerCaretChangeBehavior.RemoveAllTagsOnCaretMoveOutsideOfTag))
                    {
                        _textViewOpt.Caret.PositionChanged -= OnCaretPositionChanged;
                    }

                    if (_dataSource.TextChangeBehavior.HasFlag(TaggerTextChangeBehavior.TrackTextChanges))
                    {
                        _subjectBuffer.Changed -= OnSubjectBufferChanged;
                    }

                    _eventSource.Changed -= OnEventSourceChanged;
                }
            }

            private void ComputeInitialTags()
            {
                // Note: we always kick this off to the new UI pump instead of computing tags right
                // on this thread.  The reason for that is that we may be getting created at a time
                // when the view itself is initializing.  As such the view is not in a state where
                // we want code touching it.
                RegisterNotification(
                    () => RecomputeTagsForeground(initialTags: true),
                    delay: 0,
                    cancellationToken: GetCancellationToken(initialTags: true));
>>>>>>> d1fc7016
            }

            private ITaggerEventSource CreateEventSource()
            {
                var eventSource = _dataSource.CreateEventSource(_textViewOpt, _subjectBuffer);

                // If there are any options specified for this tagger, then also hook up event
                // notifications for when those options change.
                var optionChangedEventSources =
                    _dataSource.Options.Concat<IOption>(_dataSource.PerLanguageOptions)
                        .Select(o => TaggerEventSources.OnOptionChanged(_subjectBuffer, o)).ToList();

                if (optionChangedEventSources.Count == 0)
                {
                    // No options specified for this tagger.  So just keep the event source as is.
                    return eventSource;
                }

                optionChangedEventSources.Add(eventSource);
                return TaggerEventSources.Compose(optionChangedEventSources);
            }

            private TextChangeRange? AccumulatedTextChanges
            {
                get
                {
                    this.AssertIsForeground();
                    return _accumulatedTextChanges_doNotAccessDirectly;
                }

                set
                {
                    this.AssertIsForeground();
                    _accumulatedTextChanges_doNotAccessDirectly = value;
                }
            }

            private ImmutableDictionary<ITextBuffer, TagSpanIntervalTree<TTag>> CachedTagTrees
            {
                get
                {
                    this.AssertIsForeground();
                    return _cachedTagTrees_doNotAccessDirectly;
                }

                set
                {
                    this.AssertIsForeground();
                    _cachedTagTrees_doNotAccessDirectly = value;
                }
            }

            private object? State
            {
                get
                {
                    this.AssertIsForeground();
                    return _state_doNotAccessDirecty;
                }

                set
                {
                    this.AssertIsForeground();
                    _state_doNotAccessDirecty = value;
                }
            }

<<<<<<< HEAD
            private void Connect()
            {
                this.AssertIsForeground();

                _eventSource.Changed += OnEventSourceChanged;

                if (_dataSource.TextChangeBehavior.HasFlag(TaggerTextChangeBehavior.TrackTextChanges))
                {
                    _subjectBuffer.Changed += OnSubjectBufferChanged;
                }

                if (_dataSource.CaretChangeBehavior.HasFlag(TaggerCaretChangeBehavior.RemoveAllTagsOnCaretMoveOutsideOfTag))
                {
                    if (_textViewOpt == null)
                    {
                        throw new ArgumentException(
                            nameof(_dataSource.CaretChangeBehavior) + " can only be specified for an " + nameof(IViewTaggerProvider));
                    }

                    _textViewOpt.Caret.PositionChanged += OnCaretPositionChanged;
                }

                // Tell the interaction object to start issuing events.
                _eventSource.Connect();
            }

            private void Disconnect()
            {
                _workQueue.AssertIsForeground();
                _workQueue.CancelCurrentWork(remainCancelled: true);

                // Tell the interaction object to stop issuing events.
                _eventSource.Disconnect();

                if (_dataSource.CaretChangeBehavior.HasFlag(TaggerCaretChangeBehavior.RemoveAllTagsOnCaretMoveOutsideOfTag))
                {
                    _textViewOpt.Caret.PositionChanged -= OnCaretPositionChanged;
                }

                if (_dataSource.TextChangeBehavior.HasFlag(TaggerTextChangeBehavior.TrackTextChanges))
                {
                    _subjectBuffer.Changed -= OnSubjectBufferChanged;
                }

                _eventSource.Changed -= OnEventSourceChanged;
            }
=======
            private bool UpToDate
            {
                get
                {
                    this.AssertIsForeground();
                    return _upToDate_doNotAccessDirectly;
                }

                set
                {
                    this.AssertIsForeground();
                    _upToDate_doNotAccessDirectly = value;
                }
            }

            public void RegisterNotification(Action action, int delay, CancellationToken cancellationToken)
                => _notificationService.RegisterNotification(action, delay, _asyncListener.BeginAsyncOperation(typeof(TTag).Name), cancellationToken);
>>>>>>> d1fc7016

            private void RaiseTagsChanged(ITextBuffer buffer, DiffResult difference)
            {
                this.AssertIsForeground();
                if (difference.Count == 0)
                {
                    // nothing changed.
                    return;
                }

                OnTagsChangedForBuffer(SpecializedCollections.SingletonCollection(
                    new KeyValuePair<ITextBuffer, DiffResult>(buffer, difference)),
                    initialTags: false);
            }
        }
    }
}<|MERGE_RESOLUTION|>--- conflicted
+++ resolved
@@ -133,10 +133,7 @@
 
                 // Start computing the initial set of tags immediately.  We want to get the UI
                 // to a complete state as soon as possible.
-<<<<<<< HEAD
                 _eventWorkQueue.AddWork(item: null);
-=======
-                ComputeInitialTags();
 
                 return;
 
@@ -176,7 +173,7 @@
                 }
 
                 // Stop computing any initial tags if we've been asked for them.
-                _initialComputationCancellationTokenSource.Cancel();
+                _disposalTokenSource.Cancel();
                 _disposed = true;
                 this.Disposed(this, EventArgs.Empty);
                 GC.SuppressFinalize(this);
@@ -188,7 +185,6 @@
                 void Disconnect()
                 {
                     this.AssertIsForeground();
-                    _workQueue.CancelCurrentWork(remainCancelled: true);
 
                     // Tell the interaction object to stop issuing events.
                     _eventSource.Disconnect();
@@ -217,7 +213,6 @@
                     () => RecomputeTagsForeground(initialTags: true),
                     delay: 0,
                     cancellationToken: GetCancellationToken(initialTags: true));
->>>>>>> d1fc7016
             }
 
             private ITaggerEventSource CreateEventSource()
@@ -285,73 +280,6 @@
                 }
             }
 
-<<<<<<< HEAD
-            private void Connect()
-            {
-                this.AssertIsForeground();
-
-                _eventSource.Changed += OnEventSourceChanged;
-
-                if (_dataSource.TextChangeBehavior.HasFlag(TaggerTextChangeBehavior.TrackTextChanges))
-                {
-                    _subjectBuffer.Changed += OnSubjectBufferChanged;
-                }
-
-                if (_dataSource.CaretChangeBehavior.HasFlag(TaggerCaretChangeBehavior.RemoveAllTagsOnCaretMoveOutsideOfTag))
-                {
-                    if (_textViewOpt == null)
-                    {
-                        throw new ArgumentException(
-                            nameof(_dataSource.CaretChangeBehavior) + " can only be specified for an " + nameof(IViewTaggerProvider));
-                    }
-
-                    _textViewOpt.Caret.PositionChanged += OnCaretPositionChanged;
-                }
-
-                // Tell the interaction object to start issuing events.
-                _eventSource.Connect();
-            }
-
-            private void Disconnect()
-            {
-                _workQueue.AssertIsForeground();
-                _workQueue.CancelCurrentWork(remainCancelled: true);
-
-                // Tell the interaction object to stop issuing events.
-                _eventSource.Disconnect();
-
-                if (_dataSource.CaretChangeBehavior.HasFlag(TaggerCaretChangeBehavior.RemoveAllTagsOnCaretMoveOutsideOfTag))
-                {
-                    _textViewOpt.Caret.PositionChanged -= OnCaretPositionChanged;
-                }
-
-                if (_dataSource.TextChangeBehavior.HasFlag(TaggerTextChangeBehavior.TrackTextChanges))
-                {
-                    _subjectBuffer.Changed -= OnSubjectBufferChanged;
-                }
-
-                _eventSource.Changed -= OnEventSourceChanged;
-            }
-=======
-            private bool UpToDate
-            {
-                get
-                {
-                    this.AssertIsForeground();
-                    return _upToDate_doNotAccessDirectly;
-                }
-
-                set
-                {
-                    this.AssertIsForeground();
-                    _upToDate_doNotAccessDirectly = value;
-                }
-            }
-
-            public void RegisterNotification(Action action, int delay, CancellationToken cancellationToken)
-                => _notificationService.RegisterNotification(action, delay, _asyncListener.BeginAsyncOperation(typeof(TTag).Name), cancellationToken);
->>>>>>> d1fc7016
-
             private void RaiseTagsChanged(ITextBuffer buffer, DiffResult difference)
             {
                 this.AssertIsForeground();
