--- conflicted
+++ resolved
@@ -424,7 +424,6 @@
         End Function
 
         <WpfFact>
-<<<<<<< HEAD
         Public Async Function DotAwaitCompletionAddsAwaitInFrontOfExpression() As Task
             Using state = TestStateFactory.CreateCSharpTestState(
                 <Document><![CDATA[
@@ -470,28 +469,13 @@
     {
         Task.CompletedTask.$$
     }
-=======
-        <WorkItem(56006, "https://github.com/dotnet/roslyn/issues/56006")>
-        Public Async Function SyntaxIsLikeLocalFunction() As Task
-            Using state = TestStateFactory.CreateCSharpTestState(
-                <Document><![CDATA[
-public class C
-{
-    public void M()
-    {
-        $$ MyFunctionCall();
-    }
-
-    public void MyFunctionCall() {}
->>>>>>> bf962c9f
-}
-]]>
-                </Document>)
-                state.SendTypeChars("aw")
-                Await state.AssertSelectedCompletionItem(displayText:="await", isHardSelected:=True, inlineDescription:=FeaturesResources.Make_containing_scope_async)
-
-                state.SendTab()
-<<<<<<< HEAD
+}
+]]>
+                </Document>)
+                state.SendTypeChars("aw")
+                Await state.AssertSelectedCompletionItem(displayText:="await", isHardSelected:=True, inlineDescription:=FeaturesResources.Make_containing_scope_async)
+
+                state.SendTab()
                 Assert.Equal("
 using System.Threading.Tasks;
 
@@ -750,7 +734,28 @@
 }}
 ", state.GetDocumentText())
                 Await state.AssertLineTextAroundCaret($"        {committed.Substring(0, committedCursorPosition)}", $"{committed.Substring(committedCursorPosition)}")
-=======
+            End Using
+        End Function
+                
+        <WorkItem(56006, "https://github.com/dotnet/roslyn/issues/56006")>
+        Public Async Function SyntaxIsLikeLocalFunction() As Task
+            Using state = TestStateFactory.CreateCSharpTestState(
+                <Document><![CDATA[
+public class C
+{
+    public void M()
+    {
+        $$ MyFunctionCall();
+    }
+
+    public void MyFunctionCall() {}
+}
+]]>
+                </Document>)    
+                state.SendTypeChars("aw")
+                Await state.AssertSelectedCompletionItem(displayText:="await", isHardSelected:=True, inlineDescription:=FeaturesResources.Make_containing_scope_async)
+
+                state.SendTab()
 
                 Assert.Equal("
 public class C
@@ -763,7 +768,6 @@
     public void MyFunctionCall() {}
 }
 ", state.GetDocumentText())
->>>>>>> bf962c9f
             End Using
         End Function
     End Class
