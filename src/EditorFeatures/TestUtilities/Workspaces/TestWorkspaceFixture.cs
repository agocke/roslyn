﻿// Licensed to the .NET Foundation under one or more agreements.
// The .NET Foundation licenses this file to you under the MIT license.
// See the LICENSE file in the project root for more information.

#nullable disable

using System;
using System.Collections.Generic;
using System.Linq;
using System.Xml;
using System.Xml.Linq;
using Microsoft.VisualStudio.Composition;
using Microsoft.VisualStudio.Text;
using Roslyn.Test.Utilities;

namespace Microsoft.CodeAnalysis.Editor.UnitTests.Workspaces
{
    public abstract class TestWorkspaceFixture : IDisposable
    {
        public int Position;
        public string Code;

        private TestWorkspace _workspace;
        private TestHostDocument _currentDocument;

        public TestHostDocument CurrentDocument => _currentDocument ?? _workspace.Documents.Single();

        public TestWorkspace GetWorkspace(ExportProvider exportProvider = null)
        {
            _workspace = _workspace ?? CreateWorkspace(exportProvider);
            return _workspace;
        }

        public TestWorkspace GetWorkspace(string markup, ExportProvider exportProvider = null, string workspaceKind = null)
        {
            // If it looks like XML, we'll treat it as XML; any parse error would be rejected and will throw.
            // We'll do a case insensitive search here so if somebody has a lowercase W it'll be tried (and
            // rejected by the XML parser) rather than treated as regular text.
            if (markup.TrimStart().StartsWith("<Workspace>", StringComparison.OrdinalIgnoreCase))
            {
                CloseTextView();
                _workspace?.Dispose();

                _workspace = TestWorkspace.CreateWorkspace(XElement.Parse(markup), exportProvider: exportProvider, workspaceKind: workspaceKind);
                _currentDocument = _workspace.Documents.First(d => d.CursorPosition.HasValue);
                Position = _currentDocument.CursorPosition.Value;
                Code = _currentDocument.GetTextBuffer().CurrentSnapshot.GetText();
                return _workspace;
            }
            else
            {
                MarkupTestFile.GetPosition(markup.NormalizeLineEndings(), out Code, out Position);
                var workspace = GetWorkspace(exportProvider);
                _currentDocument = workspace.Documents.Single();
                return workspace;
            }
        }

        public TestWorkspaceFixture()
        {
        }

        protected abstract TestWorkspace CreateWorkspace(ExportProvider exportProvider);

        public void Dispose()
        {
            if (_workspace is null)
                return;

            try
<<<<<<< HEAD
            {
                CloseTextView();
                _currentDocument = null;
                Code = null;
                Position = 0;
                _workspace?.Dispose();
            }
            finally
            {
=======
            {
                CloseTextView();
                _currentDocument = null;
                Code = null;
                Position = 0;
                _workspace?.Dispose();
            }
            finally
            {
>>>>>>> bc8c26a5
                _workspace = null;
            }
        }

        public Document UpdateDocument(string text, SourceCodeKind sourceCodeKind, bool cleanBeforeUpdate = true)
        {
            var hostDocument = _currentDocument ?? (GetWorkspace()).Documents.Single();

            // clear the document
            if (cleanBeforeUpdate)
            {
                UpdateText(hostDocument.GetTextBuffer(), string.Empty);
            }

            // and set the content
            UpdateText(hostDocument.GetTextBuffer(), text);

            GetWorkspace().OnDocumentSourceCodeKindChanged(hostDocument.Id, sourceCodeKind);

            return GetWorkspace().CurrentSolution.GetDocument(hostDocument.Id);
        }

        private static void UpdateText(ITextBuffer textBuffer, string text)
        {
            using (var edit = textBuffer.CreateEdit())
            {
                edit.Replace(0, textBuffer.CurrentSnapshot.Length, text);
                edit.Apply();
            }
        }

        private void CloseTextView()
        {
            // The standard use for TestWorkspaceFixture is to call this method in the test's dispose to make sure it's ready to be used for
            // the next test. But some tests in a test class won't use it, so _workspace might still be null.
            if (_workspace?.Documents != null)
            {
                foreach (var document in _workspace?.Documents)
                {
                    document.CloseTextView();
                }
            }

            // The editor caches TextFormattingRunProperties instances for better perf, but since things like
            // Brushes are DispatcherObjects, they are tied to the thread they are created on. Since we're going
            // to be run on a different thread, clear out their collection.
            var textFormattingRunPropertiesType = typeof(VisualStudio.Text.Formatting.TextFormattingRunProperties);
            var existingPropertiesField = textFormattingRunPropertiesType.GetField("ExistingProperties", System.Reflection.BindingFlags.NonPublic | System.Reflection.BindingFlags.Static);
            var existingProperties = (List<VisualStudio.Text.Formatting.TextFormattingRunProperties>)existingPropertiesField.GetValue(null);
            existingProperties.Clear();
        }
    }
}<|MERGE_RESOLUTION|>--- conflicted
+++ resolved
@@ -68,7 +68,6 @@
                 return;
 
             try
-<<<<<<< HEAD
             {
                 CloseTextView();
                 _currentDocument = null;
@@ -78,17 +77,6 @@
             }
             finally
             {
-=======
-            {
-                CloseTextView();
-                _currentDocument = null;
-                Code = null;
-                Position = 0;
-                _workspace?.Dispose();
-            }
-            finally
-            {
->>>>>>> bc8c26a5
                 _workspace = null;
             }
         }
