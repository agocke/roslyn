--- conflicted
+++ resolved
@@ -28,25 +28,10 @@
 
         protected IThreadingContext ThreadingContext { get; }
 
-<<<<<<< HEAD
-        /// <summary>View that created us.</summary>
-        protected IWpfTextView TextView { get; }
-
-        /// <summary>Layer where we draw adornments.</summary>
-        protected IAdornmentLayer AdornmentLayer { get; }
-
-        /// <summary>Aggregator that tells us where to draw.</summary>
-        protected ITagAggregator<T> TagAggregator { get; }
-
-=======
->>>>>>> a9dc9a12
         /// <summary>Notification system about operations we do</summary>
         protected IAsynchronousOperationListener AsyncListener { get; }
 
         /// <summary>Spans that are invalidated, and need to be removed from the layer..</summary>
-<<<<<<< HEAD
-        protected List<IMappingSpan> _invalidatedSpans;
-=======
         private List<IMappingSpan> _invalidatedSpans;
 
         /// <summary>View that created us.</summary>
@@ -67,7 +52,6 @@
         /// For us the end result is the same - get tags from tagger and update visuals correspondingly.
         /// </summary>        
         protected abstract void UpdateSpans_CallOnlyOnUIThread(NormalizedSnapshotSpanCollection changedSpanCollection, bool removeOldTags);
->>>>>>> a9dc9a12
 
         internal AdornmentManager(
             IThreadingContext threadingContext,
@@ -82,11 +66,7 @@
             Contract.ThrowIfNull(adornmentLayerName);
             Contract.ThrowIfNull(asyncListener);
 
-<<<<<<< HEAD
-            ThreadingContext = threadingContext;
-=======
             _threadingContext = threadingContext;
->>>>>>> a9dc9a12
             TextView = textView;
             AdornmentLayer = textView.GetAdornmentLayer(adornmentLayerName);
             textView.LayoutChanged += OnLayoutChanged;
@@ -196,11 +176,7 @@
                 if (needToScheduleUpdate)
                 {
                     // schedule an update
-<<<<<<< HEAD
-                    ThreadingContext.JoinableTaskFactory.WithPriority(TextView.VisualElement.Dispatcher, DispatcherPriority.Render).RunAsync(async () =>
-=======
                     _threadingContext.JoinableTaskFactory.WithPriority(TextView.VisualElement.Dispatcher, DispatcherPriority.Render).RunAsync(async () =>
->>>>>>> a9dc9a12
                     {
                         using (AsyncListener.BeginAsyncOperation(GetType() + ".OnTagsChanged.2"))
                         {
@@ -246,102 +222,6 @@
             }
         }
 
-<<<<<<< HEAD
-        /// <summary>
-        /// MUST BE CALLED ON UI THREAD!!!!   This method touches WPF.
-        /// 
-        /// This is where we apply visuals to the text. 
-        /// 
-        /// It happens when another region of the view becomes visible or there is a change in tags.
-        /// For us the end result is the same - get tags from tagger and update visuals correspondingly.
-        /// </summary>        
-        protected virtual void UpdateSpans_CallOnlyOnUIThread(NormalizedSnapshotSpanCollection changedSpanCollection, bool removeOldTags)
-        {
-            Contract.ThrowIfNull(changedSpanCollection);
-
-            // this method should only run on UI thread as we do WPF here.
-            Contract.ThrowIfFalse(TextView.VisualElement.Dispatcher.CheckAccess());
-
-            var viewSnapshot = TextView.TextSnapshot;
-            var visualSnapshot = TextView.VisualSnapshot;
-
-            var viewLines = TextView.TextViewLines;
-            if (viewLines == null || viewLines.Count == 0)
-            {
-                return; // nothing to draw on
-            }
-
-            // removing is a separate pass from adding so that new stuff is not removed.
-            if (removeOldTags)
-            {
-                foreach (var changedSpan in changedSpanCollection)
-                {
-                    // is there any effect on the view?
-                    if (viewLines.IntersectsBufferSpan(changedSpan))
-                    {
-                        AdornmentLayer.RemoveAdornmentsByVisualSpan(changedSpan);
-                    }
-                }
-            }
-
-            foreach (var changedSpan in changedSpanCollection)
-            {
-                // is there any effect on the view?
-                if (!viewLines.IntersectsBufferSpan(changedSpan))
-                {
-                    continue;
-                }
-
-                var tagSpans = TagAggregator.GetTags(changedSpan);
-                foreach (var tagMappingSpan in tagSpans)
-                {
-                    // We don't want to draw line separators if they would intersect a collapsed outlining
-                    // region.  So we test if we can map the start of the line separator up to our visual 
-                    // snapshot. If we can't, then we just skip it.
-                    var point = tagMappingSpan.Span.Start.GetPoint(changedSpan.Snapshot, PositionAffinity.Predecessor);
-                    if (point == null)
-                    {
-                        continue;
-                    }
-
-                    var mappedPoint = TextView.BufferGraph.MapUpToSnapshot(
-                        point.Value, PointTrackingMode.Negative, PositionAffinity.Predecessor, TextView.VisualSnapshot);
-                    if (mappedPoint == null)
-                    {
-                        continue;
-                    }
-
-                    if (!TryMapToSingleSnapshotSpan(tagMappingSpan.Span, viewSnapshot, out var span))
-                    {
-                        continue;
-                    }
-
-                    if (!viewLines.IntersectsBufferSpan(span))
-                    {
-                        // span is outside of the view so we will not get geometry for it, but may 
-                        // spent a lot of time trying.
-                        continue;
-                    }
-
-                    // add the visual to the adornment layer.
-                    var geometry = viewLines.GetMarkerGeometry(span);
-                    if (geometry != null)
-                    {
-                        var tag = tagMappingSpan.Tag;
-                        var graphicsResult = tag.GetGraphics(TextView, geometry);
-                        AdornmentLayer.AddAdornment(
-                            behavior: AdornmentPositioningBehavior.TextRelative,
-                            visualSpan: span,
-                            tag: tag,
-                            adornment: graphicsResult.VisualElement,
-                            removedCallback: delegate { graphicsResult.Dispose(); });
-                    }
-                }
-            }
-        }
-
-=======
->>>>>>> a9dc9a12
         // Map the mapping span to the visual snapshot. note that as a result of projection
         // topology, originally single span may be mapped into several spans. Visual adornments do
         // not make much sense on disjoint spans. We will not decorate spans that could not make it
