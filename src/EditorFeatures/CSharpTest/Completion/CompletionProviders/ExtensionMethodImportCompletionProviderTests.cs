﻿// Licensed to the .NET Foundation under one or more agreements.
// The .NET Foundation licenses this file to you under the MIT license.
// See the LICENSE file in the project root for more information.

#nullable disable

using System;
using System.Collections.Generic;
using System.Linq;
using System.Threading.Tasks;
using Microsoft.CodeAnalysis.Completion;
using Microsoft.CodeAnalysis.CSharp;
using Microsoft.CodeAnalysis.CSharp.Completion.Providers;
using Microsoft.CodeAnalysis.Options;
using Microsoft.CodeAnalysis.Test.Utilities;
using Roslyn.Test.Utilities;
using Roslyn.Utilities;
using Xunit;

namespace Microsoft.CodeAnalysis.Editor.CSharp.UnitTests.Completion.CompletionProviders
{
    [UseExportProvider]
    public class ExtensionMethodImportCompletionProviderTests : AbstractCSharpCompletionProviderTests
    {
        private const string NonBreakingSpaceString = "\x00A0";

        private bool? ShowImportCompletionItemsOptionValue { get; set; } = true;

        // -1 would disable timebox, whereas 0 means always timeout.
        private int TimeoutInMilliseconds { get; set; } = -1;

        private bool IsExpandedCompletion { get; set; } = true;

        private bool HideAdvancedMembers { get; set; }

        protected override OptionSet WithChangedOptions(OptionSet options)
        {
            return options
                .WithChangedOption(CompletionOptions.ShowItemsFromUnimportedNamespaces, LanguageNames.CSharp, ShowImportCompletionItemsOptionValue)
                .WithChangedOption(CompletionServiceOptions.IsExpandedCompletion, IsExpandedCompletion)
                .WithChangedOption(CompletionOptions.HideAdvancedMembers, LanguageNames.CSharp, HideAdvancedMembers)
<<<<<<< HEAD
                .WithChangedOption(CompletionOptions.AutomaticallyAddParenthesisBySemicolon, LanguageNames.CSharp, true);
=======
                .WithChangedOption(CompletionServiceOptions.TimeoutInMillisecondsForExtensionMethodImportCompletion, TimeoutInMilliseconds);
>>>>>>> d613476f
        }

        protected override TestComposition GetComposition()
            => base.GetComposition().AddParts(typeof(TestExperimentationService));

        internal override Type GetCompletionProviderType()
            => typeof(ExtensionMethodImportCompletionProvider);

        public enum ReferenceType
        {
            None,
            Project,
            Metadata
        }

        private static IEnumerable<object[]> CombineWithReferenceTypeData(IEnumerable<List<object>> data)
        {
            foreach (var refKind in Enum.GetValues(typeof(ReferenceType)))
            {
                foreach (var d in data)
                {
                    d.Add(refKind);
                    yield return d.ToArray();
                }
            }
        }

        public static IEnumerable<object[]> ReferenceTypeData
            => (new[] { ReferenceType.None, ReferenceType.Project, ReferenceType.Metadata }).Select(refType => new[] { (object)refType });

        public static IEnumerable<object[]> AllTypeKindsWithReferenceTypeData
            => CombineWithReferenceTypeData((new[] { "class", "struct", "interface", "enum", "abstract class" }).Select(kind => new List<object>() { kind }));

        private static IEnumerable<List<object>> BuiltInTypes
        {
            get
            {
                var predefinedTypes = new List<string>() { "string", "String", "System.String" };
                var arraySuffixes = new[] { "", "[]", "[,]" };

                foreach (var type1 in predefinedTypes)
                {
                    foreach (var type2 in predefinedTypes)
                    {
                        foreach (var suffix in arraySuffixes)
                        {
                            yield return new List<object>() { type1 + suffix, type2 + suffix };
                        }
                    }
                }
            }
        }

        private static string GetMarkup(string current, string referenced, ReferenceType refType,
                                        string currentLanguage = LanguageNames.CSharp,
                                        string referencedLanguage = LanguageNames.CSharp)
            => refType switch
            {
                ReferenceType.None => CreateMarkupForSingleProject(current, referenced, currentLanguage),
                ReferenceType.Project => GetMarkupWithReference(current, referenced, currentLanguage, referencedLanguage, true),
                ReferenceType.Metadata => GetMarkupWithReference(current, referenced, currentLanguage, referencedLanguage, false),
                _ => null,
            };

        public static IEnumerable<object[]> BuiltInTypesWithReferenceTypeData
            => CombineWithReferenceTypeData(BuiltInTypes);

        [MemberData(nameof(BuiltInTypesWithReferenceTypeData))]
        [Theory, Trait(Traits.Feature, Traits.Features.Completion)]
        public async Task TestPredefinedType(string type1, string type2, ReferenceType refType)
        {
            var file1 = $@"
using System;

namespace Foo
{{
    public static class ExtensionClass
    {{
        public static bool ExtentionMethod(this {type1} x)
            => true;
    }}
}}";
            var file2 = $@"
using System;

namespace Baz
{{
    public class Bat
    {{
        public void M({type2} x)
        {{
            x.$$
        }}
    }}
}}";

            var markup = GetMarkup(file2, file1, refType);

            await VerifyImportItemExistsAsync(
                 markup,
                 "ExtentionMethod",
                 glyph: (int)Glyph.ExtensionMethodPublic,
                 inlineDescription: "Foo");
        }

        [MemberData(nameof(ReferenceTypeData))]
        [Theory, Trait(Traits.Feature, Traits.Features.Completion)]
        public async Task UsingAliasInDeclaration(ReferenceType refType)
        {
            var file1 = @"
using System;
using MyInt = System.Int32;

namespace Foo
{
    public static class ExtensionClass
    {
        public static bool ExtentionMethod(this MyInt x)
            => true;
    }
}";
            var file2 = @"
using System;

namespace Baz
{
    public class Bat
    {
        public void M(int x)
        {
            x.$$
        }
    }
}";
            var markup = GetMarkup(file2, file1, refType);

            await VerifyImportItemExistsAsync(
                 markup,
                 "ExtentionMethod",
                 glyph: (int)Glyph.ExtensionMethodPublic,
                 inlineDescription: "Foo");
        }

        [MemberData(nameof(ReferenceTypeData))]
        [Theory, Trait(Traits.Feature, Traits.Features.Completion)]
        public async Task UsingAliasInDeclaration_PrimitiveType(ReferenceType refType)
        {
            var file1 = @"
using System;
using MyInt = System.Int32;

namespace Foo
{
    public static class ExtensionClass
    {
        public static bool ExtentionMethod(this MyInt x)
            => true;
    }
}";
            var file2 = @"
using System;

namespace Baz
{
    public class Bat
    {
        public void M(int x)
        {
            x.$$
        }
    }
}";
            var markup = GetMarkup(file2, file1, refType);

            await VerifyImportItemExistsAsync(
                 markup,
                 "ExtentionMethod",
                 glyph: (int)Glyph.ExtensionMethodPublic,
                 inlineDescription: "Foo");
        }

        [MemberData(nameof(ReferenceTypeData))]
        [Theory, Trait(Traits.Feature, Traits.Features.Completion)]
        public async Task UsingAliasInDeclaration_RegularType(ReferenceType refType)
        {
            var file1 = @"
using System;
using MyAlias = System.Exception;

namespace Foo
{
    public static class ExtensionClass
    {
        public static bool ExtentionMethod(this MyAlias x)
            => true;
    }
}";
            var file2 = @"
using System;

namespace Baz
{
    public class Bat
    {
        public void M(Exception x)
        {
            x.$$
        }
    }
}";
            var markup = GetMarkup(file2, file1, refType);

            await VerifyImportItemExistsAsync(
                 markup,
                 "ExtentionMethod",
                 glyph: (int)Glyph.ExtensionMethodPublic,
                 inlineDescription: "Foo");
        }

        [MemberData(nameof(ReferenceTypeData))]
        [Theory, Trait(Traits.Feature, Traits.Features.Completion)]
        public async Task UsingAliasInDeclaration_GenericType(ReferenceType refType)
        {
            var file1 = @"
using System;
using MyAlias = System.Collections.Generic.List<int>;

namespace Foo
{
    public static class ExtensionClass
    {
        public static bool ExtentionMethod(this MyAlias x)
            => true;
    }
}";
            var file2 = @"
using System;

namespace Baz
{
    public class Bat
    {
        public void M(System.Collections.Generic.List<int> x)
        {
            x.$$
        }
    }
}";
            var markup = GetMarkup(file2, file1, refType);

            await VerifyImportItemExistsAsync(
                 markup,
                 "ExtentionMethod",
                 glyph: (int)Glyph.ExtensionMethodPublic,
                 inlineDescription: "Foo");
        }

        [MemberData(nameof(ReferenceTypeData))]
        [Theory, Trait(Traits.Feature, Traits.Features.Completion)]
        public async Task UsingAliasInDeclaration_RegularTypeWithSameSimpleName(ReferenceType refType)
        {
            var file1 = @"
using DataTime = System.Exception;

namespace Foo
{
    public static class ExtensionClass
    {
        public static bool ExtentionMethod(this System.DateTime x)
            => true;
    }
}";
            var file2 = @"
using System;

namespace Baz
{
    public class Bat
    {
        public void M(DateTime x)
        {
            x.$$
        }
    }
}";
            var markup = GetMarkup(file2, file1, refType);

            await VerifyImportItemExistsAsync(
                 markup,
                 "ExtentionMethod",
                 glyph: (int)Glyph.ExtensionMethodPublic,
                 inlineDescription: "Foo");
        }

        [MemberData(nameof(ReferenceTypeData))]
        [Theory, Trait(Traits.Feature, Traits.Features.Completion)]
        public async Task UsingAliasInDeclaration_Namespace(ReferenceType refType)
        {
            var file1 = @"
using System;
using GenericCollection = System.Collections.Generic;

namespace Foo
{
    public static class ExtensionClass
    {
        public static bool ExtentionMethod<T>(this GenericCollection.List<T> x)
            => true;
    }
}";
            var file2 = @"
using System;

namespace Baz
{
    public class Bat
    {
        public void M(System.Collections.Generic.List<int> x)
        {
            x.$$
        }
    }
}";
            var markup = GetMarkup(file2, file1, refType);

            await VerifyImportItemExistsAsync(
                 markup,
                 "ExtentionMethod",
                 displayTextSuffix: "<>",
                 glyph: (int)Glyph.ExtensionMethodPublic,
                 inlineDescription: "Foo");
        }

        [MemberData(nameof(ReferenceTypeData))]
        [Theory, Trait(Traits.Feature, Traits.Features.Completion)]
        public async Task UsingAliasInUsage(ReferenceType refType)
        {
            var file1 = @"
using System;

namespace Foo
{
    public static class ExtensionClass
    {
        public static bool ExtentionMethod(this int x)
            => true;
    }
}";
            var file2 = @"
using System;
using MyInt = System.Int32;

namespace Baz
{
    public class Bat
    {
        public void M(MyInt x)
        {
            x.$$
        }
    }
}";
            var markup = GetMarkup(file2, file1, refType);

            await VerifyImportItemExistsAsync(
                 markup,
                 "ExtentionMethod",
                 glyph: (int)Glyph.ExtensionMethodPublic,
                 inlineDescription: "Foo");
        }

        [MemberData(nameof(AllTypeKindsWithReferenceTypeData))]
        [Theory, Trait(Traits.Feature, Traits.Features.Completion)]
        public async Task RegularType(string typeKind, ReferenceType refType)
        {
            var file1 = $@"
using System;

public {typeKind} MyType {{ }}

namespace Foo
{{
    public static class ExtensionClass
    {{
        public static bool ExtentionMethod(this MyType t)
            => true;
    }}
}}";
            var file2 = @"
using System;

namespace Baz
{
    public class Bat
    {
        public void M(MyType x)
        {
            x.$$
        }
    }
}";
            var markup = GetMarkup(file2, file1, refType);
            await VerifyImportItemExistsAsync(
                 markup,
                 "ExtentionMethod",
                 glyph: (int)Glyph.ExtensionMethodPublic,
                 inlineDescription: "Foo");
        }

        [MemberData(nameof(AllTypeKindsWithReferenceTypeData))]
        [Theory, Trait(Traits.Feature, Traits.Features.Completion)]
        public async Task ObjectType(string typeKind, ReferenceType refType)
        {
            var file1 = $@"
using System;

public {typeKind} MyType {{ }}

namespace Foo
{{
    public static class ExtensionClass
    {{
        public static bool ExtentionMethod(this object t)
            => true;
    }}
}}";
            var file2 = @"
using System;

namespace Baz
{
    public class Bat
    {
        public void M(MyType x)
        {
            x.$$
        }
    }
}";
            var markup = GetMarkup(file2, file1, refType);
            await VerifyImportItemExistsAsync(
                 markup,
                 "ExtentionMethod",
                 glyph: (int)Glyph.ExtensionMethodPublic,
                 inlineDescription: "Foo");
        }

        public static IEnumerable<object[]> TupleWithRefTypeData => CombineWithReferenceTypeData(
            (new[]
            {
                "(int, int)",
                "(int, (int, int))",
                "(string a, string b)"
            }).Select(tuple => new List<object>() { tuple }));

        [MemberData(nameof(TupleWithRefTypeData))]
        [Theory, Trait(Traits.Feature, Traits.Features.Completion)]
        public async Task ValueTupleType(string tupleType, ReferenceType refType)
        {
            var file1 = $@"
using System;

namespace Foo
{{
    public static class ExtensionClass
    {{
        public static bool ExtentionMethod(this {tupleType} t)
            => true;
    }}
}}";
            var file2 = $@"
using System;

namespace Baz
{{
    public class Bat
    {{
        public void M({tupleType} x)
        {{
            x.$$
        }}
    }}
}}";
            var markup = GetMarkup(file2, file1, refType);
            await VerifyImportItemExistsAsync(
                 markup,
                 "ExtentionMethod",
                 glyph: (int)Glyph.ExtensionMethodPublic,
                 inlineDescription: "Foo");
        }

        public static IEnumerable<object[]> DerivableTypeKindsWithReferenceTypeData
            => CombineWithReferenceTypeData((new[] { "class", "interface", "abstract class" }).Select(kind => new List<object>() { kind }));

        [MemberData(nameof(DerivableTypeKindsWithReferenceTypeData))]
        [Theory, Trait(Traits.Feature, Traits.Features.Completion)]
        public async Task RegularTypeAsBase(string baseType, ReferenceType refType)
        {
            var file1 = $@"
using System;

public {baseType} MyBase {{ }}

public class MyType : MyBase {{ }}

namespace Foo
{{
    public static class ExtensionClass
    {{
        public static bool ExtentionMethod(this MyBase t)
            => true;
    }}
}}";
            var file2 = @"
using System;

namespace Baz
{
    public class Bat
    {
        public void M(MyType x)
        {
            x.$$
        }
    }
}";
            var markup = GetMarkup(file2, file1, refType);
            await VerifyImportItemExistsAsync(
                 markup,
                 "ExtentionMethod",
                 glyph: (int)Glyph.ExtensionMethodPublic,
                 inlineDescription: "Foo");
        }

        public static IEnumerable<object[]> BounedGenericTypeWithRefTypeData => CombineWithReferenceTypeData(
            (new[]
            {
                "IEnumerable<string>",
                "List<string>",
                "string[]"
            }).Select(tuple => new List<object>() { tuple }));

        [MemberData(nameof(BounedGenericTypeWithRefTypeData))]
        [Theory, Trait(Traits.Feature, Traits.Features.Completion)]
        public async Task BoundedGenericType(string type, ReferenceType refType)
        {
            var file1 = @"
using System;
using System.Collections.Generic;

namespace Foo
{
    public static class ExtensionClass
    {
        public static bool ExtentionMethod(this IEnumerable<string> t)
            => true;
    }
}";
            var file2 = $@"
using System;
using System.Collections.Generic;

namespace Baz
{{
    public class Bat
    {{
        public void M({type} x)
        {{
            x.$$
        }}
    }}
}}";
            var markup = GetMarkup(file2, file1, refType);
            await VerifyImportItemExistsAsync(
                 markup,
                 "ExtentionMethod",
                 glyph: (int)Glyph.ExtensionMethodPublic,
                 inlineDescription: "Foo");
        }
        public static IEnumerable<object[]> TypeParameterWithRefTypeData => CombineWithReferenceTypeData(
            (new[]
            {
                "IEnumerable<string>",
                "int",
                "Bat",
                "Bat"
            }).Select(tuple => new List<object>() { tuple }));

        [MemberData(nameof(TypeParameterWithRefTypeData))]
        [Theory, Trait(Traits.Feature, Traits.Features.Completion)]
        public async Task MatchingTypeParameter(string type, ReferenceType refType)
        {
            var file1 = @"
using System;

namespace Foo
{
    public static class ExtensionClass
    {
        public static bool ExtentionMethod<T>(this T t)
            => true;
    }
}";
            var file2 = $@"
using System;
using System.Collections.Generic;

namespace Baz
{{
    public interface Bar {{}}

    public class Bat
    {{
        public void M({type} x)
        {{
            x.$$
        }}
    }}
}}";
            var markup = GetMarkup(file2, file1, refType);
            await VerifyImportItemExistsAsync(
                 markup,
                 "ExtentionMethod",
                 displayTextSuffix: "<>",
                 glyph: (int)Glyph.ExtensionMethodPublic,
                 inlineDescription: "Foo");
        }

        [InlineData(ReferenceType.Project)]
        [InlineData(ReferenceType.Metadata)]
        [Theory, Trait(Traits.Feature, Traits.Features.Completion)]
        public async Task TestInternalExtensionMethods_NoIVT_InReference(ReferenceType refType)
        {
            var file1 = @"
using System;

namespace Foo
{
    internal static class ExtensionClass
    {
        public static bool ExtentionMethod(this int x)
            => true;
    }
}";
            var file2 = @"
using System;

namespace Baz
{
    public class Bat
    {
        public void M(int x)
        {
            x.$$
        }
    }
}";

            var markup = GetMarkup(file2, file1, refType);
            await VerifyImportItemIsAbsentAsync(
                 markup,
                 "ExtentionMethod",
                 inlineDescription: "Foo");
        }

        [Fact, Trait(Traits.Feature, Traits.Features.Completion)]
        public async Task TestInternalExtensionMethods_NoIVT_InSameProject()
        {
            var file1 = @"
using System;

namespace Foo
{
    internal static class ExtensionClass
    {
        internal static bool ExtentionMethod(this int x)
            => true;
    }
}";
            var file2 = @"
using System;

namespace Baz
{
    public class Bat
    {
        public void M(int x)
        {
            x.$$
        }
    }
}";

            var markup = GetMarkup(file2, file1, ReferenceType.None);
            await VerifyImportItemExistsAsync(
                 markup,
                 "ExtentionMethod",
                 glyph: (int)Glyph.ExtensionMethodInternal,     // This is based on declared accessibility
                 inlineDescription: "Foo");
        }

        // SymbolTreeInfo explicitly ignores non-public types from metadata(likely for perf reasons). So we don't need to test internals in PE reference
        [InlineData(ReferenceType.None)]
        [InlineData(ReferenceType.Project)]
        [Theory, Trait(Traits.Feature, Traits.Features.Completion)]
        public async Task TestInternalExtensionMethods_WithIVT(ReferenceType refType)
        {
            var file1 = @"
[assembly: System.Runtime.CompilerServices.InternalsVisibleTo(""Project1"")]

namespace Foo
{
    internal static class ExtensionClass
    {
        internal static bool ExtentionMethod(this int x)
            => true;
    }
}";
            var file2 = @"
namespace Baz
{
    public class Bat
    {
        public void M(int x)
        {
            x.$$
        }
    }
}";

            var markup = GetMarkup(file2, file1, refType);
            await VerifyImportItemExistsAsync(
                 markup,
                 "ExtentionMethod",
                 glyph: (int)Glyph.ExtensionMethodInternal,
                 inlineDescription: "Foo");
        }

        [MemberData(nameof(ReferenceTypeData))]
        [Theory, Trait(Traits.Feature, Traits.Features.Completion)]
        public async Task UserDefinedGenericType(ReferenceType refType)
        {
            var file1 = @"
using System;

public class MyGeneric<T>
{
}

namespace Foo
{
    public static class ExtensionClass
    {
        public static bool ExtentionMethod(this MyGeneric<int> x)
            => true;
    }
}";
            var file2 = @"
using System;

namespace Baz
{
    public class Bat
    {
        public void M(MyGeneric<int> x)
        {
            x.$$
        }
    }
}";
            var markup = GetMarkup(file2, file1, refType);

            await VerifyImportItemExistsAsync(
                 markup,
                 "ExtentionMethod",
                 glyph: (int)Glyph.ExtensionMethodPublic,
                 inlineDescription: "Foo");
        }

        [InlineData("(1 + 1)")]
        [InlineData("(new int())")]
        [Theory, Trait(Traits.Feature, Traits.Features.Completion)]
        public async Task MethodSymbolReceiver(string expression)
        {
            var file1 = @"
using System;

namespace Foo
{
    public static class ExtensionClass
    {
        public static bool ExtentionMethod(this int x)
            => true;
    }
}";
            var file2 = $@"
using System;

namespace Baz
{{
    public class Bat
    {{
        public void M()
        {{
            {expression}.$$
        }}
    }}
}}";
            var markup = GetMarkup(file2, file1, ReferenceType.None);

            await VerifyImportItemExistsAsync(
                 markup,
                 "ExtentionMethod",
                 glyph: (int)Glyph.ExtensionMethodPublic,
                 inlineDescription: "Foo");
        }

        public static IEnumerable<object[]> VBBuiltInTypes
        {
            get
            {
                var predefinedTypes = new List<(string vbType, string csType)>
                {
                    ( "Boolean", "bool" ),
                    ( "Byte", "byte" ),
                    ( "Char", "char" ),
                    ( "Date", "DateTime" ),
                    ( "Integer", "int" ),
                    ( "String", "string" ),
                    ( "Object", "object" ),
                    ( "Short", "short" ),

                };

                var arraySuffixes = new (string vbSuffix, string csSuffix)[] { ("", ""), ("()", "[]"), ("(,)", "[,]") };

                foreach (var type in predefinedTypes)
                {
                    foreach (var suffix in arraySuffixes)
                    {
                        yield return new object[] { type.vbType + suffix.vbSuffix, type.csType + suffix.csSuffix };
                    }
                }
            }
        }

        [MemberData(nameof(VBBuiltInTypes))]
        [Theory, Trait(Traits.Feature, Traits.Features.Completion)]
        public async Task ExtensionMethodDelcaredInVBSource(string vbType, string csType)
        {
            var file1 = $@"
Imports System
Imports System.Runtime.CompilerServices

Namespace NS
    Public Module Foo
        <Extension>
        public Function ExtentionMethod(x As {vbType}) As Boolean
            Return True
        End Function
    End Module
End Namespace";
            var file2 = $@"
using System;

namespace Baz
{{
    public class Bat
    {{
        public void M({csType} x)
        {{
            x.$$
        }}
    }}
}}";
            var markup = GetMarkup(file2, file1, ReferenceType.Project, currentLanguage: LanguageNames.CSharp, referencedLanguage: LanguageNames.VisualBasic);

            await VerifyImportItemExistsAsync(
                 markup,
                 "ExtentionMethod",
                 glyph: (int)Glyph.ExtensionMethodPublic,
                 inlineDescription: "NS");
        }

        [Fact, Trait(Traits.Feature, Traits.Features.Completion)]
        public async Task ExtensionMethodDelcaredInRootNamespaceVBSource()
        {
            var file1 = @"
Imports System
Imports System.Runtime.CompilerServices

Public Module Foo
    <Extension>
    public Function ExtentionMethod(x As Integer) As Boolean
        Return True
    End Function
End Module";
            var file2 = @"
using System;

namespace Baz
{
    public class Bat
    {
        public void M(int x)
        {
            x.$$
        }
    }
}";
            var markup = CreateMarkupForProjecWithVBProjectReference(file2, file1, sourceLanguage: LanguageNames.CSharp, rootNamespace: "Root");

            await VerifyImportItemExistsAsync(
                 markup,
                 "ExtentionMethod",
                 glyph: (int)Glyph.ExtensionMethodPublic,
                 inlineDescription: "Root");
        }

        [Fact, Trait(Traits.Feature, Traits.Features.Completion)]
        public async Task ExtensionMethodDelcaredInGlobalNamespaceVBSource()
        {
            var file1 = @"
Imports System
Imports System.Runtime.CompilerServices

Public Module Foo
    <Extension>
    public Function ExtentionMethod(x As Integer) As Boolean
        Return True
    End Function
End Module";
            var file2 = @"
using System;

namespace Baz
{
    public class Bat
    {
        public void M(int x)
        {
            x.$$
        }
    }
}";
            var markup = CreateMarkupForProjecWithVBProjectReference(file2, file1, sourceLanguage: LanguageNames.CSharp);

            await VerifyImportItemIsAbsentAsync(
                 markup,
                 "ExtentionMethod",
                 inlineDescription: "");
        }

        [Fact, Trait(Traits.Feature, Traits.Features.Completion)]
        public async Task TestTriggerLocation()
        {
            var file1 = @"
using System;

namespace Foo
{
    internal static class ExtensionClass
    {
        internal static bool ExtentionMethod(this int x)
            => true;
    }
}";
            var file2 = @"
using System;

namespace Baz
{
    public class Bat
    {
        public void M(int x)
        {
            x.$$
            var z = 10;
        }
    }
}";

            var markup = GetMarkup(file2, file1, ReferenceType.None);
            await VerifyImportItemExistsAsync(
                 markup,
                 "ExtentionMethod",
                 glyph: (int)Glyph.ExtensionMethodInternal,     // This is based on declared accessibility
                 inlineDescription: "Foo");
        }

        [InlineData("int", "Int32Method", "Foo")]
        [InlineData("string", "StringMethod", "Bar")]
        [Theory, Trait(Traits.Feature, Traits.Features.Completion)]
        public async Task TestIdenticalAliases(string type, string expectedMethodname, string expectedNamespace)
        {
            var file1 = @"
using X = System.String;

namespace Foo
{
    using X = System.Int32;

    internal static class ExtensionClass
    {
        internal static bool Int32Method(this X x)
            => true;
    }
}

namespace Bar
{
    internal static class ExtensionClass
    {
        internal static bool StringMethod(this X x)
            => true;
    }
}
";
            var file2 = $@"
using System;

namespace Baz
{{
    public class Bat
    {{
        public void M({type} x)
        {{
            x.$$
        }}
    }}
}}";

            var markup = GetMarkup(file2, file1, ReferenceType.None);
            await VerifyImportItemExistsAsync(
                 markup,
                 expectedMethodname,
                 glyph: (int)Glyph.ExtensionMethodInternal,
                 inlineDescription: expectedNamespace);
        }

        [InlineData("int")]
        [InlineData("Exception")]
        [Theory, Trait(Traits.Feature, Traits.Features.Completion)]
        public async Task TestIdenticalMethodName(string type)
        {
            var file1 = @"
using System;

namespace Foo
{
    public static class ExtensionClass
    {
        public static bool ExtMethod(this int x)
            => true;

        public static bool ExtMethod(this Exception x)
            => true;
    }
}
";
            var file2 = $@"
using System;

namespace Baz
{{
    public class Bat
    {{
        public void M({type} x)
        {{
            x.$$
        }}
    }}
}}";

            var markup = GetMarkup(file2, file1, ReferenceType.None);
            await VerifyImportItemExistsAsync(
                 markup,
                 "ExtMethod",
                 glyph: (int)Glyph.ExtensionMethodPublic,
                 inlineDescription: "Foo");
        }

        [Fact, Trait(Traits.Feature, Traits.Features.Completion)]
        public async Task DoNotTriggerOnType()
        {
            var file1 = @"
using System;

namespace Foo
{
    public static class ExtensionClass
    {
        public static bool ExtMethod(this string x)
            => true;
    }
}";
            var file2 = @"
using System;

namespace Baz
{
    public class Bat
    {
        public void M()
        {
            string.$$
        }
    }
}";
            var markup = GetMarkup(file2, file1, ReferenceType.None);
            await VerifyImportItemIsAbsentAsync(
                 markup,
                 "ExtMethod",
                 inlineDescription: "Foo");
        }

        [WorkItem(42325, "https://github.com/dotnet/roslyn/issues/42325")]
        [Fact, Trait(Traits.Feature, Traits.Features.Completion)]
        public async Task TestExtensionMethodInPartialClass()
        {
            var file1 = @"
using System;

namespace Foo
{
    public static partial class ExtensionClass
    {
        public static bool ExtentionMethod1(this string x)
            => true;
    }
}";
            var currentFile = @"
using System;

namespace Foo
{
    public static partial class ExtensionClass
    {
        public static bool ExtentionMethod2(this string x)
            => true;
    }
}

namespace Baz
{
    public class Bat
    {
        public void M(string x)
        {
            x.$$
        }
    }
}";

            var markup = CreateMarkupForSingleProject(currentFile, file1, LanguageNames.CSharp);

            await VerifyImportItemExistsAsync(
                 markup,
                 "ExtentionMethod1",
                 glyph: (int)Glyph.ExtensionMethodPublic,
                 inlineDescription: "Foo");

            await VerifyImportItemExistsAsync(
                 markup,
                 "ExtentionMethod2",
                 glyph: (int)Glyph.ExtensionMethodPublic,
                 inlineDescription: "Foo");
        }

        [InlineData(ReferenceType.Project, "public")]
        [InlineData(ReferenceType.Project, "internal")]
        [InlineData(ReferenceType.Metadata, "public")]  // We don't support internal extension method from non-source references.
        [Theory, Trait(Traits.Feature, Traits.Features.Completion)]
        [WorkItem(42325, "https://github.com/dotnet/roslyn/issues/42325")]
        public async Task TestExtensionMethodsInConflictingTypes(ReferenceType refType, string accessibility)
        {
            var refDoc = $@"
[assembly: System.Runtime.CompilerServices.InternalsVisibleTo(""Project1"")]

namespace Foo
{{
    {accessibility} static class ExtensionClass
    {{
        public static bool ExtentionMethod1(this int x)
            => true;
    }}
}}";
            var srcDoc = @"
using System;

namespace Foo
{
    internal static class ExtensionClass
    {
        public static bool ExtentionMethod2(this int x)
            => true;
    }
}

namespace Baz
{
    public class Bat
    {
        public void M(int x)
        {
            x.$$
        }
    }
}";

            var markup = refType switch
            {
                ReferenceType.Project => CreateMarkupForProjectWithProjectReference(srcDoc, refDoc, LanguageNames.CSharp, LanguageNames.CSharp),
                ReferenceType.Metadata => CreateMarkupForProjectWithMetadataReference(srcDoc, refDoc, LanguageNames.CSharp, LanguageNames.CSharp),
                _ => null,
            };

            await VerifyImportItemExistsAsync(
                 markup,
                 "ExtentionMethod1",
                 glyph: (int)Glyph.ExtensionMethodPublic,
                 inlineDescription: "Foo");

            await VerifyImportItemExistsAsync(
                 markup,
                 "ExtentionMethod2",
                 glyph: (int)Glyph.ExtensionMethodPublic,
                 inlineDescription: "Foo");
        }

        [Fact, Trait(Traits.Feature, Traits.Features.Completion)]
        [WorkItem(42325, "https://github.com/dotnet/roslyn/issues/42325")]
        public async Task TestExtensionMethodsInConflictingTypesFromReferencedProjects()
        {
            var refDoc1 = @"
[assembly: System.Runtime.CompilerServices.InternalsVisibleTo(""Project1"")]

namespace Foo
{
    internal static class ExtensionClass
    {
        public static bool ExtentionMethod1(this int x)
            => true;
    }
}";
            var refDoc2 = @"
[assembly: System.Runtime.CompilerServices.InternalsVisibleTo(""Project1"")]

namespace Foo
{
    internal static class ExtensionClass
    {
        public static bool ExtentionMethod2(this int x)
            => true;
    }
}";
            var srcDoc = @"
using System;

namespace Baz
{
    public class Bat
    {
        public void M(int x)
        {
            x.$$
        }
    }
}";

            var markup = CreateMarkupForProjectWithMultupleProjectReferences(srcDoc, LanguageNames.CSharp, LanguageNames.CSharp, new[] { refDoc1, refDoc2 });

            await VerifyImportItemExistsAsync(
                 markup,
                 "ExtentionMethod1",
                 glyph: (int)Glyph.ExtensionMethodPublic,
                 inlineDescription: "Foo");

            await VerifyImportItemExistsAsync(
                 markup,
                 "ExtentionMethod2",
                 glyph: (int)Glyph.ExtensionMethodPublic,
                 inlineDescription: "Foo");
        }

        [InlineData("", "", false)]
        [InlineData("", "public", true)]
        [InlineData("public", "", false)]
        [Theory, Trait(Traits.Feature, Traits.Features.Completion)]
        public async Task TestCSharpDefaultAccessibility(string containerAccessibility, string methodAccessibility, bool isAvailable)
        {
            var file1 = $@"
using System;

[assembly: System.Runtime.CompilerServices.InternalsVisibleTo(""Project1"")]

namespace Foo
{{
    {containerAccessibility} static class ExtensionClass
    {{
        {methodAccessibility} static bool ExtentionMethod(this int x)
            => true;
    }}
}}";
            var file2 = $@"
using System;

namespace Baz
{{
    public class Bat
    {{
        public void M(int x)
        {{
            x.$$
        }}
    }}
}}";

            var markup = GetMarkupWithReference(file2, file1, LanguageNames.CSharp, LanguageNames.CSharp, isProjectReference: true);

            if (isAvailable)
            {
                await VerifyImportItemExistsAsync(
                     markup,
                     "ExtentionMethod",
                     glyph: (int)Glyph.ExtensionMethodPublic,
                     inlineDescription: "Foo");
            }
            else
            {
                await VerifyImportItemIsAbsentAsync(
                     markup,
                     "ExtentionMethod",
                     inlineDescription: "Foo");
            }
        }

        [InlineData(ReferenceType.Project, "[]", "ExtentionMethod2")]
        [InlineData(ReferenceType.Project, "[][]", "ExtentionMethod3")]
        [InlineData(ReferenceType.Project, "[,]", "ExtentionMethod4")]
        [InlineData(ReferenceType.Project, "[][,]", "ExtentionMethod5")]
        [InlineData(ReferenceType.Metadata, "[]", "ExtentionMethod2")]
        [InlineData(ReferenceType.Metadata, "[][]", "ExtentionMethod3")]
        [InlineData(ReferenceType.Metadata, "[,]", "ExtentionMethod4")]
        [InlineData(ReferenceType.Metadata, "[][,]", "ExtentionMethod5")]
        [Theory, Trait(Traits.Feature, Traits.Features.Completion)]
        public async Task TestExtensionMethodsForSimpleArrayType(ReferenceType refType, string rank, string expectedName)
        {
            var refDoc = $@"
[assembly: System.Runtime.CompilerServices.InternalsVisibleTo(""Project1"")]

namespace Foo
{{
    public static class ExtensionClass
    {{
        public static bool ExtentionMethod1(this int x)
            => true;

        public static bool ExtentionMethod2(this int[] x)
            => true;

        public static bool ExtentionMethod3(this int[][] x)
            => true;

        public static bool ExtentionMethod4(this int[,] x)
            => true;

        public static bool ExtentionMethod5(this int[][,] x)
            => true;
    }}
}}";
            var srcDoc = $@"
namespace Baz
{{
    public class Bat
    {{
        public void M(int{rank} x)
        {{
            x.$$
        }}
    }}
}}";

            var markup = refType switch
            {
                ReferenceType.Project => CreateMarkupForProjectWithProjectReference(srcDoc, refDoc, LanguageNames.CSharp, LanguageNames.CSharp),
                ReferenceType.Metadata => CreateMarkupForProjectWithMetadataReference(srcDoc, refDoc, LanguageNames.CSharp, LanguageNames.CSharp),
                _ => null,
            };

            await VerifyImportItemExistsAsync(
                 markup,
                 expectedName,
                 glyph: (int)Glyph.ExtensionMethodPublic,
                 inlineDescription: "Foo");
        }

        [InlineData(ReferenceType.Project, "[]", "ExtentionMethod2")]
        [InlineData(ReferenceType.Project, "[][]", "ExtentionMethod3")]
        [InlineData(ReferenceType.Project, "[,]", "ExtentionMethod4")]
        [InlineData(ReferenceType.Project, "[][,]", "ExtentionMethod5")]
        [InlineData(ReferenceType.Metadata, "[]", "ExtentionMethod2")]
        [InlineData(ReferenceType.Metadata, "[][]", "ExtentionMethod3")]
        [InlineData(ReferenceType.Metadata, "[,]", "ExtentionMethod4")]
        [InlineData(ReferenceType.Metadata, "[][,]", "ExtentionMethod5")]
        [Theory, Trait(Traits.Feature, Traits.Features.Completion)]
        public async Task TestExtensionMethodsForGenericArrayType(ReferenceType refType, string rank, string expectedName)
        {
            var refDoc = $@"
[assembly: System.Runtime.CompilerServices.InternalsVisibleTo(""Project1"")]

namespace Foo
{{
    public static class ExtensionClass
    {{
        public static bool ExtentionMethod1<T>(this T x)
            => true;

        public static bool ExtentionMethod2<T>(this T[] x)
            => true;

        public static bool ExtentionMethod3<T>(this T[][] x)
            => true;

        public static bool ExtentionMethod4<T>(this T[,] x)
            => true;

        public static bool ExtentionMethod5<T>(this T[][,] x)
            => true;
    }}
}}";
            var srcDoc = $@"
namespace Baz
{{
    public class Bat
    {{
        public void M(int{rank} x)
        {{
            x.$$
        }}
    }}
}}";

            var markup = refType switch
            {
                ReferenceType.Project => CreateMarkupForProjectWithProjectReference(srcDoc, refDoc, LanguageNames.CSharp, LanguageNames.CSharp),
                ReferenceType.Metadata => CreateMarkupForProjectWithMetadataReference(srcDoc, refDoc, LanguageNames.CSharp, LanguageNames.CSharp),
                _ => null,
            };

            await VerifyImportItemExistsAsync(
                 markup,
                 expectedName,
                 displayTextSuffix: "<>",
                 glyph: (int)Glyph.ExtensionMethodPublic,
                 inlineDescription: "Foo");
        }

        [InlineData(ReferenceType.Project)]
        [InlineData(ReferenceType.Metadata)]
        [Theory, Trait(Traits.Feature, Traits.Features.Completion)]
        public async Task TestGenericReceiverTypeWithConstraint(ReferenceType refType)
        {
            var refDoc = @"
using System;

namespace NS1
{
    public class C1 {}
}

namespace NS2
{
    public static class Extensions
    {
        public static bool ExtentionMethod(this NS1.C1 c) => false;
    }
}";
            var srcDoc = @"
namespace NS1
{
    public class C2
    {
        public void M<T>(T x) where T : C1
        {
            x.$$
        }
    }
}";

            var markup = refType switch
            {
                ReferenceType.Project => CreateMarkupForProjectWithProjectReference(srcDoc, refDoc, LanguageNames.CSharp, LanguageNames.CSharp),
                ReferenceType.Metadata => CreateMarkupForProjectWithMetadataReference(srcDoc, refDoc, LanguageNames.CSharp, LanguageNames.CSharp),
                _ => null,
            };

            await VerifyImportItemExistsAsync(
                markup,
                "ExtentionMethod",
                glyph: (int)Glyph.ExtensionMethodPublic,
                inlineDescription: "NS2");
        }

        [InlineData(ReferenceType.Project, "(int,int)")]
        [InlineData(ReferenceType.Project, "(int,int,int,int,int,int,int,int,int,int)")]    // more than 8 tuple elements
        [InlineData(ReferenceType.Metadata, "(int,int)")]
        [InlineData(ReferenceType.Metadata, "(int,int,int,int,int,int,int,int,int,int)")]   // more than 8 tuple elements
        [Theory, Trait(Traits.Feature, Traits.Features.Completion)]
        public async Task TestTupleArray(ReferenceType refType, string tupleType)
        {
            var refDoc = $@"
using System;

namespace NS2
{{
    public static class Extensions
    {{
        public static bool ExtentionMethod(this {tupleType}[] x) => false;
    }}
}}";
            var srcDoc = $@"
namespace NS1
{{
    public class C
    {{
        public void M({tupleType}[] x)
        {{
            x.$$
        }}
    }}
}}";

            var markup = refType switch
            {
                ReferenceType.Project => CreateMarkupForProjectWithProjectReference(srcDoc, refDoc, LanguageNames.CSharp, LanguageNames.CSharp),
                ReferenceType.Metadata => CreateMarkupForProjectWithMetadataReference(srcDoc, refDoc, LanguageNames.CSharp, LanguageNames.CSharp),
                _ => null,
            };

            await VerifyImportItemExistsAsync(
                markup,
                "ExtentionMethod",
                glyph: (int)Glyph.ExtensionMethodPublic,
                inlineDescription: "NS2");
        }

        [InlineData(ReferenceType.Project, "(int[],int[])")]
        [InlineData(ReferenceType.Project, "(int[],int[],int[],int[],int[],int[],int[],int[],int[],int[])")] // more than 8 tuple elements
        [InlineData(ReferenceType.Metadata, "(int[],int[])")]
        [InlineData(ReferenceType.Metadata, "(int[],int[],int[],int[],int[],int[],int[],int[],int[],int[])")] // more than 8 tuple elements
        [Theory, Trait(Traits.Feature, Traits.Features.Completion)]
        public async Task TestArrayTuple(ReferenceType refType, string tupleType)
        {
            var refDoc = $@"
using System;

namespace NS2
{{
    public static class Extensions
    {{
        public static bool ExtentionMethod(this {tupleType} x) => false;
    }}
}}";
            var srcDoc = $@"
namespace NS1
{{
    public class C
    {{
        public void M({tupleType} x)
        {{
            x.$$
        }}
    }}
}}";

            var markup = refType switch
            {
                ReferenceType.Project => CreateMarkupForProjectWithProjectReference(srcDoc, refDoc, LanguageNames.CSharp, LanguageNames.CSharp),
                ReferenceType.Metadata => CreateMarkupForProjectWithMetadataReference(srcDoc, refDoc, LanguageNames.CSharp, LanguageNames.CSharp),
                _ => null,
            };

            await VerifyImportItemExistsAsync(
                markup,
                "ExtentionMethod",
                glyph: (int)Glyph.ExtensionMethodPublic,
                inlineDescription: "NS2");
        }

        [InlineData(ReferenceType.Project)]
        [InlineData(ReferenceType.Metadata)]
        [Theory, Trait(Traits.Feature, Traits.Features.Completion)]
        public async Task TestDescriptionOfGenericReceiverType(ReferenceType refType)
        {
            var refDoc = @"
using System;

namespace NS2
{
    public static class Extensions
    {
        public static bool ExtentionMethod<T>(this T t) => false;
    }
}";
            var srcDoc = @"
namespace NS1
{
    public class C
    {
        public void M(int x)
        {
            x.$$
        }
    }
}";

            var markup = refType switch
            {
                ReferenceType.Project => CreateMarkupForProjectWithProjectReference(srcDoc, refDoc, LanguageNames.CSharp, LanguageNames.CSharp),
                ReferenceType.Metadata => CreateMarkupForProjectWithMetadataReference(srcDoc, refDoc, LanguageNames.CSharp, LanguageNames.CSharp),
                _ => null,
            };

            await VerifyImportItemExistsAsync(
                markup,
                "ExtentionMethod",
                displayTextSuffix: "<>",
                glyph: (int)Glyph.ExtensionMethodPublic,
                inlineDescription: "NS2",
                expectedDescriptionOrNull: $"({CSharpFeaturesResources.extension}) bool int.ExtentionMethod<int>()");
        }

        [InlineData(ReferenceType.Project)]
        [InlineData(ReferenceType.Metadata)]
        [Theory, Trait(Traits.Feature, Traits.Features.Completion)]
        public async Task TestDescriptionOfOverloads(ReferenceType refType)
        {
            var refDoc = @"
using System;

namespace NS2
{
    public static class Extensions
    {
        public static bool ExtentionMethod(this int t) => false;
        public static bool ExtentionMethod(this int t, int a) => false;
        public static bool ExtentionMethod(this int t, int a, int b) => false;
        public static bool ExtentionMethod<T>(this int t, T a) => false;
        public static bool ExtentionMethod<T>(this int t, T a, T b) => false;
        public static bool ExtentionMethod<T1, T2>(this int t, T1 a, T2 b) => false;
    }
}";
            var srcDoc = @"
namespace NS1
{
    public class C
    {
        public void M(int x)
        {
            x.$$
        }
    }
}";

            var markup = refType switch
            {
                ReferenceType.Project => CreateMarkupForProjectWithProjectReference(srcDoc, refDoc, LanguageNames.CSharp, LanguageNames.CSharp),
                ReferenceType.Metadata => CreateMarkupForProjectWithMetadataReference(srcDoc, refDoc, LanguageNames.CSharp, LanguageNames.CSharp),
                _ => null,
            };

            await VerifyImportItemExistsAsync(
                markup,
                "ExtentionMethod",
                glyph: (int)Glyph.ExtensionMethodPublic,
                inlineDescription: "NS2",
                expectedDescriptionOrNull: $"({CSharpFeaturesResources.extension}) bool int.ExtentionMethod() (+{NonBreakingSpaceString}2{NonBreakingSpaceString}{FeaturesResources.overloads_})");

            await VerifyImportItemExistsAsync(
                markup,
                "ExtentionMethod",
                displayTextSuffix: "<>",
                glyph: (int)Glyph.ExtensionMethodPublic,
                inlineDescription: "NS2",
                expectedDescriptionOrNull: $"({CSharpFeaturesResources.extension}) bool int.ExtentionMethod<T>(T a) (+{NonBreakingSpaceString}2{NonBreakingSpaceString}{FeaturesResources.generic_overloads})");
        }

        [InlineData(ReferenceType.Project)]
        [InlineData(ReferenceType.Metadata)]
        [Theory, Trait(Traits.Feature, Traits.Features.Completion)]
        [WorkItem(47551, "https://github.com/dotnet/roslyn/issues/47551")]
        public async Task TestBrowsableAlways(ReferenceType refType)
        {
            var srcDoc = @"
class Program
{
    void M()
    {
        new Goo().$$
    }
}";

            var refDoc = @"
public class Goo
{
}

namespace Foo
{
    public static class GooExtensions
    {
        [System.ComponentModel.EditorBrowsableAttribute(System.ComponentModel.EditorBrowsableState.Always)]
        public static void Bar(this Goo goo, int x)
        {
        }
    }
}";

            var markup = refType switch
            {
                ReferenceType.Project => CreateMarkupForProjectWithProjectReference(srcDoc, refDoc, LanguageNames.CSharp, LanguageNames.CSharp),
                ReferenceType.Metadata => CreateMarkupForProjectWithMetadataReference(srcDoc, refDoc, LanguageNames.CSharp, LanguageNames.CSharp),
                _ => null,
            };

            await VerifyImportItemExistsAsync(
                    markup,
                    "Bar",
                    glyph: (int)Glyph.ExtensionMethodPublic,
                    inlineDescription: "Foo");
        }

        [InlineData(ReferenceType.Project)]
        [InlineData(ReferenceType.Metadata)]
        [Theory, Trait(Traits.Feature, Traits.Features.Completion)]
        [WorkItem(47551, "https://github.com/dotnet/roslyn/issues/47551")]
        public async Task TestBrowsableNever(ReferenceType refType)
        {
            var srcDoc = @"
class Program
{
    void M()
    {
        new Goo().$$
    }
}";

            var refDoc = @"
public class Goo
{
}

namespace Foo
{
    public static class GooExtensions
    {
        [System.ComponentModel.EditorBrowsableAttribute(System.ComponentModel.EditorBrowsableState.Never)]
        public static void Bar(this Goo goo, int x)
        {
        }
    }
}";

            var (markup, shouldContainItem) = refType switch
            {
                ReferenceType.Project => (CreateMarkupForProjectWithProjectReference(srcDoc, refDoc, LanguageNames.CSharp, LanguageNames.CSharp), true),
                ReferenceType.Metadata => (CreateMarkupForProjectWithMetadataReference(srcDoc, refDoc, LanguageNames.CSharp, LanguageNames.CSharp), false),
                _ => throw ExceptionUtilities.Unreachable,
            };

            if (shouldContainItem)
            {
                await VerifyImportItemExistsAsync(
                        markup,
                        "Bar",
                        glyph: (int)Glyph.ExtensionMethodPublic,
                        inlineDescription: "Foo");
            }
            else
            {
                await VerifyImportItemIsAbsentAsync(
                        markup,
                        "Bar",
                        inlineDescription: "Foo");
            }
        }

        [InlineData(ReferenceType.Project, true)]
        [InlineData(ReferenceType.Project, false)]
        [InlineData(ReferenceType.Metadata, true)]
        [InlineData(ReferenceType.Metadata, false)]
        [Theory, Trait(Traits.Feature, Traits.Features.Completion)]
        [WorkItem(47551, "https://github.com/dotnet/roslyn/issues/47551")]
        public async Task TestBrowsableAdvanced(ReferenceType refType, bool hideAdvanced)
        {
            HideAdvancedMembers = hideAdvanced;

            var srcDoc = @"
class Program
{
    void M()
    {
        new Goo().$$
    }
}";

            var refDoc = @"
public class Goo
{
}

namespace Foo
{
    public static class GooExtensions
    {
        [System.ComponentModel.EditorBrowsableAttribute(System.ComponentModel.EditorBrowsableState.Advanced)]
        public static void Bar(this Goo goo, int x)
        {
        }
    }
}";

            var (markup, shouldContainItem) = (refType, hideAdvanced) switch
            {
                (ReferenceType.Project, _) => (CreateMarkupForProjectWithProjectReference(srcDoc, refDoc, LanguageNames.CSharp, LanguageNames.CSharp), true),
                (ReferenceType.Metadata, true) => (CreateMarkupForProjectWithMetadataReference(srcDoc, refDoc, LanguageNames.CSharp, LanguageNames.CSharp), false),
                (ReferenceType.Metadata, false) => (CreateMarkupForProjectWithMetadataReference(srcDoc, refDoc, LanguageNames.CSharp, LanguageNames.CSharp), true),
                _ => throw ExceptionUtilities.Unreachable,
            };

            if (shouldContainItem)
            {
                await VerifyImportItemExistsAsync(
                        markup,
                        "Bar",
                        glyph: (int)Glyph.ExtensionMethodPublic,
                        inlineDescription: "Foo");
            }
            else
            {
                await VerifyImportItemIsAbsentAsync(
                        markup,
                        "Bar",
                        inlineDescription: "Foo");
            }
        }

<<<<<<< HEAD
        [WpfFact]
        public async Task TestCommitWithSemicolonForParemeterlessMethod()
        {
            var markup = @"
public class C
{
}
namespace AA
{
    public static class Ext
    {
        public static int ToInt(this C c)
            => 1;
    }
}

namespace BB
{
    public class B
    {
        public void M()
        {
            var c = new C();
            c.$$
        }
    }
}";

            var expected = @"
using AA;

public class C
{
}
namespace AA
{
    public static class Ext
    {
        public static int ToInt(this C c)
            => 1;
    }
}

namespace BB
{
    public class B
    {
        public void M()
        {
            var c = new C();
            c.ToInt();$$
        }
    }
}";
            await VerifyCustomCommitProviderAsync(markup, "ToInt", expected, commitChar: ';', sourceCodeKind: SourceCodeKind.Regular);
        }

        [WpfFact]
        public async Task TestCommitWithSemicolonForCommonMethod()
        {
            var markup = @"
public class C
{
}
namespace AA
{
    public static class Ext
    {
        public static int ToInt(this C c, int i)
            => i;
    }
}

namespace BB
{
    public class B
    {
        public void M()
        {
            var c = new C();
            c.$$
        }
    }
}";

            var expected = @"
using AA;

public class C
{
}
namespace AA
{
    public static class Ext
    {
        public static int ToInt(this C c, int i)
            => i;
    }
}

namespace BB
{
    public class B
    {
        public void M()
        {
            var c = new C();
            c.ToInt($$);
        }
    }
}";
            await VerifyCustomCommitProviderAsync(markup, "ToInt", expected, commitChar: ';', sourceCodeKind: SourceCodeKind.Regular);
=======
        [Fact, Trait(Traits.Feature, Traits.Features.Completion)]
        public async Task TestTimeBox()
        {
            var file1 = @"
using System;

namespace Foo
{
    public static class ExtensionClass
    {
        public static bool ExtentionMethod(this int x)
            => true;
    }
}";
            var file2 = @"
using System;

namespace Baz
{
    public class Bat
    {
        public void M(int x)
        {
            x.$$
        }
    }
}";

            IsExpandedCompletion = false;
            TimeoutInMilliseconds = 0; //timeout immediately
            var markup = GetMarkup(file2, file1, ReferenceType.None);

            await VerifyImportItemIsAbsentAsync(
                 markup,
                 "ExtentionMethod",
                 inlineDescription: "Foo");
>>>>>>> d613476f
        }

        private Task VerifyImportItemExistsAsync(string markup, string expectedItem, int glyph, string inlineDescription, string displayTextSuffix = null, string expectedDescriptionOrNull = null)
            => VerifyItemExistsAsync(markup, expectedItem, displayTextSuffix: displayTextSuffix, glyph: glyph, inlineDescription: inlineDescription, expectedDescriptionOrNull: expectedDescriptionOrNull);

        private Task VerifyImportItemIsAbsentAsync(string markup, string expectedItem, string inlineDescription, string displayTextSuffix = null)
            => VerifyItemIsAbsentAsync(markup, expectedItem, displayTextSuffix: displayTextSuffix, inlineDescription: inlineDescription);
    }
}<|MERGE_RESOLUTION|>--- conflicted
+++ resolved
@@ -33,17 +33,15 @@
 
         private bool HideAdvancedMembers { get; set; }
 
+        private bool AutomaticallyAddParenthesisBySemicolon { get; set; } = true;
+
         protected override OptionSet WithChangedOptions(OptionSet options)
         {
-            return options
-                .WithChangedOption(CompletionOptions.ShowItemsFromUnimportedNamespaces, LanguageNames.CSharp, ShowImportCompletionItemsOptionValue)
-                .WithChangedOption(CompletionServiceOptions.IsExpandedCompletion, IsExpandedCompletion)
-                .WithChangedOption(CompletionOptions.HideAdvancedMembers, LanguageNames.CSharp, HideAdvancedMembers)
-<<<<<<< HEAD
-                .WithChangedOption(CompletionOptions.AutomaticallyAddParenthesisBySemicolon, LanguageNames.CSharp, true);
-=======
-                .WithChangedOption(CompletionServiceOptions.TimeoutInMillisecondsForExtensionMethodImportCompletion, TimeoutInMilliseconds);
->>>>>>> d613476f
+            return options.WithChangedOption(CompletionOptions.ShowItemsFromUnimportedNamespaces, LanguageNames.CSharp, ShowImportCompletionItemsOptionValue)
+                    .WithChangedOption(CompletionServiceOptions.IsExpandedCompletion, IsExpandedCompletion)
+                    .WithChangedOption(CompletionOptions.HideAdvancedMembers, LanguageNames.CSharp, HideAdvancedMembers)
+                    .WithChangedOption(CompletionServiceOptions.TimeoutInMillisecondsForExtensionMethodImportCompletion, TimeoutInMilliseconds)
+                    .WithChangedOption(CompletionOptions.AutomaticallyAddParenthesisBySemicolon, LanguageNames.CSharp, AutomaticallyAddParenthesisBySemicolon);
         }
 
         protected override TestComposition GetComposition()
@@ -1892,7 +1890,6 @@
             }
         }
 
-<<<<<<< HEAD
         [WpfFact]
         public async Task TestCommitWithSemicolonForParemeterlessMethod()
         {
@@ -2005,7 +2002,8 @@
     }
 }";
             await VerifyCustomCommitProviderAsync(markup, "ToInt", expected, commitChar: ';', sourceCodeKind: SourceCodeKind.Regular);
-=======
+        }
+
         [Fact, Trait(Traits.Feature, Traits.Features.Completion)]
         public async Task TestTimeBox()
         {
@@ -2042,7 +2040,6 @@
                  markup,
                  "ExtentionMethod",
                  inlineDescription: "Foo");
->>>>>>> d613476f
         }
 
         private Task VerifyImportItemExistsAsync(string markup, string expectedItem, int glyph, string inlineDescription, string displayTextSuffix = null, string expectedDescriptionOrNull = null)
