﻿// Licensed to the .NET Foundation under one or more agreements.
// The .NET Foundation licenses this file to you under the MIT license.
// See the LICENSE file in the project root for more information.

#nullable disable

using System.Linq;
using Microsoft.CodeAnalysis.Editor.CSharp.CompleteStatement;
using Microsoft.CodeAnalysis.Editor.Shared.Options;
using Microsoft.CodeAnalysis.Editor.UnitTests.CompleteStatement;
using Microsoft.CodeAnalysis.Editor.UnitTests.Workspaces;
using Microsoft.CodeAnalysis.Options;
using Microsoft.CodeAnalysis.Test.Utilities;
using Microsoft.VisualStudio.Commanding;
using Roslyn.Test.Utilities;
using Xunit;

namespace Microsoft.CodeAnalysis.Editor.CSharp.UnitTests.CompleteStatement
{
    public class CSharpCompleteStatementCommandHandlerTests : AbstractCompleteStatementTests
    {
        private static string CreateTestWithMethodCall(string code)
        {
            return
@"class C
    {
        static void Main(string[] args)
        {
            int x = 1;
            int y = 2;
            int[] a = { 1,2 }
            " + code + @"

            int z = 4;
        }
    }

    static class ClassC
    {
        internal static int MethodM(int a, int b)
            => a * b;
    }
}";
        }

        #region ParameterList

        [WpfTheory, Trait(Traits.Feature, Traits.Features.CompleteStatement)]
        [InlineData("extern void M(object o$$)", "extern void M(object o)")]
        [InlineData("partial void M(object o$$)", "partial void M(object o)")]
        [InlineData("abstract void M(object o$$)", "abstract void M(object o)")]
        [InlineData("abstract void M($$object o)", "abstract void M(object o)")]
        [InlineData("abstract void M(object o = default(object$$))", "abstract void M(object o = default(object))")]
        [InlineData("abstract void M(object o = default($$object))", "abstract void M(object o = default(object))")]
        [InlineData("abstract void M(object o = $$default(object))", "abstract void M(object o = default(object))")]
        [InlineData("public record C(int X, $$int Y)", "public record C(int X, int Y)")]
        [InlineData("public record C(int X, int$$ Y)", "public record C(int X, int Y)")]
        [InlineData("public record C(int X, int Y$$)", "public record C(int X, int Y)")]
        [InlineData("public record class C(int X, int Y$$)", "public record class C(int X, int Y)")]
        [InlineData("public record struct C(int X, int Y$$)", "public record struct C(int X, int Y)")]
        public void ParameterList_CouldBeHandled(string signature, string expectedSignature)
        {
            var code = $@"
public class Class1
{{
    {signature}
}}";

            var expected = $@"
public class Class1
{{
    {expectedSignature};$$
}}";

            VerifyTypingSemicolon(code, expected);
        }

        [WpfFact, Trait(Traits.Feature, Traits.Features.CompleteStatement)]
        public void ParameterList_InterfaceMethod()
        {
            var code = @"
public interface I
{
    public void M(object o$$)
}";

            var expected = @"
public interface I
{
    public void M(object o);$$
}";

            VerifyTypingSemicolon(code, expected);
        }

        [WpfTheory, Trait(Traits.Feature, Traits.Features.CompleteStatement)]
        [InlineData("void M$$(object o)")]
        [InlineData("void Me$$thod(object o)")]
        [InlineData("void Method(object o$$")]
        [InlineData("void Method($$object o")]
        [InlineData("partial void Method($$object o) { }")]
        public void ParameterList_NotHandled(string signature)
        {
            var code = $@"
public class Class1
{{
    {signature}
}}";

            VerifyNoSpecialSemicolonHandling(code);
        }

        #endregion

        #region ArgumentListOfMethodInvocation

        [WpfFact, Trait(Traits.Feature, Traits.Features.CompleteStatement)]
        public void ArgumentListOfMethodInvocation1()
        {
            var code = CreateTestWithMethodCall(@"var test = ClassC.MethodM($$x, y)");

            var expected = CreateTestWithMethodCall(@"var test = ClassC.MethodM(x, y);$$");

            VerifyTypingSemicolon(code, expected);
        }

        [WpfFact, Trait(Traits.Feature, Traits.Features.CompleteStatement)]
        public void ArgumentListOfMethodInvocation2()
        {
            var code = CreateTestWithMethodCall(@"var test = ClassC.MethodM(x$$, y)");

            var expected = CreateTestWithMethodCall(@"var test = ClassC.MethodM(x, y);$$");

            VerifyTypingSemicolon(code, expected);
        }

        [WpfFact, Trait(Traits.Feature, Traits.Features.CompleteStatement)]
        public void ArgumentListOfMethodInvocation3()
        {
            var code = CreateTestWithMethodCall(@"var test = ClassC.MethodM(x,$$ y)");

            var expected = CreateTestWithMethodCall(@"var test = ClassC.MethodM(x, y);$$");

            VerifyTypingSemicolon(code, expected);
        }

        [WpfFact, Trait(Traits.Feature, Traits.Features.CompleteStatement)]
        public void ArgumentListOfMethodInvocation4()
        {
            var code = CreateTestWithMethodCall(@"var test = ClassC.MethodM(x, $$y)");

            var expected = CreateTestWithMethodCall(@"var test = ClassC.MethodM(x, y);$$");

            VerifyTypingSemicolon(code, expected);
        }

        [WpfFact, Trait(Traits.Feature, Traits.Features.CompleteStatement)]
        public void ArgumentListOfMethodInvocation5()
        {
            var code = CreateTestWithMethodCall(@"var test = ClassC.MethodM(x, y$$)");

            var expected = CreateTestWithMethodCall(@"var test = ClassC.MethodM(x, y);$$");

            VerifyTypingSemicolon(code, expected);
        }

        [WpfFact, Trait(Traits.Feature, Traits.Features.CompleteStatement)]
        public void ArgumentListOfMethodInvocation6()
        {
            var code = CreateTestWithMethodCall(@"var test = ClassC.MethodM(x, y)$$");

            VerifyNoSpecialSemicolonHandling(code);
        }

        [WpfFact, Trait(Traits.Feature, Traits.Features.CompleteStatement)]
        public void ArgumentListOfMethodInvocation7()
        {
            var code = CreateTestWithMethodCall(@"var test = ClassC.MethodM(x, ""y""$$)");
            var expected = CreateTestWithMethodCall(@"var test = ClassC.MethodM(x, ""y"");$$");

            VerifyTypingSemicolon(code, expected);
        }

        [WpfFact, Trait(Traits.Feature, Traits.Features.CompleteStatement)]
        public void ArgumentListOfMethodInvocation_MissingParen()
        {
            var code = CreateTestWithMethodCall(@"var test = ClassC.MethodM(x, ""y"");$$");

            VerifyNoSpecialSemicolonHandling(code);
        }

        [WpfFact, Trait(Traits.Feature, Traits.Features.CompleteStatement)]
        public void ArgumentListOfMethodInvocation_CommentsAfter()
        {
            var code = CreateTestWithMethodCall(@"var test = ClassC.MethodM(x$$, y) //Comments");

            var expected = CreateTestWithMethodCall(@"var test = ClassC.MethodM(x, y);$$ //Comments");

            VerifyTypingSemicolon(code, expected);
        }

        [WpfFact, Trait(Traits.Feature, Traits.Features.CompleteStatement)]
        public void ArgumentListOfMethodInvocation_SemicolonAlreadyExists()
        {
            var code = CreateTestWithMethodCall(@"var test = ClassC.MethodM(x$$, y);");

            var expected = CreateTestWithMethodCall(@"var test = ClassC.MethodM(x, y);$$;");

            VerifyTypingSemicolon(code, expected);
        }

        [WorkItem(34176, "https://github.com/dotnet/roslyn/pull/34177")]
        [WpfFact, Trait(Traits.Feature, Traits.Features.CompleteStatement)]
        public void ArgumentListOfMethodInvocation_StringAsMethodArgument()
        {
            var code = CreateTestWithMethodCall(@"var test = Console.WriteLine( $$""Test"")");

            var expected = CreateTestWithMethodCall(@"var test = Console.WriteLine( ""Test"");$$");

            VerifyTypingSemicolon(code, expected);
        }

        [WorkItem(34176, "https://github.com/dotnet/roslyn/pull/34177")]
        [WpfFact, Trait(Traits.Feature, Traits.Features.CompleteStatement)]
        public void ArgumentListOfMethodInvocation_StringAsMethodArgument2()
        {
            var code = CreateTestWithMethodCall(@"var test = Console.WriteLine( ""Test""$$ )");

            var expected = CreateTestWithMethodCall(@"var test = Console.WriteLine( ""Test"" );$$");

            VerifyTypingSemicolon(code, expected);
        }

        [WpfFact, Trait(Traits.Feature, Traits.Features.CompleteStatement)]
        public void ArgumentListOfMethodInvocation_MultiLine()
        {
            var code = CreateTestWithMethodCall(@"
var test = ClassC.MethodM(
    x$$, 
    y)");

            var expected = CreateTestWithMethodCall(@"
var test = ClassC.MethodM(
    x, 
    y);$$");

            VerifyTypingSemicolon(code, expected);
        }

        [WpfFact, Trait(Traits.Feature, Traits.Features.CompleteStatement)]
        public void ArgumentListOfMethodInvocation_MultiLine3()
        {
            var code = CreateTestWithMethodCall(@"
var test = ClassC.MethodM(
    x$$, 
    y
    )");

            var expected = CreateTestWithMethodCall(@"
var test = ClassC.MethodM(
    x, 
    y
    );$$");

            VerifyTypingSemicolon(code, expected);
        }

        #endregion

        #region ArgumentListOfNestedMethodInvocation

        [WpfFact, Trait(Traits.Feature, Traits.Features.CompleteStatement)]
        public void ArgumentListOfNestedMethodInvocation1()
        {
            var code = CreateTestWithMethodCall(@"var test = ClassC.MethodM($$x, y.ToString())");

            var expected = CreateTestWithMethodCall(@"var test = ClassC.MethodM(x, y.ToString());$$");

            VerifyTypingSemicolon(code, expected);
        }

        [WpfFact, Trait(Traits.Feature, Traits.Features.CompleteStatement)]
        public void ArgumentListOfNestedMethodInvocation2()
        {
            var code = CreateTestWithMethodCall(@"var test = ClassC.MethodM(x$$, y.ToString())");

            var expected = CreateTestWithMethodCall(@"var test = ClassC.MethodM(x, y.ToString());$$");

            VerifyTypingSemicolon(code, expected);
        }

        [WpfFact, Trait(Traits.Feature, Traits.Features.CompleteStatement)]
        public void ArgumentListOfNestedMethodInvocation3()
        {
            var code = CreateTestWithMethodCall(@"var test = ClassC.MethodM(x, $$y.ToString())");

            var expected = CreateTestWithMethodCall(@"var test = ClassC.MethodM(x, y.ToString());$$");

            VerifyTypingSemicolon(code, expected);
        }

        [WpfFact, Trait(Traits.Feature, Traits.Features.CompleteStatement)]
        public void ArgumentListOfNestedMethodInvocation4()
        {
            var code = CreateTestWithMethodCall(@"var test = ClassC.MethodM(x, y.ToS$$tring())");

            var expected = CreateTestWithMethodCall(@"var test = ClassC.MethodM(x, y.ToString());$$");

            VerifyTypingSemicolon(code, expected);
        }

        [WpfFact, Trait(Traits.Feature, Traits.Features.CompleteStatement)]
        public void ArgumentListOfNestedMethodInvocation5()
        {
            var code = CreateTestWithMethodCall(@"var test = ClassC.MethodM(x, y.ToString$$())");

            var expected = CreateTestWithMethodCall(@"var test = ClassC.MethodM(x, y.ToString());$$");

            VerifyTypingSemicolon(code, expected);
        }

        [WpfFact, Trait(Traits.Feature, Traits.Features.CompleteStatement)]
        public void ArgumentListOfNestedMethodInvocation6()
        {
            var code = CreateTestWithMethodCall(@"var test = ClassC.MethodM(x, y.ToString($$))");

            var expected = CreateTestWithMethodCall(@"var test = ClassC.MethodM(x, y.ToString());$$");

            VerifyTypingSemicolon(code, expected);
        }

        [WpfFact, Trait(Traits.Feature, Traits.Features.CompleteStatement)]
        public void ArgumentListOfNestedMethodInvocation7()
        {
            var code = CreateTestWithMethodCall(@"var test = ClassC.MethodM(x, y.ToString()$$)");

            var expected = CreateTestWithMethodCall(@"var test = ClassC.MethodM(x, y.ToString());$$");

            VerifyTypingSemicolon(code, expected);
        }

        [WpfFact, Trait(Traits.Feature, Traits.Features.CompleteStatement)]
        public void ArgumentListOfNestedMethodInvocation8()
        {

            var code = CreateTestWithMethodCall(@"var test = ClassC.MethodM(x, y.ToString())$$");

            VerifyNoSpecialSemicolonHandling(code);
        }

        [WpfFact, Trait(Traits.Feature, Traits.Features.CompleteStatement)]
        public void ArgumentListOfNestedMethodInvocation9()
        {

            var code = CreateTestWithMethodCall(@"var test = ClassC.MethodM(x, ClassC.MethodM(4,ClassC.MethodM(5,ClassC.MethodM(6,7$$))))");

            var expected = CreateTestWithMethodCall(@"var test = ClassC.MethodM(x, ClassC.MethodM(4,ClassC.MethodM(5,ClassC.MethodM(6,7))));$$");

            VerifyTypingSemicolon(code, expected);
        }

        [WpfFact, Trait(Traits.Feature, Traits.Features.CompleteStatement)]
        public void ArgumentListOfNestedMethodInvocation8_SemicolonAlreadyExists()
        {
            var code = CreateTestWithMethodCall(@"var test = ClassC.MethodM(x, y.ToString($$));");

            var expected = CreateTestWithMethodCall(@"var test = ClassC.MethodM(x, y.ToString());$$;");

            VerifyTypingSemicolon(code, expected);
        }

        [WpfFact, Trait(Traits.Feature, Traits.Features.CompleteStatement)]
        public void ArgumentListOfNestedMethodInvocation_DualPosition1()
        {
            var code = CreateTestWithMethodCall(@"var test = ClassC.MethodM(x.ToString($$), y)");

            var expected = CreateTestWithMethodCall(@"var test = ClassC.MethodM(x.ToString(), y);$$");

            VerifyTypingSemicolon(code, expected);
        }

        [WpfFact, Trait(Traits.Feature, Traits.Features.CompleteStatement)]
        public void ArgumentListOfNestedMethodInvocation_DualPosition2()
        {
            var code = CreateTestWithMethodCall(@"var test = ClassC.MethodM($$x.ToString(), y)");

            var expected = CreateTestWithMethodCall(@"var test = ClassC.MethodM(x.ToString(), y);$$");

            VerifyTypingSemicolon(code, expected);
        }

        [WpfFact, Trait(Traits.Feature, Traits.Features.CompleteStatement)]
        public void ArgumentListOfNestedMethodInvocation_DualPosition3()
        {
            var code = CreateTestWithMethodCall(@"var test = ClassC.MethodM(x.ToString($$), y)");

            var expected = CreateTestWithMethodCall(@"var test = ClassC.MethodM(x.ToString(), y);$$");

            VerifyTypingSemicolon(code, expected);
        }

        [WpfFact, Trait(Traits.Feature, Traits.Features.CompleteStatement)]
        public void ArgumentListOfNestedMethodInvocation_DualPosition4()
        {
            var code = CreateTestWithMethodCall(@"var test = ClassC.MethodM(x.ToString()$$, y)");

            var expected = CreateTestWithMethodCall(@"var test = ClassC.MethodM(x.ToString(), y);$$");

            VerifyTypingSemicolon(code, expected);
        }

        [WpfFact, Trait(Traits.Feature, Traits.Features.CompleteStatement)]
        public void ArgumentListOfNestedMethodInvocation_DualPosition5()
        {
            var code = CreateTestWithMethodCall(@"var test = ClassC.MethodM(x.ToString(), y$$)");

            var expected = CreateTestWithMethodCall(@"var test = ClassC.MethodM(x.ToString(), y);$$");

            VerifyTypingSemicolon(code, expected);
        }

        [WpfFact, Trait(Traits.Feature, Traits.Features.CompleteStatement)]
        public void ArgumentListOfNestedMethodInvocation_DualPosition_SemicolonAlreadyExists()
        {
            var code = CreateTestWithMethodCall(@"var test = ClassC.MethodM(x.ToString($$), y);");

            var expected = CreateTestWithMethodCall(@"var test = ClassC.MethodM(x.ToString(), y);$$;");

            VerifyTypingSemicolon(code, expected);
        }

        [WpfFact, Trait(Traits.Feature, Traits.Features.CompleteStatement)]
        public void ArgumentListOfNestedMethodInvocation_MultiLine()
        {
            var code = CreateTestWithMethodCall(@"
var test = ClassC.MethodM(
                x.ToString(), 
                y$$)");

            var expected = CreateTestWithMethodCall(@"
var test = ClassC.MethodM(
                x.ToString(), 
                y);$$");

            VerifyTypingSemicolon(code, expected);
        }

        [WpfFact, Trait(Traits.Feature, Traits.Features.CompleteStatement)]
        public void ArgumentListOfNestedMethodInvocation_MultiLine2()
        {
            var code = CreateTestWithMethodCall(@"
var test = ClassC.MethodM(
                x.ToString(), 
                y$$
                )");

            var expected = CreateTestWithMethodCall(@"
var test = ClassC.MethodM(
                x.ToString(), 
                y
                );$$");

            VerifyTypingSemicolon(code, expected);
        }

        [WpfFact, Trait(Traits.Feature, Traits.Features.CompleteStatement)]
        public void ArgumentListOfNestedMethodInvocation_MultiLine3()
        {
            var code = CreateTestWithMethodCall(@"
var test = ClassC.MethodM(
                x.ToString(), 
                ""y""$$
                )");

            var expected = CreateTestWithMethodCall(@"
var test = ClassC.MethodM(
                x.ToString(), 
                ""y""
                );$$");

            VerifyTypingSemicolon(code, expected);
        }

        [WpfFact, Trait(Traits.Feature, Traits.Features.CompleteStatement)]
        public void ArgumentListOfNestedMethodInvocation_MissingBothParens()
        {
            var code = CreateTestWithMethodCall(@"var test = ClassC.MethodM(x.ToString($$, y");

            VerifyNoSpecialSemicolonHandling(code);
        }

        [WpfFact, Trait(Traits.Feature, Traits.Features.CompleteStatement)]
        public void ArgumentListOfNestedMethodInvocation_MissingInnerParen()
        {
            var code = CreateTestWithMethodCall(@"var test = ClassC.MethodM(x.ToString($$, y)");

            VerifyNoSpecialSemicolonHandling(code);
        }

        [WpfFact, Trait(Traits.Feature, Traits.Features.CompleteStatement)]
        public void ArgumentListOfNestedMethodInvocation_MissingOuterParen()
        {
            var code = CreateTestWithMethodCall(@"var test = ClassC.MethodM(x.ToString($$), y");

            VerifyNoSpecialSemicolonHandling(code);
        }

        #endregion

        #region ArgumentList_Array

        [WpfFact, Trait(Traits.Feature, Traits.Features.CompleteStatement)]
        public void ArgumentList_Array1()
        {
            var code = CreateTestWithMethodCall(@"var test = ClassC.MethodM($$x[0], x[1])");

            var expected = CreateTestWithMethodCall(@"var test = ClassC.MethodM(x[0], x[1]);$$");

            VerifyTypingSemicolon(code, expected);
        }

        [WpfFact, Trait(Traits.Feature, Traits.Features.CompleteStatement)]
        public void ArgumentList_Array2()
        {
            var code = CreateTestWithMethodCall(@"var test = ClassC.MethodM(x$$[0], x[1])");

            var expected = CreateTestWithMethodCall(@"var test = ClassC.MethodM(x[0], x[1]);$$");

            VerifyTypingSemicolon(code, expected);
        }

        [WpfFact, Trait(Traits.Feature, Traits.Features.CompleteStatement)]
        public void ArgumentList_Array3()
        {
            var code = CreateTestWithMethodCall(@"var test = ClassC.MethodM(x[$$0], x[1])");

            var expected = CreateTestWithMethodCall(@"var test = ClassC.MethodM(x[0], x[1]);$$");

            VerifyTypingSemicolon(code, expected);
        }

        [WpfFact, Trait(Traits.Feature, Traits.Features.CompleteStatement)]
        public void ArgumentList_Array4()
        {
            var code = CreateTestWithMethodCall(@"var test = ClassC.MethodM(x[0$$], x[1])");

            var expected = CreateTestWithMethodCall(@"var test = ClassC.MethodM(x[0], x[1]);$$");

            VerifyTypingSemicolon(code, expected);
        }

        [WpfFact, Trait(Traits.Feature, Traits.Features.CompleteStatement)]
        public void ArgumentList_Array5()
        {
            var code = CreateTestWithMethodCall(@"var test = ClassC.MethodM(x[0]$$, x[1])");

            var expected = CreateTestWithMethodCall(@"var test = ClassC.MethodM(x[0], x[1]);$$");

            VerifyTypingSemicolon(code, expected);
        }

        [WpfFact, Trait(Traits.Feature, Traits.Features.CompleteStatement)]
        public void ArgumentList_Array6()
        {
            var code = CreateTestWithMethodCall(@"var test = ClassC.MethodM(x[0],$$ x[1])");

            var expected = CreateTestWithMethodCall(@"var test = ClassC.MethodM(x[0], x[1]);$$");

            VerifyTypingSemicolon(code, expected);
        }

        [WpfFact, Trait(Traits.Feature, Traits.Features.CompleteStatement)]
        public void ArgumentList_Array7()
        {
            var code = CreateTestWithMethodCall(@"var test = ClassC.MethodM(x[0], $$x[1])");

            var expected = CreateTestWithMethodCall(@"var test = ClassC.MethodM(x[0], x[1]);$$");

            VerifyTypingSemicolon(code, expected);
        }

        [WpfFact, Trait(Traits.Feature, Traits.Features.CompleteStatement)]
        public void ArgumentList_Array8()
        {
            var code = CreateTestWithMethodCall(@"var test = ClassC.MethodM(x[0], x[$$1])");

            var expected = CreateTestWithMethodCall(@"var test = ClassC.MethodM(x[0], x[1]);$$");

            VerifyTypingSemicolon(code, expected);
        }

        [WpfFact, Trait(Traits.Feature, Traits.Features.CompleteStatement)]
        public void ArgumentList_Array9()
        {
            var code = CreateTestWithMethodCall(@"var test = ClassC.MethodM(x[0], x[1$$])");

            var expected = CreateTestWithMethodCall(@"var test = ClassC.MethodM(x[0], x[1]);$$");

            VerifyTypingSemicolon(code, expected);
        }

        [WpfFact, Trait(Traits.Feature, Traits.Features.CompleteStatement)]
        public void ArgumentList_Array10()
        {
            var code = CreateTestWithMethodCall(@"var test = ClassC.MethodM(x[0], x[1]$$)");

            var expected = CreateTestWithMethodCall(@"var test = ClassC.MethodM(x[0], x[1]);$$");

            VerifyTypingSemicolon(code, expected);
        }

        [WpfFact, Trait(Traits.Feature, Traits.Features.CompleteStatement)]
        public void ArgumentList_Array11()
        {
            var code = CreateTestWithMethodCall(@"var test = ClassC.MethodM(x[0], x[1])$$");

            var expected = CreateTestWithMethodCall(@"var test = ClassC.MethodM(x[0], x[1]);$$");

            VerifyTypingSemicolon(code, expected);
        }

        [WpfFact, Trait(Traits.Feature, Traits.Features.CompleteStatement)]
        public void ArgumentList_Array_MissingBoth()
        {
            var code = CreateTestWithMethodCall(@"var test = ClassC.MethodM(x[0], x[1$$");

            VerifyNoSpecialSemicolonHandling(code);
        }

        [WpfFact, Trait(Traits.Feature, Traits.Features.CompleteStatement)]
        public void ArgumentList_Array_MissingOuter()
        {

            var code = CreateTestWithMethodCall(@"var test = ClassC.MethodM(x[0], x[1]$$");

            VerifyNoSpecialSemicolonHandling(code);
        }

        [WpfFact, Trait(Traits.Feature, Traits.Features.CompleteStatement)]
        public void ArgumentList_Array_MissingInner()
        {

            var code = CreateTestWithMethodCall(@"var test = ClassC.MethodM(x[0], x[1)$$");

            VerifyNoSpecialSemicolonHandling(code);
        }

        #endregion

        #region FieldInitializer

        [WpfFact, Trait(Traits.Feature, Traits.Features.CompleteStatement)]
        public void FieldInitializer_NoParens()
        {
            var code =
@"
class C
{
    int i = 4$$
    int j = 5;
";

            VerifyNoSpecialSemicolonHandling(code);
        }

        [WpfFact, Trait(Traits.Feature, Traits.Features.CompleteStatement)]
        public void FieldInitializer2()
        {
            var code =
@"
class C
{
    int i = Min(2$$,3)
    int j = 5;
";

            var expected =
@"
class C
{
    int i = Min(2,3);$$
    int j = 5;
";

            VerifyTypingSemicolon(code, expected);
        }

        [WpfFact, Trait(Traits.Feature, Traits.Features.CompleteStatement)]
        public void FieldInitializer2b_MissingParen()
        {
            var code =
@"
class C
{
    int i = Min(2$$,3
    int j = 5;
";

            VerifyNoSpecialSemicolonHandling(code);
        }

        [WpfFact, Trait(Traits.Feature, Traits.Features.CompleteStatement)]
        public void FieldInitializer3()
        {
            var code =
@"
class C
{
    int i = Min(Max(4,5$$),3)
    int j = 5;
";

            var expected =
@"
class C
{
    int i = Min(Max(4,5),3);$$
    int j = 5;
";

            VerifyTypingSemicolon(code, expected);
        }

        [WpfFact, Trait(Traits.Feature, Traits.Features.CompleteStatement)]
        public void FieldInitializer3b_MissingInner()
        {
            var code =
@"
class C
{
    int i = Min(Max(4,5$$,3)
    int j = 5;
";

            VerifyNoSpecialSemicolonHandling(code);
        }

        #endregion

        #region ForLoop

        [WpfFact, Trait(Traits.Feature, Traits.Features.CompleteStatement)]
        public void ForLoopSingleInitializer1()
        {
            var code =
@"
class C
{
    static void Main()
    {
        for (int i = 0$$ )
        int j;
";

            VerifyNoSpecialSemicolonHandling(code);
        }

        [WpfFact, Trait(Traits.Feature, Traits.Features.CompleteStatement)]
        public void ForLoopSingleInitializer2()
        {
            var code =
@"
class C
{
    static void Main()
    {
        for (int i = 0$$ i < 5; i++)
        int j;
";

            VerifyNoSpecialSemicolonHandling(code);
        }

        [WpfFact, Trait(Traits.Feature, Traits.Features.CompleteStatement)]
        public void ForLoopSingleInitializer3()
        {
            var code =
@"
class C
{
    static void Main()
    {
        for (int i = 0$$; i < 3; i = i + 1)
       {
            x = x * 3;
        }
        System.Console.Write(""{0}"", x);
    }
}
";

            VerifyNoSpecialSemicolonHandling(code);
        }

        [WpfFact, Trait(Traits.Feature, Traits.Features.CompleteStatement)]
        public void ForLoopSingleInitializer_MissingParen()
        {
            var code =
@"
class C
{
    static void Main()
    {
        for (int i = 0$$
        int j;
";

            VerifyNoSpecialSemicolonHandling(code);
        }

        [WpfFact, Trait(Traits.Feature, Traits.Features.CompleteStatement)]
        public void ForLoopNoStatements()
        {
            var code =
@"
class C
{
    static void Main()
    {
        for ($$
        int j;
";

            VerifyNoSpecialSemicolonHandling(code);
        }

        [WpfFact, Trait(Traits.Feature, Traits.Features.CompleteStatement)]
        public void ForLoopNoStatements2()
        {
            var code =
@"
class C
{
    static void Main()
    {
        for ( $$
        int j;
";

            VerifyNoSpecialSemicolonHandling(code);
        }

        [WpfFact, Trait(Traits.Feature, Traits.Features.CompleteStatement)]
        public void ForLoopNoStatements3()
        {
            var code =
@"
class C
{
    static void Main()
    {
        for ( ; $$
        int j;
";

            VerifyNoSpecialSemicolonHandling(code);
        }

        [WpfFact, Trait(Traits.Feature, Traits.Features.CompleteStatement)]
        public void ForLoopNoStatements4()
        {
            var code =
@"
class C
{
    static void Main()
    {
        for ( ; ;$$
        int j;
";

            VerifyNoSpecialSemicolonHandling(code);
        }

        [WpfFact, Trait(Traits.Feature, Traits.Features.CompleteStatement)]
        public void ForLoopNoStatements5()
        {
            var code =
@"
class C
{
    static void Main()
    {
        for ( $$ ;)
        int j;
";

            VerifyNoSpecialSemicolonHandling(code);
        }

        [WpfFact, Trait(Traits.Feature, Traits.Features.CompleteStatement)]
        public void ForLoopMultistatementInitializer1()
        {
            var code =
@"
class C
{
    static void Main()
    {
        for ( $$int i = 0, int j = 0)
        int j;
";

            VerifyNoSpecialSemicolonHandling(code);
        }

        [WpfFact, Trait(Traits.Feature, Traits.Features.CompleteStatement)]
        public void ForLoopMultistatementInitializer2()
        {
            var code =
@"
class C
{
    static void Main()
    {
        for ( int$$ i = 0, int j = 0)
        int j;
";

            VerifyNoSpecialSemicolonHandling(code);
        }

        [WpfFact, Trait(Traits.Feature, Traits.Features.CompleteStatement)]
        public void ForLoopMultistatementInitializer3()
        {
            var code =
@"
class C
{
    static void Main()
    {
        for ( int i$$ = 0, int j = 0)
        int j;
";

            VerifyNoSpecialSemicolonHandling(code);
        }

        [WpfFact, Trait(Traits.Feature, Traits.Features.CompleteStatement)]
        public void ForLoopMultistatementInitializer4()
        {
            var code =
@"
class C
{
    static void Main()
    {
        for ( int i = 0, $$int j = 0)
        int j;
";

            VerifyNoSpecialSemicolonHandling(code);
        }

        [WpfFact, Trait(Traits.Feature, Traits.Features.CompleteStatement)]
        public void ForLoopMultistatementInitializer5()
        {
            var code =
@"
class C
{
    static void Main()
    {
        for ( int i = 0, int j =$$ 0)
        int j;
";

            VerifyNoSpecialSemicolonHandling(code);
        }

        [WpfFact, Trait(Traits.Feature, Traits.Features.CompleteStatement)]
        public void ForLoopMultistatementInitializer6()
        {
            var code =
@"
class C
{
    static void Main()
    {
        for ( int i = 0, int j = 0$$)
        int j;
";

            VerifyNoSpecialSemicolonHandling(code);
        }

        [WpfFact, Trait(Traits.Feature, Traits.Features.CompleteStatement)]
        public void ForLoopMultistatementInitializer7()
        {
            var code =
@"
class C
{
    static void Main()
    {
        for ( int i = 0, int j = 0$$)
        int j;
";

            VerifyNoSpecialSemicolonHandling(code);
        }

        [WpfFact, Trait(Traits.Feature, Traits.Features.CompleteStatement)]
        public void ForLoopNewInInitializer1()
        {
            var code =
@"
class C
{
    static void Main(string[] args)
    {
        for (C1 i = new C1($$))
        int j;
    }
}
public class C1
{
    public static C1 operator ++(C1 obj)
    {
        return obj;
    }
}
";

            var expected =
@"
class C
{
    static void Main(string[] args)
    {
        for (C1 i = new C1();$$)
        int j;
    }
}
public class C1
{
    public static C1 operator ++(C1 obj)
    {
        return obj;
    }
}
";

            VerifyTypingSemicolon(code, expected);
        }

        [WpfFact, Trait(Traits.Feature, Traits.Features.CompleteStatement)]
        public void ForLoopNewInInitializer_MissingOneParen()
        {
            var code =
@"
class C
{
    static void Main(string[] args)
    {
        for (C1 i = new C1()$$
        int j;
    }
}
public class C1
{
    public static C1 operator ++(C1 obj)
    {
        return obj;
    }
}
";

            VerifyNoSpecialSemicolonHandling(code);
        }

        [WpfFact, Trait(Traits.Feature, Traits.Features.CompleteStatement)]
        public void ForLoopNewInInitializer2_MissingBothParens()
        {
            // only adding one closing paren
            var code =
@"
class C
{
    static void Main(string[] args)
    {
        for (C1 i = new C1($$
        int j;
    }
}
public class C1
{
    public static C1 operator ++(C1 obj)
    {
        return obj;
    }
}
";

            VerifyNoSpecialSemicolonHandling(code);
        }

        [WpfFact, Trait(Traits.Feature, Traits.Features.CompleteStatement)]
        public void ForLoopDeclaration()
        {
            var code =
@"
class C
{
    static void Main(string[] args)
    {
        string s = ""abcdefghij"";
        for (int i = s.IndexOf(""bcd""$$) i < 10; i++)
";

            var expected =
@"
class C
{
    static void Main(string[] args)
    {
        string s = ""abcdefghij"";
        for (int i = s.IndexOf(""bcd"");$$ i < 10; i++)
";

            VerifyTypingSemicolon(code, expected);
        }

        [WpfFact, Trait(Traits.Feature, Traits.Features.CompleteStatement)]
        public void ForLoopDeclaration2()
        {
            var code =
@"
class C
{
    static void Main(string[] args)
    {
        string s = ""abcdefghij"";
        for (int i = s.IndexOf(""bcd""$$), j=1 i < 10; i++)
";

            var expected =
@"
class C
{
    static void Main(string[] args)
    {
        string s = ""abcdefghij"";
        for (int i = s.IndexOf(""bcd""), j=1;$$ i < 10; i++)
";

            VerifyTypingSemicolon(code, expected);
        }

        [WpfFact, Trait(Traits.Feature, Traits.Features.CompleteStatement)]
        public void ForLoopDeclaration3()
        {
            var code =
@"
class C
{
    static void Main(string[] args)
    {
        string s = ""abcdefghij"";
        for (int i = s.IndexOf(""bcd""$$); i < 10; i++)
";

            var expected =
@"
class C
{
    static void Main(string[] args)
    {
        string s = ""abcdefghij"";
        for (int i = s.IndexOf(""bcd"");$$; i < 10; i++)
";

            VerifyTypingSemicolon(code, expected);
        }

        [WpfFact, Trait(Traits.Feature, Traits.Features.CompleteStatement)]
        public void ForLoopDeclaration4()
        {
            var code =
@"
class C
{
    static void Main(string[] args)
    {
        string s = ""abcdefghij"";
        for (int i = s.IndexOf(""bcd""$$), j=1; i < 10; i++)
";

            var expected =
@"
class C
{
    static void Main(string[] args)
    {
        string s = ""abcdefghij"";
        for (int i = s.IndexOf(""bcd""), j=1;$$; i < 10; i++)
";

            VerifyTypingSemicolon(code, expected);
        }

        [WpfFact, Trait(Traits.Feature, Traits.Features.CompleteStatement)]
        public void ForLoopDeclaration_MissingParen()
        {
            var code =
@"
class C
{
    static void Main(string[] args)
    {
        string s = ""abcdefghij"";
        for (int i = s.IndexOf(""bcd""$$ i < 10; i++)
";

            var expected =
@"
class C
{
    static void Main(string[] args)
    {
        string s = ""abcdefghij"";
        for (int i = s.IndexOf(""bcd"";$$ i < 10; i++)
";

            VerifyTypingSemicolon(code, expected);
        }

        [WpfFact, Trait(Traits.Feature, Traits.Features.CompleteStatement)]
        public void ForLoopInitializers()
        {
            // Semicolon location is incorrect https://github.com/dotnet/roslyn/issues/32250
            var code =
@"
class C
{
    static void Main(string[] args)
    {
        string s = ""abcdefghij"";
        int i;
        for (i = s.IndexOf(""bcd""$$) i < 10; i++)
";

            var expected =
@"
class C
{
    static void Main(string[] args)
    {
        string s = ""abcdefghij"";
        int i;
        for (i = s.IndexOf(""bcd"") i < 10;$$; i++)
";

            VerifyTypingSemicolon(code, expected);
        }

        [WpfFact, Trait(Traits.Feature, Traits.Features.CompleteStatement)]
        public void ForLoopInitializers2()
        {
            // Semicolon location is incorrect https://github.com/dotnet/roslyn/issues/32250
            var code =
@"
class C
{
    static void Main(string[] args)
    {
        string s = ""abcdefghij"";
        int i;
        int j;
        for (i = s.IndexOf(""bcd""$$), j=1 i < 10; i++)
";

            var expected =
@"
class C
{
    static void Main(string[] args)
    {
        string s = ""abcdefghij"";
        int i;
        int j;
        for (i = s.IndexOf(""bcd""), j=1 i < 10;$$; i++)
";

            VerifyTypingSemicolon(code, expected);
        }

        [WpfFact, Trait(Traits.Feature, Traits.Features.CompleteStatement)]
        public void ForLoopInitializers3()
        {
            // Semicolon location is incorrect https://github.com/dotnet/roslyn/issues/32250
            var code =
@"
class C
{
    static void Main(string[] args)
    {
        string s = ""abcdefghij"";
        int i;
        for (i = s.IndexOf(""bcd""$$); i < 10; i++)
";

            var expected =
@"
class C
{
    static void Main(string[] args)
    {
        string s = ""abcdefghij"";
        int i;
        for (i = s.IndexOf(""bcd"");$$; i < 10; i++)
";

            VerifyTypingSemicolon(code, expected);
        }

        [WpfFact, Trait(Traits.Feature, Traits.Features.CompleteStatement)]
        public void ForLoopInitializers4()
        {
            // Semicolon location is incorrect https://github.com/dotnet/roslyn/issues/32250
            var code =
@"
class C
{
    static void Main(string[] args)
    {
        string s = ""abcdefghij"";
        int i;
        int j;
        for (i = s.IndexOf(""bcd""$$), j=1; i < 10; i++)
";

            var expected =
@"
class C
{
    static void Main(string[] args)
    {
        string s = ""abcdefghij"";
        int i;
        int j;
        for (i = s.IndexOf(""bcd""), j=1;$$; i < 10; i++)
";

            VerifyTypingSemicolon(code, expected);
        }
        [WpfFact, Trait(Traits.Feature, Traits.Features.CompleteStatement)]
        public void ForLoopInitializers_MissingParen()
        {
            var code =
@"
class C
{
    static void Main(string[] args)
    {
        string s = ""abcdefghij"";
        int i;
        for (i = s.IndexOf(""bcd""$$ i < 10; i++)
";

            var expected =
@"
class C
{
    static void Main(string[] args)
    {
        string s = ""abcdefghij"";
        int i;
        for (i = s.IndexOf(""bcd"";$$ i < 10; i++)
";

            VerifyTypingSemicolon(code, expected);
        }

        [WpfFact, Trait(Traits.Feature, Traits.Features.CompleteStatement)]
        public void ForLoopCondition()
        {
            var code =
@"
class C
{
    static void Main(string[] args)
    {
        string s = ""abcdefghij"";
        for (int i = s.IndexOf(""bcd""); i < s.IndexOf(""x""$$) i++)
";

            var expected =
@"
class C
{
    static void Main(string[] args)
    {
        string s = ""abcdefghij"";
        for (int i = s.IndexOf(""bcd""); i < s.IndexOf(""x"");$$ i++)
";

            VerifyTypingSemicolon(code, expected);
        }

        [WpfFact, Trait(Traits.Feature, Traits.Features.CompleteStatement)]
        public void ForLoopConditionIsNull()
        {
            var code =
@"
class C
{
    static void Main(string[] args)
    {
        for (int i = 0; $$ ; i++)
        {
            Console.WriteLine(""test"");
        }
";

            VerifyNoSpecialSemicolonHandling(code);
        }

        [WpfFact, Trait(Traits.Feature, Traits.Features.CompleteStatement)]
        public void ForLoopConditionIsNull2()
        {
            var code =
@"
class C
{
    static void Main(string[] args)
    {
        for (int i = Math.Min(3,4$$);  ; i++)
        {
            Console.WriteLine(""test"");
        }
";
            var expected =
@"
class C
{
    static void Main(string[] args)
    {
        for (int i = Math.Min(3,4);$$;  ; i++)
        {
            Console.WriteLine(""test"");
        }
";
            VerifyTypingSemicolon(code, expected);
        }

        [WpfFact, Trait(Traits.Feature, Traits.Features.CompleteStatement)]
        public void ForLoopIncrement()
        {
            var code =
@"
class C
{
    static void Main(string[] args)
    {
        string s = ""abcdefghij"";
        for (int i = s.IndexOf(""bcd""); i < s.IndexOf(""x""); i = i.IndexOf(""x""$$))
";

            var expected =
@"
class C
{
    static void Main(string[] args)
    {
        string s = ""abcdefghij"";
        for (int i = s.IndexOf(""bcd""); i < s.IndexOf(""x""); i = i.IndexOf(""x"";$$))
";

            VerifyTypingSemicolon(code, expected);
        }

        [WpfFact, Trait(Traits.Feature, Traits.Features.CompleteStatement)]
        public void ForLoopBody()
        {
            var code =
@"
class C
{
    static void Main(string[] args)
    {
        string s = ""abcdefghij"";
        for (int i = s.IndexOf(""bcd""); i < 10; i++)
        {
            i.ToString($$)
        }
";

            var expected =
@"
class C
{
    static void Main(string[] args)
    {
        string s = ""abcdefghij"";
        for (int i = s.IndexOf(""bcd""); i < 10; i++)
        {
            i.ToString();$$
        }
";

            VerifyTypingSemicolon(code, expected);
        }

        [WpfFact, Trait(Traits.Feature, Traits.Features.CompleteStatement)]
        public void ForLoopObjectInitializer_MissingParen()
        {
            var code =
@"
class C
{
    static void Main(string[] args)
    {
        for (Goo f = new Goo { i = 0, s = ""abc""$$ }
    }
}
public class Goo
{
    public int i;
    public string s;
}
";

            VerifyNoSpecialSemicolonHandling(code);
        }

        [WpfFact, Trait(Traits.Feature, Traits.Features.CompleteStatement)]
        public void ForLoopObjectInitializer()
        {
            var code =
@"
class C
{
    static void Main(string[] args)
    {
        for (Goo f = new Goo { i = 0, s = ""abc""$$ } )
    }
}
public class Goo
{
    public int i;
    public string s;
}
";

            VerifyNoSpecialSemicolonHandling(code);
        }

        [WpfFact, Trait(Traits.Feature, Traits.Features.CompleteStatement)]
        public void ForLoopObjectInitializer_MissingBrace()
        {
            var code =
@"
class C
{
    static void Main(string[] args)
    {
        for (Goo f = new Goo { i = 0, s = ""abc""$$
    }
}
public class Goo
{
    public int i;
    public string s;
}
";

            VerifyNoSpecialSemicolonHandling(code);
        }

        #endregion

        #region Indexer

        [WpfFact, Trait(Traits.Feature, Traits.Features.CompleteStatement)]
        public void Indexer()
        {
            var code =
@"
class SampleCollection<T>
{
    private T[] arr = new T[100];
    private int i;
    public int Property
    {
        get { return arr[i$$] }
        set { arr[i] = value; }
    }
}";
            var expected =
@"
class SampleCollection<T>
{
    private T[] arr = new T[100];
    private int i;
    public int Property
    {
        get { return arr[i];$$ }
        set { arr[i] = value; }
    }
}";

            VerifyTypingSemicolon(code, expected);
        }

        [WpfFact, Trait(Traits.Feature, Traits.Features.CompleteStatement)]
        public void Indexer2()
        {
            var code =
@"
class test
{
    int[] array = { 1, 2, 3 };

    void M()
    {
        var i = array[1$$]
    }
}
";
            var expected =
@"
class test
{
    int[] array = { 1, 2, 3 };

    void M()
    {
        var i = array[1];$$
    }
}
";

            VerifyTypingSemicolon(code, expected);
        }

        [WpfFact, Trait(Traits.Feature, Traits.Features.CompleteStatement)]
        public void Indexer3()
        {
            var code =
@"
class C
{
    int[] array = { 1, 2, 3 };

    void M()
    {
        var i = array[Math.Min(2,3$$)]
    }
}
";
            var expected =
@"
class C
{
    int[] array = { 1, 2, 3 };

    void M()
    {
        var i = array[Math.Min(2,3)];$$
    }
}
";

            VerifyTypingSemicolon(code, expected);
        }

        [WpfFact, Trait(Traits.Feature, Traits.Features.CompleteStatement)]
        public void Indexer4()
        {
            var code =
@"
class C
{
    int[] array = { 1, 2, 3 };

    void M()
    {
        var i = array[Math.Min(2,3$$)
    }
}
";
            var expected =
@"
class C
{
    int[] array = { 1, 2, 3 };

    void M()
    {
        var i = array[Math.Min(2,3;$$)
    }
}
";

            VerifyTypingSemicolon(code, expected);
        }

        #endregion

        #region ObjectInitializer

        [WpfFact, Trait(Traits.Feature, Traits.Features.CompleteStatement)]
        public void ObjectInitializer()
        {
            var code =
@"
class C
{
    static void Main(string[] args)
    {
        Goo f = new Goo { i = 0, s = ""abc"" }$$
    }
}

public class Goo
{
    public int i;
    public string s;
}
";

            VerifyNoSpecialSemicolonHandling(code);
        }

        [WpfFact, Trait(Traits.Feature, Traits.Features.CompleteStatement)]
        public void ObjectInitializer2()
        {
            var code =
@"
class C
{
    static void Main(string[] args)
    {
        Goo f = new Goo { i = 0, s = ""abc""$$ }
    }
}

public class Goo
{
    public int i;
    public string s;
}
";

            VerifyNoSpecialSemicolonHandling(code);
        }

        [WpfFact, Trait(Traits.Feature, Traits.Features.CompleteStatement)]
        public void ObjectInitializer3()
        {
            var code =
@"
class C
{
    static void Main(string[] args)
    {
        Goo f = new Goo { i = 0$$, s = ""abc"" }
    }
}

public class Goo
{
    public int i;
    public string s;
}
";

            VerifyNoSpecialSemicolonHandling(code);
        }

        [WpfFact, Trait(Traits.Feature, Traits.Features.CompleteStatement)]
        public void ObjectInitializer4()
        {
            var code =
@"
class C
{
    static void Main(string[] args)
    {
        Goo f = new Goo { i =$$ 0, s = ""abc"" }
    }
}

public class Goo
{
    public int i;
    public string s;
}
";

            VerifyNoSpecialSemicolonHandling(code);
        }

        [WpfFact, Trait(Traits.Feature, Traits.Features.CompleteStatement)]
        public void ObjectInitializer_MissingBrace()
        {
            var code =
@"
class C
{
    static void Main(string[] args)
    {
        Goo f = new Goo { i = 0, s = ""abc""$$
    }
}

public class Goo
{
    public int i;
    public string s;
}
";
            var expected =
@"
class C
{
    static void Main(string[] args)
    {
        Goo f = new Goo { i = 0, s = ""abc"";$$
    }
}

public class Goo
{
    public int i;
    public string s;
}
";

            VerifyTypingSemicolon(code, expected);
        }

        #endregion

        #region Accessors

        [WpfFact, Trait(Traits.Feature, Traits.Features.CompleteStatement)]
        public void PropertyAccessors1()
        {
            var code = @"
public class ClassC
{
    private int xValue = 7;
    public int XValue
    {
        get
        {
            return Math.Min(xValue$$, 1)
        } 
    }
}";

            var expected = @"
public class ClassC
{
    private int xValue = 7;
    public int XValue
    {
        get
        {
            return Math.Min(xValue, 1);$$
        } 
    }
}";

            VerifyTypingSemicolon(code, expected);
        }

        [WpfFact, Trait(Traits.Feature, Traits.Features.CompleteStatement)]
        public void PropertyAccessors2()
        {
            var code = @"
public class ClassC
{
    private int xValue = 7;
    public int XValue
    {
        get
        {
            return Math.Min(Math.Max(xValue,0$$), 1)
        } 
    }
}";

            var expected = @"
public class ClassC
{
    private int xValue = 7;
    public int XValue
    {
        get
        {
            return Math.Min(Math.Max(xValue,0), 1);$$
        } 
    }
}";

            VerifyTypingSemicolon(code, expected);
        }

        [WpfFact, Trait(Traits.Feature, Traits.Features.CompleteStatement)]
        public void PropertyAccessors3()
        {
            var code = @"
public class Person
{
   private string firstName;
   private string lastName;
   
   public Person(string first, string last)
   {
      firstName = first;
      lastName = last;
   }

   public string Name => $""{firstName} {lastName}""$$   
}";

            VerifyNoSpecialSemicolonHandling(code);
        }

        [WpfFact, Trait(Traits.Feature, Traits.Features.CompleteStatement)]
        public void PropertyAccessors4()
        {
            var code = @"
public class SaleItem
{
   string name;
   public string Name 
   {
      get => name;
      set => name = value$$
   }
}";

            VerifyNoSpecialSemicolonHandling(code);
        }

        [WpfFact, Trait(Traits.Feature, Traits.Features.CompleteStatement)]
        public void PropertyAccessors5()
        {
            var code = @"
public class SaleItem
{
   string name;
   public string Name 
   {
      get => name$$
      set => name = value;
   }
}";

            VerifyNoSpecialSemicolonHandling(code);
        }

        [WpfFact, Trait(Traits.Feature, Traits.Features.CompleteStatement)]
        public void PropertyAccessors6()
        {
            var code = @"
public class SaleItem
{
   string name;
   public string Name 
   {
      get => name.ToUpper($$)
      set => name = value;
   }
}";
            var expected = @"
public class SaleItem
{
   string name;
   public string Name 
   {
      get => name.ToUpper();$$
      set => name = value;
   }
}";

            VerifyTypingSemicolon(code, expected);
        }

        [WpfFact, Trait(Traits.Feature, Traits.Features.CompleteStatement)]
        public void PropertyAccessors7()
        {
            var code = @"
public class SaleItem
{
   public string Name 
   { get$$ set; }
}";

            VerifyNoSpecialSemicolonHandling(code);
        }

        #endregion

        #region ParenthesizeExpression

        [WpfFact, Trait(Traits.Feature, Traits.Features.CompleteStatement)]
        public void ParenthesizedExpression_Assignment1()
        {
            var code = @"
public class Class1
{
    void M()
    {
        int i = (6*5$$)
    }
}";

            var expected = @"
public class Class1
{
    void M()
    {
        int i = (6*5);$$
    }
}";

            VerifyTypingSemicolon(code, expected);
        }

        [WpfFact, Trait(Traits.Feature, Traits.Features.CompleteStatement)]
        public void ParenthesizedExpression_Assignment2()
        {
            var code = @"
public class Class1
{
    void M()
    {
        int i = (6*Math.Min(4,5$$))
    }
}";

            var expected = @"
public class Class1
{
    void M()
    {
        int i = (6*Math.Min(4,5));$$
    }
}";

            VerifyTypingSemicolon(code, expected);
        }

        [WpfFact, Trait(Traits.Feature, Traits.Features.CompleteStatement)]
        public void ParenthesizedExpression_Assignment3()
        {
            var code = @"
public class Class1
{
    void M()
    {
        int[] array = { 2, 3, 4 };
        int i = (6*array[2$$])
    }
}";

            var expected = @"
public class Class1
{
    void M()
    {
        int[] array = { 2, 3, 4 };
        int i = (6*array[2]);$$
    }
}";

            VerifyTypingSemicolon(code, expected);
        }

        [WpfFact, Trait(Traits.Feature, Traits.Features.CompleteStatement)]
        public void ParenthesizedExpression_ForLoop()
        {
            var code = @"
public class Class1
{
    void M()
    {
        for (int i = 0; i < 10; i++)
        {
            int j = (i+i$$)
        }
    }
}";

            var expected = @"
public class Class1
{
    void M()
    {
        for (int i = 0; i < 10; i++)
        {
            int j = (i+i);$$
        }
    }
}";

            VerifyTypingSemicolon(code, expected);
        }

        [WpfFact, Trait(Traits.Feature, Traits.Features.CompleteStatement)]
        public void ParenthesizedExpression_ForLoop2()
        {
            var code = @"
public class Class1
{
    void M()
    {
        for (int i = ((3+2)*4$$); i < 10; i++)
        {
            int j = (i+i);
        }
    }
}";

            var expected = @"
public class Class1
{
    void M()
    {
        for (int i = ((3+2)*4);$$; i < 10; i++)
        {
            int j = (i+i);
        }
    }
}";

            VerifyTypingSemicolon(code, expected);
        }

        [WpfFact, Trait(Traits.Feature, Traits.Features.CompleteStatement)]
        public void ParenthesizedExpression_ForLoop3()
        {
            var code = @"
public class Class1
{
    void M()
    {
        for (int i = 0; i < ((3+2)*4$$); i++)
        {
            int j = (i+i);
        }
    }
}";

            var expected = @"
public class Class1
{
    void M()
    {
        for (int i = 0; i < ((3+2)*4);$$; i++)
        {
            int j = (i+i);
        }
    }
}";

            VerifyTypingSemicolon(code, expected);
        }

        [WpfFact, Trait(Traits.Feature, Traits.Features.CompleteStatement)]
        public void ParenthesizedExpression_ForEach()
        {
            var code = @"
    public class Class1
    {
        static void Main(string[] args)
        {
            foreach (int i in M((2*3)+4$$))
            {

            }
        }

        private static int[] M(int i)
        {
            int[] value = { 2, 3, 4 };
            return value;
        }
    } 
";
            VerifyNoSpecialSemicolonHandling(code);
        }

        [WpfFact, Trait(Traits.Feature, Traits.Features.CompleteStatement)]
        public void ParenthesizedExpression_GoTo2()
        {
            var code =
@"
static void Main()
{
    int n = 1;
    switch (n)
    {
        case 1:
            goto case (2+1$$)
        case 3:
            break
        default:
            break;
    }
}
";

            var expected =
@"
static void Main()
{
    int n = 1;
    switch (n)
    {
        case 1:
            goto case (2+1);$$
        case 3:
            break
        default:
            break;
    }
}
";
            VerifyTypingSemicolon(code, expected);
        }

        [WpfFact, Trait(Traits.Feature, Traits.Features.CompleteStatement)]
        public void ParenthesizedExpression_Switch()
        {
            var code =
@"
class Program
{
    static void Main()
    {
        int i = 3;
        switch (i$$)
        {
            case 1:
            case 2:
            case 3:
                break;
        }
    }
}
";

            VerifyNoSpecialSemicolonHandling(code);
        }

        [WpfFact, Trait(Traits.Feature, Traits.Features.CompleteStatement)]
        public void ParenthesizedExpression_Switch2()
        {
            var code =
@"
class Program
{
    static void Main()
    {
        int i = 3;
        switch (4*(i+2$$))
        {
            case 1:
            case 2:
            case 3:
                break;
        }
    }
}
";

            VerifyNoSpecialSemicolonHandling(code);
        }

        [WpfFact, Trait(Traits.Feature, Traits.Features.CompleteStatement)]
        public void ParenthesizedExpression_Switch3()
        {
            var code =
@"
class Program
{
    static void Main()
    {
        int i = 3;
        switch (i)
        {
            case 1:
                Console.WriteLine(4*(i+2$$))
            case 2:
            case 3:
                break;
        }
    }
}
";
            var expected =
@"
class Program
{
    static void Main()
    {
        int i = 3;
        switch (i)
        {
            case 1:
                Console.WriteLine(4*(i+2));$$
            case 2:
            case 3:
                break;
        }
    }
}
";

            VerifyTypingSemicolon(code, expected);
        }

        [WpfFact, Trait(Traits.Feature, Traits.Features.CompleteStatement)]
        public void ParenthesizedExpression_While()
        {
            var code =
@"
using System;
class Program
{
    static void Main()
    {
        int i = 3;
        while (i<4$$)
        {
            Console.WriteLine(i);
        }
    }
}
";

            VerifyNoSpecialSemicolonHandling(code);
        }

        [WpfFact, Trait(Traits.Feature, Traits.Features.CompleteStatement)]
        public void ParenthesizedExpression_While2()
        {
            var code =
@"
using System;
class Program
{
    static void Main()
    {
        int i = 3;
        while (i<Math.Max(4,5$$))
        {
            Console.WriteLine(i);
        }
    }
}
";

            VerifyNoSpecialSemicolonHandling(code);
        }

        [WpfFact, Trait(Traits.Feature, Traits.Features.CompleteStatement)]
        public void ParenthesizedExpression_While3()
        {
            var code =
@"
using System;
class Program
{
    static void Main()
    {
        int i = 3;
        while (i<Math.Max(4,5))
        {
            Console.WriteLine(i$$)
        }
    }
}
";
            var expected =
@"
using System;
class Program
{
    static void Main()
    {
        int i = 3;
        while (i<Math.Max(4,5))
        {
            Console.WriteLine(i);$$
        }
    }
}
";

            VerifyTypingSemicolon(code, expected);
        }

        #endregion

        [WpfTheory, Trait(Traits.Feature, Traits.Features.CompleteStatement)]
        [InlineData("default(object$$)", "default(object)")]
        [InlineData("default($$object)", "default(object)")]
        public void DefaultExpression_Handled(string expression, string expectedExpression)
        {
            var code = $@"
public class Class1
{{
    void M()
    {{
        int i = {expression}
    }}
}}";

            var expected = $@"
public class Class1
{{
    void M()
    {{
        int i = {expectedExpression};$$
    }}
}}";

            VerifyTypingSemicolon(code, expected);
        }

        [WpfTheory, Trait(Traits.Feature, Traits.Features.CompleteStatement)]
        [WorkItem(52137, "https://github.com/dotnet/roslyn/issues/52137")]
        [InlineData("typeof(object$$)", "typeof(object)")]
        [InlineData("typeof($$object)", "typeof(object)")]
        public void TypeOfExpression_Handled(string expression, string expectedExpression)
        {
            var code = $@"
public class Class1
{{
    void M()
    {{
        var x = {expression}
    }}
}}";

            var expected = $@"
public class Class1
{{
    void M()
    {{
        var x = {expectedExpression};$$
    }}
}}";

            VerifyTypingSemicolon(code, expected);
        }

        [WpfFact, Trait(Traits.Feature, Traits.Features.CompleteStatement)]
        [WorkItem(52365, "https://github.com/dotnet/roslyn/issues/52365")]
        public void TupleExpression_Handled()
        {
            var code = @"
public class Class1
{
    void M()
    {
        var x = (0, 0$$)
    }
}";

            var expected = @"
public class Class1
{
    void M()
    {
        var x = (0, 0);$$
    }
}";

            VerifyTypingSemicolon(code, expected);
        }

        [WpfTheory, Trait(Traits.Feature, Traits.Features.CompleteStatement)]
        [InlineData("default$$(object)")]
        [InlineData("def$$ault(object)")]
        [InlineData("default(object$$")]
        [InlineData("default($$object")]
        public void DefaultExpression_NotHandled(string expression)
        {
            var code = $@"
public class Class1
{{
    void M()
    {{
        int i = {expression}
    }}
}}";

            VerifyNoSpecialSemicolonHandling(code);
        }

        [WpfTheory, Trait(Traits.Feature, Traits.Features.CompleteStatement)]
        [InlineData("checked(3 + 3$$)", "checked(3 + 3)")]
        [InlineData("checked($$3 + 3)", "checked(3 + 3)")]
        [InlineData("unchecked(3 + 3$$)", "unchecked(3 + 3)")]
        [InlineData("unchecked($$3 + 3)", "unchecked(3 + 3)")]
        public void CheckedExpression_Handled(string expression, string expectedExpression)
        {
            var code = $@"
public class Class1
{{
    void M()
    {{
        int i = {expression}
    }}
}}";

            var expected = $@"
public class Class1
{{
    void M()
    {{
        int i = {expectedExpression};$$
    }}
}}";

            VerifyTypingSemicolon(code, expected);
        }

        [WpfTheory, Trait(Traits.Feature, Traits.Features.CompleteStatement)]
        [InlineData("checked$$(3 + 3)")]
        [InlineData("che$$cked(3 + 3)")]
        [InlineData("checked(3 + 3$$")]
        [InlineData("checked($$3 + 3")]
        [InlineData("unchecked$$(3 + 3)")]
        [InlineData("unche$$cked(3 + 3)")]
        [InlineData("unchecked(3 + 3$$")]
        [InlineData("unchecked($$3 + 3")]
        public void CheckedExpression_NotHandled(string expression)
        {
            var code = $@"
public class Class1
{{
    void M()
    {{
        int i = {expression}
    }}
}}";

            VerifyNoSpecialSemicolonHandling(code);
        }

        [WpfFact, Trait(Traits.Feature, Traits.Features.CompleteStatement)]
        public void ThrowStatement_MissingBoth()
        {
            var code = @"
public class Class1
{
    void M()
    {
        string s = ""Test"";
        throw new Exception(s.ToUpper($$

    }
}";

            VerifyNoSpecialSemicolonHandling(code);
        }

        [WpfFact, Trait(Traits.Feature, Traits.Features.CompleteStatement)]
        public void ThrowStatement()
        {
            var code = @"
public class Class1
{
    void M()
    {
        string s = ""Test"";
        throw new Exception(s.ToUpper($$))

    }
}";

            var expected = @"
public class Class1
{
    void M()
    {
        string s = ""Test"";
        throw new Exception(s.ToUpper());$$

    }
}";

            VerifyTypingSemicolon(code, expected);
        }

        [WpfFact, Trait(Traits.Feature, Traits.Features.CompleteStatement)]
        public void DontComplete_SemicolonBeforeClassDeclaration()
        {
            var code =
@"$$
class C
{
}";

            VerifyNoSpecialSemicolonHandling(code);
        }

        [WpfFact, Trait(Traits.Feature, Traits.Features.CompleteStatement)]
        public void DontCompleteStatment_DocComments()
        {
            var code =
@"
/// Testing $$
class C
{
}";

            VerifyNoSpecialSemicolonHandling(code);
        }

        [WpfFact, Trait(Traits.Feature, Traits.Features.CompleteStatement)]
        public void DontComplete_FormatString()
        {
            var code =
@"
class C
{
    void Main()
    {
        Console.WriteLine(String.Format(""{0:##;(##)$$**Zero**}"", 0));
    }
}";

            VerifyNoSpecialSemicolonHandling(code);
        }

        [WpfFact, Trait(Traits.Feature, Traits.Features.CompleteStatement)]
        public void DontComplete_EmptyStatement()
        {
            var code =
@"
class C
{
    void Main()
    {
        ;$$
    }
}";

            VerifyNoSpecialSemicolonHandling(code);
        }

        [WpfFact, Trait(Traits.Feature, Traits.Features.CompleteStatement)]
        public void DontComplete_EmptyStatement2()
        {
            var code =
@"
class C
{
    void Main()
    {
        ; $$
    }
}";

            VerifyNoSpecialSemicolonHandling(code);
        }

        [WpfFact, Trait(Traits.Feature, Traits.Features.CompleteStatement)]
        public void DoWhile()
        {
            var code =
@"
public class C
{
    void M()
    {
        int n = 0;
        do
        {
            Console.WriteLine(n);
            n++;
        } while (n$$ < 5)
    }
}";
            var expected =
 @"
public class C
{
    void M()
    {
        int n = 0;
        do
        {
            Console.WriteLine(n);
            n++;
        } while (n < 5);$$
    }
}";
            VerifyTypingSemicolon(code, expected);
        }

        [WpfFact, Trait(Traits.Feature, Traits.Features.CompleteStatement)]
        public void DoWhile2()
        {
            var code =
@"
public class C
{
    void M()
    {
        int n = 0;
        do
        {
            Console.WriteLine(n);
            n++;
        } while (n < 5)$$
    }
}";

            VerifyNoSpecialSemicolonHandling(code);
        }

        [WpfFact, Trait(Traits.Feature, Traits.Features.CompleteStatement)]
        public void DoWhile3()
        {
            var code =
@"
public class C
{
    void M()
    {
        int n = 0;
        do
        {
            Console.WriteLine(n);
            n++;
        } while $$(n < 5)
    }
}";

            VerifyNoSpecialSemicolonHandling(code);
        }

        [WpfFact, Trait(Traits.Feature, Traits.Features.CompleteStatement)]
        public void DoWhile4()
        {
            var code =
@"
public class C
{
    void M()
    {
        int n = 0;
        do
        {
            Console.WriteLine(n);
            n++;
        } while (n < Min(4,$$5))
    }
}";

            var expected =
@"
public class C
{
    void M()
    {
        int n = 0;
        do
        {
            Console.WriteLine(n);
            n++;
        } while (n < Min(4,5));$$
    }
}";

            VerifyTypingSemicolon(code, expected);
        }

        [WorkItem(35260, "https://github.com/dotnet/roslyn/issues/35260")]
        [WpfFact, Trait(Traits.Feature, Traits.Features.CompleteStatement)]
        public void DoWhile5()
        {
            var code =
@"
public class C
{
    void M()
    {
        int n = 0;
        do
        {
            Console.WriteLine(n);
            n++;
        } while ($$n < Min(4,5))
    }
}";

            var expected =
@"
public class C
{
    void M()
    {
        int n = 0;
        do
        {
            Console.WriteLine(n);
            n++;
        } while (n < Min(4,5));$$
    }
}";

            VerifyTypingSemicolon(code, expected);
        }

        [WorkItem(35260, "https://github.com/dotnet/roslyn/issues/35260")]
        [WpfFact, Trait(Traits.Feature, Traits.Features.CompleteStatement)]
        public void DoWhile6()
        {
            var code =
@"
public class C
{
    void M()
    {
        int n = 0;
        do
        {
            Console.WriteLine(n);
            n++;
        } while (n < Min(4,5)$$)
    }
}";

            var expected =
@"
public class C
{
    void M()
    {
        int n = 0;
        do
        {
            Console.WriteLine(n);
            n++;
        } while (n < Min(4,5));$$
    }
}";

            VerifyTypingSemicolon(code, expected);
        }

        [WpfFact, Trait(Traits.Feature, Traits.Features.CompleteStatement)]
        public void DoWhile_MissingParen()
        {
            var code =
@"
public class C
{
    void M()
    {
        int n = 0;
        do
        {
            Console.WriteLine(n);
            n++;
        } while (n < Min(4,$$5)
    }
}";

            var expected =
@"
public class C
{
    void M()
    {
        int n = 0;
        do
        {
            Console.WriteLine(n);
            n++;
        } while (n < Min(4,;$$5)
    }
}";

            VerifyTypingSemicolon(code, expected);
        }

        [WpfFact, Trait(Traits.Feature, Traits.Features.CompleteStatement)]
        public void DontComplete_Break()
        {
            var code =
@"
public class C
{
    void M()
    {
        int n = 0;
        do
        {
            Console.WriteLine(n);
            n++;
            break$$
        } while (n < 5);
    }
}";

            VerifyNoSpecialSemicolonHandling(code);
        }

        [WpfFact, Trait(Traits.Feature, Traits.Features.CompleteStatement)]
        public void DontComplete_Break2()
        {
            var code =
@"
public class C
{
    void M()
    {
        int n = 0;
        do
        {
            Console.WriteLine(n);
            n++;
            bre$$ak
        } while (n < 5);
    }
}";

            VerifyNoSpecialSemicolonHandling(code);
        }

        [WpfFact, Trait(Traits.Feature, Traits.Features.CompleteStatement)]
        public void DontComplete_Break3()
        {
            var code =
@"
public class C
{
    void M()
    {
        int n = 0;
        do
        {
            Console.WriteLine(n);
            n++;
            $$break
        } while (n < 5);
    }
}";

            VerifyNoSpecialSemicolonHandling(code);
        }

        [WpfFact, Trait(Traits.Feature, Traits.Features.CompleteStatement)]
        public void DontComplete_Checked()
        {
            var code =
@"
 class Program
    {
        static void Main(string[] args)
        {
            int num;
            // assign maximum value
            num = int.MaxValue;
            try
            {
                checked$$
                {
                    num = num + 1;
                    Console.WriteLine(num);
                }
            }
            catch (Exception e)
            {
                Console.WriteLine(e.ToString());
            }
            Console.ReadLine();
        }
    }";

            VerifyNoSpecialSemicolonHandling(code);
        }

        [WpfFact, Trait(Traits.Feature, Traits.Features.CompleteStatement)]
        public void DontComplete_Unchecked()
        {
            var code =
@"
 class Program
    {
        static void Main(string[] args)
        {
            int num;
            // assign maximum value
            num = int.MaxValue;
            try
            {
                unchecked$$
                {
                    num = num + 1;
                    Console.WriteLine(num);
                }
            }
            catch (Exception e)
            {
                Console.WriteLine(e.ToString());
            }
            Console.ReadLine();
        }
    }";

            VerifyNoSpecialSemicolonHandling(code);
        }

        [WpfFact, Trait(Traits.Feature, Traits.Features.CompleteStatement)]
        public void DontComplete_Fixed()
        {
            var code =
@"
class Program
{
    static void Main()
    {
        Console.WriteLine(Transform());
    }

    unsafe static string Transform()
    {
        string value = System.IO.Path.GetRandomFileName();
        fixed$$ (char* pointer = value)
        {
            for (int i = 0; pointer[i] != '\0'; ++i)
            {
                pointer[i]++;
            }
            return new string(pointer);
        }
    }
}";

            VerifyNoSpecialSemicolonHandling(code);
        }

        [WpfFact, Trait(Traits.Feature, Traits.Features.CompleteStatement)]
        public void DontComplete_Continue()
        {
            var code =
@"
class ContinueTest
{
    static void Main()
    {
        for (int i = 1; i <= 10; i++)
        {
            if (i < 9)
            {
                continue$$
            }
            Console.WriteLine(i);
        }
    }
}";

            VerifyNoSpecialSemicolonHandling(code);
        }

        [WpfFact, Trait(Traits.Feature, Traits.Features.CompleteStatement)]
        public void DontComplete_Continue2()
        {
            var code =
@"
class ContinueTest
{
    static void Main()
    {
        for (int i = 1; i <= 10; i++)
        {
            if (i < 9)
            {
                cont$$inue
            }
            Console.WriteLine(i);
        }
    }
}";

            VerifyNoSpecialSemicolonHandling(code);
        }

        [WpfFact, Trait(Traits.Feature, Traits.Features.CompleteStatement)]
        public void DontComplete_Continue3()
        {
            var code =
@"
class ContinueTest
{
    static void Main()
    {
        for (int i = 1; i <= 10; i++)
        {
            if (i < 9)
            {
                $$continue
            }
            Console.WriteLine(i);
        }
    }
}";

            VerifyNoSpecialSemicolonHandling(code);
        }

        [WpfFact, Trait(Traits.Feature, Traits.Features.CompleteStatement)]
        public void DontComplete_GoTo()
        {
            var code =
@"
static void Main()
{
    int n = 1;
    switch (n)
    {
        case 1:
            goto $$case 3;                
            break;
        case 3:
            break
        default:
            break;
    }
}
";

            VerifyNoSpecialSemicolonHandling(code);
        }

        [WpfFact, Trait(Traits.Feature, Traits.Features.CompleteStatement)]
        public void DontComplete_IfStatement()
        {
            var code =
@"
class Program
{
    void M()
    {
        int x = 0;
        if (x == 0$$)
        {
            return;
        }
    }
}
";

            VerifyNoSpecialSemicolonHandling(code);
        }

        [WpfFact, Trait(Traits.Feature, Traits.Features.CompleteStatement)]
        public void DontComplete_Labeled()
        {
            var code =
@"
class Program
{
    static void Main()
    {
        if (true)
            goto labeled;
        labeled$$: return;
    }
}
";

            VerifyNoSpecialSemicolonHandling(code);
        }

        [WpfFact, Trait(Traits.Feature, Traits.Features.CompleteStatement)]
        public void DontComplete_IfStatement2()
        {
            var code =
@"
class Program
{
    void M()
    {
        int x = 0;
        if (x == Math.Min(4,5$$))
        {
            return;
        }
    }
}
";

            VerifyNoSpecialSemicolonHandling(code);
        }

        [WpfFact, Trait(Traits.Feature, Traits.Features.CompleteStatement)]
        public void DontComplete_ClassNameOfMethodInvocation1()
        {
            var code = CreateTestWithMethodCall(@"var test = $$ClassC.MethodM(x,y)");

            VerifyNoSpecialSemicolonHandling(code);
        }

        [WpfFact, Trait(Traits.Feature, Traits.Features.CompleteStatement)]
        public void DontComplete_ClassNameOfMethodInvocation2()
        {
            var code = CreateTestWithMethodCall(@"var test = C$$lassC.MethodM(x,y)");

            VerifyNoSpecialSemicolonHandling(code);
        }

        [WpfFact, Trait(Traits.Feature, Traits.Features.CompleteStatement)]
        public void DontComplete_ClassNameOfMethodInvocation3()
        {
            var code = CreateTestWithMethodCall(@"var test = Class$$C.MethodM(x,y)");

            VerifyNoSpecialSemicolonHandling(code);
        }

        [WpfFact, Trait(Traits.Feature, Traits.Features.CompleteStatement)]
        public void DontComplete_ClassNameOfMethodInvocation4()
        {
            var code = CreateTestWithMethodCall(@"var test = ClassC$$.MethodM(x,y)");

            VerifyNoSpecialSemicolonHandling(code);
        }

        [WpfFact, Trait(Traits.Feature, Traits.Features.CompleteStatement)]
        public void DontComplete_MethodNameOfMethodInvocation1()
        {
            var code = CreateTestWithMethodCall(@"var test = ClassC.Meth$$odM(x,y)");

            VerifyNoSpecialSemicolonHandling(code);
        }

        [WpfFact, Trait(Traits.Feature, Traits.Features.CompleteStatement)]
        public void DontComplete_MethodNameOfMethodInvocation2()
        {
            var code = CreateTestWithMethodCall(@"var test = ClassC.$$MethodM(x,y)");

            VerifyNoSpecialSemicolonHandling(code);
        }

        [WpfFact, Trait(Traits.Feature, Traits.Features.CompleteStatement)]
        public void DontComplete_MethodNameOfMethodInvocation3()
        {
            var code = CreateTestWithMethodCall(@"var test = ClassC.MethodM$$(x,y)");

            VerifyNoSpecialSemicolonHandling(code);
        }

        [WpfFact, Trait(Traits.Feature, Traits.Features.CompleteStatement)]
        public void DontComplete_SemicolonBeforeEquals()
        {
            var code = CreateTestWithMethodCall(@"var test $$= ClassC.MethodM(x,y)");

            VerifyNoSpecialSemicolonHandling(code);
        }

        [WpfFact, Trait(Traits.Feature, Traits.Features.CompleteStatement)]
        public void DontComplete_SemicolonAfterEquals()
        {
            var code = CreateTestWithMethodCall(@"var test =$$ ClassC.MethodM(x,y)");

            VerifyNoSpecialSemicolonHandling(code);
        }

        [WpfFact, Trait(Traits.Feature, Traits.Features.CompleteStatement)]
        public void DontComplete_String()
        {
            var code = CreateTestWithMethodCall(@"var s=""Test $$Test""");

            VerifyNoSpecialSemicolonHandling(code);
        }

        [WpfFact, Trait(Traits.Feature, Traits.Features.CompleteStatement)]
        public void DontComplete_String2()
        {
            var code = CreateTestWithMethodCall(@"var s=""Test Test$$""");

            VerifyNoSpecialSemicolonHandling(code);
        }

        [WpfFact, Trait(Traits.Feature, Traits.Features.CompleteStatement)]
        public void DontComplete_String3()
        {
            var code = CreateTestWithMethodCall(@"var s=""Test Test""$$");

            VerifyNoSpecialSemicolonHandling(code);
        }

        [WorkItem(34176, "https://github.com/dotnet/roslyn/issues/34176")]
        [WpfFact, Trait(Traits.Feature, Traits.Features.CompleteStatement)]
        public void DontComplete_VerbatimStringAsMethodArgument_EndOfLine_NotEndOfString()
        {
            var code = @"
            var code = Foo(@""$$
"") ;
";
            VerifyNoSpecialSemicolonHandling(code);
        }

        [WorkItem(34176, "https://github.com/dotnet/roslyn/issues/34176")]
        [WpfFact, Trait(Traits.Feature, Traits.Features.CompleteStatement)]
        public void DontComplete_VerbatimStringAsMethodArgument_EndOfString_NotEndOfLine()
        {

            var code = @"
            var code = Foo(@""  $$"" //comments
);
";
            VerifyNoSpecialSemicolonHandling(code);
        }

        [WpfFact, Trait(Traits.Feature, Traits.Features.CompleteStatement)]
        public void DontComplete_InterpolatedString()
        {
            var code = CreateTestWithMethodCall(@"var s=$""{obj.ToString($$)}""");

            VerifyNoSpecialSemicolonHandling(code);
        }

        [WpfFact, Trait(Traits.Feature, Traits.Features.CompleteStatement)]
        public void DontComplete_Attribute()
        {
            var code = @"
using System;

class Program
{
    static void Main()
    {
        // Warning: 'Program.Test()' is obsolete
        Test();
    }

    [Obsolete$$]
    static void Test()
    {
    }
}";
            VerifyNoSpecialSemicolonHandling(code);
        }

        [WpfFact, Trait(Traits.Feature, Traits.Features.CompleteStatement)]
        public void DontComplete_Attribute2()
        {
            var code = @"
[assembly: System.Reflection.AssemblyVersionAttribute(null$$)]
class Program
{
}";
            VerifyNoSpecialSemicolonHandling(code);
        }

        [WpfFact, Trait(Traits.Feature, Traits.Features.CompleteStatement)]
        public void DontComplete_Attribute3()
        {
            var code = @"
using System.Runtime.CompilerServices;
using System;

class DummyAttribute : Attribute
{
    public DummyAttribute([CallerMemberName$$] string callerName = """")
    {
        Console.WriteLine(""name: "" + callerName);
    }
}

class A
{
    [Dummy]
    public void MyMethod() {
    }
}";
            VerifyNoSpecialSemicolonHandling(code);
        }

        [WpfFact, Trait(Traits.Feature, Traits.Features.CompleteStatement)]
        public void DontComplete_Attribute4()
        {
            var code = @"
using System;
using System.Reflection;

sealed class MarkAttribute : Attribute
{
    public MarkAttribute(bool a, params object[] b)
    {
        B = b;
    }
    public object[] B { get; }
}

[Mark(a: true, b: new object[$$] { ""Hello"", ""World"" })]
static class Program
{
    public static void Main()
    {
        var attr = typeof(Program).GetCustomAttribute<MarkAttribute>();
        Console.Write($""B.Length={attr.B.Length}, B[0]={attr.B[0]}, B[1]={attr.B[1]}"");
    }
}";
            VerifyNoSpecialSemicolonHandling(code);
        }

        [WpfFact, Trait(Traits.Feature, Traits.Features.CompleteStatement)]
        public void DontComplete_Attribute5()
        {
            var code = @"
using System;
using System.Reflection;

sealed class MarkAttribute : Attribute
{
    public MarkAttribute(bool a, params object[] b)
    {
        B = b;
    }
    public object[] B { get; }
}

[Mark(a: true, b: new object[] { ""Hello"", ""World""$$ })]
static class Program
{
    public static void Main()
    {
        var attr = typeof(Program).GetCustomAttribute<MarkAttribute>();
        Console.Write($""B.Length={attr.B.Length}, B[0]={attr.B[0]}, B[1]={attr.B[1]}"");
    }
}";
            VerifyNoSpecialSemicolonHandling(code);
        }

        [WpfFact, Trait(Traits.Feature, Traits.Features.CompleteStatement)]
        public void DontComplete_Attribute6()
        {
            var code = @"
using System;

class Program
{
    static void Main()
    {
        // Warning: 'Program.Test()' is obsolete
        Test();
    }

    [Obsolete$$
    static void Test()
    {
    }
}";
            VerifyNoSpecialSemicolonHandling(code);
        }

        [WpfFact, Trait(Traits.Feature, Traits.Features.CompleteStatement)]
        public void DontComplete_Using()
        {
            var code = @"
using System.Linq$$
";
            VerifyNoSpecialSemicolonHandling(code);
        }

        [WpfFact, Trait(Traits.Feature, Traits.Features.CompleteStatement)]
        public void DontComplete_Using2()
        {
            var code = @"
using System.Linq$$;
";
            VerifyNoSpecialSemicolonHandling(code);
        }

        [WpfFact, Trait(Traits.Feature, Traits.Features.CompleteStatement)]
        public void DontComplete_Using3()
        {
            var code = @"
using System.$$Linq
";
            VerifyNoSpecialSemicolonHandling(code);
        }

        [WorkItem(33851, "https://github.com/dotnet/roslyn/issues/33851")]
        [WpfFact, Trait(Traits.Feature, Traits.Features.CompleteStatement)]
        public void AtEndOfLineOutsideParens()
        {
            var code = @"
public class Class1
{
    void M()
    {
        string s = ""Test"";
        string t = s.Replace(""T"", ""t"")$$
            .Trim();

    }
}
";
            VerifyNoSpecialSemicolonHandling(code);
        }

        [WorkItem(33851, "https://github.com/dotnet/roslyn/issues/33851")]
        [WpfFact, Trait(Traits.Feature, Traits.Features.CompleteStatement)]
        public void OutsideParensBeforeSpaceDot()
        {
            var code = @"
public class Class1
{
    void M()
    {
        string s = ""Test"";
        string t = s.Replace(""T"", ""t"")$$ .Trim();

    }
}
";
            VerifyNoSpecialSemicolonHandling(code);
        }

        [WorkItem(34666, "https://github.com/dotnet/roslyn/issues/34666")]
        [WpfFact, Trait(Traits.Feature, Traits.Features.CompleteStatement)]
        public void BeforeAttribute()
        {
            var code = @"
public class C
{
private const string s = 
        @""test""$$

    [Fact]
    public void M()
            {
            }
        }";
            VerifyNoSpecialSemicolonHandling(code);
        }

        [WorkItem(34666, "https://github.com/dotnet/roslyn/issues/34666")]
        [WpfFact, Trait(Traits.Feature, Traits.Features.CompleteStatement)]
        public void ElementBindingExpression()
        {
            var code = @"
class C
{
    void M()
    {
        var data = new int[3];
        var value = data?[0$$]
    }
}";
            var expected = @"
class C
{
    void M()
    {
        var data = new int[3];
        var value = data?[0];$$
    }
}";
            VerifyTypingSemicolon(code, expected);
        }

        [WorkItem(34666, "https://github.com/dotnet/roslyn/issues/34666")]
        [WpfFact, Trait(Traits.Feature, Traits.Features.CompleteStatement)]
        public void BeforeElementBindingExpression()
        {
            var code = @"
class C
{
    void M()
    {
        var data = new int[3];
        var value = data?$$[0]
    }
}";
            VerifyNoSpecialSemicolonHandling(code);
        }

        [WorkItem(34666, "https://github.com/dotnet/roslyn/issues/34666")]
        [WpfFact, Trait(Traits.Feature, Traits.Features.CompleteStatement)]
        public void AfterElementBindingExpression()
        {
            var code = @"
class C
{
    void M()
    {
        var data = new int[3];
        var value = data?[0]$$
    }
}";
            VerifyNoSpecialSemicolonHandling(code);
        }

        [WorkItem(34666, "https://github.com/dotnet/roslyn/issues/34666")]
        [WorkItem(34983, "https://github.com/dotnet/roslyn/issues/34983")]
        [WpfFact, Trait(Traits.Feature, Traits.Features.CompleteStatement)]
        public void ImplicitElementAccessSyntax()
        {
            var code = @"
class C
{
    void M()
    {
        var d = new Dictionary<int, int>
        {
            [1$$] = 4,
        }
    }
}";
            var expected = @"
class C
{
    void M()
    {
        var d = new Dictionary<int, int>
        {
            [1];$$ = 4,
        }
    }
}";
            VerifyTypingSemicolon(code, expected);
        }

        [WorkItem(34666, "https://github.com/dotnet/roslyn/issues/34666")]
        [WpfFact, Trait(Traits.Feature, Traits.Features.CompleteStatement)]
        public void BeforeImplicitElementAccessSyntax()
        {
            var code = @"
class C
{
    void M()
    {
        var d = new Dictionary<int, int>
        {
            $$[1] = 4,
        }
    }
}";
            VerifyNoSpecialSemicolonHandling(code);
        }

        [WorkItem(34666, "https://github.com/dotnet/roslyn/issues/34666")]
        [WpfFact, Trait(Traits.Feature, Traits.Features.CompleteStatement)]
        public void AfterImplicitElementAccessSyntax()
        {
            var code = @"
class C
{
    void M()
    {
        var d = new Dictionary<int, int>
        {
            [1]$$ = 4,
        }
    }
}";
            VerifyNoSpecialSemicolonHandling(code);
        }

        [WorkItem(34983, "https://github.com/dotnet/roslyn/issues/34983")]
        [WpfFact, Trait(Traits.Feature, Traits.Features.CompleteStatement)]
        public void AttributeParsedAsElementAccessExpression()
        {
            var code = @"
using System;
internal class TestMethodAttribute : Attribute
{
    readonly int i = Foo(3,4$$)

    [Test]
}";
            var expected = @"
using System;
internal class TestMethodAttribute : Attribute
{
    readonly int i = Foo(3,4);$$

    [Test]
}";
            VerifyTypingSemicolon(code, expected);
        }

        [WorkItem(34983, "https://github.com/dotnet/roslyn/issues/34983")]
        [WpfFact, Trait(Traits.Feature, Traits.Features.CompleteStatement)]
        public void MemberAccessOffOfMethod()
        {
            var code = @"
class Program
{
    static void Main(string[] args)
    {
        var s = ""Hello"";
        var t = s.ToLower($$).Substring(1);
    }
}";
            var expected = @"
class Program
{
    static void Main(string[] args)
    {
        var s = ""Hello"";
        var t = s.ToLower();$$.Substring(1);
    }
}";
            VerifyTypingSemicolon(code, expected);
        }

        [WorkItem(34983, "https://github.com/dotnet/roslyn/issues/34983")]
        [WpfFact, Trait(Traits.Feature, Traits.Features.CompleteStatement)]
        public void LinqQuery()
        {
            var code = @"
using System.Collections.Generic;
using System.Linq;
class Query
{
    void Main(string[] args)
    {
        List<int> c1 = new List<int> { 1, 2, 3, 4, 5, 7 };
        List<int> c2 = new List<int> { 10, 30, 40, 50, 60, 70 };
        var c3 = c1.SelectMany(x1 => c2
            .Where(x2 => object.Equals(x1, x2 / 10$$))
            .Select(x2 => x1 + x2));
    }
}";
            var expected = @"
using System.Collections.Generic;
using System.Linq;
class Query
{
    void Main(string[] args)
    {
        List<int> c1 = new List<int> { 1, 2, 3, 4, 5, 7 };
        List<int> c2 = new List<int> { 10, 30, 40, 50, 60, 70 };
        var c3 = c1.SelectMany(x1 => c2
            .Where(x2 => object.Equals(x1, x2 / 10))
            .Select(x2 => x1 + x2));$$;
    }
}";
            VerifyTypingSemicolon(code, expected);
        }

        [WorkItem(34983, "https://github.com/dotnet/roslyn/issues/34983")]
        [WpfFact, Trait(Traits.Feature, Traits.Features.CompleteStatement)]
        public void LinqQuery2()
        {
            var code = @"
using System.Collections.Generic;
using System.Linq;
class Query
{
    void Main(string[] args)
    {
        List<int> c = new List<int> { 1, 2, 3, 4, 5, 7 };
        var d = c
            .Where(x => x == 4$$)
            .Select(x => x + x);
    }
}";
            var expected = @"
using System.Collections.Generic;
using System.Linq;
class Query
{
    void Main(string[] args)
    {
        List<int> c = new List<int> { 1, 2, 3, 4, 5, 7 };
        var d = c
            .Where(x => x == 4);$$
            .Select(x => x + x);
    }
}";
            VerifyTypingSemicolon(code, expected);
        }

        [WorkItem(34983, "https://github.com/dotnet/roslyn/issues/34983")]
        [WpfFact, Trait(Traits.Feature, Traits.Features.CompleteStatement)]
        public void BinaryExpression()
        {
            var code = @"
class D
{
    void M()
    {
        int i = Foo(4$$) + 1
    }

    private int Foo(int v)
    {
        return v;
    }
}";
            var expected = @"
class D
{
    void M()
    {
        int i = Foo(4);$$ + 1
    }

    private int Foo(int v)
    {
        return v;
    }
}";
            VerifyTypingSemicolon(code, expected);
        }

        [WorkItem(34983, "https://github.com/dotnet/roslyn/issues/34983")]
        [WpfFact, Trait(Traits.Feature, Traits.Features.CompleteStatement)]
        public void BinaryExpression2()
        {
            var code = @"
class D
{
    void M()
    {
        int i = Foo(Foo(4$$) + 1) + 2
    }

    private int Foo(int v)
    {
        return v;
    }
}";
            var expected = @"
class D
{
    void M()
    {
        int i = Foo(Foo(4) + 1);$$ + 2
    }

    private int Foo(int v)
    {
        return v;
    }
}";
            VerifyTypingSemicolon(code, expected);
        }

        [WorkItem(34983, "https://github.com/dotnet/roslyn/issues/34983")]
        [WpfFact, Trait(Traits.Feature, Traits.Features.CompleteStatement)]
        public void AsOperator()
        {
            var code = @"
class D
{
    void M()
    {
        string i = Foo(4$$) as string
    }

    object Foo(int v)
    {
        return v.ToString();
    }
}";
            var expected = @"
class D
{
    void M()
    {
        string i = Foo(4);$$ as string
    }

    object Foo(int v)
    {
        return v.ToString();
    }
}";
            VerifyTypingSemicolon(code, expected);
        }

        [WorkItem(34983, "https://github.com/dotnet/roslyn/issues/34983")]
        [WpfFact, Trait(Traits.Feature, Traits.Features.CompleteStatement)]
        public void TernaryOperator()
        {
            var code = @"
class Query
{
    void Main(string[] args)
    {
        int j = 0;
        int k = 0;
        int i = j < k ? Foo(j$$) : Foo(3)
    }

    private int Foo(int j)
    {
        return j;
    }
";
            var expected = @"
class Query
{
    void Main(string[] args)
    {
        int j = 0;
        int k = 0;
        int i = j < k ? Foo(j);$$ : Foo(3)
    }

    private int Foo(int j)
    {
        return j;
    }
";
            VerifyTypingSemicolon(code, expected);
        }

        [WorkItem(34983, "https://github.com/dotnet/roslyn/issues/34983")]
        [WpfFact, Trait(Traits.Feature, Traits.Features.CompleteStatement)]
        public void SemicolonInCharacterLiteral()
        {
            var code = @"
class D
{
    void Main(string[]args)
    {
        M('$$')
    }

    void M(char c)
    {
    }
}
";
            var expected = @"
class D
{
    void Main(string[]args)
    {
        M(';$$')
    }

    void M(char c)
    {
    }
}
";
            VerifyTypingSemicolon(code, expected);
        }

        [WorkItem(35260, "https://github.com/dotnet/roslyn/issues/35260")]
        [WpfFact, Trait(Traits.Feature, Traits.Features.CompleteStatement)]
        public void IncompleteLambda()
        {
            var code = @"
using System;

class C
{
    public void Test()
    {
        C c = new C();
        c.M(z =>
        {
        return 0$$)
        }

    private void M(Func<object, int> p) { }
}
";
            var expected = @"
using System;

class C
{
    public void Test()
    {
        C c = new C();
        c.M(z =>
        {
        return 0;$$)
        }

    private void M(Func<object, int> p) { }
}
";
            VerifyTypingSemicolon(code, expected);
        }

        internal override ICommandHandler GetCommandHandler(TestWorkspace workspace)
            => workspace.ExportProvider.GetExportedValues<ICommandHandler>().OfType<CompleteStatementCommandHandler>().Single();

        [WorkItem(32337, "https://github.com/dotnet/roslyn/issues/32337")]
        [WpfFact, Trait(Traits.Feature, Traits.Features.CompleteStatement)]
        public void ArgumentList_MultipleCharsSelected()
        {
            var code = CreateTestWithMethodCall(@"var test = ClassC.MethodM([|x[0]|], x[1])");

            VerifyNoSpecialSemicolonHandling(code);
        }

        [WorkItem(34051, "https://github.com/dotnet/roslyn/issues/34051")]
        [WpfFact, Trait(Traits.Feature, Traits.Features.CompleteStatement)]
        public void ParameterList_DelegateDeclaration()
        {
            var code = @"
class C
{
    delegate void Del(string str$$)
}";
            var expected = @"
class C
{
    delegate void Del(string str);$$
}";
            VerifyTypingSemicolon(code, expected);
        }

        [WorkItem(34051, "https://github.com/dotnet/roslyn/issues/34051")]
        [WpfFact, Trait(Traits.Feature, Traits.Features.CompleteStatement)]
        public void ParameterList_DelegateDeclaration2()
        {
            var code = @"
class C
{
    public delegate TResult Blah<in T, out TResult$$>(T arg)
}";
            VerifyNoSpecialSemicolonHandling(code);
        }

        [WorkItem(34051, "https://github.com/dotnet/roslyn/issues/34051")]
        [WpfFact, Trait(Traits.Feature, Traits.Features.CompleteStatement)]
        public void ParameterList_DelegateDeclaration3()
        {
            var code = @"
class C
{
    public delegate TResult Blah<in T, out TResult>(T arg$$)
}";
            var expected = @"
class C
{
    public delegate TResult Blah<in T, out TResult>(T arg);$$
}";
            VerifyTypingSemicolon(code, expected);
        }

        [WorkItem(34051, "https://github.com/dotnet/roslyn/issues/34051")]
        [WpfFact, Trait(Traits.Feature, Traits.Features.CompleteStatement)]
        public void ParameterList_MultilineDelegateDeclaration()
        {
            var code = @"
class C
{
    delegate void Del(string str$$,
        int i,
        string str2)
}";
            var expected = @"
class C
{
    delegate void Del(string str,
        int i,
        string str2);$$
}";
            VerifyTypingSemicolon(code, expected);
        }

        [WorkItem(34051, "https://github.com/dotnet/roslyn/issues/34051")]
        [WpfFact, Trait(Traits.Feature, Traits.Features.CompleteStatement)]
        public void ParameterList_Constructor()
        {
            var code = @"
class D
{
    public D($$)
    {
    }
}";
            VerifyNoSpecialSemicolonHandling(code);
        }

        [WorkItem(34051, "https://github.com/dotnet/roslyn/issues/34051")]
        [WpfFact, Trait(Traits.Feature, Traits.Features.CompleteStatement)]
        public void ParameterList_Destructor()
        {
            var code = @"
class D
{
    public D()
    {
    }

    ~D($$)
    {
    }
}";
            VerifyNoSpecialSemicolonHandling(code);
        }

        [WorkItem(34051, "https://github.com/dotnet/roslyn/issues/34051")]
        [WpfFact, Trait(Traits.Feature, Traits.Features.CompleteStatement)]
        public void ParameterList_MethodDeclaration()
        {
            var code = @"
class D
{
   void M($$)
    {
    }
}";
            VerifyNoSpecialSemicolonHandling(code);
        }

        [WorkItem(917499, "https://devdiv.visualstudio.com/DefaultCollection/DevDiv/_workitems/edit/917499")]
        [WpfTheory, Trait(Traits.Feature, Traits.Features.CompleteStatement)]
        [InlineData("/$$* comments */")]
        [InlineData("/*$$ comments */")]
        [InlineData("/* comments $$*/")]
        [InlineData("/* comments *$$/")]
        [InlineData("3, /* comments$$ */")]
        [InlineData("/$$/ comments ")]
        [InlineData("//$$ comments ")]
        [InlineData("// comments $$")]
        public void InsideComments(string argument)
        {
            var code = CreateTestWithMethodCall(@"var test = ClassC.MethodM(" + argument + ")");

            VerifyNoSpecialSemicolonHandling(code);
        }

        [WorkItem(917499, "https://devdiv.visualstudio.com/DefaultCollection/DevDiv/_workitems/edit/917499")]
        [WpfTheory, Trait(Traits.Feature, Traits.Features.CompleteStatement)]
        [InlineData("$$/* comments */")]
        [InlineData("/* comments */$$")]
        [InlineData("3$$, /* comments */")]
        [InlineData("3, $$/* comments */")]
        [InlineData("// comments \r\n$$")]
        public void NearComments(string argument)
        {
            var code = CreateTestWithMethodCall(@"var test = ClassC.MethodM(" + argument + ")");

            var expected = CreateTestWithMethodCall(
                @"var test = ClassC.MethodM(" + argument.Remove(argument.IndexOf("$$"), 2) + ");$$");

            VerifyTypingSemicolon(code, expected);
        }

        [WorkItem(923157, "https://devdiv.visualstudio.com/DevDiv/_workitems/edit/923157")]
        [WpfFact, Trait(Traits.Feature, Traits.Features.CompleteStatement)]
        public void BrokenCode_ReturnIfCaretDoesNotMove()
        {
            var code = @"
class D
{
  public Delegate Task<int> Handles(int num)$$
}";
            VerifyNoSpecialSemicolonHandling(code);
        }

        [WpfFact, Trait(Traits.Feature, Traits.Features.CompleteStatement)]
        [WorkItem(37874, "https://github.com/dotnet/roslyn/pull/37874")]
        public void TestWithSettingTurnedOff()
        {
            var code = @"
public class ClassC
{
    private int xValue = 7;
    public int XValue
    {
        get
        {
            return Math.Min(xValue$$, 1)
        } 
    }
}";
            var expected = code.Replace("$$", ";$$");

            Verify(code, expected, ExecuteTest,
                setOptionsOpt: workspace =>
                {
<<<<<<< HEAD
                    workspace.SetOptions(workspace.Options.WithChangedOption(FeatureOnOffOptions.AutomaticallyCompleteStatementOnSemicolon, false));
=======
                    var globalOptions = workspace.GetService<IGlobalOptionService>();
                    globalOptions.SetGlobalOption(new OptionKey(FeatureOnOffOptions.AutomaticallyCompleteStatementOnSemicolon), false);
>>>>>>> 67d940c4
                });
        }
        protected override TestWorkspace CreateTestWorkspace(string code)
            => TestWorkspace.CreateCSharp(code);
    }
}<|MERGE_RESOLUTION|>--- conflicted
+++ resolved
@@ -4181,12 +4181,8 @@
             Verify(code, expected, ExecuteTest,
                 setOptionsOpt: workspace =>
                 {
-<<<<<<< HEAD
-                    workspace.SetOptions(workspace.Options.WithChangedOption(FeatureOnOffOptions.AutomaticallyCompleteStatementOnSemicolon, false));
-=======
                     var globalOptions = workspace.GetService<IGlobalOptionService>();
                     globalOptions.SetGlobalOption(new OptionKey(FeatureOnOffOptions.AutomaticallyCompleteStatementOnSemicolon), false);
->>>>>>> 67d940c4
                 });
         }
         protected override TestWorkspace CreateTestWorkspace(string code)
