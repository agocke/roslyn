--- conflicted
+++ resolved
@@ -3721,11 +3721,7 @@
         [Fact, Trait(Traits.Feature, Traits.Features.CodeActionsInlineTemporary)]
         public async Task DontParenthesizeInterpolatedStringWithNoInterpolationWithCSharp7()
         {
-<<<<<<< HEAD
-            await TestAsync(
-=======
             await TestInRegularAndScript1Async(
->>>>>>> 4c065fae
 @"class C
 {
     public void M()
@@ -3733,17 +3729,13 @@
         var [|s1|] = $""hello"";
         var s2 = string.Replace(s1, ""world"");
     }
-}",
+}", 
 @"class C
 {
     public void M()
     {
         var s2 = string.Replace($""hello"", ""world"");
     }
-<<<<<<< HEAD
-}",
-parseOptions: TestOptions.Regular.WithLanguageVersion(LanguageVersion.CSharp7));
-=======
 }", parameters: new TestParameters(parseOptions: new CSharpParseOptions(LanguageVersion.CSharp7)));
         }
 
@@ -3751,7 +3743,7 @@
         [Fact, Trait(Traits.Feature, Traits.Features.CodeActionsInlineTemporary)]
         public async Task DontParenthesizeInterpolatedStringWithNoInterpolation()
         {
-            await TestInRegularAndScriptAsync(
+            await TestAsync(
 @"class C
 {
     public void M()
@@ -3766,8 +3758,8 @@
     {
         var s2 = ""string"".Replace($""hello"", ""world"");
     }
-}");
->>>>>>> 4c065fae
+}",
+parseOptions: TestOptions.Regular.WithLanguageVersion(LanguageVersion.CSharp7));
         }
 
         [WorkItem(4583, "https://github.com/dotnet/roslyn/issues/4583")]
