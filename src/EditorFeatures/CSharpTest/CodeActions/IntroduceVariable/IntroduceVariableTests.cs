﻿// Copyright (c) Microsoft.  All Rights Reserved.  Licensed under the Apache License, Version 2.0.  See License.txt in the project root for license information.

using System.Collections.Generic;
using System.Threading.Tasks;
using Microsoft.CodeAnalysis.CodeRefactorings;
using Microsoft.CodeAnalysis.CodeRefactorings.IntroduceVariable;
using Microsoft.CodeAnalysis.CodeStyle;
using Microsoft.CodeAnalysis.CSharp;
using Microsoft.CodeAnalysis.CSharp.CodeStyle;
using Microsoft.CodeAnalysis.CSharp.Test.Utilities;
using Microsoft.CodeAnalysis.Options;
using Roslyn.Test.Utilities;
using Xunit;

namespace Microsoft.CodeAnalysis.Editor.CSharp.UnitTests.CodeRefactorings.IntroduceVariable
{
    public class IntroduceVariableTests : AbstractCSharpCodeActionTest
    {
        protected override CodeRefactoringProvider CreateCodeRefactoringProvider(Workspace workspace, TestParameters parameters)
            => new IntroduceVariableCodeRefactoringProvider();

        private readonly CodeStyleOption<bool> onWithInfo = new CodeStyleOption<bool>(true, NotificationOption.Suggestion);

        // specify all options explicitly to override defaults.
        private IDictionary<OptionKey, object> ImplicitTypingEverywhere() =>
            OptionsSet(
                SingleOption(CSharpCodeStyleOptions.UseImplicitTypeWherePossible, onWithInfo),
                SingleOption(CSharpCodeStyleOptions.UseImplicitTypeWhereApparent, onWithInfo),
                SingleOption(CSharpCodeStyleOptions.UseImplicitTypeForIntrinsicTypes, onWithInfo));

        internal IDictionary<OptionKey, object> OptionSet(OptionKey option, object value)
        {
            var options = new Dictionary<OptionKey, object>();
            options.Add(option, value);
            return options;
        }

        [Fact, Trait(Traits.Feature, Traits.Features.CodeActionsIntroduceVariable)]
        public async Task TestMethodFix1()
        {
            await TestInRegularAndScriptAsync(
@"class C
{
    void Goo()
    {
        Bar([|1 + 1|]);
        Bar(1 + 1);
    }
}",
@"class C
{
    void Goo()
    {
        const int {|Rename:V|} = 1 + 1;
        Bar(V);
        Bar(1 + 1);
    }
}",
                index: 2);
        }

        [Fact, Trait(Traits.Feature, Traits.Features.CodeActionsIntroduceVariable)]
        public async Task TestMethodFix2()
        {
            await TestInRegularAndScriptAsync(
@"class C
{
    void Goo()
    {
        Bar([|1 + 1|]);
        Bar(1 + 1);
    }
}",
@"class C
{
    void Goo()
    {
        const int {|Rename:V|} = 1 + 1;
        Bar(V);
        Bar(V);
    }
}",
                index: 3);
        }

        [Fact, Trait(Traits.Feature, Traits.Features.CodeActionsIntroduceVariable)]
        public async Task TestMethodFix3()
        {
            var code =
@"class C
{
    void Goo()
    {
        Bar(([|1 + 1|]));
        Bar((1 + 1));
    }
}";

            var expected =
@"class C
{
    void Goo()
    {
        const int {|Rename:V|} = 1 + 1;
        Bar(V);
        Bar((1 + 1));
    }
}";

            await TestInRegularAndScriptAsync(code, expected, index: 2);
        }

        [Fact, Trait(Traits.Feature, Traits.Features.CodeActionsIntroduceVariable)]
        public async Task TestMethodFix4()
        {
            var code =
@"class C
{
    void Goo()
    {
        Bar(([|1 + 1|]));
        Bar((1 + 1));
    }
}";

            var expected =
@"class C
{
    void Goo()
    {
        const int {|Rename:V|} = 1 + 1;
        Bar(V);
        Bar(V);
    }
}";

            await TestInRegularAndScriptAsync(code, expected, index: 3);
        }

        [Fact, Trait(Traits.Feature, Traits.Features.CodeActionsIntroduceVariable)]
        public async Task TestThrowExpression()
        {
            var code =
@"class C
{
    void M(bool b)
    {
        var x = b ? 1 : [|throw null|];
    }
}";
            await TestActionCountAsync(code, count: 0);
        }

        [Fact, Trait(Traits.Feature, Traits.Features.CodeActionsIntroduceVariable)]
        public async Task TestThrowExpression2()
        {
            await TestInRegularAndScriptAsync(
@"class C
{
    void M(bool b)
    {
        var x = [|b ? 1 : throw null|];
    }
}",
@"class C
{
    void M(bool b)
    {
        int {|Rename:v|} = b ? 1 : throw null;
        var x = v;
    }
}",
                index: 1);
        }

        [Fact, Trait(Traits.Feature, Traits.Features.CodeActionsIntroduceVariable)]
        public async Task TestThrowStatement()
        {
            var code =
@"class C
{
    void M()
    {
        [|throw null|];
    }
}";
            await TestActionCountAsync(code, count: 0);
        }

        [Fact, Trait(Traits.Feature, Traits.Features.CodeActionsIntroduceVariable)]
        public async Task TestFieldFix1()
        {
            var code =
@"class C
{
    int i = ([|1 + 1|]) + (1 + 1);
}";

            var expected =
@"class C
{
    private const int {|Rename:V|} = 1 + 1;
    int i = V + (1 + 1);
}";

            await TestInRegularAndScriptAsync(code, expected);
        }

        [Fact, Trait(Traits.Feature, Traits.Features.CodeActionsIntroduceVariable)]
        public async Task TestFieldFix2()
        {
            var code =
@"class C
{
    int i = ([|1 + 1|]) + (1 + 1);
}";

            var expected =
@"class C
{
    private const int {|Rename:V|} = 1 + 1;
    int i = V + V;
}";

            await TestInRegularAndScriptAsync(code, expected, index: 1);
        }

        [WorkItem(21747, "https://github.com/dotnet/roslyn/issues/21747")]
        [Fact, Trait(Traits.Feature, Traits.Features.CodeActionsIntroduceVariable)]
        public async Task TestTriviaFieldFix1()
        {
            var code =
@"class C
{
    int i = (/* CommentLeading */ [|1 + 1|] /* CommentTrailing */) + (1 + 1);
}";

            var expected =
@"class C
{
    private const int {|Rename:V|} = 1 + 1;
    int i = /* CommentLeading */ V /* CommentTrailing */ + V;
}";

            await TestInRegularAndScriptAsync(code, expected, index: 1);
        }

        [WorkItem(21747, "https://github.com/dotnet/roslyn/issues/21747")]
        [Fact, Trait(Traits.Feature, Traits.Features.CodeActionsIntroduceVariable)]
        public async Task TestTriviaFieldFix2()
        {
            var code =
@"class C
{
    int i = (/* CommentLeading */ [|1 + /*CommentEmbedded*/ 1|] /* CommentTrailing */) + (1 + 1);
}";

            var expected =
@"class C
{
    private const int {|Rename:V|} = 1 + /*CommentEmbedded*/ 1;
    int i = /* CommentLeading */ V /* CommentTrailing */ + V;
}";

            await TestInRegularAndScriptAsync(code, expected, index: 1);
        }

        [Fact, Trait(Traits.Feature, Traits.Features.CodeActionsIntroduceVariable)]
        public async Task TestConstFieldFix1()
        {
            var code =
@"class C
{
    const int i = ([|1 + 1|]) + (1 + 1);
}";

            var expected =
@"class C
{
    private const int {|Rename:V|} = 1 + 1;
    const int i = V + (1 + 1);
}";

            await TestInRegularAndScriptAsync(code, expected);
        }

        [Fact, Trait(Traits.Feature, Traits.Features.CodeActionsIntroduceVariable)]
        public async Task TestConstFieldFix2()
        {
            var code =
@"class C
{
    const int i = ([|1 + 1|]) + (1 + 1);
}";

            var expected =
@"class C
{
    private const int {|Rename:V|} = 1 + 1;
    const int i = V + V;
}";

            await TestInRegularAndScriptAsync(code, expected, index: 1);
        }

        [Fact, Trait(Traits.Feature, Traits.Features.CodeActionsIntroduceVariable)]
        public async Task TestConstructorFix1()
        {
            await TestInRegularAndScriptAsync(
@"class C
{
    public C() : this([|1 + 1|], 1 + 1)
    {
    }
}",
@"class C
{
    private const int {|Rename:V|} = 1 + 1;

    public C() : this(V, 1 + 1)
    {
    }
}",
                index: 0);
        }

        [Fact, Trait(Traits.Feature, Traits.Features.CodeActionsIntroduceVariable)]
        public async Task TestConstructorFix2()
        {
            await TestInRegularAndScriptAsync(
@"class C
{
    public C() : this([|1 + 1|], 1 + 1)
    {
    }
}",
@"class C
{
    private const int {|Rename:V|} = 1 + 1;

    public C() : this(V, V)
    {
    }
}",
                index: 1);
        }

        [Fact, Trait(Traits.Feature, Traits.Features.CodeActionsIntroduceVariable)]
        public async Task TestParameterFix1()
        {
            await TestInRegularAndScriptAsync(
@"class C
{
    void Bar(int i = [|1 + 1|], int j = 1 + 1)
    {
    }
}",
@"class C
{
    private const int {|Rename:V|} = 1 + 1;

    void Bar(int i = V, int j = 1 + 1)
    {
    }
}",
                index: 0);
        }

        [Fact, Trait(Traits.Feature, Traits.Features.CodeActionsIntroduceVariable)]
        public async Task TestParameterFix2()
        {
            await TestInRegularAndScriptAsync(
@"class C
{
    void Bar(int i = [|1 + 1|], int j = 1 + 1)
    {
    }
}",
@"class C
{
    private const int {|Rename:V|} = 1 + 1;

    void Bar(int i = V, int j = V)
    {
    }
}",
                index: 1);
        }

        [Fact]
        public async Task TestAttributeFix1()
        {
            await TestInRegularAndScriptAsync(
@"class C
{
    [Goo([|1 + 1|], 1 + 1)]
    void Bar()
    {
    }
}",
@"class C
{
    private const int {|Rename:V|} = 1 + 1;

    [Goo(V, 1 + 1)]
    void Bar()
    {
    }
}",
                index: 0);
        }

        [Fact, Trait(Traits.Feature, Traits.Features.CodeActionsIntroduceVariable)]
        public async Task TestAttributeFix2()
        {
            await TestInRegularAndScriptAsync(
@"class C
{
    [Goo([|1 + 1|], 1 + 1)]
    void Bar()
    {
    }
}",
@"class C
{
    private const int {|Rename:V|} = 1 + 1;

    [Goo(V, V)]
    void Bar()
    {
    }
}",
                index: 1);
        }

        [Fact, Trait(Traits.Feature, Traits.Features.CodeActionsIntroduceVariable)]
        public async Task TestMethodFixExistingName1()
        {
            await TestInRegularAndScriptAsync(
@"class C
{
    void Goo()
    {
        int V = 0;
        Bar([|1 + 1|]);
        Bar(1 + 1);
    }
}",
@"class C
{
    void Goo()
    {
        int V = 0;
        const int {|Rename:V1|} = 1 + 1;
        Bar(V1);
        Bar(1 + 1);
    }
}",
                index: 2);
        }

        [Fact, Trait(Traits.Feature, Traits.Features.CodeActionsIntroduceVariable)]
        public async Task TestFieldExistingName1()
        {
            var code =
@"class C
{
    int V;
    int V1;
    int i = ([|1 + 1|]) + (1 + 1);
}";

            var expected =
@"class C
{
    private const int {|Rename:V2|} = 1 + 1;
    int V;
    int V1;
    int i = V2 + (1 + 1);
}";

            await TestInRegularAndScriptAsync(
                code,
                expected,
                index: 0);
        }

        [Fact, Trait(Traits.Feature, Traits.Features.CodeActionsIntroduceVariable)]
        public async Task TestMethodFixComplexName1()
        {
            await TestInRegularAndScriptAsync(
@"class C
{
    static int Baz;

    void Goo()
    {
        Bar([|C.Baz|]);
        Bar(1 + 1);
    }
}",
@"class C
{
    static int Baz;

    void Goo()
    {
        var {|Rename:baz|} = C.Baz;
        Bar(baz);
        Bar(1 + 1);
    }
}",
                index: 0,
                options: ImplicitTypingEverywhere());
        }

        [Fact, Trait(Traits.Feature, Traits.Features.CodeActionsIntroduceVariable)]
        public async Task TestMethodFixComplexName1NotVar()
        {
            await TestInRegularAndScriptAsync(
@"class C
{
    static int Baz;

    void Goo()
    {
        Bar([|C.Baz|]);
        Bar(1 + 1);
    }
}",
@"class C
{
    static int Baz;

    void Goo()
    {
        int {|Rename:baz|} = C.Baz;
        Bar(baz);
        Bar(1 + 1);
    }
}",
                index: 0);
        }

        [Fact, Trait(Traits.Feature, Traits.Features.CodeActionsIntroduceVariable)]
        public async Task TestNameConflict1()
        {
            await TestInRegularAndScriptAsync(
@"class C
{
    public C(int V) : this([|1 + 1|])
    {
    }
}",
@"class C
{
    private const int {|Rename:V|} = 1 + 1;

    public C(int V) : this(C.V)
    {
    }
}",
                index: 0);
        }

        [Fact, Trait(Traits.Feature, Traits.Features.CodeActionsIntroduceVariable)]
        public async Task TestNameConflict2()
        {
            await TestInRegularAndScriptAsync(
@"using System;

class Program
{
    private static int v = 5;

    static void Main(string[] args)
    {
        Func<int, int> d = (x) => {
            return [|x * v|];
        };
        d.Invoke(v);
    }
}",
@"using System;

class Program
{
    private static int v = 5;

    static void Main(string[] args)
    {
        Func<int, int> d = (x) => {
            var {|Rename:v1|} = x * v;
            return v1;
        };
        d.Invoke(v);
    }
}",
options: ImplicitTypingEverywhere());
        }

        [Fact, Trait(Traits.Feature, Traits.Features.CodeActionsIntroduceVariable)]
        public async Task TestNameConflict2NotVar()
        {
            await TestInRegularAndScriptAsync(
@"using System;

class Program
{
    private static int v = 5;

    static void Main(string[] args)
    {
        Func<int, int> d = (x) => {
            return [|x * v|];
        };
        d.Invoke(v);
    }
}",
@"using System;

class Program
{
    private static int v = 5;

    static void Main(string[] args)
    {
        Func<int, int> d = (x) => {
            int {|Rename:v1|} = x * v;
            return v1;
        };
        d.Invoke(v);
    }
}");
        }

        [Fact, Trait(Traits.Feature, Traits.Features.CodeActionsIntroduceVariable)]
        public async Task TestNameVerbatimIdentifier1()
        {
            await TestInRegularAndScriptAsync(
@"static class G<T>
{
    public class @class
    {
    }

    public static void Add(object @class)
    {
    }
}

class Program
{
    static void Main()
    {
        G<int>.Add([|new G<int>.@class()|]);
    }
}",
@"static class G<T>
{
    public class @class
    {
    }

    public static void Add(object @class)
    {
    }
}

class Program
{
    static void Main()
    {
        var {|Rename:@class|} = new G<int>.@class();
        G<int>.Add(@class);
    }
}",
options: ImplicitTypingEverywhere());
        }

        [Fact, Trait(Traits.Feature, Traits.Features.CodeActionsIntroduceVariable)]
        public async Task TestNameVerbatimIdentifier1NoVar()
        {
            await TestInRegularAndScriptAsync(
@"static class G<T>
{
    public class @class
    {
    }

    public static void Add(object @class)
    {
    }
}

class Program
{
    static void Main()
    {
        G<int>.Add([|new G<int>.@class()|]);
    }
}",
@"static class G<T>
{
    public class @class
    {
    }

    public static void Add(object @class)
    {
    }
}

class Program
{
    static void Main()
    {
        G<int>.@class {|Rename:@class|} = new G<int>.@class();
        G<int>.Add(@class);
    }
}");
        }

        [Fact, Trait(Traits.Feature, Traits.Features.CodeActionsIntroduceVariable)]
        public async Task TestNameVerbatimIdentifier2()
        {
            await TestInRegularAndScriptAsync(
@"static class G<T>
{
    public class @class
    {
    }

    public static void Add(object @class)
    {
    }

    static void Main()
    {
        G<int>.Add([|new G<int>.@class()|]);
    }
}",
@"static class G<T>
{
    public class @class
    {
    }

    public static void Add(object @class)
    {
    }

    static void Main()
    {
        var {|Rename:class1|} = new G<int>.@class();
        G<int>.Add(class1);
    }
}",
options: ImplicitTypingEverywhere());
        }

        [Fact, Trait(Traits.Feature, Traits.Features.CodeActionsIntroduceVariable)]
        public async Task TestNameVerbatimIdentifier2NoVar()
        {
            await TestInRegularAndScriptAsync(
@"static class G<T>
{
    public class @class
    {
    }

    public static void Add(object @class)
    {
    }

    static void Main()
    {
        G<int>.Add([|new G<int>.@class()|]);
    }
}",
@"static class G<T>
{
    public class @class
    {
    }

    public static void Add(object @class)
    {
    }

    static void Main()
    {
        G<int>.@class {|Rename:class1|} = new G<int>.@class();
        G<int>.Add(class1);
    }
}");
        }

        [WorkItem(540078, "http://vstfdevdiv:8080/DevDiv2/DevDiv/_workitems/edit/540078")]
        [Fact, Trait(Traits.Feature, Traits.Features.CodeActionsIntroduceVariable)]
        public async Task TestConstantField1()
        {
            await TestInRegularAndScriptAsync(
@"class C
{
    int[] array = new int[[|10|]];
}",
@"class C
{
    private const int {|Rename:V|} = 10;
    int[] array = new int[V];
}");
        }

        [Fact, Trait(Traits.Feature, Traits.Features.CodeActionsIntroduceVariable)]
        [WorkItem(540079, "http://vstfdevdiv:8080/DevDiv2/DevDiv/_workitems/edit/540079")]
        public async Task TestFormattingOfReplacedExpression1()
        {
            await TestInRegularAndScriptAsync(
@"class C
{
    void M()
    {
        int i = [|1 + 2|] + 3;
    }
}",
@"class C
{
    void M()
    {
        const int {|Rename:V|} = 1 + 2;
        int i = V + 3;
    }
}",
index: 2);
        }

        [WorkItem(540468, "http://vstfdevdiv:8080/DevDiv2/DevDiv/_workitems/edit/540468")]
        [Fact, Trait(Traits.Feature, Traits.Features.CodeActionsIntroduceVariable)]
        public async Task TestCantExtractMethodTypeParameterToField()
        {
            await TestInRegularAndScriptAsync(
@"using System;
using System.Collections.Generic;
using System.Linq;

class Program
{
    static void Main<T>(string[] args)
    {
        Goo([|(T)2.ToString()|]);
    }
}",
@"using System;
using System.Collections.Generic;
using System.Linq;

class Program
{
    static void Main<T>(string[] args)
    {
        var {|Rename:t|} = (T)2.ToString();
        Goo(t);
    }
}",
options: ImplicitTypingEverywhere());
        }

        [WorkItem(540468, "http://vstfdevdiv:8080/DevDiv2/DevDiv/_workitems/edit/540468")]
        [Fact, Trait(Traits.Feature, Traits.Features.CodeActionsIntroduceVariable)]
        public async Task TestCantExtractMethodTypeParameterToFieldCount()
        {
            await TestActionCountAsync(
@"using System;
using System.Collections.Generic;
using System.Linq;

class Program
{
    static void Main<T>(string[] args)
    {
        Goo([|(T)2.ToString()|]);
    }
}",
count: 2);
        }

        [WorkItem(552389, "http://vstfdevdiv:8080/DevDiv2/DevDiv/_workitems/edit/552389")]
        [WorkItem(540482, "http://vstfdevdiv:8080/DevDiv2/DevDiv/_workitems/edit/540482")]
        [WpfFact(Skip = "552389"), Trait(Traits.Feature, Traits.Features.CodeActionsIntroduceVariable)]
        public async Task TestConstantForFixedBufferInitializer()
        {
            await TestInRegularAndScriptAsync(
@"unsafe struct S
{
    fixed int buffer[[|10|]];
}",
@"unsafe struct S
{
    private const int p = 10;
    fixed int buffer[p];
}");
        }

        [WorkItem(540486, "http://vstfdevdiv:8080/DevDiv2/DevDiv/_workitems/edit/540486")]
        [Fact, Trait(Traits.Feature, Traits.Features.CodeActionsIntroduceVariable)]
        public async Task TestFormattingOfIntroduceLocal()
        {
            await TestInRegularAndScriptAsync(
@"class C
{
    void M()
    {
        int i = [|1 + 2|] + 3;
    }
}",
@"class C
{
    void M()
    {
        const int {|Rename:V|} = 1 + 2;
        int i = V + 3;
    }
}",
index: 2);
        }

        [Fact, Trait(Traits.Feature, Traits.Features.CodeActionsIntroduceVariable)]
        public async Task TestLocalConstant()
        {
            await TestInRegularAndScriptAsync(
@"class Program
{
    static void Main(string[] args)
    {
        const int i = [|1|] + 1;
    }
}",
@"class Program
{
    static void Main(string[] args)
    {
        const int {|Rename:V|} = 1;
        const int i = V + 1;
    }
}",
index: 2);
        }

        [WorkItem(542699, "http://vstfdevdiv:8080/DevDiv2/DevDiv/_workitems/edit/542699")]
        [Fact, Trait(Traits.Feature, Traits.Features.CodeActionsIntroduceVariable)]
        public async Task TestFieldConstant()
        {
            await TestInRegularAndScriptAsync(
@"[Goo(2 + 3 + 4)]
class Program
{
    int x = [|2 + 3|] + 4;
}

internal class GooAttribute : System.Attribute
{
    public GooAttribute(int x)
    {
    }
}",
@"[Goo(V + 4)]
class Program
{
    private const int {|Rename:V|} = 2 + 3;
    int x = V + 4;
}

internal class GooAttribute : System.Attribute
{
    public GooAttribute(int x)
    {
    }
}",
index: 1);
        }

        [WorkItem(542781, "http://vstfdevdiv:8080/DevDiv2/DevDiv/_workitems/edit/542781")]
        [Fact, Trait(Traits.Feature, Traits.Features.CodeActionsIntroduceVariable)]
        public async Task TestMissingOnExpressionStatement()
        {
            await TestMissingInRegularAndScriptAsync(
@"class Program
{
    static void Main(string[] args)
    {
        int i;
        [|i = 2|];
        i = 3;
    }
}");
        }

        [WorkItem(542780, "http://vstfdevdiv:8080/DevDiv2/DevDiv/_workitems/edit/542780")]
        [Fact, Trait(Traits.Feature, Traits.Features.CodeActionsIntroduceVariable)]
        public async Task TestSingleQueryClause()
        {
            await TestInRegularAndScriptAsync(
@"using System.Linq;

class Program
{
    void Main()
    {
        var query = from i in new int[] { 1 }

                    from j in new int[] { 2 }

                    select [|i + j|];
    }
}",
@"using System.Linq;

class Program
{
    void Main()
    {
        var query = from i in new int[] { 1 }

                    from j in new int[] { 2 }

                    let {|Rename:v|} = i + j
                    select v;
    }
}");
        }

        [WorkItem(542780, "http://vstfdevdiv:8080/DevDiv2/DevDiv/_workitems/edit/542780")]
        [Fact, Trait(Traits.Feature, Traits.Features.CodeActionsIntroduceVariable)]
        public async Task TestSingleQuerySelectOrGroupByClause()
        {
            await TestInRegularAndScriptAsync(
@"using System.Linq;

class Program
{
    void Main()
    {
        var query = from i in new int[] { 1 }

                    from j in new int[] { 2 }

                    where [|i + j|] > 5
                    select i + j;
    }
}",
@"using System.Linq;

class Program
{
    void Main()
    {
        var query = from i in new int[] { 1 }

                    from j in new int[] { 2 }

                    let {|Rename:v|} = i + j
                    where v > 5
                    select i + j;
    }
}");
        }

        [Fact, Trait(Traits.Feature, Traits.Features.CodeActionsIntroduceVariable)]
        public async Task TestLinqQuery()
        {
            await TestInRegularAndScriptAsync(
@"using System.Linq;

class Program
{
    void Main()
    {
        var query = from i in new int[] { 1 }

                    from j in new int[] { 2 }

                    where [|i + j|] > 5
                    let x = j + i
                    select i + j;
    }
}",
@"using System.Linq;

class Program
{
    void Main()
    {
        var query = from i in new int[] { 1 }

                    from j in new int[] { 2 }

                    let {|Rename:v|} = i + j
                    where v > 5
                    let x = j + i
                    select v;
    }
}",
index: 1);
        }

        [Fact, Trait(Traits.Feature, Traits.Features.CodeActionsIntroduceVariable)]
        public async Task TestSingleQueryReplaceAll()
        {
            await TestInRegularAndScriptAsync(
@"using System.Linq;

class Program
{
    void Main()
    {
        var query = from i in new int[] { 1 }

                    from j in new int[] { 2 }

                    where i + j > 5
                    let x = j + i
                    select [|i + j|];
    }
}",
@"using System.Linq;

class Program
{
    void Main()
    {
        var query = from i in new int[] { 1 }

                    from j in new int[] { 2 }

                    let {|Rename:v|} = i + j
                    where v > 5
                    let x = j + i
                    select v;
    }
}",
index: 1);
        }

        [Fact, Trait(Traits.Feature, Traits.Features.CodeActionsIntroduceVariable)]
        public async Task TestNestedQueryReplaceOne1()
        {
            await TestInRegularAndScriptAsync(
@"using System.Linq;

class Program
{
    void Main()
    {
        var query = from i in new int[] { 1 }

                    from j in new int[] { 2 }

                    where i > (from k in new int[] { 3 }

                               select [|i + j|]).Max()
                    where j > (from m in new int[] { 4 }

                               select i + j).Max()
                    let x = j + i
                    select i + j;
    }
}",
@"using System.Linq;

class Program
{
    void Main()
    {
        var query = from i in new int[] { 1 }

                    from j in new int[] { 2 }

                    where i > (from k in new int[] { 3 }

                               let {|Rename:v|} = i + j
                               select v).Max()
                    where j > (from m in new int[] { 4 }

                               select i + j).Max()
                    let x = j + i
                    select i + j;
    }
}");
        }

        [Fact, Trait(Traits.Feature, Traits.Features.CodeActionsIntroduceVariable)]
        public async Task TestNestedQueryReplaceAll1()
        {
            await TestInRegularAndScriptAsync(
@"using System.Linq;

class Program
{
    void Main()
    {
        var query = from i in new int[] { 1 }

                    from j in new int[] { 2 }

                    where i > (from k in new int[] { 3 }

                               select [|i + j|]).Max()
                    where j > (from m in new int[] { 4 }

                               select i + j).Max()
                    let x = j + i
                    select i + j;
    }
}",
@"using System.Linq;

class Program
{
    void Main()
    {
        var query = from i in new int[] { 1 }

                    from j in new int[] { 2 }

                    let {|Rename:v|} = i + j
                    where i > (from k in new int[] { 3 }

                               select v).Max()
                    where j > (from m in new int[] { 4 }

                               select v).Max()
                    let x = j + i
                    select v;
    }
}",
index: 1);
        }

        [Fact, Trait(Traits.Feature, Traits.Features.CodeActionsIntroduceVariable)]
        public async Task TestNestedQueryReplaceOne2()
        {
            await TestInRegularAndScriptAsync(
@"using System.Linq;

class Program
{
    void Main()
    {
        var query = from i in new int[] { 1 }

                    from j in new int[] { 2 }

                    where i > (from k in new int[] { 3 }

                               select i + j).Max()
                    where j > (from m in new int[] { 4 }

                               select [|i + j|]).Max()
                    let x = j + i
                    select i + j;
    }
}",
@"using System.Linq;

class Program
{
    void Main()
    {
        var query = from i in new int[] { 1 }

                    from j in new int[] { 2 }

                    where i > (from k in new int[] { 3 }

                               select i + j).Max()
                    where j > (from m in new int[] { 4 }

                               let {|Rename:v|} = i + j
                               select v).Max()
                    let x = j + i
                    select i + j;
    }
}");
        }

        [Fact, Trait(Traits.Feature, Traits.Features.CodeActionsIntroduceVariable)]
        public async Task TestNestedQueryReplaceAll2()
        {
            await TestInRegularAndScriptAsync(
@"using System.Linq;

class Program
{
    void Main()
    {
        var query = from i in new int[] { 1 }

                    from j in new int[] { 2 }

                    where i > (from k in new int[] { 3 }

                               select i + j).Max()
                    where j > (from m in new int[] { 4 }

                               select [|i + j|]).Max()
                    let x = j + i
                    select i + j;
    }
}",
@"using System.Linq;

class Program
{
    void Main()
    {
        var query = from i in new int[] { 1 }

                    from j in new int[] { 2 }

                    let {|Rename:v|} = i + j
                    where i > (from k in new int[] { 3 }

                               select v).Max()
                    where j > (from m in new int[] { 4 }

                               select v).Max()
                    let x = j + i
                    select v;
    }
}",
index: 1);
        }

        [Fact, Trait(Traits.Feature, Traits.Features.CodeActionsIntroduceVariable)]
        [WorkItem(10742, "DevDiv_Projects/Roslyn")]
        public async Task TestAnonymousTypeMemberAssignment()
        {
            await TestMissingInRegularAndScriptAsync(
@"class C
{
    void M()
    {
        var a = new { [|A = 0|] };
    }
}");
        }

        [Fact, Trait(Traits.Feature, Traits.Features.CodeActionsIntroduceVariable)]
        [WorkItem(10743, "DevDiv_Projects/Roslyn")]
        public async Task TestAnonymousTypeBody()
        {
            await TestMissingInRegularAndScriptAsync(
@"class C
{
    void M()
    {
        var a = new [|{ A = 0 }|];
    }
}");
        }

        [WorkItem(543477, "http://vstfdevdiv:8080/DevDiv2/DevDiv/_workitems/edit/543477")]
        [Fact, Trait(Traits.Feature, Traits.Features.CodeActionsIntroduceVariable)]
        public async Task TestImplicitlyTypedArraysUsedInCheckedExpression()
        {
            await TestInRegularAndScriptAsync(
@"class Program
{
    static void Main(string[] args)
    {
        int[] a = null;
        int[] temp = checked([|a = new[] { 1, 2, 3 }|]);
    }
}",
@"class Program
{
    static void Main(string[] args)
    {
        int[] a = null;
        var {|Rename:v|} = a = new[] { 1, 2, 3 };
        int[] temp = checked(v);
    }
}",
options: ImplicitTypingEverywhere());
        }

        [WorkItem(543832, "http://vstfdevdiv:8080/DevDiv2/DevDiv/_workitems/edit/543832")]
        [Fact, Trait(Traits.Feature, Traits.Features.CodeActionsIntroduceVariable)]
        public async Task TestMissingOnGenericTypeParameter()
        {
            await TestMissingInRegularAndScriptAsync(
@"class C
{
    void M()
    {
        F<[|int?|], int?>(3);
    }

    R F<T, R>(T arg1)
    {
        return default(R);
    }
}");
        }

        [WorkItem(543941, "http://vstfdevdiv:8080/DevDiv2/DevDiv/_workitems/edit/543941")]
        [Fact, Trait(Traits.Feature, Traits.Features.CodeActionsIntroduceVariable)]
        public async Task TestAnonymousType1()
        {
            await TestInRegularAndScriptAsync(
@"class Program
{
    void Main()
    {
        WriteLine([|new { X = 1 }|]);
    }
}",
@"class Program
{
    void Main()
    {
        var {|Rename:p|} = new { X = 1 };
        WriteLine(p);
    }
}");
        }

        [WorkItem(544099, "http://vstfdevdiv:8080/DevDiv2/DevDiv/_workitems/edit/544099")]
        [Fact, Trait(Traits.Feature, Traits.Features.CodeActionsIntroduceVariable)]
        public async Task TestMissingOnAttributeNameEquals()
        {
            await TestMissingInRegularAndScriptAsync(
@"using System;
using System.Runtime.InteropServices;

class M
{
    [DllImport(""user32.dll"", [|CharSet|] = CharSet.Auto)]
    public static extern IntPtr FindWindow(string className, string windowTitle);
}");
        }

        [WorkItem(544162, "http://vstfdevdiv:8080/DevDiv2/DevDiv/_workitems/edit/544162")]
        [Fact, Trait(Traits.Feature, Traits.Features.CodeActionsIntroduceVariable)]
        public async Task TestMissingOnRightOfDot()
        {
            await TestMissingInRegularAndScriptAsync(
@"using System;
using System.Runtime.InteropServices;

class M
{
    [DllImport(""user32.dll"", CharSet = CharSet.[|Auto|])]
    public static extern IntPtr FindWindow(string className, string windowTitle);
}");
        }

        [WorkItem(544209, "http://vstfdevdiv:8080/DevDiv2/DevDiv/_workitems/edit/544209")]
        [Fact, Trait(Traits.Feature, Traits.Features.CodeActionsIntroduceVariable)]
        public async Task TestMissingOnAttributeNamedParameter()
        {
            await TestMissingInRegularAndScriptAsync(
@"using System;

class TestAttribute : Attribute
{
    public TestAttribute(int a = 42)
    {
    }
}

[Test([|a|]: 1)]
class Goo
{
}");
        }

        [WorkItem(544264, "http://vstfdevdiv:8080/DevDiv2/DevDiv/_workitems/edit/544264")]
        [Fact, Trait(Traits.Feature, Traits.Features.CodeActionsIntroduceVariable)]
        public async Task TestMissingOnVariableWrite()
        {
            await TestMissingInRegularAndScriptAsync(
@"class Program
{
    void Main()
    {
        var x = new int[3];
        [|x[1]|] = 2;
    }
}");
        }

        [WorkItem(544577, "http://vstfdevdiv:8080/DevDiv2/DevDiv/_workitems/edit/544577")]
        [WorkItem(909152, "http://vstfdevdiv:8080/DevDiv2/DevDiv/_workitems/edit/909152")]
        [Fact, Trait(Traits.Feature, Traits.Features.CodeActionsIntroduceVariable)]
        public async Task TestExpressionTLambda()
        {
            await TestMissingInRegularAndScriptAsync(
@"using System;
using System.Linq.Expressions;

class Program
{
    static Expression<Func<int?, char?>> e1 = c => [|null|];
}");
        }

        [WorkItem(544915, "http://vstfdevdiv:8080/DevDiv2/DevDiv/_workitems/edit/544915")]
        [Fact, Trait(Traits.Feature, Traits.Features.CodeActionsIntroduceVariable)]
        public async Task TestMissingOnTypeSyntax()
        {
            await TestMissingInRegularAndScriptAsync(
@"using System;

class Program
{
    void Main()
    {
        int[,] array2Da = new [|int[1, 2]|] { { 1, 2 } };
    }
}");
        }

        [WorkItem(544610, "http://vstfdevdiv:8080/DevDiv2/DevDiv/_workitems/edit/544610")]
        [Fact, Trait(Traits.Feature, Traits.Features.CodeActionsIntroduceVariable)]
        public async Task ParenthesizeIfParseChanges()
        {
            var code = @"
class C
{
    static void M()
    {
        int x = 2;
        Bar(x < [|1|], x > (2 + 3));
    }
}";

            var expected = @"
class C
{
    static void M()
    {
        int x = 2;
        const int {|Rename:V|} = 1;
        Bar(x < V, (x > (2 + 3)));
    }
}";

            await TestInRegularAndScriptAsync(code, expected, index: 2);
        }

        [Fact, Trait(Traits.Feature, Traits.Features.CodeActionsIntroduceVariable)]
        public async Task TestMissingInPartiallyHiddenMethod()
        {
            await TestMissingAsync(
@"class Program
{
#line hidden
    void Main()
    {
#line default
        Goo([|1 + 1|]);
    }
}", new TestParameters(Options.Regular));
        }

        [Fact, Trait(Traits.Feature, Traits.Features.CodeActionsIntroduceVariable)]
        public async Task TestInVisibleMethod()
        {
            await TestInRegularAndScriptAsync(
@"#line hidden
class Program
{
#line default
    void Main()
    {
        Goo([|1 + 1|]);
    }
#line hidden
}
#line default",
@"#line hidden
class Program
{
#line default
    void Main()
    {
        const int {|Rename:V|} = 1 + 1;
        Goo(V);
    }
#line hidden
}
#line default");
        }

        [Fact, Trait(Traits.Feature, Traits.Features.CodeActionsIntroduceVariable)]
        public async Task TestMissingInFieldInPartiallyHiddenType()
        {
            await TestMissingAsync(
@"class Program
{
    int i = [|1 + 1|];

#line hidden
}
#line default", new TestParameters(Options.Regular));
        }

        [Fact, Trait(Traits.Feature, Traits.Features.CodeActionsIntroduceVariable)]
        public async Task TestMissingInAttributeInPartiallyHiddenType()
        {
            await TestMissingAsync(
@"[Goo([|1 + 1|])]
class Program
{
#line hidden
}
#line default", new TestParameters(Options.Regular));
        }

        [Fact, Trait(Traits.Feature, Traits.Features.CodeActionsIntroduceVariable)]
        public async Task TestMissingInConstructorInitializerInPartiallyHiddenType()
        {
            await TestMissingAsync(
@"class Program
{
    public Program() : this([|1 + 1|])
    {
    }

#line hidden
}
#line default", new TestParameters(Options.Regular));
        }

        [Fact, Trait(Traits.Feature, Traits.Features.CodeActionsIntroduceVariable)]
        public async Task TestMissingInParameterInPartiallyHiddenType()
        {
            await TestMissingAsync(
@"class Program
{
    public Program(int i = [|1 + 1|])
    {
    }

#line hidden
}
#line default", new TestParameters(Options.Regular));
        }

        [Fact, Trait(Traits.Feature, Traits.Features.CodeActionsIntroduceVariable)]
        public async Task TestMissingInQueryInPartiallyHiddenType()
        {
            await TestMissingAsync(
@"using System.Linq;

class Program
{
    public Program(string[] args)
    {
        var q = from x in args
#line hidden
                let z = 1
#line default
                select [|x + x|];
    }
}", new TestParameters(Options.Regular));
        }

        [Fact, Trait(Traits.Feature, Traits.Features.CodeActionsIntroduceVariable)]
        public async Task TestInVisibleQueryInHiddenType()
        {
            await TestAsync(
@"#line hidden
using System.Linq;

class Program
{
    public Program(string[] args)
    {
        var q =
#line default
            from x in args
            let z = 1
            select [|x + x|];
#line hidden
    }
}
#line default",
@"#line hidden
using System.Linq;

class Program
{
    public Program(string[] args)
    {
        var q =
#line default
            from x in args
            let z = 1
            let {|Rename:v|} = x + x
            select v;
#line hidden
    }
}
#line default",
parseOptions: Options.Regular);
        }

        [Fact, Trait(Traits.Feature, Traits.Features.CodeActionsIntroduceVariable)]
        public async Task TestMissingOnNamespace()
        {
            await TestMissingInRegularAndScriptAsync(
@"class Program
{
    void Main()
    {
        [|System|].Console.WriteLine(4);
    }
}");
        }

        [Fact, Trait(Traits.Feature, Traits.Features.CodeActionsIntroduceVariable)]
        public async Task TestMissingOnType()
        {
            await TestMissingInRegularAndScriptAsync(
@"class Program
{
    void Main()
    {
        [|System.Console|].WriteLine(4);
    }
}");
        }

        [Fact, Trait(Traits.Feature, Traits.Features.CodeActionsIntroduceVariable)]
        public async Task TestMissingOnBase()
        {
            await TestMissingInRegularAndScriptAsync(
@"class Program
{
    void Main()
    {
        [|base|].ToString();
    }
}");
        }

        [Fact, Trait(Traits.Feature, Traits.Features.CodeActionsIntroduceVariable)]
        public async Task TestVenusGeneration1()
        {
            await TestMissingInRegularAndScriptAsync(
@"class Program
{
    void Main()
    {
#line 1 ""goo""
        Console.WriteLine([|5|]);
#line default
#line hidden
    }
}");
        }

        [Fact, Trait(Traits.Feature, Traits.Features.CodeActionsIntroduceVariable)]
        public async Task TestVenusGeneration2()
        {
            var code =
@"
class Program
{
    void Main ( )
    {
#line 1 ""goo""
        if (true)
        {
            Console.WriteLine([|5|]);
        }
#line default
#line hidden
    }
}";

            await TestExactActionSetOfferedAsync(code, new[] { string.Format(FeaturesResources.Introduce_local_constant_for_0, "5") });

            await TestInRegularAndScriptAsync(code,
@"
class Program
{
    void Main ( )
    {
#line 1 ""goo""
        if (true)
        {
            const int {|Rename:V|} = 5;
            Console.WriteLine(V);
        }
#line default
#line hidden
    }
}");
        }

        [Fact, Trait(Traits.Feature, Traits.Features.CodeActionsIntroduceVariable)]
        public async Task TestVenusGeneration3()
        {
            var code =
@"
class Program
{
#line 1 ""goo""
    void Main ( )
    {
        if (true)
        {
            Console.WriteLine([|5|]);
        }
    }
#line default
#line hidden
}";

            await TestExactActionSetOfferedAsync(code,
                new[] { string.Format(FeaturesResources.Introduce_local_constant_for_0, "5"), string.Format(FeaturesResources.Introduce_local_constant_for_all_occurrences_of_0, "5") });
        }

        [WorkItem(529795, "http://vstfdevdiv:8080/DevDiv2/DevDiv/_workitems/edit/529795")]
        [Fact, Trait(Traits.Feature, Traits.Features.CodeActionsIntroduceVariable)]
        public async Task TestMissingOnNegatedLiteral()
        {
            await TestMissingInRegularAndScriptAsync(
@"class A
{
    void Main()
    {
        long x = -[|9223372036854775808|];
    }
}");
        }

        [WorkItem(546091, "http://vstfdevdiv:8080/DevDiv2/DevDiv/_workitems/edit/546091")]
        [Fact, Trait(Traits.Feature, Traits.Features.CodeActionsIntroduceVariable)]
        public async Task TestNotOnInterfaceAttribute()
        {
            await TestMissingInRegularAndScriptAsync(
@"[GuidAttribute([|""1A585C4D-3371-48dc-AF8A-AFFECC1B0967""|])]
public interface I
{
}");
        }

        [WorkItem(546095, "http://vstfdevdiv:8080/DevDiv2/DevDiv/_workitems/edit/546095")]
        [Fact, Trait(Traits.Feature, Traits.Features.CodeActionsIntroduceVariable)]
        public async Task TestNotOnTypeOfInAttribute()
        {
            await TestMissingInRegularAndScriptAsync(
@"using System.Runtime.InteropServices;

[ComSourceInterfaces([|typeof(GuidAttribute)|])]
public class Button
{
}");
        }

        [WorkItem(530109, "http://vstfdevdiv:8080/DevDiv2/DevDiv/_workitems/edit/530109")]
        [Fact, Trait(Traits.Feature, Traits.Features.CodeActionsIntroduceVariable)]
        public async Task TestPreferGenerateConstantField1()
        {
            await TestInRegularAndScriptAsync(
@"class C
{
    void goo(string s = ""Hello"")
    {
        var s2 = [|""Hello""|] + ""World"";
    }
}",
@"class C
{
    private const string {|Rename:V|} = ""Hello"";

    void goo(string s = ""Hello"")
    {
        var s2 = V + ""World"";
    }
}");
        }

        [WorkItem(530109, "http://vstfdevdiv:8080/DevDiv2/DevDiv/_workitems/edit/530109")]
        [Fact, Trait(Traits.Feature, Traits.Features.CodeActionsIntroduceVariable)]
        public async Task TestPreferGenerateConstantField2()
        {
            await TestInRegularAndScriptAsync(
@"class C
{
    void goo(string s = ""Hello"")
    {
        var s2 = [|""Hello""|] + ""World"";
    }
}",
@"class C
{
    private const string {|Rename:V|} = ""Hello"";

    void goo(string s = V)
    {
        var s2 = V + ""World"";
    }
}",
index: 1);
        }

        [WorkItem(530109, "http://vstfdevdiv:8080/DevDiv2/DevDiv/_workitems/edit/530109")]
        [Fact, Trait(Traits.Feature, Traits.Features.CodeActionsIntroduceVariable)]
        public async Task TestPreferGenerateConstantField3()
        {
            await TestInRegularAndScriptAsync(
@"class C
{
    void goo(string s = ""Hello"")
    {
        var s2 = [|""Hello""|] + ""World"";
    }
}",
@"class C
{
    void goo(string s = ""Hello"")
    {
        const string {|Rename:V|} = ""Hello"";
        var s2 = V + ""World"";
    }
}",
index: 2);
        }

        [WorkItem(530109, "http://vstfdevdiv:8080/DevDiv2/DevDiv/_workitems/edit/530109")]
        [Fact, Trait(Traits.Feature, Traits.Features.CodeActionsIntroduceVariable)]
        public async Task TestPreferGenerateConstantField4()
        {
            await TestInRegularAndScriptAsync(
@"class C
{
    void goo(string s = ""Hello"")
    {
        var s2 = [|""Hello""|] + ""World"";
    }
}",
@"class C
{
    void goo(string s = ""Hello"")
    {
        const string {|Rename:V|} = ""Hello"";
        var s2 = V + ""World"";
    }
}",
index: 3);
        }

        [WorkItem(530109, "http://vstfdevdiv:8080/DevDiv2/DevDiv/_workitems/edit/530109")]
        [Fact, Trait(Traits.Feature, Traits.Features.CodeActionsIntroduceVariable)]
        public async Task TestNoGenerateConstantFieldIfAccessingLocal1()
        {
            await TestInRegularAndScriptAsync(
@"class C
{
    void goo(string s = ""Hello"")
    {
        const string s1 = ""World"";
        var s2 = [|""Hello"" + s1|];
    }
}",
@"class C
{
    void goo(string s = ""Hello"")
    {
        const string s1 = ""World"";
        const string {|Rename:V|} = ""Hello"" + s1;
        var s2 = V;
    }
}");
        }

        [WorkItem(530109, "http://vstfdevdiv:8080/DevDiv2/DevDiv/_workitems/edit/530109")]
        [Fact, Trait(Traits.Feature, Traits.Features.CodeActionsIntroduceVariable)]
        public async Task TestNoGenerateConstantFieldIfAccessingLocal2()
        {
            await TestInRegularAndScriptAsync(
@"class C
{
    void goo(string s = ""Hello"")
    {
        const string s1 = ""World"";
        var s2 = [|""Hello"" + s1|];
    }
}",
@"class C
{
    void goo(string s = ""Hello"")
    {
        const string s1 = ""World"";
        const string {|Rename:V|} = ""Hello"" + s1;
        var s2 = V;
    }
}",
index: 1);
        }

        [WorkItem(530109, "http://vstfdevdiv:8080/DevDiv2/DevDiv/_workitems/edit/530109")]
        [Fact, Trait(Traits.Feature, Traits.Features.CodeActionsIntroduceVariable)]
        public async Task TestNoGenerateConstantFieldIfNotAccessingLocal1()
        {
            await TestInRegularAndScriptAsync(
@"class C
{
    const string s1 = ""World"";

    void goo(string s = ""Hello"")
    {
        var s2 = [|""Hello"" + s1|];
    }
}",
@"class C
{
    const string s1 = ""World"";
    private const string {|Rename:V|} = ""Hello"" + s1;

    void goo(string s = ""Hello"")
    {
        var s2 = V;
    }
}");
        }

        [WorkItem(530109, "http://vstfdevdiv:8080/DevDiv2/DevDiv/_workitems/edit/530109")]
        [Fact, Trait(Traits.Feature, Traits.Features.CodeActionsIntroduceVariable)]
        public async Task TestNoGenerateConstantFieldIfNotAccessingLocal2()
        {
            await TestInRegularAndScriptAsync(
@"class C
{
    const string s1 = ""World"";

    void goo(string s = ""Hello"")
    {
        var s2 = [|""Hello"" + s1|];
    }
}",
@"class C
{
    const string s1 = ""World"";
    private const string {|Rename:V|} = ""Hello"" + s1;

    void goo(string s = ""Hello"")
    {
        var s2 = V;
    }
}",
index: 1);
        }

        [WorkItem(530109, "http://vstfdevdiv:8080/DevDiv2/DevDiv/_workitems/edit/530109")]
        [Fact, Trait(Traits.Feature, Traits.Features.CodeActionsIntroduceVariable)]
        public async Task TestNoGenerateConstantFieldIfNotAccessingLocal3()
        {
            await TestInRegularAndScriptAsync(
@"class C
{
    const string s1 = ""World"";

    void goo(string s = ""Hello"")
    {
        var s2 = [|""Hello"" + s1|];
    }
}",
@"class C
{
    const string s1 = ""World"";

    void goo(string s = ""Hello"")
    {
        const string {|Rename:V|} = ""Hello"" + s1;
        var s2 = V;
    }
}",
index: 2);
        }

        [WorkItem(530109, "http://vstfdevdiv:8080/DevDiv2/DevDiv/_workitems/edit/530109")]
        [Fact, Trait(Traits.Feature, Traits.Features.CodeActionsIntroduceVariable)]
        public async Task TestNoGenerateConstantFieldIfNotAccessingLocal4()
        {
            await TestInRegularAndScriptAsync(
@"class C
{
    const string s1 = ""World"";

    void goo(string s = ""Hello"")
    {
        var s2 = [|""Hello"" + s1|];
    }
}",
@"class C
{
    const string s1 = ""World"";

    void goo(string s = ""Hello"")
    {
        const string {|Rename:V|} = ""Hello"" + s1;
        var s2 = V;
    }
}",
index: 3);
        }

        [WorkItem(606347, "http://vstfdevdiv:8080/DevDiv2/DevDiv/_workitems/edit/606347")]
        [Fact, Trait(Traits.Feature, Traits.Features.CodeActionsIntroduceVariable)]
        public async Task InsertNeededCast1()
        {
            await TestInRegularAndScriptAsync(
@"using System;

static class C
{
    static void Inner(Action<string> x, string y) { }
    static void Inner(Action<string> x, int y) { }
    static void Inner(Action<int> x, int y) { }

    static void Outer(Action<string> x, object y) { Console.WriteLine(1); }
    static void Outer(Action<int> x, string y) { Console.WriteLine(2); }

    static T Goo<T>(T x) { return x; }

    static void Main()
    {
        Outer(y => Inner(x => { [|Goo(x)|].ToString(); }, y), null);
    }
}",

@"using System;

static class C
{
    static void Inner(Action<string> x, string y) { }
    static void Inner(Action<string> x, int y) { }
    static void Inner(Action<int> x, int y) { }

    static void Outer(Action<string> x, object y) { Console.WriteLine(1); }
    static void Outer(Action<int> x, string y) { Console.WriteLine(2); }

    static T Goo<T>(T x) { return x; }

    static void Main()
    {
        Outer(y => Inner(x => { var {|Rename:v|} = Goo(x); v.ToString(); }, y), null);
    }
}",

options: ImplicitTypingEverywhere());
        }

        [WorkItem(606347, "http://vstfdevdiv:8080/DevDiv2/DevDiv/_workitems/edit/606347")]
        [Fact, Trait(Traits.Feature, Traits.Features.CodeActionsIntroduceVariable)]
        public async Task InsertNeededCast1NotVar()
        {
            await TestInRegularAndScriptAsync(
@"using System;

static class C
{
    static void Inner(Action<string> x, string y) { }
    static void Inner(Action<string> x, int y) { }
    static void Inner(Action<int> x, int y) { }

    static void Outer(Action<string> x, object y) { Console.WriteLine(1); }
    static void Outer(Action<int> x, string y) { Console.WriteLine(2); }

    static T Goo<T>(T x) { return x; }

    static void Main()
    {
        Outer(y => Inner(x => { [|Goo(x)|].ToString(); }, y), null);
    }
}",

@"using System;

static class C
{
    static void Inner(Action<string> x, string y) { }
    static void Inner(Action<string> x, int y) { }
    static void Inner(Action<int> x, int y) { }

    static void Outer(Action<string> x, object y) { Console.WriteLine(1); }
    static void Outer(Action<int> x, string y) { Console.WriteLine(2); }

    static T Goo<T>(T x) { return x; }

    static void Main()
    {
        Outer(y => Inner(x => { string {|Rename:v|} = Goo(x); v.ToString(); }, y), (object)null);
    }
}");
        }

        [WorkItem(606347, "http://vstfdevdiv:8080/DevDiv2/DevDiv/_workitems/edit/606347"), WorkItem(714632, "http://vstfdevdiv:8080/DevDiv2/DevDiv/_workitems/edit/714632")]
        [Fact, Trait(Traits.Feature, Traits.Features.CodeActionsIntroduceVariable)]
        public async Task InsertNeededCast2()
        {
            await TestInRegularAndScriptAsync(
@"using System;

class Program
{
    static void Main()
    {
        byte z = 0;
        Goo([|x => 0|], y => 0, z, z);
    }

    static void Goo<T, S>(Func<S, T> p, Func<T, S> q, T r, S s) { Console.WriteLine(1); }
    static void Goo(Func<byte, byte> p, Func<byte, byte> q, int r, int s) { Console.WriteLine(2); }
}",

@"using System;

class Program
{
    static void Main()
    {
        byte z = 0;
        Func<byte, byte> {|Rename:p|} = x => 0;
        Goo<byte, byte>(p, y => 0, z, z);
    }

    static void Goo<T, S>(Func<S, T> p, Func<T, S> q, T r, S s) { Console.WriteLine(1); }
    static void Goo(Func<byte, byte> p, Func<byte, byte> q, int r, int s) { Console.WriteLine(2); }
}");
        }

        [WorkItem(546512, "http://vstfdevdiv:8080/DevDiv2/DevDiv/_workitems/edit/546512")]
        [Fact, Trait(Traits.Feature, Traits.Features.CodeActionsIntroduceVariable)]
        public async Task TestInSwitchSection()
        {
            await TestInRegularAndScriptAsync(
@"class Program
{
    int Main(int i)
    {
        switch (1)
        {
            case 0:
                var f = Main([|1 + 1|]);
                Console.WriteLine(f);
        }
    }
}",
@"class Program
{
    int Main(int i)
    {
        switch (1)
        {
            case 0:
                const int {|Rename:I|} = 1 + 1;
                var f = Main(I);
                Console.WriteLine(f);
        }
    }
}",
index: 2);
        }

        [WorkItem(530480, "http://vstfdevdiv:8080/DevDiv2/DevDiv/_workitems/edit/530480")]
        [Fact, Trait(Traits.Feature, Traits.Features.CodeActionsIntroduceVariable)]
        public async Task TestLambdaParameter1()
        {
            await TestInRegularAndScriptAsync(
@"using System;

class Program
{
    static void Main(string[] args)
    {
        Func<int, int> f = x => [|x + 1|];
    }
}",
@"using System;

class Program
{
    static void Main(string[] args)
    {
        Func<int, int> f = x =>
        {
            var {|Rename:v|} = x + 1;
            return v;
        };
    }
}",
options: ImplicitTypingEverywhere());
        }

        [WorkItem(530480, "http://vstfdevdiv:8080/DevDiv2/DevDiv/_workitems/edit/530480")]
        [Fact, Trait(Traits.Feature, Traits.Features.CodeActionsIntroduceVariable)]
        public async Task TestLambdaParameter2()
        {
            await TestInRegularAndScriptAsync(
@"using System;

class Program
{
    static void Main(string[] args)
    {
        Func<int, Func<int, int>> f = x => y => [|x + 1|];
    }
}",
@"using System;

class Program
{
    static void Main(string[] args)
    {
        Func<int, Func<int, int>> f = x =>
        {
            var {|Rename:v|} = x + 1;
            return y => v;
        };
    }
}",
options: ImplicitTypingEverywhere());
        }

        [WorkItem(530480, "http://vstfdevdiv:8080/DevDiv2/DevDiv/_workitems/edit/530480")]
        [Fact, Trait(Traits.Feature, Traits.Features.CodeActionsIntroduceVariable)]
        public async Task TestLambdaParameter3()
        {
            await TestInRegularAndScriptAsync(
@"using System;

class Program
{
    static void Main(string[] args)
    {
        Func<int, Func<int, int>> f = x => y => [|y + 1|];
    }
}",
@"using System;

class Program
{
    static void Main(string[] args)
    {
        Func<int, Func<int, int>> f = x => y =>
        {
            var {|Rename:v|} = y + 1;
            return v;
        };
    }
}",
options: ImplicitTypingEverywhere());
        }

        [WorkItem(530480, "http://vstfdevdiv:8080/DevDiv2/DevDiv/_workitems/edit/530480")]
        [Fact, Trait(Traits.Feature, Traits.Features.CodeActionsIntroduceVariable)]
        public async Task TestLambdaParameter4()
        {
            await TestInRegularAndScriptAsync(
@"using System;

class Program
{
    static void Main(string[] args)
    {
        Func<int, Func<int, int>> f = x => [|y => y + 1|];
    }
}",
@"using System;

class Program
{
    static void Main(string[] args)
    {
        Func<int, int> {|Rename:p|} = y => y + 1;
        Func<int, Func<int, int>> f = x => p;
    }
}");
        }

        [WorkItem(530480, "http://vstfdevdiv:8080/DevDiv2/DevDiv/_workitems/edit/530480")]
        [Fact, Trait(Traits.Feature, Traits.Features.CodeActionsIntroduceVariable)]
        public async Task TestLambdaParameter5()
        {
            await TestInRegularAndScriptAsync(
@"using System;

class Program
{
    static void Main(string[] args)
    {
        Func<int, Func<int, int>> f = x => [|y => x + 1|];
    }
}",
@"using System;

class Program
{
    static void Main(string[] args)
    {
        Func<int, Func<int, int>> f = x =>
        {
            Func<int, int> {|Rename:p|} = y => x + 1;
            return p;
        };
    }
}");
        }

        [WorkItem(530721, "http://vstfdevdiv:8080/DevDiv2/DevDiv/_workitems/edit/530721")]
        [Fact, Trait(Traits.Feature, Traits.Features.CodeActionsIntroduceVariable)]
        public async Task TestIntroVarInAction1()
        {
            await TestInRegularAndScriptAsync(
@"using System;

class Program
{
    void M()
    {
        Action<int> goo = x => [|x.Goo|];
    }
}",
@"using System;

class Program
{
    void M()
    {
        Action<int> goo = x =>
        {
            object {|Rename:goo1|} = x.Goo;
        };
    }
}");
        }

        [WorkItem(530919, "http://vstfdevdiv:8080/DevDiv2/DevDiv/_workitems/edit/530919")]
        [Fact, Trait(Traits.Feature, Traits.Features.CodeActionsIntroduceVariable)]
        public async Task TestNullableOfPointerType()
        {
            await TestInRegularAndScriptAsync(
@"using System;

class Program
{
    static void Main()
    {
        [|new Nullable<int*>()|].GetValueOrDefault();
    }
}",
@"using System;

class Program
{
    static void Main()
    {
        var {|Rename:v|} = new Nullable<int*>();
        v.GetValueOrDefault();
    }
}",
options: ImplicitTypingEverywhere());
        }

        [WorkItem(530919, "http://vstfdevdiv:8080/DevDiv2/DevDiv/_workitems/edit/530919")]
        [Fact, Trait(Traits.Feature, Traits.Features.CodeActionsIntroduceVariable)]
        public async Task TestNullableOfPointerTypeNotVar()
        {
            await TestInRegularAndScriptAsync(
@"using System;

class Program
{
    static void Main()
    {
        [|new Nullable<int*>()|].GetValueOrDefault();
    }
}",
@"using System;

class Program
{
    static void Main()
    {
        Nullable<int*> {|Rename:v|} = new Nullable<int*>();
        v.GetValueOrDefault();
    }
}");
        }

        [WorkItem(830885, "http://vstfdevdiv:8080/DevDiv2/DevDiv/_workitems/edit/830885")]
        [Fact, Trait(Traits.Feature, Traits.Features.CodeActionsIntroduceVariable)]
        public async Task TestIntroduceLocalRemovesUnnecessaryCast()
        {
            await TestInRegularAndScriptAsync(
@"using System.Collections.Generic;

class C
{
    static void Main(string[] args)
    {
        var set = new HashSet<string>();
        set.Add([|set.ToString()|]);
    }
}",
@"using System.Collections.Generic;

class C
{
    static void Main(string[] args)
    {
        var set = new HashSet<string>();
        var {|Rename:item|} = set.ToString();
        set.Add(item);
    }
}",
options: ImplicitTypingEverywhere());
        }

        [WorkItem(655498, "http://vstfdevdiv:8080/DevDiv2/DevDiv/_workitems/edit/655498")]
        [Fact, Trait(Traits.Feature, Traits.Features.CodeActionsIntroduceVariable)]
        public async Task HandleParenthesizedExpression()
        {
            await TestInRegularAndScriptAsync(
@"using System;

class C
{
    void Goo()
    {
        ([|(C.Bar)|].Invoke)();
    }

    static Action Bar;
}",

@"using System;

class C
{
    void Goo()
    {
        Action {|Rename:bar|} = (C.Bar);
        bar.Invoke();
    }

    static Action Bar;
}");
        }

        [WorkItem(682683, "http://vstfdevdiv:8080/DevDiv2/DevDiv/_workitems/edit/682683")]
        [Fact, Trait(Traits.Feature, Traits.Features.CodeActionsIntroduceVariable)]
        public async Task DontRemoveParenthesesIfOperatorPrecedenceWouldBeBroken()
        {
            await TestInRegularAndScriptAsync(
@"using System;
 
class Program
{
    static void Main()
    {
        Console.WriteLine(5 - ([|1|] + 2));
    }
}",

@"using System;
 
class Program
{
    static void Main()
    {
        const int {|Rename:V|} = 1;
        Console.WriteLine(5 - (V + 2));
    }
}",
index: 2);
        }

        [WorkItem(828108, "http://vstfdevdiv:8080/DevDiv2/DevDiv/_workitems/edit/828108")]
        [Fact, Trait(Traits.Feature, Traits.Features.CodeActionsIntroduceVariable)]
        public async Task UseNewSemanticModelForSimplification()
        {
            await TestInRegularAndScriptAsync(
@"using System;
using System.Collections.Generic;
using System.Linq;
using System.Threading.Tasks;

class Program
{
    static void Main(string[] args)
    {
        var d = new Dictionary<string, Exception>();
        d.Add(""a"", [|new Exception()|]);
    }
}",

@"using System;
using System.Collections.Generic;
using System.Linq;
using System.Threading.Tasks;

class Program
{
    static void Main(string[] args)
    {
        var d = new Dictionary<string, Exception>();
        var {|Rename:value|} = new Exception();
        d.Add(""a"", value);
    }
}",
options: ImplicitTypingEverywhere());
        }

        [WorkItem(884961, "http://vstfdevdiv:8080/DevDiv2/DevDiv/_workitems/edit/884961")]
        [Fact, Trait(Traits.Feature, Traits.Features.CodeActionsIntroduceVariable)]
        public async Task TestInCollectionInitializer()
        {
            await TestInRegularAndScriptAsync(
@"using System;
using System.Collections.Generic;
class C
{
    void M()
    {
        var l = new List<int>() { [|Environment.TickCount|] };
    }
}",
@"using System;
using System.Collections.Generic;
class C
{
    void M()
    {
        var {|Rename:tickCount|} = Environment.TickCount;
        var l = new List<int>() { tickCount };
    }
}",
options: ImplicitTypingEverywhere());
        }

        [WorkItem(884961, "http://vstfdevdiv:8080/DevDiv2/DevDiv/_workitems/edit/884961")]
        [Fact, Trait(Traits.Feature, Traits.Features.CodeActionsIntroduceVariable)]
        public async Task TestInCollectionInitializerNoVar()
        {
            await TestInRegularAndScriptAsync(
@"using System;
using System.Collections.Generic;
class C
{
    void M()
    {
        var l = new List<int>() { [|Environment.TickCount|] };
    }
}",
@"using System;
using System.Collections.Generic;
class C
{
    void M()
    {
        int {|Rename:tickCount|} = Environment.TickCount;
        var l = new List<int>() { tickCount };
    }
}");
        }

        [WorkItem(854662, "http://vstfdevdiv:8080/DevDiv2/DevDiv/_workitems/edit/854662")]
        [Fact, Trait(Traits.Feature, Traits.Features.CodeActionsIntroduceVariable)]
        public async Task TestInNestedCollectionInitializers()
        {
            await TestInRegularAndScriptAsync(
@"using System;
using System.Collections.Generic;
class C
{
    public Dictionary<int, int> A { get; private set; }
    static int Main(string[] args)
    {
        int a = 0;
        return new Program { A = { { [|a + 2|], 0 } } }.A.Count;
    }
}",
@"using System;
using System.Collections.Generic;
class C
{
    public Dictionary<int, int> A { get; private set; }
    static int Main(string[] args)
    {
        int a = 0;
        var {|Rename:v|} = a + 2;
        return new Program { A = { { v, 0 } } }.A.Count;
    }
}",
options: ImplicitTypingEverywhere());
        }

        [WorkItem(884961, "http://vstfdevdiv:8080/DevDiv2/DevDiv/_workitems/edit/884961")]
        [Fact, Trait(Traits.Feature, Traits.Features.CodeActionsIntroduceVariable)]
        public async Task TestInArrayInitializer()
        {
            await TestInRegularAndScriptAsync(
@"using System;
using System.Collections.Generic;
class C
{
    void M()
    {
        var a = new int[] { [|Environment.TickCount|] };
    }
}",
@"using System;
using System.Collections.Generic;
class C
{
    void M()
    {
        var {|Rename:tickCount|} = Environment.TickCount;
        var a = new int[] { tickCount };
    }
}",
options: ImplicitTypingEverywhere());
        }

        [WorkItem(884961, "http://vstfdevdiv:8080/DevDiv2/DevDiv/_workitems/edit/884961")]
        [Fact, Trait(Traits.Feature, Traits.Features.CodeActionsIntroduceVariable)]
        public async Task TestInArrayInitializerWithoutVar()
        {
            await TestInRegularAndScriptAsync(
@"using System;
using System.Collections.Generic;
class C
{
    void M()
    {
        var a = new int[] { [|Environment.TickCount|] };
    }
}",
@"using System;
using System.Collections.Generic;
class C
{
    void M()
    {
        int {|Rename:tickCount|} = Environment.TickCount;
        var a = new int[] { tickCount };
    }
}");
        }

        [WorkItem(1022447, "http://vstfdevdiv:8080/DevDiv2/DevDiv/_workitems/edit/1022447")]
        [Fact, Trait(Traits.Feature, Traits.Features.CodeActionsIntroduceVariable)]
        public async Task TestFormattingOfIntroduceLocal2()
        {
            await TestInRegularAndScriptAsync(
@"using System;
class C
{
    void M()
    {
        var s = ""Text"";
        var x = 42;
        if ([|s.Length|].CompareTo(x) > 0 &&
            s.Length.CompareTo(x) > 0)
        {
        }
    }
}",
@"using System;
class C
{
    void M()
    {
        var s = ""Text"";
        var x = 42;
        var {|Rename:length|} = s.Length;
        if (length.CompareTo(x) > 0 &&
            length.CompareTo(x) > 0)
        {
        }
    }
}",
index: 1,
options: ImplicitTypingEverywhere());
        }

        [WorkItem(939259, "http://vstfdevdiv:8080/DevDiv2/DevDiv/_workitems/edit/939259")]
        [Fact, Trait(Traits.Feature, Traits.Features.CodeActionsIntroduceVariable)]
        public async Task TestIntroduceLocalWithTriviaInMultiLineStatements()
        {
            var code =
    @"class C
{
    void Goo()
    {
        var d = [|true|] // TODO: comment
            ? 1
            : 2;
    }
}";

            var expected =
    @"class C
{
    void Goo()
    {
        const bool {|Rename:V|} = true;
        var d = V // TODO: comment
            ? 1
            : 2;
    }
}";

            await TestInRegularAndScriptAsync(code, expected, index: 3);
        }

        [WorkItem(939259, "http://vstfdevdiv:8080/DevDiv2/DevDiv/_workitems/edit/939259")]
        [Fact, Trait(Traits.Feature, Traits.Features.CodeActionsIntroduceVariable)]
        public async Task TestIntroduceLocalWithTriviaInMultiLineStatements2()
        {
            var code =
    @"class C
{
    void Goo()
    {
        var d = true
            ? 1
            : [|2|]; // TODO: comment
    }
}";

            var expected =
    @"class C
{
    void Goo()
    {
        const int {|Rename:V|} = 2;
        var d = true
            ? 1
            : V; // TODO: comment
    }
}";

            await TestInRegularAndScriptAsync(code, expected, index: 3);
        }

        [WorkItem(1064803, "http://vstfdevdiv:8080/DevDiv2/DevDiv/_workitems/edit/1064803")]
        [Fact, Trait(Traits.Feature, Traits.Features.CodeActionsIntroduceVariable)]
        public async Task TestIntroduceLocalInStringInterpolation()
        {
            var code =
    @"class C
{
    void Goo()
    {
        var s = $""Alpha Beta { [|int.Parse(""12345"")|] } Gamma"";
    }
}";

            var expected =
    @"class C
{
    void Goo()
    {
        var {|Rename:v|} = int.Parse(""12345"");
        var s = $""Alpha Beta { v } Gamma"";
    }
}";

            await TestInRegularAndScriptAsync(code, expected, options: ImplicitTypingEverywhere());
        }

        [WorkItem(1037057, "http://vstfdevdiv:8080/DevDiv2/DevDiv/_workitems/edit/1037057")]
        [Fact, Trait(Traits.Feature, Traits.Features.CodeActionsIntroduceVariable)]
        public async Task TestIntroduceLocalWithBlankLine()
        {
            await TestInRegularAndScriptAsync(@"
class C
{
    void M()
    {
        int x = 5;

        // comment
        int y = [|(x + 5)|] * (x + 5);
    }
}
", @"
class C
{
    void M()
    {
        int x = 5;

        // comment
        var {|Rename:v|} = (x + 5);
        int y = v * (x + 5);
    }
}
", options: ImplicitTypingEverywhere());
        }

        [WorkItem(1065661, "http://vstfdevdiv:8080/DevDiv2/DevDiv/_workitems/edit/1065661")]
        [Fact, Trait(Traits.Feature, Traits.Features.CodeActionsIntroduceVariable)]
        public async Task TestIntroduceVariableTextDoesntSpanLines1()
        {
            await TestSmartTagTextAsync(
@"class C
{
    void M()
    {
        var s = [|@""a

b
c""|];
    }
}",
string.Format(FeaturesResources.Introduce_local_constant_for_0, @"@""a b c"""),
index: 2);
        }

        [WorkItem(1065661, "http://vstfdevdiv:8080/DevDiv2/DevDiv/_workitems/edit/1065661")]
        [Fact, Trait(Traits.Feature, Traits.Features.CodeActionsIntroduceVariable)]
        public async Task TestIntroduceVariableTextDoesntSpanLines2()
        {
            await TestSmartTagTextAsync(
@"class C
{
    void M()
    {
        var s = [|$@""a

b
c""|];
    }
}",
string.Format(FeaturesResources.Introduce_local_for_0, @"$@""a b c"""));
        }

        [WorkItem(1097147, "http://vstfdevdiv:8080/DevDiv2/DevDiv/_workitems/edit/1097147")]
        [Fact, Trait(Traits.Feature, Traits.Features.CodeActionsIntroduceVariable)]
        public async Task TestSmartNameForNullablesInConditionalAccessExpressionContext()
        {
            var code =
    @"using System;
class C
{
    static void Goo(string s)
    {
        var l = [|s?.Length|] ?? 0;
    }
}";

            var expected =
    @"using System;
class C
{
    static void Goo(string s)
    {
        var {|Rename:length|} = s?.Length;
        var l = length ?? 0;
    }
}";

            await TestInRegularAndScriptAsync(code, expected, options: ImplicitTypingEverywhere());
        }

        [WorkItem(1097147, "http://vstfdevdiv:8080/DevDiv2/DevDiv/_workitems/edit/1097147")]
        [Fact, Trait(Traits.Feature, Traits.Features.CodeActionsIntroduceVariable)]
        public async Task TestSmartNameForNullablesInConditionalAccessExpressionContext2()
        {
            var code =
    @"using System;
class C
{
    static void Goo(string s)
    {
        var l = [|s?.ToLower()|] ?? string.Empty;
    }
}";

            var expected =
    @"using System;
class C
{
    static void Goo(string s)
    {
        var {|Rename:v|} = s?.ToLower();
        var l = v ?? string.Empty;
    }
}";

            await TestInRegularAndScriptAsync(code, expected, options: ImplicitTypingEverywhere());
        }

        [WorkItem(1097147, "http://vstfdevdiv:8080/DevDiv2/DevDiv/_workitems/edit/1097147")]
        [Fact, Trait(Traits.Feature, Traits.Features.CodeActionsIntroduceVariable)]
        public async Task TestSmartNameForNullablesInConditionalAccessExpressionContext3()
        {
            var code =
    @"using System;
class Program
{
    static void Main(string[] args)
    {
        A a = new A();
        var l = [|a?.Prop?.Length|] ?? 0;
    }
}
class A
{
    public B Prop { get; set; }
}
class B
{
    public int Length { get; set; }
}";

            var expected =
    @"using System;
class Program
{
    static void Main(string[] args)
    {
        A a = new A();
        var {|Rename:length|} = a?.Prop?.Length;
        var l = length ?? 0;
    }
}
class A
{
    public B Prop { get; set; }
}
class B
{
    public int Length { get; set; }
}";

            await TestInRegularAndScriptAsync(code, expected, options: ImplicitTypingEverywhere());
        }

        [WorkItem(1097147, "http://vstfdevdiv:8080/DevDiv2/DevDiv/_workitems/edit/1097147")]
        [Fact, Trait(Traits.Feature, Traits.Features.CodeActionsIntroduceVariable)]
        public async Task TestSmartNameForNullablesInConditionalAccessExpressionContext4()
        {
            var code =
    @"using System;
class Program
{
    static void Main(string[] args)
    {
        A a = new A();
        var age = [|a?.Prop?.GetAge()|] ?? 0;
    }
}
class A
{
    public B Prop { get; set; }
}
class B
{
    int age;
    public int GetAge() { return age; }
}";

            var expected =
    @"using System;
class Program
{
    static void Main(string[] args)
    {
        A a = new A();
        var {|Rename:v|} = a?.Prop?.GetAge();
        var age = v ?? 0;
    }
}
class A
{
    public B Prop { get; set; }
}
class B
{
    int age;
    public int GetAge() { return age; }
}";

            await TestInRegularAndScriptAsync(code, expected, options: ImplicitTypingEverywhere());
        }

        [WorkItem(528, "http://github.com/dotnet/roslyn/issues/528")]
        [Fact, Trait(Traits.Feature, Traits.Features.CodeActionsIntroduceVariable)]
        public async Task TestIntroduceLocalInExpressionBodiedMethod()
        {
            var code =
    @"using System;
class T
{
    int m;
    int M1() => [|1|] + 2 + 3 + m;
}";

            var expected =
    @"using System;
class T
{
    int m;
    int M1()
    {
        const int {|Rename:V|} = 1;
        return V + 2 + 3 + m;
    }
}";

            await TestInRegularAndScriptAsync(code, expected, index: 2);
        }

        [WorkItem(528, "http://github.com/dotnet/roslyn/issues/528")]
        [Fact, Trait(Traits.Feature, Traits.Features.CodeActionsIntroduceVariable)]
        public async Task TestIntroduceFieldInExpressionBodiedMethod()
        {
            var code =
    @"using System;
class T
{
    int m;
    int M1() => [|1|] + 2 + 3 + m;
}";

            var expected =
    @"using System;
class T
{
    private const int {|Rename:V|} = 1;
    int m;
    int M1() => V + 2 + 3 + m;
}";

            await TestInRegularAndScriptAsync(code, expected);
        }

        [WorkItem(528, "http://github.com/dotnet/roslyn/issues/528")]
        [Fact, Trait(Traits.Feature, Traits.Features.CodeActionsIntroduceVariable)]
        public async Task TestIntroduceLocalInExpressionBodiedOperator()
        {
            var code =
    @"using System;
class Complex
{
    int real; int imaginary;
    public static Complex operator +(Complex a, Complex b) => a.Add([|b.real + 1|]);

    private Complex Add(int b)
    {
        throw new NotImplementedException();
    }
}";

            var expected =
    @"using System;
class Complex
{
    int real; int imaginary;
    public static Complex operator +(Complex a, Complex b)
    {
        var {|Rename:b1|} = b.real + 1;
        return a.Add(b1);
    }

    private Complex Add(int b)
    {
        throw new NotImplementedException();
    }
}";

            await TestInRegularAndScriptAsync(code, expected, options: ImplicitTypingEverywhere());
        }

        [WorkItem(528, "http://github.com/dotnet/roslyn/issues/528")]
        [Fact, Trait(Traits.Feature, Traits.Features.CodeActionsIntroduceVariable)]
        public async Task TestIntroduceFieldInExpressionBodiedOperator()
        {
            var code =
    @"using System;
class Complex
{
    int real; int imaginary;
    public static Complex operator +(Complex a, Complex b) => a.Add(b.real + [|1|]);

    private Complex Add(int b)
    {
        throw new NotImplementedException();
    }
}";

            var expected =
    @"using System;
class Complex
{
    private const int {|Rename:V|} = 1;
    int real; int imaginary;
    public static Complex operator +(Complex a, Complex b) => a.Add(b.real + V);

    private Complex Add(int b)
    {
        throw new NotImplementedException();
    }
}";

            await TestInRegularAndScriptAsync(code, expected);
        }

        [WorkItem(528, "http://github.com/dotnet/roslyn/issues/528")]
        [Fact, Trait(Traits.Feature, Traits.Features.CodeActionsIntroduceVariable)]
        public async Task TestIntroduceFieldInExpressionBodiedConversionOperator()
        {
            var code =
    @"using System;
public struct DBBool
{
    public static readonly DBBool dbFalse = new DBBool(-1);
    int value;

    DBBool(int value)
    {
        this.value = value;
    }

    public static implicit operator DBBool(bool x) => x ? new DBBool([|1|]) : dbFalse;
}";

            var expected =
    @"using System;
public struct DBBool
{
    private const int {|Rename:Value|} = 1;
    public static readonly DBBool dbFalse = new DBBool(-1);
    int value;

    DBBool(int value)
    {
        this.value = value;
    }

    public static implicit operator DBBool(bool x) => x ? new DBBool(Value) : dbFalse;
}";

            await TestInRegularAndScriptAsync(code, expected);
        }

        [WorkItem(528, "http://github.com/dotnet/roslyn/issues/528")]
        [Fact, Trait(Traits.Feature, Traits.Features.CodeActionsIntroduceVariable)]
        public async Task TestIntroduceFieldInExpressionBodiedProperty()
        {
            var code =
    @"using System;
class T
{
    int M1 => [|1|] + 2;
}";

            var expected =
    @"using System;
class T
{
    private const int {|Rename:V|} = 1;

    int M1 => V + 2;
}";

            await TestInRegularAndScriptAsync(code, expected);
        }

        [WorkItem(528, "http://github.com/dotnet/roslyn/issues/528")]
        [Fact, Trait(Traits.Feature, Traits.Features.CodeActionsIntroduceVariable)]
        public async Task TestIntroduceLocalInExpressionBodiedProperty()
        {
            var code =
    @"using System;
class T
{
    int M1 => [|1|] + 2;
}";

            var expected =
    @"using System;
class T
{
    int M1
    {
        get
        {
            const int {|Rename:V|} = 1;
            return V + 2;
        }
    }
}";

            await TestInRegularAndScriptAsync(code, expected, index: 2);
        }

        [WorkItem(528, "http://github.com/dotnet/roslyn/issues/528")]
        [Fact, Trait(Traits.Feature, Traits.Features.CodeActionsIntroduceVariable)]
        public async Task TestIntroduceFieldInExpressionBodiedIndexer()
        {
            var code =
    @"using System;
class SampleCollection<T>
{
    private T[] arr = new T[100];
    public T this[int i] => i > [|0|] ? arr[i + 1] : arr[i + 2];
}";

            var expected =
    @"using System;
class SampleCollection<T>
{
    private const int {|Rename:V|} = 0;
    private T[] arr = new T[100];
    public T this[int i] => i > V ? arr[i + 1] : arr[i + 2];
}";

            await TestInRegularAndScriptAsync(code, expected);
        }

        [WorkItem(528, "http://github.com/dotnet/roslyn/issues/528")]
        [Fact, Trait(Traits.Feature, Traits.Features.CodeActionsIntroduceVariable)]
        public async Task TestIntroduceLocalInExpressionBodiedIndexer()
        {
            var code =
    @"using System;
class SampleCollection<T>
{
    private T[] arr = new T[100];
    public T this[int i] => i > 0 ? arr[[|i + 1|]] : arr[i + 2];
}";

            var expected =
    @"using System;
class SampleCollection<T>
{
    private T[] arr = new T[100];
    public T this[int i]
    {
        get
        {
            var {|Rename:v|} = i + 1;
            return i > 0 ? arr[v] : arr[i + 2];
        }
    }
}";

            await TestInRegularAndScriptAsync(code, expected, options: ImplicitTypingEverywhere());
        }

        [WorkItem(528, "http://github.com/dotnet/roslyn/issues/528")]
        [Fact, Trait(Traits.Feature, Traits.Features.CodeActionsIntroduceVariable)]
        public async Task TestTrailingTriviaOnExpressionBodiedMethodRewrites()
        {
            var code =
    @"using System;
class T
{
    int M1() => 1 + 2 + [|3|] /*not moved*/; /*moved to end of block*/

    // rewrite should preserve newline above this.
    void Cat() { }
}";

            var expected =
    @"using System;
class T
{
    int M1()
    {
        const int {|Rename:V|} = 3;
        return 1 + 2 + V /*not moved*/;
    } /*moved to end of block*/

    // rewrite should preserve newline above this.
    void Cat() { }
}";

            await TestInRegularAndScriptAsync(code, expected, index: 2);
        }

        [WorkItem(528, "http://github.com/dotnet/roslyn/issues/528")]
        [Fact, Trait(Traits.Feature, Traits.Features.CodeActionsIntroduceVariable)]
        public async Task TestLeadingTriviaOnExpressionBodiedMethodRewrites()
        {
            var code =
    @"using System;
class T
{
    /*not moved*/
    int M1() => 1 + 2 + /*not moved*/ [|3|];
}";

            var expected =
    @"using System;
class T
{
    /*not moved*/
    int M1()
    {
        const int {|Rename:V|} = 3;
        return 1 + 2 + /*not moved*/ V;
    }
}";

            await TestInRegularAndScriptAsync(code, expected, index: 2);
        }

        [WorkItem(528, "http://github.com/dotnet/roslyn/issues/528")]
        [Fact, Trait(Traits.Feature, Traits.Features.CodeActionsIntroduceVariable)]
        public async Task TestTriviaAroundArrowTokenInExpressionBodiedMemberSyntax()
        {
            var code =
    @"using System;
class T
{
    // comment
    int M1() /*c1*/ => /*c2*/ 1 + 2 + /*c3*/ [|3|];
}";

            var expected =
    @"using System;
class T
{
    // comment
    int M1() /*c1*/  /*c2*/
    {
        const int {|Rename:V|} = 3;
        return 1 + 2 + /*c3*/ V;
    }
}";

            await TestInRegularAndScriptAsync(code, expected, index: 2);
        }

        [WorkItem(528, "http://github.com/dotnet/roslyn/issues/528")]
        [WorkItem(971, "http://github.com/dotnet/roslyn/issues/971")]
        [Fact, Trait(Traits.Feature, Traits.Features.CodeActionsIntroduceVariable)]
        public async Task TestIntroduceLocalInExpressionBodiedMethodWithBlockBodiedAnonymousMethodExpression()
        {
            var code =
    @"using System;
class TestClass
{
    Func<int, int> Y() => delegate (int x)
    {
        return [|9|];
    };
}";

            var expected =
    @"using System;
class TestClass
{
    Func<int, int> Y() => delegate (int x)
    {
        const int {|Rename:V|} = 9;
        return V;
    };
}";

            await TestInRegularAndScriptAsync(code, expected, index: 2);
        }

        [WorkItem(528, "http://github.com/dotnet/roslyn/issues/528")]
        [WorkItem(971, "http://github.com/dotnet/roslyn/issues/971")]
        [Fact, Trait(Traits.Feature, Traits.Features.CodeActionsIntroduceVariable)]
        public async Task TestIntroduceLocalInExpressionBodiedMethodWithSingleLineBlockBodiedAnonymousMethodExpression()
        {
            var code =
    @"using System;
class TestClass
{
    Func<int, int> Y() => delegate (int x) { return [|9|]; };
}";

            var expected =
    @"using System;
class TestClass
{
    Func<int, int> Y() => delegate (int x) { const int {|Rename:V|} = 9; return V; };
}";

            await TestInRegularAndScriptAsync(code, expected, index: 2);
        }

        [WorkItem(528, "http://github.com/dotnet/roslyn/issues/528")]
        [WorkItem(971, "http://github.com/dotnet/roslyn/issues/971")]
        [Fact, Trait(Traits.Feature, Traits.Features.CodeActionsIntroduceVariable)]
        public async Task TestIntroduceLocalInExpressionBodiedMethodWithBlockBodiedSimpleLambdaExpression()
        {
            var code =
    @"using System;
class TestClass
{
    Func<int, int> Y() => f =>
    {
        return f * [|9|];
    };
}";

            var expected =
    @"using System;
class TestClass
{
    Func<int, int> Y() => f =>
    {
        const int {|Rename:V|} = 9;
        return f * V;
    };
}";

            await TestInRegularAndScriptAsync(code, expected, index: 2);
        }

        [WorkItem(528, "http://github.com/dotnet/roslyn/issues/528")]
        [Fact, Trait(Traits.Feature, Traits.Features.CodeActionsIntroduceVariable)]
        public async Task TestIntroduceLocalInExpressionBodiedMethodWithExpressionBodiedSimpleLambdaExpression()
        {
            var code =
    @"using System;
class TestClass
{
    Func<int, int> Y() => f => f * [|9|];
}";

            var expected =
    @"using System;
class TestClass
{
    Func<int, int> Y()
    {
        const int {|Rename:V|} = 9;
        return f => f * V;
    }
}";

            await TestInRegularAndScriptAsync(code, expected, index: 2);
        }

        [WorkItem(528, "http://github.com/dotnet/roslyn/issues/528")]
        [WorkItem(971, "http://github.com/dotnet/roslyn/issues/971")]
        [Fact, Trait(Traits.Feature, Traits.Features.CodeActionsIntroduceVariable)]
        public async Task TestIntroduceLocalInExpressionBodiedMethodWithBlockBodiedParenthesizedLambdaExpression()
        {
            var code =
    @"using System;
class TestClass
{
    Func<int, int> Y() => (f) =>
    {
        return f * [|9|];
    };
}";

            var expected =
    @"using System;
class TestClass
{
    Func<int, int> Y() => (f) =>
    {
        const int {|Rename:V|} = 9;
        return f * V;
    };
}";

            await TestInRegularAndScriptAsync(code, expected, index: 2);
        }

        [WorkItem(528, "http://github.com/dotnet/roslyn/issues/528")]
        [Fact, Trait(Traits.Feature, Traits.Features.CodeActionsIntroduceVariable)]
        public async Task TestIntroduceLocalInExpressionBodiedMethodWithExpressionBodiedParenthesizedLambdaExpression()
        {
            var code =
    @"using System;
class TestClass
{
    Func<int, int> Y() => (f) => f * [|9|];
}";

            var expected =
    @"using System;
class TestClass
{
    Func<int, int> Y()
    {
        const int {|Rename:V|} = 9;
        return (f) => f * V;
    }
}";

            await TestInRegularAndScriptAsync(code, expected, index: 2);
        }

        [WorkItem(528, "http://github.com/dotnet/roslyn/issues/528")]
        [WorkItem(971, "http://github.com/dotnet/roslyn/issues/971")]
        [Fact, Trait(Traits.Feature, Traits.Features.CodeActionsIntroduceVariable)]
        public async Task TestIntroduceLocalInExpressionBodiedMethodWithBlockBodiedAnonymousMethodExpressionInMethodArgs()
        {
            var code =
    @"using System;
class TestClass
{
    public int Prop => Method1(delegate()
    {
        return [|8|];
    });
}";

            var expected =
    @"using System;
class TestClass
{
    public int Prop => Method1(delegate()
    {
        const int {|Rename:V|} = 8;
        return V;
    });
}";

            await TestInRegularAndScriptAsync(code, expected, index: 2);
        }

        [WorkItem(976, "https://github.com/dotnet/roslyn/issues/976")]
        [Fact, Trait(Traits.Feature, Traits.Features.CodeActionsIntroduceVariable)]
        public async Task TestNoConstantForInterpolatedStrings1()
        {
            var code =
    @"using System;
class TestClass
{
    static void Test(string[] args)
    {
        Console.WriteLine([|$""{DateTime.Now.ToString()}Text{args[0]}""|]);
    }
}";

            var expected =
    @"using System;
class TestClass
{
    static void Test(string[] args)
    {
        var {|Rename:value|} = $""{DateTime.Now.ToString()}Text{args[0]}"";
        Console.WriteLine(value);
    }
}";

            await TestInRegularAndScriptAsync(code, expected, options: ImplicitTypingEverywhere());
        }

        [WorkItem(976, "https://github.com/dotnet/roslyn/issues/976")]
        [Fact, Trait(Traits.Feature, Traits.Features.CodeActionsIntroduceVariable)]
        public async Task TestNoConstantForInterpolatedStrings2()
        {
            var code =
    @"using System;
class TestClass
{
    static void Test(string[] args)
    {
        Console.WriteLine([|$""Text{{s}}""|]);
        Console.WriteLine($""Text{{s}}"");
    }
}";

            var expected =
    @"using System;
class TestClass
{
    static void Test(string[] args)
    {
        var {|Rename:value|} = $""Text{{s}}"";
        Console.WriteLine(value);
        Console.WriteLine(value);
    }
}";

            await TestInRegularAndScriptAsync(code, expected, index: 1, options: ImplicitTypingEverywhere());
        }

        [WorkItem(909152, "http://vstfdevdiv:8080/DevDiv2/DevDiv/_workitems/edit/909152")]
        [Fact, Trait(Traits.Feature, Traits.Features.CodeActionsIntroduceVariable)]
        public async Task TestMissingOnNullLiteral()
        {
            await TestMissingInRegularAndScriptAsync(
@"class C1
{
}

class C2
{
}

class Test
{
    void M()
    {
        C1 c1 = [|null|];
        C2 c2 = null;
    }
}");
        }

        [WorkItem(1130990, "http://vstfdevdiv:8080/DevDiv2/DevDiv/_workitems/edit/1130990")]
        [Fact, Trait(Traits.Feature, Traits.Features.CodeActionsIntroduceVariable)]
        public async Task InParentConditionalAccessExpressions()
        {
            var code =
    @"using System;
class C
{
    public T F<T>(T x)
    {
        var y = [|F(new C())|]?.F(new C())?.F(new C());
        return x;
    }
}";

            var expected =
    @"using System;
class C
{
    public T F<T>(T x)
    {
        var {|Rename:c|} = F(new C());
        var y = c?.F(new C())?.F(new C());
        return x;
    }
}";

            await TestInRegularAndScriptAsync(code, expected, options: ImplicitTypingEverywhere());
        }

        [WorkItem(1130990, "http://vstfdevdiv:8080/DevDiv2/DevDiv/_workitems/edit/1130990")]
        [Fact, Trait(Traits.Feature, Traits.Features.CodeActionsIntroduceVariable)]
        public async Task InParentConditionalAccessExpression2()
        {
            var code =
    @"using System;
class C
{
    public T F<T>(T x)
    {
        var y = [|F(new C()).F(new C())|]?.F(new C());
        return x;
    }
}";

            var expected =
    @"using System;
class C
{
    public T F<T>(T x)
    {
        var {|Rename:c|} = F(new C()).F(new C());
        var y = c?.F(new C());
        return x;
    }
}";

            await TestInRegularAndScriptAsync(code, expected, options: ImplicitTypingEverywhere());
        }

        [WorkItem(1130990, "http://vstfdevdiv:8080/DevDiv2/DevDiv/_workitems/edit/1130990")]
        [WorkItem(3110, "https://github.com/dotnet/roslyn/issues/3110")]
        [Fact, Trait(Traits.Feature, Traits.Features.CodeActionsIntroduceVariable)]
        public async Task MissingAcrossMultipleParentConditionalAccessExpressions()
        {
            await TestMissingInRegularAndScriptAsync(
@"using System;

class C
{
    public T F<T>(T x)
    {
        var y = [|F(new C())?.F(new C())|]?.F(new C());
        return x;
    }
}");
        }

        [WorkItem(1130990, "http://vstfdevdiv:8080/DevDiv2/DevDiv/_workitems/edit/1130990")]
        [Fact, Trait(Traits.Feature, Traits.Features.CodeActionsIntroduceVariable)]
        public async Task MissingOnInvocationExpressionInParentConditionalAccessExpressions()
        {
            await TestMissingInRegularAndScriptAsync(
@"using System;

class C
{
    public T F<T>(T x)
    {
        var y = F(new C())?.[|F(new C())|]?.F(new C());
        return x;
    }
}");
        }

        [WorkItem(1130990, "http://vstfdevdiv:8080/DevDiv2/DevDiv/_workitems/edit/1130990")]
        [Fact, Trait(Traits.Feature, Traits.Features.CodeActionsIntroduceVariable)]
        public async Task MissingOnMemberBindingExpressionInParentConditionalAccessExpressions()
        {
            await TestMissingInRegularAndScriptAsync(
@"using System;

class C
{
    static void Test(string s)
    {
        var l = s?.[|Length|] ?? 0;
    }
}");
        }

        [WorkItem(3147, "https://github.com/dotnet/roslyn/issues/3147")]
        [Fact, Trait(Traits.Feature, Traits.Features.CodeActionsIntroduceVariable)]
        public async Task HandleFormattableStringTargetTyping1()
        {
            const string code = CodeSnippets.FormattableStringType + @"
namespace N
{
    using System;

    class C
    {
        public async Task M()
        {
            var f = FormattableString.Invariant([|$""""|]);
        }
    }
}";

            const string expected = CodeSnippets.FormattableStringType + @"
namespace N
{
    using System;

    class C
    {
        public async Task M()
        {
            FormattableString {|Rename:formattable|} = $"""";
            var f = FormattableString.Invariant(formattable);
        }
    }
}";

            await TestInRegularAndScriptAsync(code, expected);
        }

        [WorkItem(936, "https://github.com/dotnet/roslyn/issues/936")]
        [Fact, Trait(Traits.Feature, Traits.Features.CodeActionsIntroduceVariable)]
        public async Task InAutoPropertyInitializer()
        {
            var code =
@"using System;
class C
{
    int Prop1 { get; } = [|1 + 2|];
}";
            var expected =
@"using System;
class C
{
    private const int {|Rename:V|} = 1 + 2;

    int Prop1 { get; } = V;
}";
            await TestInRegularAndScriptAsync(code, expected);
        }

        [WorkItem(936, "https://github.com/dotnet/roslyn/issues/936")]
        [Fact, Trait(Traits.Feature, Traits.Features.CodeActionsIntroduceVariable)]
        public async Task InAutoPropertyInitializer2()
        {
            var code =
@"using System;
class C
{
    public DateTime TimeStamp { get; } = [|DateTime.UtcNow|];
}";
            var expected =
@"using System;
class C
{
    private static readonly DateTime {|Rename:utcNow|} = DateTime.UtcNow;

    public DateTime TimeStamp { get; } = utcNow;
}";
            await TestInRegularAndScriptAsync(code, expected);
        }

        [WorkItem(936, "https://github.com/dotnet/roslyn/issues/936")]
        [Fact, Trait(Traits.Feature, Traits.Features.CodeActionsIntroduceVariable)]
        public async Task BlockContextPreferredOverAutoPropertyInitializerContext()
        {
            var code =
@"using System;
class C
{
    Func<int, int> X { get; } = a => { return [|7|]; };
}";
            var expected =
@"using System;
class C
{
    Func<int, int> X { get; } = a => { const int {|Rename:V|} = 7; return V; };
}";
            await TestInRegularAndScriptAsync(code, expected, index: 2);
        }

        [Fact, Trait(Traits.Feature, Traits.Features.CodeActionsIntroduceVariable)]
        public async Task Tuple_TuplesDisabled()
        {
            var code =
@"class C
{
    var i = [|(1, ""hello"")|].ToString();
}";

            var expected =
            @"class C
{
    private static readonly (int, string) {|Rename:p|} = (1, ""hello"");
    var i = p.ToString();
}";

            await TestAsync(code, expected, parseOptions: TestOptions.Regular.WithLanguageVersion(LanguageVersion.CSharp6));
        }

        [Fact, Trait(Traits.Feature, Traits.Features.CodeActionsIntroduceVariable)]
        public async Task ElementOfTuple()
        {
            var code =
@"class C
{
    var i = (1, [|""hello""|]).ToString();
}";

            var expected =
            @"class C
{
    private const string {|Rename:V|} = ""hello"";
    var i = (1, V).ToString();
}";

            await TestInRegularAndScriptAsync(
                code, expected);
        }

        [Fact, Trait(Traits.Feature, Traits.Features.CodeActionsIntroduceVariable)]
        public async Task Tuple_IntroduceConstant()
        {
            var code =
@"class C
{
    var i = [|(1, ""hello"")|].ToString();
}";

            var expected =
@"class C
{
    private static readonly (int, string) {|Rename:p|} = (1, ""hello"");
    var i = p.ToString();
}";

            await TestInRegularAndScriptAsync(code, expected);
        }

        [Fact, Trait(Traits.Feature, Traits.Features.CodeActionsIntroduceVariable)]
        public async Task TupleWithNames_IntroduceConstant()
        {
            var code =
@"class C
{
    var i = [|(a: 1, b: ""hello"")|].ToString();
}";

            var expected =
@"class C
{
    private static readonly (int a, string b) {|Rename:p|} = (a: 1, b: ""hello"");
    var i = p.ToString();
}";

            await TestInRegularAndScriptAsync(code, expected);
        }

        [Fact, Trait(Traits.Feature, Traits.Features.CodeActionsIntroduceVariable)]
        public async Task Tuple_IntroduceConstantForAllOccurrences()
        {
            var code =
@"class C
{
    var i = [|(1, ""hello"")|].ToString() + (1, ""hello"").ToString();
}";

            var expected =
@"class C
{
    private static readonly (int, string) {|Rename:p|} = (1, ""hello"");
    var i = p.ToString() + p.ToString();
}";

            await TestInRegularAndScriptAsync(code, expected, index: 1);
        }

        [Fact, Trait(Traits.Feature, Traits.Features.CodeActionsIntroduceVariable)]
        public async Task TupleWithNames_IntroduceConstantForAllOccurrences()
        {
            var code =
@"class C
{
    var i = [|(a: 1, b: ""hello"")|].ToString() + (a: 1, b: ""hello"").ToString();
}";

            var expected =
@"class C
{
    private static readonly (int a, string b) {|Rename:p|} = (a: 1, b: ""hello"");
    var i = p.ToString() + p.ToString();
}";

            await TestInRegularAndScriptAsync(code, expected, index: 1);
        }

        [Fact, Trait(Traits.Feature, Traits.Features.CodeActionsIntroduceVariable)]
        public async Task TupleWithDifferentNames_IntroduceConstantForAllOccurrences()
        {
            var code =
@"class C
{
    var i = [|(a: 1, b: ""hello"")|].ToString() + (c: 1, d: ""hello"").ToString();
}";

            var expected =
@"class C
{
    private static readonly (int a, string b) {|Rename:p|} = (a: 1, b: ""hello"");
    var i = p.ToString() + (c: 1, d: ""hello"").ToString();
}";

            await TestInRegularAndScriptAsync(code, expected, index: 1);
        }

        [Fact, Trait(Traits.Feature, Traits.Features.CodeActionsIntroduceVariable)]
        public async Task TupleWithOneName_IntroduceConstantForAllOccurrences()
        {
            var code =
@"class C
{
    var i = [|(a: 1, ""hello"")|].ToString() + (a: 1, ""hello"").ToString();
}";

            var expected =
@"class C
{
    private static readonly (int a, string) {|Rename:p|} = (a: 1, ""hello"");
    var i = p.ToString() + p.ToString();
}";

            await TestInRegularAndScriptAsync(code, expected, index: 1);

            // no third action available
            await TestActionCountAsync(code, count: 2, parameters: new TestParameters(TestOptions.Regular));
        }

        [Fact, Trait(Traits.Feature, Traits.Features.CodeActionsIntroduceVariable)]
        public async Task Tuple_IntroduceLocalForAllOccurrences()
        {
            // Cannot refactor tuple as local constant
            await Assert.ThrowsAsync<Xunit.Sdk.InRangeException>(() =>
             TestInRegularAndScriptAsync(
@"class C
{
    void Goo()
    {
        Bar([|(1, ""hello"")|]);
        Bar((1, ""hello"");
    }
}",
                @"",
                index: 3));
        }

        [WorkItem(11777, "https://github.com/dotnet/roslyn/issues/11777")]
        [Fact, Trait(Traits.Feature, Traits.Features.CodeActionsIntroduceVariable)]
        public async Task TestGenerateLocalConflictingName1()
        {
            await TestInRegularAndScriptAsync(
@"class Program
{
    class MySpan { public int Start { get; } public int End { get; } }
    void Method(MySpan span)
    {
        int pos = span.Start;
        while (pos < [|span.End|])
        {
            int spanEnd = span.End;
            int end = pos;
        }
    }
}",
@"class Program
{
    class MySpan { public int Start { get; } public int End { get; } }
    void Method(MySpan span)
    {
        int pos = span.Start;
        int {|Rename:end1|} = span.End;
        while (pos < end1)
        {
            int spanEnd = span.End;
            int end = pos;
        }
    }
}");
        }

        [Fact, Trait(Traits.Feature, Traits.Features.CodeActionsIntroduceVariable)]
        public async Task TupleWithInferredName_LeaveExplicitName()
        {
            var code =
@"class C
{
    static int y = 2;
    void M()
    {
        int a = 1;
        var t = (a, x: [|C.y|]);
    }
}";

            var expected =
            @"class C
{
    static int y = 2;
    void M()
    {
        int a = 1;
        int {|Rename:y1|} = C.y;
        var t = (a, x: y1);
    }
}";

            await TestAsync(code, expected, parseOptions: TestOptions.Regular.WithLanguageVersion(LanguageVersion.Latest));
        }

        [Fact, Trait(Traits.Feature, Traits.Features.CodeActionsIntroduceVariable)]
        public async Task TupleWithInferredName_InferredNameBecomesExplicit()
        {
            var code =
@"class C
{
    static int y = 2;
    void M()
    {
        int x = 1;
        var t = (x, [|C.y|]);
    }
}";

            var expected =
            @"class C
{
    static int y = 2;
    void M()
    {
        int x = 1;
        int {|Rename:y1|} = C.y;
        var t = (x, y: y1);
    }
}";

            await TestAsync(code, expected, parseOptions: TestOptions.Regular.WithLanguageVersion(LanguageVersion.Latest));
        }

        [Fact, Trait(Traits.Feature, Traits.Features.CodeActionsIntroduceVariable)]
        public async Task TupleWithInferredName_AllOccurrences()
        {
            var code =
@"class C
{
    static int y = 2;
    void M()
    {
        int x = 1;
        var t = (x, [|C.y|]);
        var t2 = (C.y, x);
    }
}";

            var expected =
            @"class C
{
    static int y = 2;
    void M()
    {
        int x = 1;
        int {|Rename:y1|} = C.y;
        var t = (x, y: y1);
        var t2 = (y: y1, x);
    }
}";
            await TestAsync(code, expected, index: 1, parseOptions: TestOptions.Regular.WithLanguageVersion(LanguageVersion.Latest));
        }

        [Fact, Trait(Traits.Feature, Traits.Features.CodeActionsIntroduceVariable)]
        public async Task TupleWithInferredName_NoDuplicateNames()
        {
            var code =
@"class C
{
    static int y = 2;
    void M()
    {
        int x = 1;
        var t = (C.y, [|C.y|]);
    }
}";

            var expected =
            @"class C
{
    static int y = 2;
    void M()
    {
        int x = 1;
        int {|Rename:y1|} = C.y;
        var t = (y1, y1);
    }
}";
            await TestInRegularAndScriptAsync(code, expected, index: 1);
        }

        [Fact, Trait(Traits.Feature, Traits.Features.CodeActionsIntroduceVariable)]
        public async Task AnonymousTypeWithInferredName_LeaveExplicitName()
        {
            var code =
@"class C
{
    static int y = 2;
    void M()
    {
        int a = 1;
        var t = new { a, x= [|C.y|] };
    }
}";

            var expected =
            @"class C
{
    static int y = 2;
    void M()
    {
        int a = 1;
        int {|Rename:y1|} = C.y;
        var t = new { a, x= y1 };
    }
}";

            await TestInRegularAndScriptAsync(code, expected);
        }

        [Fact, Trait(Traits.Feature, Traits.Features.CodeActionsIntroduceVariable)]
        public async Task AnonymousTypeWithInferredName_InferredNameBecomesExplicit()
        {
            var code =
@"class C
{
    static int y = 2;
    void M()
    {
        int x = 1;
        var t = new { x, [|C.y|] };
    }
}";

            var expected =
            @"class C
{
    static int y = 2;
    void M()
    {
        int x = 1;
        int {|Rename:y1|} = C.y;
        var t = new { x, y = y1 };
    }
}";

            await TestInRegularAndScriptAsync(code, expected);
        }

        [Fact, Trait(Traits.Feature, Traits.Features.CodeActionsIntroduceVariable)]
        public async Task AnonymousTypeWithInferredName_NoDuplicatesAllowed()
        {
            var code =
@"class C
{
    static int y = 2;
    void M()
    {
        int x = 1;
        var t = new { C.y, [|C.y|] }; // this is an error already
    }
}";

            var expected =
            @"class C
{
    static int y = 2;
    void M()
    {
        int x = 1;
        int {|Rename:y1|} = C.y;
        var t = new { y= y1, y= y1 }; // this is an error already
    }
}";

            await TestInRegularAndScriptAsync(code, expected, index: 1);
        }

        [WorkItem(2423, "https://github.com/dotnet/roslyn/issues/2423")]
        [Fact, Trait(Traits.Feature, Traits.Features.CodeActionsIntroduceVariable)]
        public async Task TestPickNameBasedOnArgument1()
        {
            await TestInRegularAndScriptAsync(
@"class C
{
    public C(string a, string b)
    {
        new TextSpan([|int.Parse(a)|], int.Parse(b));
    }
}

struct TextSpan
{
    public TextSpan(int start, int length)
    {

    }
}",
@"class C
{
    public C(string a, string b)
    {
        int {|Rename:start|} = int.Parse(a);
        new TextSpan(start, int.Parse(b));
    }
}

struct TextSpan
{
    public TextSpan(int start, int length)
    {

    }
}");
        }

        [WorkItem(2423, "https://github.com/dotnet/roslyn/issues/2423")]
        [Fact, Trait(Traits.Feature, Traits.Features.CodeActionsIntroduceVariable)]
        public async Task TestPickNameBasedOnArgument2()
        {
            await TestInRegularAndScriptAsync(
@"class C
{
    public C(string a, string b)
    {
        new TextSpan(int.Parse(a), [|int.Parse(b)|]);
    }
}

struct TextSpan
{
    public TextSpan(int start, int length)
    {

    }
}",
@"class C
{
    public C(string a, string b)
    {
        int {|Rename:length|} = int.Parse(b);
        new TextSpan(int.Parse(a), length);
    }
}

struct TextSpan
{
    public TextSpan(int start, int length)
    {

    }
}");
        }

<<<<<<< HEAD
        [WorkItem(21687, "https://github.com/dotnet/roslyn/issues/21687")]
        [Fact, Trait(Traits.Feature, Traits.Features.CodeActionsIntroduceVariable)]
        public async Task TestIfClassHasSameNameAsNamespace()
        {
            await TestInRegularAndScriptAsync(
@"namespace C
{
    class C
    {
        void M()
        {
            var t = new { foo = [|1 + 1|] };
        }
    }
}",
@"namespace C
{
    class C
    {
        private const int {|Rename:V|} = 1 + 1;

        void M()
        {
            var t = new { foo = V };
        }
    }
=======
        [WorkItem(21665, "https://github.com/dotnet/roslyn/issues/21665")]
        [Fact, Trait(Traits.Feature, Traits.Features.CodeActionsIntroduceVariable)]
        public async Task TestPickNameBasedOnValueTupleFieldName1()
        {
            await TestAsync(
@"using System;

class C
{
    public C(string a, string b)
    {
        var tuple = (id: 1, date: [|DateTime.Now.ToString()|]);
    }
}",
@"using System;

class C
{
    public C(string a, string b)
    {
        string {|Rename:date|} = DateTime.Now.ToString();
        var tuple = (id: 1, date: date);
    }
}", parseOptions: TestOptions.Regular.WithLanguageVersion(LanguageVersion.Latest));
        }

        [WorkItem(21665, "https://github.com/dotnet/roslyn/issues/21665")]
        [Fact, Trait(Traits.Feature, Traits.Features.CodeActionsIntroduceVariable)]
        public async Task TestPickNameBasedOnValueTupleFieldName2()
        {
            await TestAsync(
@"using System;

class C
{
    public C()
    {
        var tuple = (key: 1, value: [|1 + 1|]);
    }
}",
@"using System;

class C
{
    private const int {|Rename:Value|} = 1 + 1;

    public C()
    {
        var tuple = (key: 1, value: Value);
    }
}", parseOptions: TestOptions.Regular.WithLanguageVersion(LanguageVersion.Latest), index: 0);
        }

        [WorkItem(21665, "https://github.com/dotnet/roslyn/issues/21665")]
        [Fact, Trait(Traits.Feature, Traits.Features.CodeActionsIntroduceVariable)]
        public async Task TestPickNameBasedOnValueTupleFieldName3()
        {
            await TestAsync(
@"using System;

class C
{
    public C()
    {
        var tuple = (key: 1, value: [|1 + 1|]);
    }
}",
@"using System;

class C
{
    public C()
    {
        const int {|Rename:Value|} = 1 + 1;
        var tuple = (key: 1, value: Value);
    }
}", parseOptions: TestOptions.Regular.WithLanguageVersion(LanguageVersion.Latest), index: 2);
        }

        [WorkItem(21373, "https://github.com/dotnet/roslyn/issues/21373")]
        [Fact, Trait(Traits.Feature, Traits.Features.CodeActionsIntroduceVariable)]
        public async Task TestInAttribute()
        {
            await TestInRegularAndScriptAsync(
@"public class C
{
    public string Foo { get; set; }

    [Example([|2+2|])]
    public string Bar { get; set; }
}",
@"public class C
{
    private const int {|Rename:V|} = 2 + 2;

    public string Foo { get; set; }

    [Example(V)]
    public string Bar { get; set; }
>>>>>>> 9cc23332
}");
        }
    }
}<|MERGE_RESOLUTION|>--- conflicted
+++ resolved
@@ -4410,34 +4410,6 @@
 }");
         }
 
-<<<<<<< HEAD
-        [WorkItem(21687, "https://github.com/dotnet/roslyn/issues/21687")]
-        [Fact, Trait(Traits.Feature, Traits.Features.CodeActionsIntroduceVariable)]
-        public async Task TestIfClassHasSameNameAsNamespace()
-        {
-            await TestInRegularAndScriptAsync(
-@"namespace C
-{
-    class C
-    {
-        void M()
-        {
-            var t = new { foo = [|1 + 1|] };
-        }
-    }
-}",
-@"namespace C
-{
-    class C
-    {
-        private const int {|Rename:V|} = 1 + 1;
-
-        void M()
-        {
-            var t = new { foo = V };
-        }
-    }
-=======
         [WorkItem(21665, "https://github.com/dotnet/roslyn/issues/21665")]
         [Fact, Trait(Traits.Feature, Traits.Features.CodeActionsIntroduceVariable)]
         public async Task TestPickNameBasedOnValueTupleFieldName1()
@@ -4537,7 +4509,35 @@
 
     [Example(V)]
     public string Bar { get; set; }
->>>>>>> 9cc23332
+}");
+        }
+
+        [WorkItem(21687, "https://github.com/dotnet/roslyn/issues/21687")]
+        [Fact, Trait(Traits.Feature, Traits.Features.CodeActionsIntroduceVariable)]
+        public async Task TestIfClassHasSameNameAsNamespace()
+        {
+            await TestInRegularAndScriptAsync(
+@"namespace C
+{
+    class C
+    {
+        void M()
+        {
+            var t = new { foo = [|1 + 1|] };
+        }
+    }
+}",
+@"namespace C
+{
+    class C
+    {
+        private const int {|Rename:V|} = 1 + 1;
+
+        void M()
+        {
+            var t = new { foo = V };
+        }
+    }
 }");
         }
     }
