--- conflicted
+++ resolved
@@ -4393,8 +4393,6 @@
   }
 }");
         }
-<<<<<<< HEAD
-=======
 
         [Fact, WorkItem(14438, "https://github.com/dotnet/roslyn/issues/14438")]
         public void OnAccessorExpressionBody1()
@@ -4662,6 +4660,5 @@
     }
 }");
         }
->>>>>>> babf816c
     }
 }