--- conflicted
+++ resolved
@@ -2506,7 +2506,6 @@
                 Keyword("unmanaged"));
         }
 
-<<<<<<< HEAD
         [WpfFact, Trait(Traits.Feature, Traits.Features.Classification)]
         public async Task TestRegex1()
         {
@@ -2742,7 +2741,8 @@
 Regex.Quantifier("}"),
 Regex.Quantifier("?"),
 Regex.Anchor("^"));
-=======
+        }
+
         [Fact, Trait(Traits.Feature, Traits.Features.Classification)]
         public async Task TestUnmanagedConstraint_LocalFunction_Keyword()
         {
@@ -2791,7 +2791,6 @@
 }",
                 TypeParameter("T"),
                 Keyword("unmanaged"));
->>>>>>> bf517fa5
         }
     }
 }