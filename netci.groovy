// Groovy Script: http://www.groovy-lang.org/syntax.html
// Jenkins DSL: https://github.com/jenkinsci/job-dsl-plugin/wiki

import jobs.generation.Utilities;

// The input project name (e.g. dotnet/corefx)
def projectName = GithubProject
// The input branch name (e.g. master)
def branchName = GithubBranchName
// Folder that the project jobs reside in (project/branch)
def projectFoldername = Utilities.getFolderName(projectName) + '/' + Utilities.getFolderName(branchName)

// Email the results of aborted / failed jobs to our infrastructure alias
static void addEmailPublisher(def myJob) {
  myJob.with {
    publishers {
      extendedEmail('mlinfraswat@microsoft.com', '$DEFAULT_SUBJECT', '$DEFAULT_CONTENT') {
	// trigger(trigger name, subject, body, recipient list, send to developers, send to requester, include culprits, send to recipient list)
        trigger('Aborted', '$PROJECT_DEFAULT_SUBJECT', '$PROJECT_DEFAULT_CONTENT', null, false, false, false, true)
        trigger('Failure', '$PROJECT_DEFAULT_SUBJECT', '$PROJECT_DEFAULT_CONTENT', null, false, false, false, true)
      }
    }
  }
}

// Calls a web hook on Jenkins build events.  Allows our build monitoring jobs to be push notified
// vs. polling
static void addBuildEventWebHook(def myJob) {
  myJob.with {
    notifications {
      endpoint('https://jaredpar.azurewebsites.net/api/BuildEvent?code=tts2pvyelahoiliwu7lo6flxr8ps9kaip4hyr4m0ofa3o3l3di77tzcdpk22kf9gex5m6cbrcnmi') {
        event('all')
      }
    }
  }   
}

// Generates the standard trigger phrases.  This is the regex which ends up matching lines like:
//  test win32 please
static String generateTriggerPhrase(String jobName, String opsysName, String triggerKeyword = 'this') {
    return "(?i).*test\\W+(${jobName.replace('_', '/').substring(7)}|${opsysName}|${triggerKeyword}|${opsysName}\\W+${triggerKeyword}|${triggerKeyword}\\W+${opsysName})\\W+please.*";
}

static void addRoslynJob(def myJob, String jobName, String branchName, Boolean isPr, String triggerPhraseExtra, Boolean triggerPhraseOnly = false) {
  def includePattern = "Binaries/**/*.pdb,Binaries/**/*.xml,Binaries/**/*.log,Binaries/**/*.dmp,Binaries/**/*.zip,Binaries/**/*.png,Binaries/**/*.xml"
  def excludePattern = "Binaries/Obj/**,Binaries/Bootstrap/**,Binaries/**/nuget*.zip"
  Utilities.addArchival(myJob, includePattern, excludePattern)

  // Create the standard job.  This will setup parameter, SCM, timeout, etc ...
  def projectName = 'dotnet/roslyn'
  def defaultBranch = "*/${branchName}"
  Utilities.standardJobSetup(myJob, projectName, isPr, defaultBranch)

  // Need to setup the triggers for the job
  if (isPr) {
    def triggerCore = "open|all|${jobName}"
    if (triggerPhraseExtra) {
      triggerCore = "${triggerCore}|${triggerPhraseExtra}"
    }
    def triggerPhrase = "(?i).*test\\W+(${triggerCore})\\W+please.*";
    def contextName = jobName
    Utilities.addGithubPRTriggerForBranch(myJob, branchName, contextName, triggerPhrase, triggerPhraseOnly)
  } else {
    Utilities.addGithubPushTrigger(myJob)
    addEmailPublisher(myJob)
  }

  addBuildEventWebHook(myJob)
}

// True when this is a PR job, false for commit.  On feature branches we do PR jobs only. 
def commitPullList = [false, true]
if (branchName.startsWith("features/")) {
  commitPullList = [true]
} 

// Windows     
commitPullList.each { isPr -> 
  ['debug', 'release'].each { configuration ->
    ['unit32', 'unit64'].each { buildTarget ->
      def jobName = Utilities.getFullJobName(projectName, "windows_${configuration}_${buildTarget}", isPr)
      def myJob = job(jobName) {
        description("Windows ${configuration} tests on ${buildTarget}")
        steps {
          batchFile("""set TEMP=%WORKSPACE%\\Binaries\\Temp
mkdir %TEMP%
set TMP=%TEMP%
.\\cibuild.cmd ${(configuration == 'debug') ? '/debug' : '/release'} ${(buildTarget == 'unit32') ? '/test32' : '/test64'}""")
        }
      }

      def triggerPhraseOnly = configuration == 'release'   
      def triggerPhraseExtra = ""
      Utilities.setMachineAffinity(myJob, 'Windows_NT', 'latest-or-auto')
      Utilities.addXUnitDotNETResults(myJob, '**/xUnitResults/*.xml')
      addRoslynJob(myJob, jobName, branchName, isPr, triggerPhraseExtra, triggerPhraseOnly)
    }
  }
}

// Linux
commitPullList.each { isPr -> 
  def jobName = Utilities.getFullJobName(projectName, "linux_debug", isPr)
  def myJob = job(jobName) {
    description("Linux tests")
    steps {
      shell("./cibuild.sh --nocache --debug")
    }
  }

  def triggerPhraseOnly = false
  def triggerPhraseExtra = ""
  Utilities.setMachineAffinity(myJob, 'Ubuntu14.04', 'latest-or-auto')
  Utilities.addXUnitDotNETResults(myJob, '**/xUnitResults/*.xml')
  addRoslynJob(myJob, jobName, branchName, isPr, triggerPhraseExtra, triggerPhraseOnly)
}

// Mac
commitPullList.each { isPr -> 
  def jobName = Utilities.getFullJobName(projectName, "mac_debug", isPr)
  def myJob = job(jobName) {
    description("Mac tests")
    label('mac-roslyn')
    steps {
      shell("./cibuild.sh --nocache --debug")
    }
  }

  def triggerPhraseOnly = true
  def triggerPhraseExtra = ""
  Utilities.addXUnitDotNETResults(myJob, '**/xUnitResults/*.xml')
  addRoslynJob(myJob, jobName, branchName, isPr, triggerPhraseExtra, triggerPhraseOnly)
}

// Determinism
commitPullList.each { isPr -> 
  def jobName = Utilities.getFullJobName(projectName, "windows_determinism", isPr)
  def myJob = job(jobName) {
    description('Determinism tests')
    label('windows-roslyn')
    steps {
      batchFile("""set TEMP=%WORKSPACE%\\Binaries\\Temp
mkdir %TEMP%
set TMP=%TEMP%
.\\cibuild.cmd /testDeterminism""")
    }
  }
 
  def triggerPhraseOnly = true
<<<<<<< HEAD
  def triggerPhraseExtra = ""
=======
  def triggerPhraseExtra = "determinism"
>>>>>>> cd21f84c
  Utilities.setMachineAffinity(myJob, 'Windows_NT', 'latest-or-auto')
  addRoslynJob(myJob, jobName, branchName, isPr, triggerPhraseExtra, triggerPhraseOnly)
}<|MERGE_RESOLUTION|>--- conflicted
+++ resolved
@@ -147,11 +147,7 @@
   }
  
   def triggerPhraseOnly = true
-<<<<<<< HEAD
-  def triggerPhraseExtra = ""
-=======
   def triggerPhraseExtra = "determinism"
->>>>>>> cd21f84c
   Utilities.setMachineAffinity(myJob, 'Windows_NT', 'latest-or-auto')
   addRoslynJob(myJob, jobName, branchName, isPr, triggerPhraseExtra, triggerPhraseOnly)
 }