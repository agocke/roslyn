--- conflicted
+++ resolved
@@ -10,27 +10,17 @@
 
   <PropertyGroup>
     <!-- This is the assembly version of Roslyn from the .NET assembly perspective. It should only be revved during significant point releases. -->
-<<<<<<< HEAD
     <!-- PROTOTYPE(NullableReferenceTypes): Revert before merging to master. -->
-    <RoslynAssemblyVersionBase Condition="'$(RoslynAssemblyVersion)' == ''">2.9.0</RoslynAssemblyVersionBase>
+    <RoslynAssemblyVersionBase Condition="'$(RoslynAssemblyVersion)' == ''">2.10.0</RoslynAssemblyVersionBase>
     <!-- This is the file version of Roslyn, as placed in the PE header. It should be revved during point releases, and is also what provides the basis for our NuGet package versioning. -->
     <!-- PROTOTYPE(NullableReferenceTypes): Revert before merging to master. -->
-    <RoslynFileVersionBase Condition="'$(RoslynFileVersionBase)' == ''">2.9.0</RoslynFileVersionBase>
+    <RoslynFileVersionBase Condition="'$(RoslynFileVersionBase)' == ''">2.10.0</RoslynFileVersionBase>
+
     <!-- The release moniker for our packages.  Developers should use "dev" and official builds pick the branch
          moniker listed below -->
     <RoslynNuGetMoniker Condition="'$(RoslynNuGetMoniker)' == ''">dev</RoslynNuGetMoniker>
     <!-- PROTOTYPE(NullableReferenceTypes): Revert before merging to master. -->
     <RoslynNuGetMoniker Condition="'$(OfficialBuild)' == 'true'">nullable</RoslynNuGetMoniker> 
-=======
-    <RoslynAssemblyVersionBase Condition="'$(RoslynAssemblyVersion)' == ''">2.9.0</RoslynAssemblyVersionBase>
-    <!-- This is the file version of Roslyn, as placed in the PE header. It should be revved during point releases, and is also what provides the basis for our NuGet package versioning. -->
-    <RoslynFileVersionBase Condition="'$(RoslynFileVersionBase)' == ''">2.9.0</RoslynFileVersionBase>
-
-    <!-- The release moniker for our packages.  Developers should use "dev" and official builds pick the branch
-         moniker listed below -->
-    <RoslynNuGetMoniker Condition="'$(RoslynNuGetMoniker)' == ''">dev</RoslynNuGetMoniker>
-    <RoslynNuGetMoniker Condition="'$(OfficialBuild)' == 'true'">beta8</RoslynNuGetMoniker> 
->>>>>>> 916a09e7
 
     <!-- This is the base of the NuGet versioning for prerelease packages -->
     <NuGetPreReleaseVersion>$(RoslynFileVersionBase)-$(RoslynNuGetMoniker)</NuGetPreReleaseVersion>
