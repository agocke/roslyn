#!/usr/bin/env bash

# Initialize variables if they aren't already defined.

# CI mode - set to true on CI server for PR validation build or official build.
ci=${ci:-false}

# Set to true to use the pipelines logger which will enable Azure logging output.
# https://github.com/Microsoft/azure-pipelines-tasks/blob/master/docs/authoring/commands.md
# This flag is meant as a temporary opt-opt for the feature while validate it across
# our consumers. It will be deleted in the future.
if [[ "$ci" == true ]]; then
  pipelines_log=${pipelines_log:-true}
else
  pipelines_log=${pipelines_log:-false}
fi

# Build configuration. Common values include 'Debug' and 'Release', but the repository may use other names.
configuration=${configuration:-'Debug'}

# Set to true to opt out of outputting binary log while running in CI
exclude_ci_binary_log=${exclude_ci_binary_log:-false}

if [[ "$ci" == true && "$exclude_ci_binary_log" == false ]]; then
  binary_log_default=true
else
  binary_log_default=false
fi

# Set to true to output binary log from msbuild. Note that emitting binary log slows down the build.
binary_log=${binary_log:-$binary_log_default}

# Turns on machine preparation/clean up code that changes the machine state (e.g. kills build processes).
prepare_machine=${prepare_machine:-false}

# True to restore toolsets and dependencies.
restore=${restore:-true}

# Allows restoring .NET Core Runtimes and SDKs from alternative feeds
runtimeSourceFeed=${runtimeSourceFeed:-""}
runtimeSourceFeedKey=${runtimeSourceFeedKey:-""}

# Adjusts msbuild verbosity level.
verbosity=${verbosity:-'minimal'}

# Set to true to reuse msbuild nodes. Recommended to not reuse on CI.
if [[ "$ci" == true ]]; then
  node_reuse=${node_reuse:-false}
else
  node_reuse=${node_reuse:-true}
fi

# Configures warning treatment in msbuild.
warn_as_error=${warn_as_error:-true}

# True to attempt using .NET Core already that meets requirements specified in global.json
# installed on the machine instead of downloading one.
use_installed_dotnet_cli=${use_installed_dotnet_cli:-true}

# Enable repos to use a particular version of the on-line dotnet-install scripts.
#    default URL: https://dotnet.microsoft.com/download/dotnet/scripts/v1/dotnet-install.sh
dotnetInstallScriptVersion=${dotnetInstallScriptVersion:-'v1'}

# True to use global NuGet cache instead of restoring packages to repository-local directory.
if [[ "$ci" == true ]]; then
  use_global_nuget_cache=${use_global_nuget_cache:-false}
else
  use_global_nuget_cache=${use_global_nuget_cache:-true}
fi

# Used when restoring .NET SDK from alternative feeds
runtime_source_feed=${runtime_source_feed:-''}
runtime_source_feed_key=${runtime_source_feed_key:-''}

# Resolve any symlinks in the given path.
function ResolvePath {
  local path=$1

  while [[ -h $path ]]; do
    local dir="$( cd -P "$( dirname "$path" )" && pwd )"
    path="$(readlink "$path")"

    # if $path was a relative symlink, we need to resolve it relative to the path where the
    # symlink file was located
    [[ $path != /* ]] && path="$dir/$path"
  done

  # return value
  _ResolvePath="$path"
}

# ReadVersionFromJson [json key]
function ReadGlobalVersion {
  local key=$1

  if command -v jq &> /dev/null; then
    _ReadGlobalVersion="$(jq -r ".[] | select(has(\"$key\")) | .\"$key\"" "$global_json_file")"
  elif [[ "$(cat "$global_json_file")" =~ \"$key\"[[:space:]\:]*\"([^\"]+) ]]; then
    _ReadGlobalVersion=${BASH_REMATCH[1]}
  fi

  if [[ -z "$_ReadGlobalVersion" ]]; then
    Write-PipelineTelemetryError -category 'Build' "Error: Cannot find \"$key\" in $global_json_file"
    ExitWithExitCode 1
  fi
}

function InitializeDotNetCli {
  if [[ -n "${_InitializeDotNetCli:-}" ]]; then
    return
  fi

  local install=$1
  local runtimeSourceFeedArg=""
  local runtimeSourceFeedKeyArg=""
  if [[ $# == 3 ]]; then
    runtimeSourceFeedArg=$2
    runtimeSourceFeedKeyArg=$3
  fi

  # Don't resolve runtime, shared framework, or SDK from other locations to ensure build determinism
  export DOTNET_MULTILEVEL_LOOKUP=0

  # Disable first run since we want to control all package sources
  export DOTNET_SKIP_FIRST_TIME_EXPERIENCE=1

  # Disable telemetry on CI
  if [[ $ci == true ]]; then
    export DOTNET_CLI_TELEMETRY_OPTOUT=1
  fi

  # LTTNG is the logging infrastructure used by Core CLR. Need this variable set
  # so it doesn't output warnings to the console.
  export LTTNG_HOME="$HOME"

  # Source Build uses DotNetCoreSdkDir variable
  if [[ -n "${DotNetCoreSdkDir:-}" ]]; then
    export DOTNET_INSTALL_DIR="$DotNetCoreSdkDir"
  fi

  # Find the first path on $PATH that contains the dotnet.exe
  if [[ "$use_installed_dotnet_cli" == true && $global_json_has_runtimes == false && -z "${DOTNET_INSTALL_DIR:-}" ]]; then
    local dotnet_path=`command -v dotnet`
    if [[ -n "$dotnet_path" ]]; then
      ResolvePath "$dotnet_path"
      export DOTNET_INSTALL_DIR=`dirname "$_ResolvePath"`
    fi
  fi

  ReadGlobalVersion "dotnet"
  local dotnet_sdk_version=$_ReadGlobalVersion
  local dotnet_root=""

  # Use dotnet installation specified in DOTNET_INSTALL_DIR if it contains the required SDK version,
  # otherwise install the dotnet CLI and SDK to repo local .dotnet directory to avoid potential permission issues.
  if [[ $global_json_has_runtimes == false && -n "${DOTNET_INSTALL_DIR:-}" && -d "$DOTNET_INSTALL_DIR/sdk/$dotnet_sdk_version" ]]; then
    dotnet_root="$DOTNET_INSTALL_DIR"
  else
    dotnet_root="$repo_root/.dotnet"

    export DOTNET_INSTALL_DIR="$dotnet_root"

    if [[ ! -d "$DOTNET_INSTALL_DIR/sdk/$dotnet_sdk_version" ]]; then
      if [[ "$install" == true ]]; then
        InstallDotNetSdk "$dotnet_root" "$dotnet_sdk_version" "unset" $runtimeSourceFeedArg $runtimeSourceFeedKeyArg
      else
        Write-PipelineTelemetryError -category 'InitializeToolset' "Unable to find dotnet with SDK version '$dotnet_sdk_version'"
        ExitWithExitCode 1
      fi
    fi
  fi

  # Add dotnet to PATH. This prevents any bare invocation of dotnet in custom
  # build steps from using anything other than what we've downloaded.
  Write-PipelinePrependPath -path "$dotnet_root"

  Write-PipelineSetVariable -name "DOTNET_MULTILEVEL_LOOKUP" -value "0"
  Write-PipelineSetVariable -name "DOTNET_SKIP_FIRST_TIME_EXPERIENCE" -value "1"

  # return value
  _InitializeDotNetCli="$dotnet_root"
}

function InstallDotNetSdk {
  local root=$1
  local version=$2
  local architecture="unset"
<<<<<<< HEAD
  if [[ $# -ge 3 ]]; then
    architecture=$3
  fi
  InstallDotNet "$root" "$version" $architecture 'sdk' 'false' $runtime_source_feed $runtime_source_feed_key
=======
  if [[ $# == 3 ]]; then
    architecture=$3
  fi
  InstallDotNet "$root" "$version" $architecture "not-a-runtime" 0 $runtimeSourceFeed $runtimeSourceFeedKey
>>>>>>> 57c2c166
}

function InstallDotNet {
  local root=$1
  local version=$2

  GetDotNetInstallScript "$root"
  local install_script=$_GetDotNetInstallScript

<<<<<<< HEAD
  local installParameters=(--version $version --install-dir "$root")

  if [[ -n "${3:-}" ]] && [ "$3" != 'unset' ]; then
    installParameters+=(--architecture $3)
  fi
  if [[ -n "${4:-}" ]] && [ "$4" != 'sdk' ]; then
    installParameters+=(--runtime $4)
=======
  local archArg=''
  if [[ -n "${3:-}" && "$3" != "unset"  ]]; then
    archArg="--architecture $3"
  fi
  local runtimeArg=''
  if [[ -n "${4:-}" && "$4" != "not-a-runtime" ]]; then
    runtimeArg="--runtime $4"
>>>>>>> 57c2c166
  fi
  if [[ "$#" -ge "5" ]] && [[ "$5" != 'false' ]]; then
    installParameters+=(--skip-non-versioned-files)
  fi
<<<<<<< HEAD

  local variations=() # list of variable names with parameter arrays in them

  local public_location=("${installParameters[@]}")
  variations+=(public_location)

  local dotnetbuilds=("${installParameters[@]}" --azure-feed "https://dotnetbuilds.azureedge.net/public")
  variations+=(dotnetbuilds)

  if [[ -n "${6:-}" ]]; then
    variations+=(private_feed)
    local private_feed=("${installParameters[@]}" --azure-feed $6)
    if [[ -n "${7:-}" ]]; then
      # The 'base64' binary on alpine uses '-d' and doesn't support '--decode'
      # '-d'. To work around this, do a simple detection and switch the parameter
      # accordingly.
      decodeArg="--decode"
      if base64 --help 2>&1 | grep -q "BusyBox"; then
          decodeArg="-d"
      fi
      decodedFeedKey=`echo $7 | base64 $decodeArg`
      private_feed+=(--feed-credential $decodedFeedKey)
=======
  bash "$install_script" --version $version --install-dir "$root" $archArg $runtimeArg $skipNonVersionedFilesArg || {
    local exit_code=$?

    local runtimeSourceFeed=''
    if [[ -n "${6:-}" ]]; then
      runtimeSourceFeed="--azure-feed $6"
    fi

    local runtimeSourceFeedKey=''
    if [[ -n "${7:-}" ]]; then
      # The 'base64' binary on alpine uses '-d' and doesn't support '--decode'
      # '-d'. To work around this, do a simple detection and switch the parameter
      # accordingly.
      decodeArg="--decode"
      if base64 --help 2>&1 | grep -q "BusyBox"; then
          decodeArg="-d"
      fi
      decodedFeedKey=`echo $7 | base64 $decodeArg`
      runtimeSourceFeedKey="--feed-credential $decodedFeedKey"
    else
      Write-PipelineTelemetryError -category 'InitializeToolset' "Failed to install dotnet SDK from public location (exit code '$exit_code')."
    fi

    if [[ -n "$runtimeSourceFeed" || -n "$runtimeSourceFeedKey" ]]; then
      bash "$install_script" --version $version --install-dir "$root" $archArg $runtimeArg $skipNonVersionedFilesArg $runtimeSourceFeed $runtimeSourceFeedKey || {
        local exit_code=$?
        Write-PipelineTelemetryError -category 'InitializeToolset' "Failed to install dotnet SDK from custom location '$runtimeSourceFeed' (exit code '$exit_code')."
        ExitWithExitCode $exit_code
      }
    else
      ExitWithExitCode $exit_code
>>>>>>> 57c2c166
    fi
  fi

  local installSuccess=0
  for variationName in "${variations[@]}"; do
    local name="$variationName[@]"
    local variation=("${!name}")
    echo "Attempting to install dotnet from $variationName."
    bash "$install_script" "${variation[@]}" && installSuccess=1
    if [[ "$installSuccess" -eq 1 ]]; then
      break
    fi

    echo "Failed to install dotnet from $variationName."
  done

  if [[ "$installSuccess" -eq 0 ]]; then
    Write-PipelineTelemetryError -category 'InitializeToolset' "Failed to install dotnet SDK from any of the specified locations."
    ExitWithExitCode 1
  fi
}

function with_retries {
  local maxRetries=5
  local retries=1
  echo "Trying to run '$@' for maximum of $maxRetries attempts."
  while [[ $((retries++)) -le $maxRetries ]]; do
    "$@"

    if [[ $? == 0 ]]; then
      echo "Ran '$@' successfully."
      return 0
    fi

    timeout=$((3**$retries-1))
    echo "Failed to execute '$@'. Waiting $timeout seconds before next attempt ($retries out of $maxRetries)." 1>&2
    sleep $timeout
  done

  echo "Failed to execute '$@' for $maxRetries times." 1>&2

  return 1
}

function with_retries {
  local maxRetries=5
  local retries=1
  echo "Trying to run '$@' for maximum of $maxRetries attempts."
  while [[ $((retries++)) -le $maxRetries ]]; do
    "$@"

    if [[ $? == 0 ]]; then
      echo "Ran '$@' successfully."
      return 0
    fi

    timeout=$((3**$retries-1))
    echo "Failed to execute '$@'. Waiting $timeout seconds before next attempt ($retries out of $maxRetries)." 1>&2
    sleep $timeout
  done

  echo "Failed to execute '$@' for $maxRetries times." 1>&2

  return 1
}

function GetDotNetInstallScript {
  local root=$1
  local install_script="$root/dotnet-install.sh"
  local install_script_url="https://dotnet.microsoft.com/download/dotnet/scripts/$dotnetInstallScriptVersion/dotnet-install.sh"

  if [[ ! -a "$install_script" ]]; then
    mkdir -p "$root"

    echo "Downloading '$install_script_url'"

    # Use curl if available, otherwise use wget
    if command -v curl > /dev/null; then
      # first, try directly, if this fails we will retry with verbose logging
      curl "$install_script_url" -sSL --retry 10 --create-dirs -o "$install_script" || {
        if command -v openssl &> /dev/null; then
          echo "Curl failed; dumping some information about dotnet.microsoft.com for later investigation"
          echo | openssl s_client -showcerts -servername dotnet.microsoft.com  -connect dotnet.microsoft.com:443
        fi
        echo "Will now retry the same URL with verbose logging."
        with_retries curl "$install_script_url" -sSL --verbose --retry 10 --create-dirs -o "$install_script" || {
          local exit_code=$?
          Write-PipelineTelemetryError -category 'InitializeToolset' "Failed to acquire dotnet install script (exit code '$exit_code')."
          ExitWithExitCode $exit_code
        }
      }
    else
      with_retries wget -v -O "$install_script" "$install_script_url" || {
        local exit_code=$?
        Write-PipelineTelemetryError -category 'InitializeToolset' "Failed to acquire dotnet install script (exit code '$exit_code')."
        ExitWithExitCode $exit_code
      }
    fi
  fi
  # return value
  _GetDotNetInstallScript="$install_script"
}

function InitializeBuildTool {
  if [[ -n "${_InitializeBuildTool:-}" ]]; then
    return
  fi
<<<<<<< HEAD

  InitializeDotNetCli $restore
=======
  
  InitializeDotNetCli $restore $runtimeSourceFeed $runtimeSourceFeedKey
>>>>>>> 57c2c166

  # return values
  _InitializeBuildTool="$_InitializeDotNetCli/dotnet"
  _InitializeBuildToolCommand="msbuild"
  _InitializeBuildToolFramework="netcoreapp3.1"
}

# Set RestoreNoCache as a workaround for https://github.com/NuGet/Home/issues/3116
function GetNuGetPackageCachePath {
  if [[ -z ${NUGET_PACKAGES:-} ]]; then
    if [[ "$use_global_nuget_cache" == true ]]; then
      export NUGET_PACKAGES="$HOME/.nuget/packages"
    else
      export NUGET_PACKAGES="$repo_root/.packages"
      export RESTORENOCACHE=true
    fi
  fi

  # return value
  _GetNuGetPackageCachePath=$NUGET_PACKAGES
}

function InitializeNativeTools() {
  if [[ -n "${DisableNativeToolsetInstalls:-}" ]]; then
    return
  fi
  if grep -Fq "native-tools" $global_json_file
  then
    local nativeArgs=""
    if [[ "$ci" == true ]]; then
      nativeArgs="--installDirectory $tools_dir"
    fi
    "$_script_dir/init-tools-native.sh" $nativeArgs
  fi
}

function InitializeToolset {
  if [[ -n "${_InitializeToolset:-}" ]]; then
    return
  fi

  GetNuGetPackageCachePath

  ReadGlobalVersion "Microsoft.DotNet.Arcade.Sdk"

  local toolset_version=$_ReadGlobalVersion
  local toolset_location_file="$toolset_dir/$toolset_version.txt"

  if [[ -a "$toolset_location_file" ]]; then
    local path=`cat "$toolset_location_file"`
    if [[ -a "$path" ]]; then
      # return value
      _InitializeToolset="$path"
      return
    fi
  fi

  if [[ "$restore" != true ]]; then
    Write-PipelineTelemetryError -category 'InitializeToolset' "Toolset version $toolset_version has not been restored."
    ExitWithExitCode 2
  fi

  local proj="$toolset_dir/restore.proj"

  local bl=""
  if [[ "$binary_log" == true ]]; then
    bl="/bl:$log_dir/ToolsetRestore.binlog"
  fi

  echo '<Project Sdk="Microsoft.DotNet.Arcade.Sdk"/>' > "$proj"
  MSBuild-Core "$proj" $bl /t:__WriteToolsetLocation /clp:ErrorsOnly\;NoSummary /p:__ToolsetLocationOutputFile="$toolset_location_file"

  local toolset_build_proj=`cat "$toolset_location_file"`

  if [[ ! -a "$toolset_build_proj" ]]; then
    Write-PipelineTelemetryError -category 'Build' "Invalid toolset path: $toolset_build_proj"
    ExitWithExitCode 3
  fi

  # return value
  _InitializeToolset="$toolset_build_proj"
}

function ExitWithExitCode {
  if [[ "$ci" == true && "$prepare_machine" == true ]]; then
    StopProcesses
  fi
  exit $1
}

function StopProcesses {
  echo "Killing running build processes..."
  pkill -9 "dotnet" || true
  pkill -9 "vbcscompiler" || true
  return 0
}

function MSBuild {
  local args=$@
  if [[ "$pipelines_log" == true ]]; then
    InitializeBuildTool
    InitializeToolset

    if [[ "$ci" == true ]]; then
      export NUGET_PLUGIN_HANDSHAKE_TIMEOUT_IN_SECONDS=20
      export NUGET_PLUGIN_REQUEST_TIMEOUT_IN_SECONDS=20
      Write-PipelineSetVariable -name "NUGET_PLUGIN_HANDSHAKE_TIMEOUT_IN_SECONDS" -value "20"
      Write-PipelineSetVariable -name "NUGET_PLUGIN_REQUEST_TIMEOUT_IN_SECONDS" -value "20"

      export NUGET_ENABLE_EXPERIMENTAL_HTTP_RETRY=true
      export NUGET_EXPERIMENTAL_MAX_NETWORK_TRY_COUNT=6
      export NUGET_EXPERIMENTAL_NETWORK_RETRY_DELAY_MILLISECONDS=1000
      Write-PipelineSetVariable -name "NUGET_ENABLE_EXPERIMENTAL_HTTP_RETRY" -value "true"
      Write-PipelineSetVariable -name "NUGET_EXPERIMENTAL_MAX_NETWORK_TRY_COUNT" -value "6"
      Write-PipelineSetVariable -name "NUGET_EXPERIMENTAL_NETWORK_RETRY_DELAY_MILLISECONDS" -value "1000"
    fi

    local toolset_dir="${_InitializeToolset%/*}"
    # new scripts need to work with old packages, so we need to look for the old names/versions
    local selectedPath=
    local possiblePaths=()
    possiblePaths+=( "$toolset_dir/$_InitializeBuildToolFramework/Microsoft.DotNet.ArcadeLogging.dll" )
    possiblePaths+=( "$toolset_dir/$_InitializeBuildToolFramework/Microsoft.DotNet.Arcade.Sdk.dll" )
    possiblePaths+=( "$toolset_dir/netcoreapp2.1/Microsoft.DotNet.ArcadeLogging.dll" )
    possiblePaths+=( "$toolset_dir/netcoreapp2.1/Microsoft.DotNet.Arcade.Sdk.dll" )
    possiblePaths+=( "$toolset_dir/netcoreapp3.1/Microsoft.DotNet.ArcadeLogging.dll" )
    possiblePaths+=( "$toolset_dir/netcoreapp3.1/Microsoft.DotNet.Arcade.Sdk.dll" )
    for path in "${possiblePaths[@]}"; do
      if [[ -f $path ]]; then
        selectedPath=$path
        break
      fi
    done
    if [[ -z "$selectedPath" ]]; then
      Write-PipelineTelemetryError -category 'Build'  "Unable to find arcade sdk logger assembly."
      ExitWithExitCode 1
    fi
    args+=( "-logger:$selectedPath" )
  fi

  MSBuild-Core ${args[@]}
}

function MSBuild-Core {
  if [[ "$ci" == true ]]; then
    if [[ "$binary_log" != true && "$exclude_ci_binary_log" != true ]]; then
      Write-PipelineTelemetryError -category 'Build'  "Binary log must be enabled in CI build, or explicitly opted-out from with the -noBinaryLog switch."
      ExitWithExitCode 1
    fi

    if [[ "$node_reuse" == true ]]; then
      Write-PipelineTelemetryError -category 'Build'  "Node reuse must be disabled in CI build."
      ExitWithExitCode 1
    fi
  fi

  InitializeBuildTool

  local warnaserror_switch=""
  if [[ $warn_as_error == true ]]; then
    warnaserror_switch="/warnaserror"
  fi

  function RunBuildTool {
    export ARCADE_BUILD_TOOL_COMMAND="$_InitializeBuildTool $@"

    "$_InitializeBuildTool" "$@" || {
      local exit_code=$?
      # We should not Write-PipelineTaskError here because that message shows up in the build summary
      # The build already logged an error, that's the reason it failed. Producing an error here only adds noise.
      echo "Build failed with exit code $exit_code. Check errors above."
      if [[ "$ci" == "true" ]]; then
        Write-PipelineSetResult -result "Failed" -message "msbuild execution failed."
        # Exiting with an exit code causes the azure pipelines task to log yet another "noise" error
        # The above Write-PipelineSetResult will cause the task to be marked as failure without adding yet another error
        ExitWithExitCode 0
      else
        ExitWithExitCode $exit_code
      fi
    }
  }

  RunBuildTool "$_InitializeBuildToolCommand" /m /nologo /clp:Summary /v:$verbosity /nr:$node_reuse $warnaserror_switch /p:TreatWarningsAsErrors=$warn_as_error /p:ContinuousIntegrationBuild=$ci "$@"
}

ResolvePath "${BASH_SOURCE[0]}"
_script_dir=`dirname "$_ResolvePath"`

. "$_script_dir/pipeline-logging-functions.sh"

eng_root=`cd -P "$_script_dir/.." && pwd`
repo_root=`cd -P "$_script_dir/../.." && pwd`
repo_root="${repo_root}/"
artifacts_dir="${repo_root}artifacts"
toolset_dir="$artifacts_dir/toolset"
tools_dir="${repo_root}.tools"
log_dir="$artifacts_dir/log/$configuration"
temp_dir="$artifacts_dir/tmp/$configuration"

global_json_file="${repo_root}global.json"
# determine if global.json contains a "runtimes" entry
global_json_has_runtimes=false
if command -v jq &> /dev/null; then
  if jq -er '. | select(has("runtimes"))' "$global_json_file" &> /dev/null; then
    global_json_has_runtimes=true
  fi
elif [[ "$(cat "$global_json_file")" =~ \"runtimes\"[[:space:]\:]*\{ ]]; then
  global_json_has_runtimes=true
fi

# HOME may not be defined in some scenarios, but it is required by NuGet
if [[ -z $HOME ]]; then
  export HOME="${repo_root}artifacts/.home/"
  mkdir -p "$HOME"
fi

mkdir -p "$toolset_dir"
mkdir -p "$temp_dir"
mkdir -p "$log_dir"

Write-PipelineSetVariable -name "Artifacts" -value "$artifacts_dir"
Write-PipelineSetVariable -name "Artifacts.Toolset" -value "$toolset_dir"
Write-PipelineSetVariable -name "Artifacts.Log" -value "$log_dir"
Write-PipelineSetVariable -name "Temp" -value "$temp_dir"
Write-PipelineSetVariable -name "TMP" -value "$temp_dir"

# Import custom tools configuration, if present in the repo.
if [ -z "${disable_configure_toolset_import:-}" ]; then
  configure_toolset_script="$eng_root/configure-toolset.sh"
  if [[ -a "$configure_toolset_script" ]]; then
    . "$configure_toolset_script"
  fi
fi

# TODO: https://github.com/dotnet/arcade/issues/1468
# Temporary workaround to avoid breaking change.
# Remove once repos are updated.
if [[ -n "${useInstalledDotNetCli:-}" ]]; then
  use_installed_dotnet_cli="$useInstalledDotNetCli"
fi<|MERGE_RESOLUTION|>--- conflicted
+++ resolved
@@ -185,17 +185,10 @@
   local root=$1
   local version=$2
   local architecture="unset"
-<<<<<<< HEAD
   if [[ $# -ge 3 ]]; then
     architecture=$3
   fi
   InstallDotNet "$root" "$version" $architecture 'sdk' 'false' $runtime_source_feed $runtime_source_feed_key
-=======
-  if [[ $# == 3 ]]; then
-    architecture=$3
-  fi
-  InstallDotNet "$root" "$version" $architecture "not-a-runtime" 0 $runtimeSourceFeed $runtimeSourceFeedKey
->>>>>>> 57c2c166
 }
 
 function InstallDotNet {
@@ -205,7 +198,6 @@
   GetDotNetInstallScript "$root"
   local install_script=$_GetDotNetInstallScript
 
-<<<<<<< HEAD
   local installParameters=(--version $version --install-dir "$root")
 
   if [[ -n "${3:-}" ]] && [ "$3" != 'unset' ]; then
@@ -213,20 +205,10 @@
   fi
   if [[ -n "${4:-}" ]] && [ "$4" != 'sdk' ]; then
     installParameters+=(--runtime $4)
-=======
-  local archArg=''
-  if [[ -n "${3:-}" && "$3" != "unset"  ]]; then
-    archArg="--architecture $3"
-  fi
-  local runtimeArg=''
-  if [[ -n "${4:-}" && "$4" != "not-a-runtime" ]]; then
-    runtimeArg="--runtime $4"
->>>>>>> 57c2c166
   fi
   if [[ "$#" -ge "5" ]] && [[ "$5" != 'false' ]]; then
     installParameters+=(--skip-non-versioned-files)
   fi
-<<<<<<< HEAD
 
   local variations=() # list of variable names with parameter arrays in them
 
@@ -249,39 +231,6 @@
       fi
       decodedFeedKey=`echo $7 | base64 $decodeArg`
       private_feed+=(--feed-credential $decodedFeedKey)
-=======
-  bash "$install_script" --version $version --install-dir "$root" $archArg $runtimeArg $skipNonVersionedFilesArg || {
-    local exit_code=$?
-
-    local runtimeSourceFeed=''
-    if [[ -n "${6:-}" ]]; then
-      runtimeSourceFeed="--azure-feed $6"
-    fi
-
-    local runtimeSourceFeedKey=''
-    if [[ -n "${7:-}" ]]; then
-      # The 'base64' binary on alpine uses '-d' and doesn't support '--decode'
-      # '-d'. To work around this, do a simple detection and switch the parameter
-      # accordingly.
-      decodeArg="--decode"
-      if base64 --help 2>&1 | grep -q "BusyBox"; then
-          decodeArg="-d"
-      fi
-      decodedFeedKey=`echo $7 | base64 $decodeArg`
-      runtimeSourceFeedKey="--feed-credential $decodedFeedKey"
-    else
-      Write-PipelineTelemetryError -category 'InitializeToolset' "Failed to install dotnet SDK from public location (exit code '$exit_code')."
-    fi
-
-    if [[ -n "$runtimeSourceFeed" || -n "$runtimeSourceFeedKey" ]]; then
-      bash "$install_script" --version $version --install-dir "$root" $archArg $runtimeArg $skipNonVersionedFilesArg $runtimeSourceFeed $runtimeSourceFeedKey || {
-        local exit_code=$?
-        Write-PipelineTelemetryError -category 'InitializeToolset' "Failed to install dotnet SDK from custom location '$runtimeSourceFeed' (exit code '$exit_code')."
-        ExitWithExitCode $exit_code
-      }
-    else
-      ExitWithExitCode $exit_code
->>>>>>> 57c2c166
     fi
   fi
 
@@ -389,13 +338,8 @@
   if [[ -n "${_InitializeBuildTool:-}" ]]; then
     return
   fi
-<<<<<<< HEAD
 
   InitializeDotNetCli $restore
-=======
-  
-  InitializeDotNetCli $restore $runtimeSourceFeed $runtimeSourceFeedKey
->>>>>>> 57c2c166
 
   # return values
   _InitializeBuildTool="$_InitializeDotNetCli/dotnet"
