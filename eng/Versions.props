--- conflicted
+++ resolved
@@ -222,11 +222,7 @@
       is expected by the NET SDK used in the Workspace.MSBuild UnitTests. In order to test against the same verion of NuGet
       as our configured SDK, we must set the version to be the same.
      -->
-<<<<<<< HEAD
-    <NuGetCommonVersion>6.4.2-rc.1</NuGetCommonVersion>
-=======
     <NuGetCommonVersion>6.6.0-preview.3.57</NuGetCommonVersion>
->>>>>>> dd50582b
     <NuGetConfigurationVersion>$(NuGetCommonVersion)</NuGetConfigurationVersion>
     <NuGetFrameworksVersion>$(NuGetCommonVersion)</NuGetFrameworksVersion>
     <NuGetPackagingVersion>$(NuGetCommonVersion)</NuGetPackagingVersion>
