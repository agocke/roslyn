--- conflicted
+++ resolved
@@ -8,11 +8,7 @@
     <MajorVersion>3</MajorVersion>
     <MinorVersion>9</MinorVersion>
     <PatchVersion>0</PatchVersion>
-<<<<<<< HEAD
-    <PreReleaseVersionLabel>5</PreReleaseVersionLabel>
-=======
     <PreReleaseVersionLabel>1</PreReleaseVersionLabel>
->>>>>>> 7eb197e6
     <VersionPrefix>$(MajorVersion).$(MinorVersion).$(PatchVersion)</VersionPrefix>
     <!--
       By default the assembly version in official builds is "$(MajorVersion).$(MinorVersion).0.0".
